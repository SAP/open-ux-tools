{
<<<<<<< HEAD
  "tasksRunnerOptions": {
    "default": {
      "runner": "@nrwl/nx-cloud",
      "options": {
        "cacheableOperations": [
          "build",
          "lint",
          "test",
          "test:integration",
          "build:extension",
          "build:storybook",
          "build:storybook:bundle",
          "madge"
        ],
        "accessToken": "ZjFiYzA4OTYtYjFlNS00NTI2LTk4OTktNWZiYTAyMGE0ZGRmfHJlYWQtd3JpdGU=",
        "canTrackAnalytics": false,
        "showUsageWarnings": true
      }
    }
  },
  "namedInputs": {
    "default": [
      "{projectRoot}/**/*"
    ],
    "prod": [
      "!{projectRoot}/**/*.spec.tsx",
      "!{projectRoot}/**/*.test.tsx",
      "!{projectRoot}/**/*.spec.ts",
      "!{projectRoot}/**/*.test.ts"
    ]
  },
  "targetDefaults": {
    "build": {
      "dependsOn": [
        "^build"
      ],
      "outputs": [
        "{projectRoot}/dist",
        "{projectRoot}/lib",
        "{projectRoot}/storybook"
      ]
=======
    "tasksRunnerOptions": {
        "default": {
            "runner": "@nrwl/nx-cloud",
            "options": {
                "cacheableOperations": [
                    "build",
                    "lint",
                    "test",
                    "test:integration",
                    "build:extension",
                    "build:storybook",
                    "build:storybook:bundle"
                ],
                "accessToken": "ZjFiYzA4OTYtYjFlNS00NTI2LTk4OTktNWZiYTAyMGE0ZGRmfHJlYWQtd3JpdGU=",
                "canTrackAnalytics": false,
                "showUsageWarnings": true
            }
        }
>>>>>>> 2de39aa1
    },
    "namedInputs": {
        "default": ["{projectRoot}/**/*"],
        "prod": [
            "!{projectRoot}/**/*.spec.tsx",
            "!{projectRoot}/**/*.test.tsx",
            "!{projectRoot}/**/*.spec.ts",
            "!{projectRoot}/**/*.test.ts"
        ]
    },
    "targetDefaults": {
        "build": {
            "dependsOn": ["^build"],
            "outputs": ["{projectRoot}/dist", "{projectRoot}/lib", "{projectRoot}/storybook"]
        },
        "test": {
            "inputs": ["default", "^prod", "{workspaceRoot}/jest.base.js", "{projectRoot}/jest.config.js"],
            "outputs": ["{projectRoot}/coverage"]
        },
        "test:integration": {
            "inputs": ["default", "^prod", "{workspaceRoot}/jest.base.js", "{projectRoot}/jest.config.js"],
            "outputs": ["{projectRoot}/playwright-report"]
        },
        "build:extension": {
            "outputs": ["{projectRoot}/*.vsix"]
        },
        "build:storybook": {
            "outputs": ["{projectRoot}/storybook"]
        },
        "lint": {
            "inputs": ["default", "^prod"]
        },
        "lint:fix": {
            "inputs": ["default", "^prod"]
        },
        "clean": {
            "inputs": []
        }
    },
<<<<<<< HEAD
    "build:extension": {
      "outputs": [
        "{projectRoot}/*.vsix"
      ]
    },
    "build:storybook": {
      "outputs": [
        "{projectRoot}/storybook"
      ]
    },
    "madge": { 
      "inputs": [
        "default",
        "^prod"
      ]
    }
  },
  "defaultBase": "main"
=======
    "defaultBase": "main"
>>>>>>> 2de39aa1
}<|MERGE_RESOLUTION|>--- conflicted
+++ resolved
@@ -1,125 +1,63 @@
 {
-<<<<<<< HEAD
   "tasksRunnerOptions": {
-    "default": {
-      "runner": "@nrwl/nx-cloud",
-      "options": {
-        "cacheableOperations": [
-          "build",
-          "lint",
-          "test",
-          "test:integration",
-          "build:extension",
-          "build:storybook",
-          "build:storybook:bundle",
-          "madge"
-        ],
-        "accessToken": "ZjFiYzA4OTYtYjFlNS00NTI2LTk4OTktNWZiYTAyMGE0ZGRmfHJlYWQtd3JpdGU=",
-        "canTrackAnalytics": false,
-        "showUsageWarnings": true
+      "default": {
+          "runner": "@nrwl/nx-cloud",
+          "options": {
+              "cacheableOperations": [
+                  "build",
+                  "lint",
+                  "test",
+                  "test:integration",
+                  "build:extension",
+                  "build:storybook",
+                  "build:storybook:bundle"
+              ],
+              "accessToken": "ZjFiYzA4OTYtYjFlNS00NTI2LTk4OTktNWZiYTAyMGE0ZGRmfHJlYWQtd3JpdGU=",
+              "canTrackAnalytics": false,
+              "showUsageWarnings": true
+          }
       }
-    }
   },
   "namedInputs": {
-    "default": [
-      "{projectRoot}/**/*"
-    ],
-    "prod": [
-      "!{projectRoot}/**/*.spec.tsx",
-      "!{projectRoot}/**/*.test.tsx",
-      "!{projectRoot}/**/*.spec.ts",
-      "!{projectRoot}/**/*.test.ts"
-    ]
+      "default": ["{projectRoot}/**/*"],
+      "prod": [
+          "!{projectRoot}/**/*.spec.tsx",
+          "!{projectRoot}/**/*.test.tsx",
+          "!{projectRoot}/**/*.spec.ts",
+          "!{projectRoot}/**/*.test.ts"
+      ]
   },
   "targetDefaults": {
-    "build": {
-      "dependsOn": [
-        "^build"
-      ],
-      "outputs": [
-        "{projectRoot}/dist",
-        "{projectRoot}/lib",
-        "{projectRoot}/storybook"
-      ]
-=======
-    "tasksRunnerOptions": {
-        "default": {
-            "runner": "@nrwl/nx-cloud",
-            "options": {
-                "cacheableOperations": [
-                    "build",
-                    "lint",
-                    "test",
-                    "test:integration",
-                    "build:extension",
-                    "build:storybook",
-                    "build:storybook:bundle"
-                ],
-                "accessToken": "ZjFiYzA4OTYtYjFlNS00NTI2LTk4OTktNWZiYTAyMGE0ZGRmfHJlYWQtd3JpdGU=",
-                "canTrackAnalytics": false,
-                "showUsageWarnings": true
-            }
-        }
->>>>>>> 2de39aa1
-    },
-    "namedInputs": {
-        "default": ["{projectRoot}/**/*"],
-        "prod": [
-            "!{projectRoot}/**/*.spec.tsx",
-            "!{projectRoot}/**/*.test.tsx",
-            "!{projectRoot}/**/*.spec.ts",
-            "!{projectRoot}/**/*.test.ts"
-        ]
-    },
-    "targetDefaults": {
-        "build": {
-            "dependsOn": ["^build"],
-            "outputs": ["{projectRoot}/dist", "{projectRoot}/lib", "{projectRoot}/storybook"]
-        },
-        "test": {
-            "inputs": ["default", "^prod", "{workspaceRoot}/jest.base.js", "{projectRoot}/jest.config.js"],
-            "outputs": ["{projectRoot}/coverage"]
-        },
-        "test:integration": {
-            "inputs": ["default", "^prod", "{workspaceRoot}/jest.base.js", "{projectRoot}/jest.config.js"],
-            "outputs": ["{projectRoot}/playwright-report"]
-        },
-        "build:extension": {
-            "outputs": ["{projectRoot}/*.vsix"]
-        },
-        "build:storybook": {
-            "outputs": ["{projectRoot}/storybook"]
-        },
-        "lint": {
-            "inputs": ["default", "^prod"]
-        },
-        "lint:fix": {
-            "inputs": ["default", "^prod"]
-        },
-        "clean": {
-            "inputs": []
-        }
-    },
-<<<<<<< HEAD
-    "build:extension": {
-      "outputs": [
-        "{projectRoot}/*.vsix"
-      ]
-    },
-    "build:storybook": {
-      "outputs": [
-        "{projectRoot}/storybook"
-      ]
-    },
-    "madge": { 
-      "inputs": [
-        "default",
-        "^prod"
-      ]
-    }
+      "build": {
+          "dependsOn": ["^build"],
+          "outputs": ["{projectRoot}/dist", "{projectRoot}/lib", "{projectRoot}/storybook"]
+      },
+      "test": {
+          "inputs": ["default", "^prod", "{workspaceRoot}/jest.base.js", "{projectRoot}/jest.config.js"],
+          "outputs": ["{projectRoot}/coverage"]
+      },
+      "test:integration": {
+          "inputs": ["default", "^prod", "{workspaceRoot}/jest.base.js", "{projectRoot}/jest.config.js"],
+          "outputs": ["{projectRoot}/playwright-report"]
+      },
+      "build:extension": {
+          "outputs": ["{projectRoot}/*.vsix"]
+      },
+      "build:storybook": {
+          "outputs": ["{projectRoot}/storybook"]
+      },
+      "lint": {
+          "inputs": ["default", "^prod"]
+      },
+      "lint:fix": {
+          "inputs": ["default", "^prod"]
+      },
+      "madge": {
+          "inputs": ["default", "^prod"]
+      },
+      "clean": {
+          "inputs": []
+      }
   },
   "defaultBase": "main"
-=======
-    "defaultBase": "main"
->>>>>>> 2de39aa1
 }