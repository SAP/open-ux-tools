--- conflicted
+++ resolved
@@ -11,13 +11,8 @@
     strategy:
       matrix:
         os: [ubuntu-latest, windows-latest]
-<<<<<<< HEAD
-        node-version: [12.x, 14.x]
+        node-version: [12.x, 14.x, 16.x]
 
-=======
-        node-version: [12.x, 14.x, 16.x]
-    
->>>>>>> e90dbdde
     runs-on: ${{ matrix.os }}
     timeout-minutes: 15
 
