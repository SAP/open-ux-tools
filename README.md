--- conflicted
+++ resolved
@@ -95,13 +95,9 @@
 
 Each of the packages has an extensive set of unit tests covering as many as possible different scenarios, therefore, as a starting point for debugging, it is a good idea to use the tests. The easiest (but not the only) way to debug a specific test in VSCode is to open a `JavaScript Debug Terminal` and then go to the package that needs to be debugged. Using the debug terminal, execute all tests with `pnpm test` or a specific one, e.g. execute `pnpm test -- test/basic.test.ts` in the `fiori-freestyle-writer` directory (`./packages/fiori-freestyle-writer`). When running either of the commands in the debug terminal, breakpoints set in VSCode will be active.
 
-<<<<<<< HEAD
-Additionally, for the `*-writer` modules it is sometimes helpful to manually inspect the generated output of the unit tests on the filesystem. This can be achieved by setting the variable `UX_DEBUG` before running the tests e.g. in `fiori-freestyle-writer` run `UX_DEBUG=true pnpm test` and after the tests finish, the generated files can be found at `./test/test-output`.
-=======
 Additionally for the `*-writer` modules it is sometimes helpful to manually inspect the generated output of the unit tests on the filesystem. This can be achieved by setting the variable `UX_DEBUG` before running the tests e.g. in `fiori-freestyle-writer` run `UX_DEBUG=true pnpm test` and after the tests finish, the generated files can be found at `./test/test-output`.
 Additional checks can be performed on the generated projects by also setting `UX_DEBUG_FULL` e.g. `UX_DEBUG=true UX_DEBUG_FULL=true pnpm test`.
 This includes checks such as `npm install`, `npm run ts-typecheck`, `npm run lint` as appropriate to the project.
->>>>>>> 2f275af3
 
 ### Create changesets for feature or bug fix branches
 
