--- conflicted
+++ resolved
@@ -59,16 +59,7 @@
         "overrides": {
             "trim@<0.0.3": ">=0.0.3",
             "trim-newlines@<3.0.1": ">=3.0.1",
-<<<<<<< HEAD
-            "glob-parent@<5.1.2": ">=5.1.2",
-            "multimatch@4.0.0>minimatch": "3.0.5",
-            "decode-uri-component@<0.2.2": ">=0.2.2",
-            "json5@<1.0.2": ">=1.0.2",
-            "json5@>=2.0.0 <2.2.2": ">=2.2.2",
-            "cookiejar@<2.1.4": ">=2.1.4"
-=======
             "glob-parent@<5.1.2": ">=5.1.2"
->>>>>>> 6fe11cb6
         }
     }
 }