{
    "name": "@sap-ux/open-ux-tools-root",
    "version": "0.9.0",
    "license": "Apache-2.0",
    "author": "@SAP/ux-tools-team",
    "private": true,
    "devDependencies": {
<<<<<<< HEAD
        "@changesets/cli": "2.29.7",
=======
        "@changesets/cli": "2.27.10",
>>>>>>> fa9580ce
        "@playwright/test": "1.56.1",
        "@types/jest": "30.0.0",
        "@types/node": "18.19.130",
        "@typescript-eslint/eslint-plugin": "^7.18.0",
        "@typescript-eslint/parser": "^7.18.0",
        "autoprefixer": "10.4.21",
        "check-dependency-version-consistency": "5.0.1",
        "esbuild": "0.25.11",
        "esbuild-sass-plugin": "3.3.1",
        "eslint": "8.57.1",
        "eslint-config-prettier": "8.10.2",
        "eslint-import-resolver-typescript": "3.10.1",
        "eslint-plugin-import": "2.32.0",
        "eslint-plugin-jsdoc": "46.10.1",
        "eslint-plugin-prettier": "4.2.5",
        "eslint-plugin-promise": "6.6.0",
        "eslint-plugin-sonarjs": "0.25.1",
        "husky": "8.0.3",
        "jest": "30.2.0",
        "jest-sonar": "0.2.16",
        "npm-run-all2": "7.0.2",
        "nx": "21.6.5",
        "postcss": "8.5.6",
        "prebuild-install": "^7.1.3",
        "prettier": "2.8.8",
<<<<<<< HEAD
        "pretty-quick": "3.3.1",
        "react-select": "5.10.2",
        "react-virtualized": "9.22.6",
        "rimraf": "5.0.10",
        "ts-jest": "29.4.5",
        "typescript": "5.9.3",
        "update-ts-references": "3.6.2",
=======
        "pretty-quick": "3.1.3",
        "react-select": "5.8.0",
        "react-virtualized": "9.22.5",
        "rimraf": "6.0.1",
        "ts-jest": "29.4.1",
        "typescript": "5.9.2",
        "update-ts-references": "3.2.1",
>>>>>>> fa9580ce
        "yargs-parser": "21.1.1"
    },
    "scripts": {
        "update-ts-references": "update-ts-references",
        "postinstall": "npm-run-all -l -p update-ts-references && pnpm rebuild sharp -r",
        "clean": "npm-run-all clean:nx:reset clean:nx:all",
        "clean:nx:all": "nx run-many --target=clean --all",
        "clean:nx:reset": "nx reset --only-cache",
        "build": "nx run-many --target=build --all",
        "build:force": "nx run-many --target=build --all --skip-nx-cache",
        "format": "pnpm recursive run format",
        "lint": "nx run-many --target=lint --all",
        "lint:fix": "nx run-many --target=lint:fix --all",
        "lint:dependency-versions": "check-dependency-version-consistency .",
        "test": "nx run-many --target=test --all",
        "test:integration": "nx run-many --target=test:integration --all --exclude @sap-ux-private/adaptation-editor-tests",
        "link": "pnpm recursive run link",
        "unlink": "pnpm recursive run unlink",
        "prepare": "husky install",
        "cset": "changeset",
        "ci:version": "changeset version && pnpm install --lockfile-only",
        "ci:publish": " node --max_old_space_size=20336 node_modules/@changesets/cli/bin.js publish",
        "run:pretty-quick": "pretty-quick --ignore-path .prettierignore",
        "run:pretty": "prettier --write .",
        "graph-deps": "nx graph",
        "clean:nx:cache": "nx reset"
    },
    "engines": {
        "npm": "please-use-pnpm",
        "yarn": "please-use-pnpm",
        "pnpm": "8.14.0",
        "node": ">=20.x"
    },
    "packageManager": "pnpm@8.14.0",
    "pnpm": {
        "overrides": {
            "router>path-to-regexp": "0.1.12",
            "router@2.0.0>path-to-regexp": "8.2.0",
            "@storybook/manager-api>store2": "2.14.4",
            "mta-local": "1.0.4",
            "axios@<1.12.0": "^1.12.2"
        }
    }
}<|MERGE_RESOLUTION|>--- conflicted
+++ resolved
@@ -5,11 +5,7 @@
     "author": "@SAP/ux-tools-team",
     "private": true,
     "devDependencies": {
-<<<<<<< HEAD
         "@changesets/cli": "2.29.7",
-=======
-        "@changesets/cli": "2.27.10",
->>>>>>> fa9580ce
         "@playwright/test": "1.56.1",
         "@types/jest": "30.0.0",
         "@types/node": "18.19.130",
@@ -35,23 +31,13 @@
         "postcss": "8.5.6",
         "prebuild-install": "^7.1.3",
         "prettier": "2.8.8",
-<<<<<<< HEAD
         "pretty-quick": "3.3.1",
         "react-select": "5.10.2",
         "react-virtualized": "9.22.6",
-        "rimraf": "5.0.10",
+        "rimraf": "6.0.1",
         "ts-jest": "29.4.5",
         "typescript": "5.9.3",
         "update-ts-references": "3.6.2",
-=======
-        "pretty-quick": "3.1.3",
-        "react-select": "5.8.0",
-        "react-virtualized": "9.22.5",
-        "rimraf": "6.0.1",
-        "ts-jest": "29.4.1",
-        "typescript": "5.9.2",
-        "update-ts-references": "3.2.1",
->>>>>>> fa9580ce
         "yargs-parser": "21.1.1"
     },
     "scripts": {
