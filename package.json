{
    "name": "@sap-ux/open-ux-tools-root",
    "version": "0.9.0",
    "license": "Apache-2.0",
    "private": true,
    "devDependencies": {
<<<<<<< HEAD
        "@changesets/cli": "2.18.0",
        "@types/jest": "27.0.2",
        "@types/node": "17.0.8",
=======
        "@changesets/cli": "2.19.0",
        "@types/jest": "27.4.0",
>>>>>>> d451f153
        "@typescript-eslint/eslint-plugin": "5.3.0",
        "@typescript-eslint/parser": "5.3.0",
        "eslint": "8.2.0",
        "eslint-config-prettier": "8.3.0",
        "eslint-import-resolver-typescript": "2.5.0",
        "eslint-plugin-import": "2.25.2",
        "eslint-plugin-jsdoc": "37.0.3",
        "eslint-plugin-prettier": "4.0.0",
        "eslint-plugin-promise": "5.1.1",
        "husky": "7.0.4",
        "jest": "27.4.7",
        "prettier": "2.4.1",
        "pretty-quick": "3.1.1",
        "rimraf": "3.0.2",
        "ts-jest": "27.1.2",
        "ts-node": "10.4.0",
        "typescript": "4.4.4"
    },
    "scripts": {
        "clean": "pnpm recursive run clean",
        "build": "pnpm recursive run build",
        "format": "pnpm recursive run format",
        "lint": "pnpm recursive run lint",
        "lint:fix": "pnpm recursive run lint:fix",
        "test": "pnpm recursive run test",
        "link": "pnpm recursive run link",
        "unlink": "pnpm recursive run unlink",
        "prepare": "husky install",
        "cset": "changeset",
        "ci:version": "changeset version && pnpm install --lockfile-only",
        "ci:publish": "changeset publish"
    },
    "engines": {
        "npm": "please-use-pnpm",
        "yarn": "please-use-pnpm",
        "pnpm": ">=6.0.2",
        "node": ">=12.22.5 < 13.0.0 || >= 14.16.0 < 15.0.0 || >=16.1.0 < 17.0.0"
    },
    "pnpm": {
        "overrides": {
            "ansi-regex": "^5.0.1",
            "tmpl": "^1.0.5"
        }
    }
}<|MERGE_RESOLUTION|>--- conflicted
+++ resolved
@@ -4,14 +4,9 @@
     "license": "Apache-2.0",
     "private": true,
     "devDependencies": {
-<<<<<<< HEAD
-        "@changesets/cli": "2.18.0",
-        "@types/jest": "27.0.2",
-        "@types/node": "17.0.8",
-=======
         "@changesets/cli": "2.19.0",
         "@types/jest": "27.4.0",
->>>>>>> d451f153
+        "@types/node": "17.0.8",
         "@typescript-eslint/eslint-plugin": "5.3.0",
         "@typescript-eslint/parser": "5.3.0",
         "eslint": "8.2.0",
