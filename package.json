--- conflicted
+++ resolved
@@ -6,11 +6,7 @@
     "devDependencies": {
         "@changesets/cli": "2.19.0",
         "@types/jest": "27.4.0",
-<<<<<<< HEAD
-        "@types/node": "17.0.8",
-=======
         "@types/node": "12.12.6",
->>>>>>> 96b2377d
         "@typescript-eslint/eslint-plugin": "5.3.0",
         "@typescript-eslint/parser": "5.3.0",
         "eslint": "8.2.0",
