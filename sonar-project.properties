sonar.organization=sap-1
sonar.projectKey=SAP_open-ux-tools
sonar.sources=.
sonar.inclusions=**/*.ts
sonar.exclusions=**/*.test.ts,**/templates/**, **/test/manual/**/*.ts
sonar.cpd.exclusions=**/i18n.ts
sonar.tests=.
sonar.test.inclusions=**/*.test.ts
<<<<<<< HEAD
sonar.javascript.lcov.reportPaths=packages/axios-extension/coverage/lcov.info, \
                                packages/btp-utils/coverage/lcov.info, \
                                packages/fe-fpm-writer/coverage/lcov.info, \
=======
sonar.javascript.lcov.reportPaths=packages/fe-fpm-writer/coverage/lcov.info, \
                                packages/fiori-elements-writer/coverage/lcov.info, \
>>>>>>> 7107fbcd
                                packages/fiori-freestyle-writer/coverage/lcov.info, \
                                packages/logger/coverage/lcov.info, \
                                packages/store/coverage/lcov.info, \
                                packages/odata-service-writer/coverage/lcov.info, \
                                packages/ui5-application-writer/coverage/lcov.info, \
                                packages/ui5-config/coverage/lcov.info, \
                                packages/ui5-proxy-middleware/coverage/lcov.info, \
                                packages/yaml/coverage/lcov.info
<<<<<<< HEAD
sonar.testExecutionReportPaths=packages/axios-extension/coverage/sonar-report.xml, \
                                packages/btp-utils/coverage/sonar-report.xml, \
                                packages/fe-fpm-writer/coverage/sonar-report.xml, \
=======
sonar.testExecutionReportPaths=packages/fe-fpm-writer/coverage/sonar-report.xml, \
                                packages/fiori-elements-writer/coverage/sonar-report.xml, \
>>>>>>> 7107fbcd
                                packages/fiori-freestyle-writer/coverage/sonar-report.xml, \
                                packages/logger/coverage/sonar-report.xml, \
                                packages/store/coverage/sonar-report.xml, \
                                packages/odata-service-writer/coverage/sonar-report.xml, \
                                packages/ui5-application-writer/coverage/sonar-report.xml, \
                                packages/ui5-config/coverage/sonar-report.xml, \
                                packages/ui5-proxy-middleware/coverage/sonar-report.xml, \
                                packages/yaml/coverage/sonar-report.xml<|MERGE_RESOLUTION|>--- conflicted
+++ resolved
@@ -6,14 +6,10 @@
 sonar.cpd.exclusions=**/i18n.ts
 sonar.tests=.
 sonar.test.inclusions=**/*.test.ts
-<<<<<<< HEAD
 sonar.javascript.lcov.reportPaths=packages/axios-extension/coverage/lcov.info, \
                                 packages/btp-utils/coverage/lcov.info, \
                                 packages/fe-fpm-writer/coverage/lcov.info, \
-=======
-sonar.javascript.lcov.reportPaths=packages/fe-fpm-writer/coverage/lcov.info, \
                                 packages/fiori-elements-writer/coverage/lcov.info, \
->>>>>>> 7107fbcd
                                 packages/fiori-freestyle-writer/coverage/lcov.info, \
                                 packages/logger/coverage/lcov.info, \
                                 packages/store/coverage/lcov.info, \
@@ -22,14 +18,10 @@
                                 packages/ui5-config/coverage/lcov.info, \
                                 packages/ui5-proxy-middleware/coverage/lcov.info, \
                                 packages/yaml/coverage/lcov.info
-<<<<<<< HEAD
 sonar.testExecutionReportPaths=packages/axios-extension/coverage/sonar-report.xml, \
                                 packages/btp-utils/coverage/sonar-report.xml, \
                                 packages/fe-fpm-writer/coverage/sonar-report.xml, \
-=======
-sonar.testExecutionReportPaths=packages/fe-fpm-writer/coverage/sonar-report.xml, \
                                 packages/fiori-elements-writer/coverage/sonar-report.xml, \
->>>>>>> 7107fbcd
                                 packages/fiori-freestyle-writer/coverage/sonar-report.xml, \
                                 packages/logger/coverage/sonar-report.xml, \
                                 packages/store/coverage/sonar-report.xml, \
