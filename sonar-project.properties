sonar.organization=sap-1
sonar.projectKey=SAP_open-ux-tools
sonar.sources=.
sonar.inclusions=**/*.ts, **/*.tsx, **/jest-environment-ui5/src/**/*.js
sonar.exclusions=**/*.test.ts, **/*.test.tsx, **/*.story.tsx, **/examples/**/*, **/templates/**, **/test/**/*, **/jest-file-matchers/src/matchers/types.ts, **/jest-runner-puppeteer/**/*, **/packages/ui-components/.storybook/**, **/test-inputs/**, **/jest-environment-ui5/src/env/ui5loader.js
sonar.cpd.exclusions=**/i18n.ts, **/fiori-elements-writer/src/packageConfig.ts, **/fiori-freestyle-writer/src/packageConfig.ts, **/ui5-info/src/ui5-version-fallback.ts, **/odata-vocabularies/src/resources/*, **/ui5-library-reference-inquirer/src/prompts/helpers.ts
sonar.tests=.
<<<<<<< HEAD
sonar.test.inclusions=**/*.test.ts, **/*.test.tsx, **/*.test.js
sonar.javascript.lcov.reportPaths=packages/cf-deploy-config-writer/coverage/lcov.info, \
                                packages/abap-deploy-config-inquirer/coverage/lcov.info, \
=======
sonar.test.inclusions=**/*.test.ts, **/*.test.tsx
sonar.javascript.lcov.reportPaths=packages/abap-deploy-config-inquirer/coverage/lcov.info, \
>>>>>>> 7c9e0cc9
                                packages/abap-deploy-config-writer/coverage/lcov.info, \
                                packages/adp-tooling/coverage/lcov.info, \
                                packages/annotation-generator/coverage/lcov.info, \
                                packages/app-config-writer/coverage/lcov.info, \
                                packages/axios-extension/coverage/lcov.info, \
                                packages/backend-proxy-middleware/coverage/lcov.info, \
                                packages/btp-utils/coverage/lcov.info, \
                                packages/cap-config-writer/coverage/lcov.info, \
                                packages/cards-editor-config-writer/coverage/lcov.info, \
                                packages/cards-editor-middleware/coverage/lcov.info, \
                                packages/cds-annotation-parser/coverage/lcov.info, \
                                packages/cf-deploy-config-writer/coverage/lcov.info, \
                                packages/create/coverage/lcov.info, \
                                packages/deploy-config-generator-shared/coverage/lcov.info, \
                                packages/deploy-tooling/coverage/lcov.info, \
                                packages/fe-fpm-writer/coverage/lcov.info, \
                                packages/feature-toggle/coverage/lcov.info, \
                                packages/fiori-annotation-api/coverage/lcov.info, \
                                packages/text-document-utils/coverage/lcov.info, \
                                packages/fiori-elements-writer/coverage/lcov.info, \
                                packages/fiori-freestyle-writer/coverage/lcov.info, \
                                packages/fiori-generator-shared/coverage/lcov.info, \
                                packages/fiori-tools-settings/coverage/lcov.info, \
                                packages/guided-answers-helper/coverage/lcov.info, \
                                packages/jest-file-matchers/coverage/lcov.info, \
                                packages/launch-config/coverage/lcov.info, \
                                packages/i18n/coverage/lcov.info, \
                                packages/environment-check/coverage/lcov.info, \
                                packages/eslint-plugin-fiori-tools/coverage/lcov.info, \
                                packages/logger/coverage/lcov.info, \
                                packages/mockserver-config-writer/coverage/lcov.info, \
                                packages/nodejs-utils/coverage/lcov.info, \
                                packages/playwright/coverage/lcov.info, \
                                packages/preview-middleware/coverage/lcov.info, \
                                packages/preview-middleware-client/coverage/lcov.info, \
                                packages/project-access/coverage/lcov.info, \
                                packages/reload-middleware/coverage/lcov.info, \
                                packages/odata-vocabularies/coverage/lcov.info, \
                                packages/ui5-library-reference-inquirer/coverage/lcov.info, \
                                packages/ui5-library-reference-sub-generator/coverage/lcov.info, \
                                packages/ui5-library-reference-writer/coverage/lcov.info, \
                                packages/ui5-library-writer/coverage/lcov.info, \
                                packages/store/coverage/lcov.info, \
                                packages/system-access/coverage/lcov.info, \
                                packages/ui-components/coverage/lcov.info, \
                                packages/ui-prompting/coverage/lcov.info, \
                                packages/odata-service-writer/coverage/lcov.info, \
                                packages/odata-annotation-core/coverage/lcov.info, \
                                packages/odata-annotation-core-types/coverage/lcov.info, \
                                packages/odata-entity-model/coverage/lcov.info, \
                                packages/cds-odata-annotation-converter/coverage/lcov.info, \
                                packages/cf-deploy-config-inquirer/coverage/lcov.info, \
                                packages/ui5-application-writer/coverage/lcov.info, \
                                packages/ui5-config/coverage/lcov.info, \
                                packages/ui5-proxy-middleware/coverage/lcov.info, \
                                packages/ui5-test-writer/coverage/lcov.info, \
                                packages/control-property-editor/coverage/lcov.info, \
                                packages/control-property-editor-common/coverage/lcov.info, \
                                packages/yaml/coverage/lcov.info, \
                                packages/project-input-validator/coverage/lcov.info, \
                                packages/ui5-info/coverage/lcov.info, \
                                packages/ui5-library-sub-generator/coverage/lcov.info, \
                                packages/ui5-library-inquirer/coverage/lcov.info, \
                                packages/telemetry/coverage/lcov.info, \
                                packages/xml-odata-annotation-converter/coverage/lcov.info, \
                                packages/serve-static-middleware/coverage/lcov.info, \
                                packages/reload-middleware/coverage/lcov.info, \
                                packages/ui5-application-inquirer/coverage/lcov.info, \
                                packages/inquirer-common/coverage/lcov.info, \
                                packages/odata-service-inquirer/coverage/lcov.info, \
                                packages/jest-environment-ui5/coverage/lcov.info
sonar.testExecutionReportPaths=packages/abap-deploy-config-inquirer/coverage/sonar-report.xml, \
                                packages/abap-deploy-config-writer/coverage/sonar-report.xml, \
                                packages/adp-tooling/coverage/sonar-report.xml, \
                                packages/annotation-generator/coverage/sonar-report.xml, \
                                packages/app-config-writer/coverage/sonar-report.xml, \
                                packages/axios-extension/coverage/sonar-report.xml, \
                                packages/backend-proxy-middleware/coverage/sonar-report.xml, \
                                packages/btp-utils/coverage/sonar-report.xml, \
                                packages/cap-config-writer/coverage/sonar-report.xml, \
                                packages/cards-editor-config-writer/coverage/sonar-report.xml, \
                                packages/cards-editor-middleware/coverage/sonar-report.xml, \
                                packages/cds-annotation-parser/coverage/sonar-report.xml, \
                                packages/cf-deploy-config-writer/coverage/sonar-report.xml, \
                                packages/create/coverage/sonar-report.xml, \
                                packages/deploy-config-generator-shared/coverage/sonar-report.xml, \
                                packages/deploy-tooling/coverage/sonar-report.xml, \
                                packages/fe-fpm-writer/coverage/sonar-report.xml, \
                                packages/feature-toggle/coverage/sonar-report.xml, \
                                packages/fiori-annotation-api/coverage/sonar-report.xml, \
                                packages/text-document-utils/coverage/sonar-report.xml, \
                                packages/fiori-elements-writer/coverage/sonar-report.xml, \
                                packages/fiori-freestyle-writer/coverage/sonar-report.xml, \
                                packages/fiori-generator-shared/coverage/sonar-report.xml, \
                                packages/fiori-tools-settings/coverage/sonar-report.xml, \
                                packages/guided-answers-helper/coverage/sonar-report.xml, \
                                packages/jest-file-matchers/coverage/sonar-report.xml, \
                                packages/launch-config/coverage/sonar-report.xml, \
                                packages/i18n/coverage/sonar-report.xml, \
                                packages/environment-check/coverage/sonar-report.xml, \
                                packages/eslint-plugin-fiori-tools/coverage/sonar-report.xml, \
                                packages/logger/coverage/sonar-report.xml, \
                                packages/mockserver-config-writer/coverage/sonar-report.xml, \
                                packages/nodejs-utils/coverage/sonar-report.xml, \
                                packages/playwright/coverage/sonar-report.xml, \
                                packages/preview-middleware/coverage/sonar-report.xml, \
                                packages/preview-middleware-client/coverage/sonar-report.xml, \
                                packages/project-access/coverage/sonar-report.xml, \
                                packages/reload-middleware/coverage/sonar-report.xml, \
                                packages/odata-vocabularies/coverage/sonar-report.xml, \
                                packages/ui5-library-reference-inquirer/coverage/sonar-report.xml, \
                                packages/ui5-library-reference-sub-generator/coverage/sonar-report.xml, \
                                packages/ui5-library-reference-writer/coverage/sonar-report.xml, \
                                packages/ui5-library-writer/coverage/sonar-report.xml, \
                                packages/store/coverage/sonar-report.xml, \
                                packages/system-access/coverage/sonar-report.xml, \
                                packages/ui-components/coverage/sonar-report.xml, \
                                packages/ui-prompting/coverage/sonar-report.xml, \
                                packages/odata-service-writer/coverage/sonar-report.xml, \
                                packages/odata-annotation-core/coverage/sonar-report.xml, \
                                packages/odata-annotation-core-types/coverage/sonar-report.xml, \
                                packages/odata-entity-model/coverage/sonar-report.xml, \
                                packages/cds-odata-annotation-converter/coverage/sonar-report.xml, \
                                packages/cf-deploy-config-inquirer/coverage/sonar-report.xml, \
                                packages/ui5-application-writer/coverage/sonar-report.xml, \
                                packages/ui5-config/coverage/sonar-report.xml, \
                                packages/ui5-proxy-middleware/coverage/sonar-report.xml, \
                                packages/ui5-test-writer/coverage/sonar-report.xml, \
                                packages/control-property-editor/coverage/sonar-report.xml, \
                                packages/control-property-editor-common/coverage/sonar-report.xml, \
                                packages/yaml/coverage/sonar-report.xml, \
                                packages/project-input-validator/coverage/sonar-report.xml, \
                                packages/ui5-info/coverage/sonar-report.xml, \
                                packages/ui5-library-sub-generator/coverage/sonar-report.xml, \
                                packages/ui5-library-inquirer/coverage/sonar-report.xml, \
                                packages/telemetry/coverage/sonar-report.xml, \
                                packages/xml-odata-annotation-converter/coverage/sonar-report.xml, \
                                packages/serve-static-middleware/coverage/sonar-report.xml, \
                                packages/reload-middleware/coverage/sonar-report.xml, \
                                packages/ui5-application-inquirer/coverage/sonar-report.xml, \
                                packages/inquirer-common/coverage/sonar-report.xml, \
                                packages/odata-service-inquirer/coverage/sonar-report.xml, \
                                packages/jest-environment-ui5/coverage/sonar-report.xml<|MERGE_RESOLUTION|>--- conflicted
+++ resolved
@@ -5,14 +5,8 @@
 sonar.exclusions=**/*.test.ts, **/*.test.tsx, **/*.story.tsx, **/examples/**/*, **/templates/**, **/test/**/*, **/jest-file-matchers/src/matchers/types.ts, **/jest-runner-puppeteer/**/*, **/packages/ui-components/.storybook/**, **/test-inputs/**, **/jest-environment-ui5/src/env/ui5loader.js
 sonar.cpd.exclusions=**/i18n.ts, **/fiori-elements-writer/src/packageConfig.ts, **/fiori-freestyle-writer/src/packageConfig.ts, **/ui5-info/src/ui5-version-fallback.ts, **/odata-vocabularies/src/resources/*, **/ui5-library-reference-inquirer/src/prompts/helpers.ts
 sonar.tests=.
-<<<<<<< HEAD
 sonar.test.inclusions=**/*.test.ts, **/*.test.tsx, **/*.test.js
-sonar.javascript.lcov.reportPaths=packages/cf-deploy-config-writer/coverage/lcov.info, \
-                                packages/abap-deploy-config-inquirer/coverage/lcov.info, \
-=======
-sonar.test.inclusions=**/*.test.ts, **/*.test.tsx
 sonar.javascript.lcov.reportPaths=packages/abap-deploy-config-inquirer/coverage/lcov.info, \
->>>>>>> 7c9e0cc9
                                 packages/abap-deploy-config-writer/coverage/lcov.info, \
                                 packages/adp-tooling/coverage/lcov.info, \
                                 packages/annotation-generator/coverage/lcov.info, \
