--- conflicted
+++ resolved
@@ -44,11 +44,8 @@
                                 packages/project-input-validator/coverage/lcov.info, \
                                 packages/ui5-info/coverage/lcov.info, \
                                 packages/ui5-library-inquirer/coverage/lcov.info, \
-<<<<<<< HEAD
-                                packages/telemetry/coverage/lcov.info
-=======
+                                packages/telemetry/coverage/lcov.info, \
                                 packages/xml-odata-annotation-converter/coverage/lcov.info
->>>>>>> 45bf0515
 sonar.testExecutionReportPaths=packages/adp-tooling/coverage/sonar-report.xml, \
                                 packages/app-config-writer/coverage/sonar-report.xml, \
                                 packages/axios-extension/coverage/sonar-report.xml, \
@@ -87,8 +84,5 @@
                                 packages/project-input-validator/coverage/sonar-report.xml, \
                                 packages/ui5-info/coverage/sonar-report.xml, \
                                 packages/ui5-library-inquirer/coverage/sonar-report.xml, \
-<<<<<<< HEAD
-                                packages/telemetry/coverage/sonar-report.xml
-=======
-                                packages/xml-odata-annotation-converter/coverage/sonar-report.xml
->>>>>>> 45bf0515
+                                packages/telemetry/coverage/sonar-report.xml, \
+                                packages/xml-odata-annotation-converter/coverage/sonar-report.xml