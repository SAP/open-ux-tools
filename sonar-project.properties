sonar.organization=sap-1
sonar.projectKey=SAP_open-ux-tools
sonar.sources=.
sonar.inclusions=**/*.ts, **/*.tsx
sonar.exclusions=**/*.test.ts, **/*.test.tsx, **/*.story.tsx, **/examples/**/*, **/templates/**/*, **/test/**/*, **/jest-file-matchers/src/matchers/types.ts, **/jest-runner-puppeteer/**/*
sonar.cpd.exclusions=**/i18n.ts, **/fiori-elements-writer/src/packageConfig.ts, **/fiori-freestyle-writer/src/packageConfig.ts, **/ui5-info/src/ui5VersionFallback.ts, **/odata-vocabularies/src/resources/*
sonar.tests=.
sonar.test.inclusions=**/*.test.ts, **/*.test.tsx
sonar.javascript.lcov.reportPaths=packages/adp-tooling/coverage/lcov.info, \
                                packages/app-config-writer/coverage/lcov.info, \
                                packages/axios-extension/coverage/lcov.info, \
                                packages/backend-proxy-middleware/coverage/lcov.info, \
                                packages/btp-utils/coverage/lcov.info, \
                                packages/cap-config-writer/coverage/lcov.info, \
                                packages/cds-annotation-parser/coverage/lcov.info, \
                                packages/create/coverage/lcov.info, \
                                packages/deploy-tooling/coverage/lcov.info, \
                                packages/fe-fpm-writer/coverage/lcov.info, \
                                packages/fiori-elements-writer/coverage/lcov.info, \
                                packages/fiori-freestyle-writer/coverage/lcov.info, \
<<<<<<< HEAD
                                packages/i18n/coverage/lcov.info, \
=======
                                packages/jest-file-matchers/coverage/lcov.info, \
>>>>>>> f3c147ed
                                packages/environment-check/coverage/lcov.info, \
                                packages/eslint-plugin-fiori-tools/coverage/lcov.info, \
                                packages/logger/coverage/lcov.info, \
                                packages/mockserver-config-writer/coverage/lcov.info, \
                                packages/playwright/coverage/lcov.info, \
                                packages/preview-middleware/coverage/lcov.info, \
                                packages/preview-middleware-client/coverage/lcov.info, \
                                packages/project-access/coverage/lcov.info, \
                                packages/odata-vocabularies/coverage/lcov.info, \
                                packages/ui5-library-writer/coverage/lcov.info, \
                                packages/store/coverage/lcov.info, \
                                packages/system-access/coverage/lcov.info, \
                                packages/ui-components/coverage/lcov.info, \
                                packages/odata-service-writer/coverage/lcov.info, \
                                packages/odata-annotation-core/coverage/lcov.info, \
                                packages/odata-annotation-core-types/coverage/lcov.info, \
                                packages/odata-entity-model/coverage/lcov.info, \
                                packages/cds-odata-annotation-converter/coverage/lcov.info, \
                                packages/ui5-application-writer/coverage/lcov.info, \
                                packages/ui5-config/coverage/lcov.info, \
                                packages/ui5-proxy-middleware/coverage/lcov.info, \
                                packages/ui5-test-writer/coverage/lcov.info, \
                                packages/control-property-editor/coverage/lcov.info, \
                                packages/control-property-editor-common/coverage/lcov.info, \
                                packages/yaml/coverage/lcov.info, \
                                packages/project-input-validator/coverage/lcov.info, \
                                packages/ui5-info/coverage/lcov.info, \
                                packages/ui5-library-inquirer/coverage/lcov.info, \
                                packages/telemetry/coverage/lcov.info, \
                                packages/xml-odata-annotation-converter/coverage/lcov.info
sonar.testExecutionReportPaths=packages/adp-tooling/coverage/sonar-report.xml, \
                                packages/app-config-writer/coverage/sonar-report.xml, \
                                packages/axios-extension/coverage/sonar-report.xml, \
                                packages/backend-proxy-middleware/coverage/sonar-report.xml, \
                                packages/btp-utils/coverage/sonar-report.xml, \
                                packages/cap-config-writer/coverage/sonar-report.xml, \
                                packages/cds-annotation-parser/coverage/sonar-report.xml, \
                                packages/create/coverage/sonar-report.xml, \
                                packages/deploy-tooling/coverage/sonar-report.xml, \
                                packages/fe-fpm-writer/coverage/sonar-report.xml, \
                                packages/fiori-elements-writer/coverage/sonar-report.xml, \
                                packages/fiori-freestyle-writer/coverage/sonar-report.xml, \
<<<<<<< HEAD
                                packages/i18n/coverage/sonar-report.xml, \
=======
                                packages/jest-file-matchers/coverage/sonar-report.xml, \
>>>>>>> f3c147ed
                                packages/environment-check/coverage/sonar-report.xml, \
                                packages/eslint-plugin-fiori-tools/coverage/sonar-report.xml, \
                                packages/logger/coverage/sonar-report.xml, \
                                packages/mockserver-config-writer/coverage/sonar-report.xml, \
                                packages/playwright/coverage/sonar-report.xml, \
                                packages/preview-middleware/coverage/sonar-report.xml, \
                                packages/preview-middleware-client/coverage/sonar-report.xml, \
                                packages/project-access/coverage/sonar-report.xml, \
                                packages/odata-vocabularies/coverage/sonar-report.xml, \
                                packages/ui5-library-writer/coverage/sonar-report.xml, \
                                packages/store/coverage/sonar-report.xml, \
                                packages/system-access/coverage/sonar-report.xml, \
                                packages/ui-components/coverage/sonar-report.xml, \
                                packages/odata-service-writer/coverage/sonar-report.xml, \
                                packages/odata-annotation-core/coverage/sonar-report.xml, \
                                packages/odata-annotation-core-types/coverage/sonar-report.xml, \
                                packages/odata-entity-model/coverage/sonar-report.xml, \
                                packages/cds-odata-annotation-converter/coverage/sonar-report.xml, \
                                packages/ui5-application-writer/coverage/sonar-report.xml, \
                                packages/ui5-config/coverage/sonar-report.xml, \
                                packages/ui5-proxy-middleware/coverage/sonar-report.xml, \
                                packages/ui5-test-writer/coverage/sonar-report.xml, \
                                packages/control-property-editor/coverage/sonar-report.xml, \
                                packages/control-property-editor-common/coverage/sonar-report.xml, \
                                packages/yaml/coverage/sonar-report.xml, \
                                packages/project-input-validator/coverage/sonar-report.xml, \
                                packages/ui5-info/coverage/sonar-report.xml, \
                                packages/ui5-library-inquirer/coverage/sonar-report.xml, \
                                packages/telemetry/coverage/sonar-report.xml, \
                                packages/xml-odata-annotation-converter/coverage/sonar-report.xml<|MERGE_RESOLUTION|>--- conflicted
+++ resolved
@@ -18,11 +18,8 @@
                                 packages/fe-fpm-writer/coverage/lcov.info, \
                                 packages/fiori-elements-writer/coverage/lcov.info, \
                                 packages/fiori-freestyle-writer/coverage/lcov.info, \
-<<<<<<< HEAD
                                 packages/i18n/coverage/lcov.info, \
-=======
                                 packages/jest-file-matchers/coverage/lcov.info, \
->>>>>>> f3c147ed
                                 packages/environment-check/coverage/lcov.info, \
                                 packages/eslint-plugin-fiori-tools/coverage/lcov.info, \
                                 packages/logger/coverage/lcov.info, \
@@ -65,11 +62,8 @@
                                 packages/fe-fpm-writer/coverage/sonar-report.xml, \
                                 packages/fiori-elements-writer/coverage/sonar-report.xml, \
                                 packages/fiori-freestyle-writer/coverage/sonar-report.xml, \
-<<<<<<< HEAD
                                 packages/i18n/coverage/sonar-report.xml, \
-=======
                                 packages/jest-file-matchers/coverage/sonar-report.xml, \
->>>>>>> f3c147ed
                                 packages/environment-check/coverage/sonar-report.xml, \
                                 packages/eslint-plugin-fiori-tools/coverage/sonar-report.xml, \
                                 packages/logger/coverage/sonar-report.xml, \
