--- conflicted
+++ resolved
@@ -101,11 +101,7 @@
         this.app = {
             app: {
                 id: name,
-<<<<<<< HEAD
-                flpAppId: 'app-preview', 
-=======
                 flpAppId: 'app-preview',
->>>>>>> b56b3b26
                 projectType: 'EDMXBackend'
             },
             appOptions: {
