import type Generator from 'yeoman-generator';
import type { AxiosBasicCredentials } from 'axios';
import type { ODataService, AbapServiceProvider, Annotations } from '@sap-ux/axios-extension';
import { createForAbap, createForDestination, ODataVersion } from '@sap-ux/axios-extension';
import type { OdataService } from '@sap-ux/odata-service-writer';
import { getService, BackendSystem, BackendSystemKey } from '@sap-ux/store';

export interface ServiceInfo {
    url?: string;
    destination?: string;
    path: string;
    odataVersion: ODataVersion;
    metadata: string;
    annotations?: OdataService['annotations'];
}

/**
 * Prompts the user for a service url and tries connecting to it to fetch metadata.
 *
 * @param generator an instance of a yeoman generator
 * @returns a service configuration
 */
export async function getServiceInfo(generator: Generator): Promise<ServiceInfo> {
    const { url } = await generator.prompt({
        type: 'input',
        name: 'url',
        message: 'Service url',
<<<<<<< HEAD
        default: 'https://sapes5.sapdevcenter.com/sap/opu/odata/sap/SEPMRA_PROD_MAN?sap-client=002&saml2=disabled',
=======
        default: generator.config.get('url'),
>>>>>>> 742a70e7
        validate: (answer) => !!answer
    });

    const serviceUrl = new URL(url);
    // extract params
    const params: { [key: string]: string } = {};
    serviceUrl.searchParams.forEach((value, key) => (params[key] = value));
    // check for stored credentials

    const provider = createForAbap({
        baseURL: serviceUrl.origin,
        ignoreCertErrors: true,
        params,
        auth: await getCredentials(serviceUrl.origin, params['sap-client'])
    });

    return {
        url: serviceUrl.origin,
        path: serviceUrl.pathname,
        ...(await getMetadata(generator, provider, serviceUrl.pathname))
    };
}

/**
 * Check the secure storage if it has credentials for teh entered url.
 *
 * @param url target system url
 * @param client optional sap-client parameter
 * @returns credentials or undefined
 */
async function getCredentials(url: string, client?: string): Promise<AxiosBasicCredentials | undefined> {
    const systemService = await getService<BackendSystem, BackendSystemKey>({ entityName: 'system' });
    const system = await systemService.read(new BackendSystemKey({ url, client }));
    return system?.username ? { username: system.username, password: system.password! } : undefined;
}

/**
 * Ask the user whether the credentials should be stored. If yes, store them in the secure storage.
 *
 * @param generator generator reference used for prompting
 * @param provider service provider for which the credentials should be stored
 */
async function storeCredentials(generator: Generator, provider: AbapServiceProvider) {
    const { storeCreds, name }: { storeCreds: boolean; name: string } = await generator.prompt([
        {
            type: 'confirm',
            name: 'storeCreds',
            message: 'Do you want to store your credentials in the secure storage?',
            default: true
        },
        {
            type: 'input',
            name: 'name',
            message: 'System name:',
            default: new URL(provider.defaults.baseURL!).hostname,
            validate: (answer) => !!answer
        }
    ]);
    if (storeCreds) {
        try {
            const systemService = await getService<BackendSystem, BackendSystemKey>({ entityName: 'system' });
            const system = new BackendSystem({
                name,
                url: provider.defaults.baseURL!,
                client: provider.defaults.params?.['sap-client'],
                username: provider.defaults.auth?.username,
                password: provider.defaults.auth?.password
            });
            await systemService.write(system);
        } catch (error) {
            generator.log(`Couldn't store credentials. ${error}`);
        }
    }
}

/**
 * Prompts the user for a destination and tries connecting to it to fetch metadata.
 *
 * @param generator an instance of a yeoman generator
 * @returns a service configuration
 */
export async function getServiceInfoInBAS(generator: Generator): Promise<ServiceInfo> {
    const { destination, path } = await generator.prompt([
        {
            type: 'input',
            name: 'destination',
            message: 'Destination',
            default: generator.config.get('destination'),
            validate: (answer) => !!answer
        },
        {
            type: 'input',
            name: 'path',
            message: 'Service path',
            default: generator.config.get('path'),
            validate: (answer) => !!answer
        }
    ]);

    const provider = createForDestination({}, { Name: destination, WebIDEUsage: 'abap' }) as AbapServiceProvider;
    return {
        destination,
        path,
        ...(await getMetadata(generator, provider, path))
    };
}

/**
 * Tries fetching metadata from the given service and prompts for user/password if a 401 is returned.
 *
 * @param generator an instance of a yeoman generator
 * @param provider service provider
 * @param path path of the service
 * @returns service metadata
 */
export async function getMetadata(
    generator: Generator,
    provider: AbapServiceProvider,
    path: string
): Promise<{
    odataVersion: ODataVersion;
    metadata: string;
    annotations?: OdataService['annotations'];
}> {
    const service = provider.service<ODataService>(path);
    let metadata: string | undefined;
    let odataVersion: ODataVersion = ODataVersion.v2;
    let annotations: Annotations[] = [];
    let newCredentials = false;
    while (!metadata) {
        try {
            metadata = await service.metadata();
<<<<<<< HEAD
            annotations = await provider.catalog(ODataVersion.v2).getAnnotations({ path });
            if (newCredentials && service.defaults.auth) {
                provider.defaults.auth = service.defaults.auth;
                await storeCredentials(generator, provider);
            }
=======
            odataVersion = metadata?.includes('Version="4.0"') ? ODataVersion.v4 : ODataVersion.v2;
            annotations = await provider.catalog(odataVersion).getAnnotations({ path });
>>>>>>> 742a70e7
        } catch (error: any) {
            if (error.cause?.status === 401) {
                if (service.defaults?.auth?.username) {
                    generator.log.error(error.cause.statusText);
                }
                const { username, password } = await generator.prompt([
                    {
                        type: 'input',
                        name: 'username',
                        message: 'Username',
                        default: generator.config.get('username'),
                        validate: (answer) => !!answer
                    },
                    {
                        type: 'password',
                        name: 'password',
                        message: 'Password',
                        validate: (answer) => !!answer
                    }
                ]);
                service.defaults.auth = {
                    username,
                    password
                };
                newCredentials = true;
            } else {
                throw error;
            }
        }
    }
    return {
        odataVersion,
        metadata,
        annotations:
            annotations?.length > 0
                ? {
                      technicalName: annotations[0].TechnicalName,
                      xml: annotations[0].Definitions
                  }
                : undefined
    };
}<|MERGE_RESOLUTION|>--- conflicted
+++ resolved
@@ -25,11 +25,7 @@
         type: 'input',
         name: 'url',
         message: 'Service url',
-<<<<<<< HEAD
-        default: 'https://sapes5.sapdevcenter.com/sap/opu/odata/sap/SEPMRA_PROD_MAN?sap-client=002&saml2=disabled',
-=======
         default: generator.config.get('url'),
->>>>>>> 742a70e7
         validate: (answer) => !!answer
     });
 
@@ -162,16 +158,11 @@
     while (!metadata) {
         try {
             metadata = await service.metadata();
-<<<<<<< HEAD
             annotations = await provider.catalog(ODataVersion.v2).getAnnotations({ path });
             if (newCredentials && service.defaults.auth) {
                 provider.defaults.auth = service.defaults.auth;
                 await storeCredentials(generator, provider);
             }
-=======
-            odataVersion = metadata?.includes('Version="4.0"') ? ODataVersion.v4 : ODataVersion.v2;
-            annotations = await provider.catalog(odataVersion).getAnnotations({ path });
->>>>>>> 742a70e7
         } catch (error: any) {
             if (error.cause?.status === 401) {
                 if (service.defaults?.auth?.username) {
