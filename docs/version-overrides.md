--- conflicted
+++ resolved
@@ -22,17 +22,16 @@
 | Patched versions    | >=1.0.5 |
 | More info           | https://github.com/advisories/GHSA-jgrx-mgxx-jf9v |
 
-<<<<<<< HEAD
 ## follow-redirects
 
 | Override:           | >=1.14.7 |
 |:--------------------| :-------------|
 |                     | |
 | **high**            | Exposure of sensitive information in follow-redirects |
-| Package             | follow-redirects | 
+| Package             | follow-redirects |
 | Vulnerable versions | <1.14.7                                               |
 | More info           | https://github.com/advisories/GHSA-74fj-2j2h-c42q     |
-=======
+
 ## vm2
 | Override:           | ^3.9.6 |
 |:--------------------| :-------------|
@@ -50,5 +49,4 @@
 | **no risk**         | Overriden in order to support Node 12. `klaw` is used by the `@ui5/project` |
 | Package             | klaw |
 | Patched versions    | >=4.0.0 |
-| More info           | Newer packages of klaw do not support Node 12. We can remove this override once we do not need to support Node 12 anymore |
->>>>>>> 7107fbcd
+| More info           | Newer packages of klaw do not support Node 12. We can remove this override once we do not need to support Node 12 anymore |