{
    "version": "0.2.0",
    "inputs": [
        {
            "id": "axiosODataExample",
            "description": "Enter the test you want to debug",
            "type": "pickString",
            "options": ["abap", "btp"],
            "default": "abap"
        }
    ],
    "configurations": [
        {
            "type": "node",
            "request": "launch",
            "name": "examples/odata-cli: Run Example",
            "runtimeExecutable": "pnpm",
            "runtimeArgs": ["start", "--", "${input:axiosODataExample}"],
            "console": "integratedTerminal",
            "internalConsoleOptions": "neverOpen",
            "cwd": "${workspaceFolder}/examples/odata-cli"
        },
        {
            "type": "node",
            "request": "launch",
            "name": "ui5-application-writer: Debug Current Jest File",
            "program": "${workspaceFolder}/node_modules/jest/bin/jest.js",
            "args": ["${file}", "--config", "jest.config.js", "--coverage=false"],
            "console": "integratedTerminal",
            "internalConsoleOptions": "neverOpen",
            "cwd": "${workspaceFolder}/packages/ui5-application-writer"
        },
        {
            "type": "node",
            "request": "launch",
            "name": "app-config-writer: Debug Current Jest File",
            "program": "${workspaceFolder}/node_modules/jest/bin/jest.js",
            "args": ["${file}", "--config", "jest.config.js", "--coverage=false"],
            "console": "integratedTerminal",
            "internalConsoleOptions": "neverOpen",
            "windows": {
                "program": "${workspaceFolder}/node_modules/jest/bin/jest"
            },
            "cwd": "${workspaceFolder}/packages/app-config-writer"
        },
        {
            "type": "node",
            "request": "launch",
            "name": "fe-fpm-writer: Debug Current Jest File",
            "program": "${workspaceFolder}/node_modules/jest/bin/jest.js",
            "args": ["${file}", "--config", "jest.config.js", "--coverage=false"],
            "console": "integratedTerminal",
            "internalConsoleOptions": "neverOpen",
            "windows": {
                "program": "${workspaceFolder}/node_modules/jest/bin/jest"
            },
            "cwd": "${workspaceFolder}/packages/fe-fpm-writer"
        },
        {
            "type": "node",
            "request": "launch",
            "name": "fiori-freestyle-writer: Debug Current Jest File",
            "program": "${workspaceFolder}/node_modules/jest/bin/jest.js",
            "args": ["${file}", "--config", "jest.config.js", "--coverage=false"],
            "console": "integratedTerminal",
            "internalConsoleOptions": "neverOpen",
            "cwd": "${workspaceFolder}/packages/fiori-freestyle-writer"
        },
        {
            "type": "node",
            "request": "launch",
            "name": "fiori-elements-writer: Debug Current Jest File",
            "program": "${workspaceFolder}/node_modules/jest/bin/jest.js",
            "args": ["${file}", "--config", "jest.config.js", "--coverage=false"],
            "console": "integratedTerminal",
            "internalConsoleOptions": "neverOpen",
            "cwd": "${workspaceFolder}/packages/fiori-elements-writer"
        },
        {
            "type": "node",
            "request": "launch",
            "name": "eslint-plugin-fiori-tools: Debug Current Jest File",
            "program": "${workspaceFolder}/node_modules/jest/bin/jest.js",
            "args": ["${file}", "--config", "jest.config.js", "--coverage=false"],
            "console": "integratedTerminal",
            "internalConsoleOptions": "neverOpen",
            "cwd": "${workspaceFolder}/packages/eslint-plugin-fiori-tools"
        },
        {
            "type": "node",
            "request": "launch",
            "name": "fiori-freestyle-writer: Debug Current Jest File with UX_DEBUG & UX_DEBUG_FULL",
            "program": "${workspaceFolder}/node_modules/jest/bin/jest.js",
            "args": ["${file}", "--config", "jest.config.js", "--coverage=false"],
            "console": "integratedTerminal",
            "internalConsoleOptions": "neverOpen",
            "cwd": "${workspaceFolder}/packages/fiori-freestyle-writer",
            "env": {
                "UX_DEBUG": "false",
                "UX_DEBUG_FULL": "false"
            }
        },
        {
            "type": "node",
            "request": "launch",
            "name": "odata-service-writer: Debug Current Jest File",
            "program": "${workspaceFolder}/node_modules/jest/bin/jest.js",
            "args": ["${file}", "--config", "jest.config.js", "--coverage=false"],
            "console": "integratedTerminal",
            "internalConsoleOptions": "neverOpen",
            "windows": {
                "program": "${workspaceFolder}/node_modules/jest/bin/jest"
            },
            "cwd": "${workspaceFolder}/packages/odata-service-writer"
        },
        {
            "type": "node",
            "request": "launch",
            "name": "odata-annotation-core: Debug Current Jest File",
            "program": "${workspaceFolder}/node_modules/jest/bin/jest.js",
            "args": ["${fileBasenameNoExtension}", "--config", "jest.config.js", "--coverage=false"],
            "console": "integratedTerminal",
            "internalConsoleOptions": "neverOpen",
            "windows": {
                "program": "${workspaceFolder}/node_modules/jest/bin/jest"
            },
            "cwd": "${workspaceFolder}/packages/odata-annotation-core",
            "env": {
                "UX_DEBUG": "false"
            }
        },
        {
            "type": "node",
            "request": "launch",
<<<<<<< HEAD
            "name": "project-access: Debug Current Jest File",
            "program": "${workspaceFolder}/node_modules/jest/bin/jest.js",
            "args": ["${file}", "--config", "jest.config.js", "--coverage=false"],
            "console": "integratedTerminal",
            "internalConsoleOptions": "neverOpen",
            "cwd": "${workspaceFolder}/packages/project-access"
=======
            "name": "odata-vocabularies: Debug Current Jest File",
            "program": "${workspaceFolder}/node_modules/jest/bin/jest.js",
            "args": ["${fileBasenameNoExtension}", "--config", "jest.config.js", "--coverage=false"],
            "console": "integratedTerminal",
            "internalConsoleOptions": "neverOpen",
            "windows": {
                "program": "${workspaceFolder}/node_modules/jest/bin/jest"
            },
            "cwd": "${workspaceFolder}/packages/odata-vocabularies",
            "env": {
                "UX_DEBUG": "false"
            }
>>>>>>> 5bbee1a4
        },
        {
            "type": "node",
            "request": "launch",
            "name": "ui5-library-writer: Debug Current Jest File",
            "program": "${workspaceFolder}/node_modules/jest/bin/jest.js",
            "args": ["${file}", "--config", "jest.config.js", "--coverage=false"],
            "console": "integratedTerminal",
            "internalConsoleOptions": "neverOpen",
            "cwd": "${workspaceFolder}/packages/ui5-library-writer",
            "env": {
                "UX_DEBUG": "false"
            }
        },
        {
            "type": "node",
            "request": "launch",
            "name": "yaml: Debug Current Jest File",
            "program": "${workspaceFolder}/node_modules/jest/bin/jest.js",
            "args": ["${file}", "--config", "jest.config.js", "--coverage=false"],
            "console": "integratedTerminal",
            "internalConsoleOptions": "neverOpen",
            "cwd": "${workspaceFolder}/packages/yaml"
        },
        {
            "type": "node",
            "request": "launch",
            "name": "cap-config-writer: Debug Current Jest File",
            "program": "${workspaceFolder}/node_modules/jest/bin/jest.js",
            "args": ["${file}", "--config", "jest.config.js", "--coverage=false"],
            "console": "integratedTerminal",
            "internalConsoleOptions": "neverOpen",
            "cwd": "${workspaceFolder}/packages/cap-config-writer"
        },
        {
            "type": "node",
            "request": "launch",
            "name": "ui-components: Debug Current Jest File",
            "program": "${workspaceFolder}/node_modules/jest/bin/jest.js",
            "args": ["${file}", "--config", "jest.config.js", "--coverage=false"],
            "console": "integratedTerminal",
            "internalConsoleOptions": "neverOpen",
            "windows": {
                "program": "${workspaceFolder}/node_modules/jest/bin/jest"
            },
            "cwd": "${workspaceFolder}/packages/ui-components"
        },
        {
            "type": "node",
            "request": "launch",
            "name": "cds-annotation-parser: Debug Current Jest File",
            "program": "${workspaceFolder}/node_modules/jest/bin/jest.js",
            "args": ["${file}", "--config", "jest.config.js", "--coverage=false"],
            "console": "integratedTerminal",
            "internalConsoleOptions": "neverOpen",
            "windows": {
                "program": "${workspaceFolder}/node_modules/jest/bin/jest"
            },
            "cwd": "${workspaceFolder}/packages/cds-annotation-parser"
        },
        {
            "type": "node",
            "request": "launch",
            "name": "xml-odata-annotation-converter: Debug Current Jest File",
            "program": "${workspaceFolder}/node_modules/jest/bin/jest.js",
            "args": ["${file}", "--config", "jest.config.js", "--coverage=false"],
            "console": "integratedTerminal",
            "internalConsoleOptions": "neverOpen",
            "windows": {
                "program": "${workspaceFolder}/node_modules/jest/bin/jest"
            },
            "cwd": "${workspaceFolder}/packages/xml-odata-annotation-converter"
        }
    ]
}<|MERGE_RESOLUTION|>--- conflicted
+++ resolved
@@ -132,27 +132,12 @@
         {
             "type": "node",
             "request": "launch",
-<<<<<<< HEAD
             "name": "project-access: Debug Current Jest File",
             "program": "${workspaceFolder}/node_modules/jest/bin/jest.js",
             "args": ["${file}", "--config", "jest.config.js", "--coverage=false"],
             "console": "integratedTerminal",
             "internalConsoleOptions": "neverOpen",
             "cwd": "${workspaceFolder}/packages/project-access"
-=======
-            "name": "odata-vocabularies: Debug Current Jest File",
-            "program": "${workspaceFolder}/node_modules/jest/bin/jest.js",
-            "args": ["${fileBasenameNoExtension}", "--config", "jest.config.js", "--coverage=false"],
-            "console": "integratedTerminal",
-            "internalConsoleOptions": "neverOpen",
-            "windows": {
-                "program": "${workspaceFolder}/node_modules/jest/bin/jest"
-            },
-            "cwd": "${workspaceFolder}/packages/odata-vocabularies",
-            "env": {
-                "UX_DEBUG": "false"
-            }
->>>>>>> 5bbee1a4
         },
         {
             "type": "node",
