--- conflicted
+++ resolved
@@ -433,18 +433,6 @@
         {
             "type": "node",
             "request": "launch",
-<<<<<<< HEAD
-            "name": "bsp-app-download-sub-generator: Debug Current Jest File",
-            "program": "${workspaceFolder}/node_modules/jest/bin/jest.js",
-            "args": ["${file}", "--config", "jest.config.js", "--coverage=false"],
-            "console": "integratedTerminal",
-            "internalConsoleOptions": "neverOpen",
-            "windows": {
-                "program": "${workspaceFolder}/node_modules/jest/bin/jest"
-            },
-            "cwd": "${workspaceFolder}/packages/bsp-app-download-sub-generator"
-        }
-=======
             "name": "bsp-app-download-sub-generator: Launch Yeoman generators/app",
             "program": "${workspaceFolder}/packages/bsp-app-download-sub-generator/node_modules/yo/lib/cli.js",
             "args": [
@@ -456,6 +444,5 @@
             "console": "integratedTerminal",
             "internalConsoleOptions": "neverOpen"
           },
->>>>>>> f661d4e0
     ]
 }