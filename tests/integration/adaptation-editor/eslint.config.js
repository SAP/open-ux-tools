const base = require('../../../eslint.config.js');
const tsParser = require('@typescript-eslint/parser');

module.exports = [
    {
        ignores: ['test/fixtures', 'dist', 'version.js', '**/playwright-report/**']
    },
    ...base,
    {
<<<<<<< HEAD
        ignores: ['test/fixtures', 'dist', "version.js", 'playwright-report'],
=======
>>>>>>> 623c16b8
        languageOptions: {
            parserOptions: {
                parser: tsParser,
                tsconfigRootDir: __dirname,
                project: 'tsconfig.eslint.json'
            }
        },
        rules: {
            'no-console': 'off'
        }
    }
];<|MERGE_RESOLUTION|>--- conflicted
+++ resolved
@@ -7,10 +7,6 @@
     },
     ...base,
     {
-<<<<<<< HEAD
-        ignores: ['test/fixtures', 'dist', "version.js", 'playwright-report'],
-=======
->>>>>>> 623c16b8
         languageOptions: {
             parserOptions: {
                 parser: tsParser,
