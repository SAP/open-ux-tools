--- conflicted
+++ resolved
@@ -1,14 +1,10 @@
 {
   "extends": "../../../tsconfig.json",
   "include": [
-    "src/**/*.ts",
-<<<<<<< HEAD
-    "src/**/*.json",   
+    "src/**/*.ts/**/*.ts",
+    "src/**/*.json"  ,   
     "test-project-generator.ts", 
     "server.ts"  
-=======
-    "src/**/*.json"  
->>>>>>> d976ccbe
   ],
   "compilerOptions": {
     "rootDir": "src",
