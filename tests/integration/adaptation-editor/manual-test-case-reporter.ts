--- conflicted
+++ resolved
@@ -103,43 +103,27 @@
             /^browser\./,
             /^browserContext\./,
             /^Expect \"toBeVisible\"$/,
-<<<<<<< HEAD
             /^Expect \"toMatchObject\"$/,
-            /^Evaluate$/,
-            /^Expect \"toBe\"$/,
-            /^Expect \"toEqual\"$/,
-=======
             /^Evaluate$/,
             /^Expect \"toBe\"$/,
             /^Expect \"toEqual\"$/,
             /^Expect \"toContain\"$/,
             /^Expect \"toBeAttached\"$/,
-            /^Expect\.poll\.toEqual$/,
->>>>>>> ee8e4aa3
             /^Expect \"toBeEnabled\"$/,
             /^Expect \"toHaveAttribute\"$/,
             /^Expect \"toContain\"$/,
             /^Expect "toBeInViewport"$/,
             /^Expect \"toBeDisabled\"$/,
-<<<<<<< HEAD
+            /^Expect \"toHaveAttribute\"$/,
             /^Expect \"poll/,
-=======
-            /^Expect \"toHaveAttribute\"$/,
-            /^Expect \"poll toEqual\"$/,
->>>>>>> ee8e4aa3
             /^locator\.textContent/,
             /^locator\.count/,
             /^Click on in Application Preview$/,
             /^Query count getByTestId\(\'saved-changes-stack\'\)/,
-<<<<<<< HEAD
             /getByTestId\(/,
             /^Click locator\(/,
             /^Query count locator/,
             /^Query selector all locator/,
-=======
-            /^Click locator\(/,
-            /^Query count locator/,
->>>>>>> ee8e4aa3
             /^Verifying Changes.../,
             /^page\.goto\(/,
             /^Create context$/,
