import { readdir, readFile } from 'fs/promises';
<<<<<<< HEAD
import { join } from 'path';
import { expect, test, type FrameLocator, type Page, type Locator } from '@sap-ux-private/playwright';
=======
import { join } from 'node:path';
import { expect, type FrameLocator, type Page, type Locator } from '@sap-ux-private/playwright';
>>>>>>> 47a803be
import { gte } from 'semver';

interface Changes {
    annotations: Record<string, string>;
    coding: Record<string, string | RegExp>;
    fragments: Record<string, string>;
    changes: object[];
}

/**
 * Class representing a List Report in the Adaptation Editor.
 */
export class ListReport {
    private readonly frame: FrameLocator;
    private readonly ui5Version: string;
    /**
     * @returns Locator for the "Go" button.
     */
    get goButton(): Locator {
        return this.frame.getByRole('button', { name: 'Go' });
    }
    /**
     * @returns Locator for the "Clear" button.
     */
    get clearButton(): Locator {
        return this.frame.getByRole('button', { name: 'Clear' });
    }
    /**
     * Returns a locator for the specified table row in the List Report.
     *
     * @param index - The index of the table row.
     * @returns Locator for the "Table Row".
     */
    locatorForListReportTableRow(index: number): Locator {
        const dataRows = this.frame.locator('tbody > tr');
        return dataRows.nth(index).locator('.sapMListTblNavCol').first();
    }

    /**
     * Clicks on the specified row in the List Report table.
     *
     * @param index - table row index
     */
    async clickOnTableNthRow(index: number): Promise<void> {
        const tableTitle = await this.getTableTitleText();
        // Extract only the string part before parentheses (e.g., "Root Entities" from "Root Entities (2)")
        const match = tableTitle.match(/^(.+?)\s*\(/);
        const tableName = match ? match[1] : tableTitle;
        await test.step(`Click on row \`${index + 1}\` of \`${tableName}\` table `, async () => {
            await this.locatorForListReportTableRow(index).click();
        });
    }

    /**
     * @returns Locator for the table title/header.
     */
    get tableTitle(): Locator {
        return this.frame.locator('.sapMTitle.sapUiCompSmartTableHeader');
    }

    /**
     * Gets the table title text.
     *
     * @returns Promise resolving to the table title text.
     */
    async getTableTitleText(): Promise<string> {
        return (await this.tableTitle.textContent()) ?? '';
    }

    /**
     * @param frame - FrameLocator for the List Report.
     */
    constructor(frame: FrameLocator) {
        this.frame = frame;
    }
}

/**
 * Class representing the table settings dialog in the Adaptation Editor.
 */
export class TableSettings {
    private readonly frame: FrameLocator;
    private dialogName: string;
    /**
     * @returns Locator for the dialog containing table settings.
     */
    get dialog(): Locator {
        return this.frame.getByLabel(this.dialogName);
    }

    /**
     * Returns an array of all visible texts in the first column of the rearrange toolbar content table.
     *
     * @returns {Promise<string[]>} An array of visible texts from the first column.
     */
    async getSettingsTexts(): Promise<string[]> {
        const rows = this.dialog.locator('tbody > tr:not(.sapMListTblHeader)');
        const count = await rows.count();
        const texts: string[] = [];
        for (let i = 0; i < count; i++) {
            const cell = rows.nth(i).locator('td').nth(1);
            texts.push((await cell.innerText()).trim());
        }
        return texts;
    }
    /**
     * Moves an action up by clicking the "Move Up" button in the specified row.
     *
     * @param index - The zero-based index of the action to move up.
     */
    async moveActionUp(index: number): Promise<void> {
        const rows = this.dialog.locator('tbody > tr:not(.sapMListTblHeader)');
        await test.step(`Hover over row \`${index + 1}\` and click on \`Move up\` button in the row of \`${
            this.dialogName
        }\` table`, async () => {
            await rows.nth(index).hover();
            await rows.nth(index).getByRole('button', { name: 'Move Up' }).click();
        });
    }
    /**
     * Confirm or cancel the dialog.
     *
     * @param text - Dialog's confirm button text.
     */
    async closeOrConfirmDialog(text = 'OK'): Promise<void> {
        await test.step(`Click on \`${text}\` button of the dialog \`${this.dialogName}\``, async () => {
            await this.dialog.getByRole('button', { name: 'OK' }).click();
        });
    }
    /**
     * @param frame - FrameLocator for the dialog.
     * @param dialogName - Name of the dialog.
     */
    constructor(frame: FrameLocator, dialogName = 'View Settings') {
        this.frame = frame;
        this.dialogName = dialogName;
    }

    /**
     * Moves an action down by clicking the "Move Down" button in the specified row.
     *
     * @param index - The zero-based index of the action to move down.
     */
    async moveActionDown(index: number): Promise<void> {
        const rows = this.dialog.locator('tbody > tr:not(.sapMListTblHeader)');
        await test.step(`Hover over row \`${index + 1}\` and click on Move down button in the row of \`${
            this.dialogName
        }\` table`, async () => {
            await rows.nth(index).hover();
            await rows.nth(index).getByRole('button', { name: 'Move Down' }).click();
        });
    }

    /**
     * Checks given elements are visible.
     *
     * @param texts - list of texts to checked.
     */
    async expectItemsToBeVisible(texts: string[]): Promise<void> {
        const textsList = texts.join(', ');
        await test.step(`Check \`${textsList}\` exist in the \`${this.dialogName}\` dialog`, async () => {
            for (const text of texts) {
                await expect(this.dialog.getByText(text)).toBeVisible();
            }
        });
    }
}

/**
 * Class representing the quick action panel in the Adaptation Editor.
 */
class QuickActionPanel {
    private readonly page: Page;

    /**
     * @returns Locator for the button to add a controller to the page.
     */
    get addControllerToPage(): Locator {
        return this.page.getByRole('button', { name: 'Add Controller to Page' });
    }

    /**
     * @returns Locator for the button to show the page controller.
     */
    get showPageController(): Locator {
        return this.page.getByRole('button', { name: 'Show Page Controller' });
    }

    /**
     * @returns Locator for the button to show the local annotation file.
     */
    get showLocalAnnotationFile(): Locator {
        return this.page.getByRole('button', { name: 'Show Local Annotation File' });
    }

    /**
     * @returns Locator for the button to enable the "Clear" button in the filter bar.
     */
    get enableClearButton(): Locator {
        return this.page.getByRole('button', { name: `Enable "Clear" Button in Filter Bar` });
    }

    /**
     * @returns Locator for the button to disable the "Clear" button in the filter bar.
     */
    get disableClearButton(): Locator {
        return this.page.getByRole('button', { name: 'Disable "Clear" Button in Filter Bar' });
    }

    /**
     * @returns Locator for the button to enable the semantic date range in the filter bar.
     */
    get enableSemanticDateRange(): Locator {
        return this.page.getByRole('button', { name: 'Enable Semantic Date Range in Filter Bar' });
    }

    /**
     * @returns Locator for the button to disable the semantic date range in the filter bar.
     */
    get disableSemanticDateRange(): Locator {
        return this.page.getByRole('button', { name: 'Disable Semantic Date Range in Filter Bar' });
    }

    /**
     * @returns Locator for the button to change table columns.
     */
    get changeTableColumns(): Locator {
        return this.page.getByRole('button', { name: 'Change Table Columns' });
    }
    /**
     * @returns Locator for the button to change Table Actions.
     */
    get changeTableActions(): Locator {
        return this.page.getByRole('button', { name: 'Change Table Actions' });
    }

    /**
     * @returns Locator for the button to add a custom table action.
     */
    get addCustomTableAction(): Locator {
        return this.page.getByRole('button', { name: 'Add Custom Table Action' });
    }

    /**
     * @returns Locator for the button to add a custom table column.
     */
    get addCustomTableColumn(): Locator {
        return this.page.getByRole('button', { name: 'Add Custom Table Column' });
    }

    /**
     * @returns Locator for the button to enable variant management in tables and charts.
     */
    get enableVariantManagementInTablesAndCharts(): Locator {
        return this.page.getByRole('button', { name: 'Enable Variant Management in Tables and Charts' });
    }
    /**
     * @returns Locator for the button to enable variant management in tables.
     */
    get enableOPVariantManagementInTable(): Locator {
        return this.page.getByRole('button', { name: 'Enable Variant Management in Tables' });
    }
    /**
     * @returns Locator for the button to enable empty row mode for tables.
     */
    get enableEmptyRowMode(): Locator {
        return this.page.getByRole('button', { name: 'Enable Empty Row Mode for Tables' });
    }
    /**
     * @returns Locator for the button to Add Header Field.
     */
    get addHeaderField(): Locator {
        return this.page.getByRole('button', { name: 'Add Header Field' });
    }
    /**
     * @returns Locator for the button to Add Custom Section.
     */
    get addCustomSection(): Locator {
        return this.page.getByRole('button', { name: 'Add Custom Section' });
    }
    /**
     * @returns Locator for the button to Add Local Annotation File.
     */
    get addLocalAnnotationFile(): Locator {
        return this.page.getByRole('button', { name: 'Add Local Annotation File' });
    }

    /**
     *
     * @param page
     */
    constructor(page: Page) {
        this.page = page;
    }
}

/**
 * Class representing the ADP Toolbar.
 */
class Toolbar {
    private readonly page: Page;
    /**
     * @returns Locator for the "Save" button.
     */
    get saveButton(): Locator {
        return this.page.getByRole('button', { name: 'Save' });
    }
    /**
     * @returns Locator for the "Save and Reload" button.
     */
    get saveAndReloadButton(): Locator {
        return this.page.getByRole('button', { name: 'Save and Reload' });
    }
    /**
     * @returns Locator for the "UI Adaptation" mode button.
     */
    get uiAdaptationModeButton(): Locator {
        return this.page.getByRole('button', { name: 'UI Adaptation' });
    }
    /**
     * @returns Locator for the "Navigation" mode button.
     */
    get navigationModeButton(): Locator {
        return this.page.getByRole('button', { name: 'Navigation' });
    }

    /**
     * Checks if the "Save" button is disabled.
     *
     * @returns Promise that resolves when the "Save" button is verified to be disabled.
     */
    async isDisabled(): Promise<void> {
        return await expect(this.saveButton, `Check \`Save\` button is disabled`).toBeDisabled();
    }

    /**
     * @param page - Page object for the toolbar.
     */
    constructor(page: Page) {
        this.page = page;
    }
}
/**
 * Class representing the Changes Panel in the Adaptation Editor.
 */
class ChangesPanel {
    private readonly page: Page;
    /**
     * @returns Locator for the "Reload" button.
     */
    get reloadButton(): Locator {
        return this.page.getByRole('link', { name: 'Reload' });
    }
    /**
     * @param page - Page object for the Changes Panel.
     */
    constructor(page: Page) {
        this.page = page;
    }
    /**
     * Reusable function to check saved changes stack for specific change types.
     *
     * @param page - Page object to search within.
     * @param changeText - Text to search for within the saved-changes-stack.
     * @param expectedCount - Expected number of changes.
     * @returns Promise that resolves when the assertion passes.
     */
    async expectSavedChangesStack(page: Page, changeText: string, expectedCount: number): Promise<void> {
        await test.step(`Check saved changes stack contains \`${expectedCount}\` \`${changeText}\` change(s)`, async () => {
            await expect(page.getByTestId('saved-changes-stack')).toBeVisible();
            const changes = await page.getByTestId('saved-changes-stack').getByText(changeText).all();
            expect(changes.length).toBe(expectedCount);
        });
    }
}

/**
 * Class representing the Adaptation Editor shell.
 */
export class AdaptationEditorShell {
    private readonly page: Page;
    private readonly ui5Version: string;
    readonly quickActions: QuickActionPanel;
    readonly toolbar: Toolbar;
    readonly changesPanel: ChangesPanel;
    async reloadCompleted(): Promise<void> {
        await expect(this.toolbar.uiAdaptationModeButton).toBeEnabled({ timeout: 15_000 });
    }
    /**
     * @param page - Page object for the Adaptation Editor.
     * @param ui5Version - UI5 version.
     */
    constructor(page: Page, ui5Version: string) {
        this.ui5Version = ui5Version;
        this.page = page;
        this.quickActions = new QuickActionPanel(page);
        this.toolbar = new Toolbar(page);
        this.changesPanel = new ChangesPanel(page);
    }
}

/**
 * Class representing a dialog in the Adaptation Editor.
 */
export class AdpDialog {
    private readonly frame: FrameLocator;
    private readonly ui5Version: string;
    /**
     * @returns Locator for the "Create" button in the dialog.
     */
    get createButton(): Locator {
        if (gte(this.ui5Version, '1.120.0')) {
            return this.frame.getByLabel('Footer actions').getByRole('button', { name: 'Create' });
        } else {
            return this.frame.locator('#createDialogBtn');
        }
    }

    /**
     * Gets the name (title) of the dialog.
     *
     * @returns Promise resolving to the dialog title as a string.
     */
    async getName(): Promise<string> {
        const title = (await this.frame.getByRole('dialog').getByRole('heading').textContent()) ?? '';
        return title;
    }

    /**
     * Fill input field with the given value.
     *
     * @param fieldName - name of input field
     * @param value - value to fill in.
     */
    async fillField(fieldName: string, value: string): Promise<void> {
        const title = await this.getName();
        await test.step(`Fill \`${fieldName}\` field with \`${value}\` in dialog \`${title}\``, async () => {
            const field = this.frame.getByRole('textbox', { name: fieldName });
            await field.fill(value);
        });
    }

    async clickCreateButton(): Promise<void> {
        const title = await this.getName();
        await test.step(`Click on \`Create\` button in dialog \`${title}\``, async () => {
            await this.createButton.click();
        });
    }

    /**
     * Checks if the "Open in VS Code" button is visible.
     *
     * @returns Promise that resolves when the button is visible.
     */
    async openInVSCodeVisible(): Promise<void> {
        return expect(
            this.frame.getByRole('button', { name: 'Open in VS Code' }),
            'Check `Open in VS Code` button is visible'
        ).toBeVisible();
    }

    /**
     * @param frame - FrameLocator for the dialog.
     * @param ui5Version - UI5 version.
     */
    constructor(frame: FrameLocator, ui5Version: string) {
        this.frame = frame;
        this.ui5Version = ui5Version;
    }
}

/**
 * Read changes from the changes folder in the project.
 *
 * @param root - Root directory of the project.
 * @returns Promise resolving to an object containing annotations, coding, fragments, and changes.
 */
export async function readChanges(root: string): Promise<Changes> {
    const changesDirectory = join(root, 'webapp', 'changes');
    const result: Changes = {
        annotations: {},
        coding: {},
        fragments: {},
        changes: []
    };
    try {
        const files = await readdir(changesDirectory, { withFileTypes: true });
        for (const file of files) {
            try {
                if (file.isFile()) {
                    const text = await readFile(join(changesDirectory, file.name), { encoding: 'utf-8' });
                    result.changes.push(JSON.parse(text) as object);
                } else if (file.name === 'annotations' || file.name === 'coding' || file.name === 'fragments') {
                    const children = await readdir(join(changesDirectory, file.name), { withFileTypes: true });
                    let index = 0;
                    for (const child of children) {
                        if (child.isFile()) {
                            const fileName = file.name === 'annotations' ? `file${index}` : child.name; // annotation file name contains timestamp
                            index++;
                            result[file.name][fileName] = await readFile(
                                join(changesDirectory, file.name, child.name),
                                {
                                    encoding: 'utf-8'
                                }
                            );
                        }
                    }
                }
            } catch (e) {
                // ignore error
            }
        }
    } catch (e) {
        // ignore error
    }
    return result;
}

/**
 * Compare changes against expected changes and create appropriate matchers.
 *
 * @param projectCopy path to projectCopy to check for changes
 * @param expected The actual changes object from test results
 * @returns An expect matcher for use in tests
 */
export async function expectChanges(projectCopy: string, expected: Partial<Changes>): Promise<void> {
    const matcher: Record<string, any> = {};

    // Process file-based properties (fragments, annotations, coding) in a single pattern
    const fileBasedProperties: (keyof Changes)[] = ['fragments', 'annotations', 'coding'];

    for (const prop of fileBasedProperties) {
        if (expected[prop]) {
            const matchers: Record<string, any> = {};
            for (const [filename, content] of Object.entries(expected[prop])) {
                matchers[filename] = expect.stringMatching(new RegExp(content));
            }
            matcher[prop] = expect.objectContaining(matchers);
        }
    }

    // Handle changes array with deep conversion
    if (expected.changes) {
        const changeMatchers = expected.changes.map((change) => convertToExpectMatchers(change));
        matcher.changes = expect.arrayContaining(changeMatchers);
    }

    await expect
        .poll(async () => readChanges(projectCopy), {
            message: 'make sure change file is created'
        })
        .toEqual(matcher);
}

/**
 * Recursively convert an object to expect matchers.
 *
 * @param obj Object to convert to expect matchers
 * @returns Converted object with expect matchers
 */
function convertToExpectMatchers(obj: any): unknown {
    // Base case: null or undefined
    if (obj === null || obj === undefined) {
        return obj;
    }

    // Handle arrays
    if (Array.isArray(obj)) {
        return expect.arrayContaining(obj.map((item) => convertToExpectMatchers(item)));
    }

    // Handle objects
    if (typeof obj === 'object') {
        const result: Record<string, any> = {};

        for (const [key, value] of Object.entries(obj)) {
            // Recursively convert nested objects/arrays
            if (value !== null && typeof value === 'object') {
                result[key] = convertToExpectMatchers(value) as any;
            }
            // Convert strings to stringMatching
            else if (typeof value === 'string') {
                result[key] = expect.stringMatching(value);
            }
            // Keep other primitive types as is
            else {
                result[key] = value;
            }
        }

        return expect.objectContaining(result);
    }

    return obj;
}

/**
 * Verify changes against expected changes.
 *
 * @param projectCopy Project copy to check for changes
 * @param expected Expected changes to verify
 */
export async function verifyChanges(projectCopy: any, expected: Partial<Changes>): Promise<void> {
    // Build detailed description for changes being verified in markdown format
    let description = 'Verify changes:\n\n';
    // Add formatted sections to description
    description += formatFragmentsForMarkdown(expected.fragments ?? {});
    description += formatAnnotationsForMarkdown(expected.annotations);
    description += formatCodingForMarkdown(expected.coding);
    description += formatChangesForMarkdown(expected.changes);
    const matcher: Record<string, any> = {};

    // Process file-based properties (fragments, annotations, coding) in a single pattern
    const fileBasedProperties: (keyof Changes)[] = ['fragments', 'annotations', 'coding'];

    for (const prop of fileBasedProperties) {
        if (expected[prop]) {
            const matchers: Record<string, any> = {};
            for (const [filename, content] of Object.entries(expected[prop])) {
                matchers[filename] = expect.stringMatching(new RegExp(content));
            }
            matcher[prop] = expect.objectContaining(matchers);
        }
    }

    await test.step(description, async () => {
        await expect
            .poll(async () => readChanges(projectCopy), {
                message: ''
            })
            .toEqual(expect.objectContaining(matcher));
    });
}

/**
 * Format fragments for markdown output.
 *
 * @param fragments Fragment files to format
 * @returns Markdown formatted string
 */
function formatFragmentsForMarkdown(fragments: Record<string, string>): string {
    if (!fragments || Object.keys(fragments).length === 0) {
        return '';
    }

    let result = '**Fragment(s)**\n\n';
    for (const [filename, content] of Object.entries(fragments)) {
        result += `**${filename}**\n\`\`\`xml\n${content}\n\`\`\`\n\n`;
    }
    return result;
}

/**
 * Format annotations for markdown output.
 *
 * @param annotations Annotation files to format
 * @returns Markdown formatted string
 */
function formatAnnotationsForMarkdown(annotations: Record<string, string> | undefined): string {
    if (!annotations) {
        return '';
    }

    let result = '**Annotations**\n';
    if (Object.keys(annotations).length > 0) {
        for (const [_filename, content] of Object.entries(annotations)) {
            result += `\`\`\`xml\n${content}\n\`\`\`\n\n`;
        }
    }
    return result;
}

/**
 * Format coding files for markdown output.
 *
 * @param coding Coding files to format
 * @returns Markdown formatted string
 */
function formatCodingForMarkdown(coding: Record<string, string | RegExp> | undefined): string {
    if (!coding) {
        return '';
    }

    let result = '**Coding**\n\n';
    if (Object.keys(coding).length > 0) {
        for (const [filename, content] of Object.entries(coding)) {
            result += `**${filename}**\n\`\`\`js\n${content}\n\`\`\`\n\n`;
        }
    }
    return result;
}

/**
 * Format changes for markdown output.
 *
 * @param changes Changes to format
 * @returns Markdown formatted string
 */
function formatChangesForMarkdown(changes: object[] | undefined): string {
    if (!changes) {
        return '';
    }

    let result = '**Change(s)**\n\n';
    if (changes.length > 0) {
        changes.forEach((change, index) => {
            if (changes.length > 1) {
                result += `**Change** ${index + 1}\n`;
            }
            result += `\`\`\`json\n${JSON.stringify(change, null, 2)}\n\`\`\`\n\n`;
        });
    }
    return result;
}<|MERGE_RESOLUTION|>--- conflicted
+++ resolved
@@ -1,11 +1,6 @@
 import { readdir, readFile } from 'fs/promises';
-<<<<<<< HEAD
-import { join } from 'path';
+import { join } from 'node:path';
 import { expect, test, type FrameLocator, type Page, type Locator } from '@sap-ux-private/playwright';
-=======
-import { join } from 'node:path';
-import { expect, type FrameLocator, type Page, type Locator } from '@sap-ux-private/playwright';
->>>>>>> 47a803be
 import { gte } from 'semver';
 
 interface Changes {
