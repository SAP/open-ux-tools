--- conflicted
+++ resolved
@@ -142,31 +142,6 @@
 
             await editor.toolbar.isDisabled();
 
-<<<<<<< HEAD
-            await expect
-                .poll(async () => readChanges(projectCopy), {
-                    message: 'make sure change file is created'
-                })
-                .toEqual(
-                    expect.objectContaining({
-                        fragments: expect.objectContaining({
-                            'table-action.fragment.xml': expect.stringMatching(
-                                /<!-- Use stable and unique IDs!-->\s*<core:FragmentDefinition xmlns:core='sap.ui.core' xmlns='sap.m'>\s*<!-- viewName: sap\.suite\.ui\.generic\.template\.ListReport\.view\.ListReport -->\s*<!-- controlType: sap\.m\.OverflowToolbar -->\s*<!-- targetAggregation: content -->\s*<!-- add your xml here -->\s*<Button text="New Button"  id="btn-[a-z0-9]+"><\/Button>\s*<\/core:FragmentDefinition>/
-                            )
-                        }),
-                        changes: expect.arrayContaining([
-                            expect.objectContaining({
-                                fileType: 'change',
-                                changeType: 'addXML',
-                                content: expect.objectContaining({
-                                    targetAggregation: 'content',
-                                    fragmentPath: 'fragments/table-action.fragment.xml'
-                                })
-                            })
-                        ])
-                    })
-                );
-=======
             await verifyChanges(projectCopy, {
                 changes: [
                     {
@@ -179,15 +154,11 @@
                     }
                 ],
                 fragments: {
-                    'table-action.fragment.xml': `<!-- Use stable and unique IDs!-->
-<core:FragmentDefinition xmlns:core='sap.ui.core' xmlns='sap.m'>
-    <!--  add your xml here -->
-    <Button text="New Button"  id="btn-[a-z0-9]+"></Button>
-</core:FragmentDefinition>
-`
+                    'table-action.fragment.xml': new RegExp(
+                        `<!-- Use stable and unique IDs!-->\\s*<core:FragmentDefinition xmlns:core='sap.ui.core' xmlns='sap.m'>\\s*<!-- viewName: sap.suite.ui.generic.template.ListReport.view.ListReport -->\\s*<!-- controlType: sap.m.OverflowToolbar -->\\s*<!-- targetAggregation: content -->\\s*<!--\\s*add your xml here -->\\s*<Button text="New Button"  id="btn-[a-z0-9]+"><\\/Button>\\s*<\\/core:FragmentDefinition>`
+                    )
                 }
             });
->>>>>>> 42069d0f
         }
     );
 
@@ -217,46 +188,6 @@
 
             await editor.toolbar.saveAndReloadButton.click();
 
-<<<<<<< HEAD
-            await expect(editor.toolbar.saveButton).toBeDisabled();
-
-            await expect
-                .poll(async () => readChanges(projectCopy), {
-                    message: 'make sure change file is created'
-                })
-                .toEqual(
-                    expect.objectContaining({
-                        fragments: expect.objectContaining({
-                            'table-cell.fragment.xml': expect.stringMatching(
-                                /<core:FragmentDefinition xmlns:core='sap.ui.core' xmlns='sap.m'>\s*<!-- viewName: sap\.suite\.ui\.generic\.template\.ListReport\.view\.ListReport -->\s*<!-- controlType: sap\.m\.Table -->\s*<!-- targetAggregation: cells -->\s*<!-- add your xml here -->\s*<Text id="cell-text-[a-z0-9]+" text="Sample data" \/>\s*<\/core:FragmentDefinition>/
-                            ),
-                            'table-column.fragment.xml': expect.stringMatching(
-                                /<!-- Use stable and unique IDs!-->\s*<core:FragmentDefinition xmlns:core='sap.ui.core' xmlns='sap.m'>\s*<!-- viewName: sap\.suite\.ui\.generic\.template\.ListReport\.view\.ListReport -->\s*<!-- controlType: sap\.m\.Table -->\s*<!-- targetAggregation: columns -->\s*<!-- add your xml here -->\s*<Column id="column-[a-z0-9]+"\s*width="12em"\s*hAlign="Left"\s*vAlign="Middle">\s*<Text id="column-title-[a-z0-9]+" text="New column" \/>\s*<customData>\s*<core:CustomData key="p13nData" id="custom-data-[a-z0-9]+"\s*value='\\{"columnKey": "column-[a-z0-9]+", "columnIndex": "3"}' \/>\s*<\/customData>\s*<\/Column>\s*<\/core:FragmentDefinition>/
-                            )
-                        }),
-                        changes: expect.arrayContaining([
-                            expect.objectContaining({
-                                fileType: 'change',
-                                changeType: 'addXML',
-                                content: expect.objectContaining({
-                                    targetAggregation: 'columns',
-                                    fragmentPath: 'fragments/table-column.fragment.xml'
-                                })
-                            }),
-                            expect.objectContaining({
-                                fileType: 'change',
-                                changeType: 'addXML',
-                                content: expect.objectContaining({
-                                    boundAggregation: 'items',
-                                    targetAggregation: 'cells',
-                                    fragmentPath: 'fragments/table-cell.fragment.xml'
-                                })
-                            })
-                        ])
-                    })
-                );
-
-=======
             await editor.toolbar.isDisabled();
             await verifyChanges(projectCopy, {
                 changes: [
@@ -279,28 +210,36 @@
                     }
                 ],
                 fragments: {
-                    'table-cell.fragment.xml': `<core:FragmentDefinition xmlns:core='sap.ui.core' xmlns='sap.m'>
-    <!--  add your xml here -->
-    <Text id="cell-text-[a-z0-9]+" text="Sample data" />
-</core:FragmentDefinition>`,
-                    'table-column.fragment.xml': `<!-- Use stable and unique IDs!-->
-<core:FragmentDefinition xmlns:core='sap.ui.core' xmlns='sap.m'>
-    <!--  add your xml here -->
-     <Column id="column-[a-z0-9]+"
-        width="12em"
-        hAlign="Left"
-        vAlign="Middle">
-        <Text id="column-title-[a-z0-9]+" text="New column" />
-
-        <customData>
-            <core:CustomData key="p13nData" id="custom-data-[a-z0-9]+"
-                value='\\\\{"columnKey": "column-[a-z0-9]+", "columnIndex": "3"}' />
-        </customData>
-    </Column>
-</core:FragmentDefinition>`
+                    'table-cell.fragment.xml': new RegExp(
+                        `<core:FragmentDefinition xmlns:core='sap.ui.core' xmlns='sap.m'>\\s*` +
+                            `<!-- viewName: sap.suite.ui.generic.template.ListReport.view.ListReport -->\\s*` +
+                            `<!-- controlType: sap.m.Table -->\\s*` +
+                            `<!-- targetAggregation: cells -->\\s*` +
+                            `<!--\\s*add your xml here -->\\s*` +
+                            `<Text id="cell-text-[a-z0-9]+" text="Sample data" \/>\\s*` +
+                            `<\\/core:FragmentDefinition>`
+                    ),
+                    'table-column.fragment.xml': new RegExp(
+                        `<!-- Use stable and unique IDs!-->\\s*` +
+                            `<core:FragmentDefinition xmlns:core='sap.ui.core' xmlns='sap.m'>\\s*` +
+                            `<!-- viewName: sap.suite.ui.generic.template.ListReport.view.ListReport -->\\s*` +
+                            `<!-- controlType: sap.m.Table -->\\s*` +
+                            `<!-- targetAggregation: columns -->\\s*` +
+                            `<!--\\s*add your xml here -->\\s*` +
+                            `<Column id="column-[a-z0-9]+"\\s*` +
+                            `width="12em"\\s*` +
+                            `hAlign="Left"\\s*` +
+                            `vAlign="Middle">\\s*` +
+                            `<Text id="column-title-[a-z0-9]+" text="New column" \/>\\s*` +
+                            `<customData>\\s*` +
+                            `<core:CustomData key="p13nData" id="custom-data-[a-z0-9]+"\\s*` +
+                            `value='.*"columnKey": "column-[a-z0-9]+", "columnIndex": "3".*' \/>\\s*` +
+                            `<\\/customData>\\s*` +
+                            `<\\/Column>\\s*` +
+                            `<\\/core:FragmentDefinition>`
+                    )
                 }
             });
->>>>>>> 42069d0f
             await expect(lr.goButton).toBeVisible();
 
             await editor.reloadCompleted();
@@ -332,7 +271,7 @@
             }
         },
         async ({ page, previewFrame, projectCopy, ui5Version }) => {
-            async function clickOnValueHelp(): Promise<void> {
+            async function clickOnValueHelp() {
                 await test.step(`Click on value help button of \`Date Property\` filter`, async () => {
                     if (satisfies(ui5Version, '~1.96.0')) {
                         // Try getByTitle first, fallback to aria-label if not found
