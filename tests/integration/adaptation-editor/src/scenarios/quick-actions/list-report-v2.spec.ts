--- conflicted
+++ resolved
@@ -271,31 +271,7 @@
             }
         },
         async ({ page, previewFrame, projectCopy, ui5Version }) => {
-<<<<<<< HEAD
-            async function clickOnValueHelp() {
-                await test.step(`Click on value help button of \`Date Property\` filter`, async () => {
-                    if (satisfies(ui5Version, '~1.96.0')) {
-                        // Try getByTitle first, fallback to aria-label if not found
-                        const btn = previewFrame.getByTitle('Open Picker');
-                        if (await btn.count()) {
-                            await btn.click();
-                        } else {
-                            await previewFrame.locator('[aria-label="Open Picker"]').click();
-                        }
-                    } else {
-                        // click on second filter value help
-                        await previewFrame
-                            .locator(
-                                '[id="fiori\\.elements\\.v2\\.0\\:\\:sap\\.suite\\.ui\\.generic\\.template\\.ListReport\\.view\\.ListReport\\:\\:RootEntity--listReportFilter-filterItemControl_BASIC-DateProperty-input-vhi"]'
-                            )
-                            .click();
-                    }
-                });
-            }
-            const lr = new ListReport(previewFrame);
-=======
             const lr = new ListReport(previewFrame, 'fev2', ui5Version);
->>>>>>> 7746b96b
             const editor = new AdaptationEditorShell(page, ui5Version);
 
             await editor.toolbar.navigationModeButton.click();
