--- conflicted
+++ resolved
@@ -182,41 +182,19 @@
 
             await editor.toolbar.saveAndReloadButton.click();
 
-<<<<<<< HEAD
-            await expect(editor.toolbar.saveButton).toBeDisabled();
-
-            await expect
-                .poll(async () => readChanges(projectCopy), {
-                    message: 'make sure change file is created'
-                })
-                .toEqual(
-                    expect.objectContaining({
-                        fragments: expect.objectContaining({
-                            'op-table-action.fragment.xml': expect.stringMatching(
-                                /<!-- Use stable and unique IDs!-->\s*<core:FragmentDefinition xmlns:core='sap.ui.core' xmlns='sap.m'>\s*<!-- viewName: sap\.suite\.ui\.generic\.template\.ObjectPage\.view\.Details -->\s*<!-- controlType: sap\.m\.OverflowToolbar -->\s*<!-- targetAggregation: content -->\s*<!-- add your xml here -->\s*<Button text="New Button"  id="btn-[a-z0-9]+"><\/Button>\s*<\/core:FragmentDefinition>/
-                            )
-                        }),
-                        changes: expect.arrayContaining([
-                            expect.objectContaining({
-                                fileType: 'change',
-                                changeType: 'addXML',
-                                content: expect.objectContaining({
-                                    targetAggregation: 'content',
-                                    fragmentPath: 'fragments/op-table-action.fragment.xml'
-                                })
-                            })
-                        ])
-                    })
-                );
-=======
             await editor.toolbar.isDisabled();
             await verifyChanges(projectCopy, {
                 fragments: {
-                    'op-table-action.fragment.xml': `<!-- Use stable and unique IDs!-->
-<core:FragmentDefinition xmlns:core='sap.ui.core' xmlns='sap.m'>
-    <!--  add your xml here -->
-    <Button text="New Button"  id="btn-[a-z0-9]+"></Button>
-</core:FragmentDefinition>`
+                    'op-table-action.fragment.xml': new RegExp(
+                        `<!-- Use stable and unique IDs!-->\\s*` +
+                            `<core:FragmentDefinition xmlns:core='sap.ui.core' xmlns='sap.m'>\\s*` +
+                            `<!-- viewName: sap.suite.ui.generic.template.(ObjectPage.view.Details|ListReport.view.ListReport) -->\\s*` +
+                            `<!-- controlType: sap.m.OverflowToolbar -->\\s*` +
+                            `<!-- targetAggregation: content -->\\s*` +
+                            `<!-- add your xml here -->\\s*` +
+                            `<Button text="New Button"  id="btn-[a-z0-9]+"><\\/Button>\\s*` +
+                            `<\\/core:FragmentDefinition>`
+                    )
                 },
                 changes: [
                     {
@@ -229,7 +207,6 @@
                     }
                 ]
             });
->>>>>>> 42069d0f
         }
     );
     test(
@@ -285,64 +262,36 @@
 
             await editor.toolbar.isDisabled();
 
-<<<<<<< HEAD
-            await expect
-                .poll(async () => readChanges(projectCopy), {
-                    message: 'make sure change file is created'
-                })
-                .toEqual(
-                    expect.objectContaining({
-                        fragments: expect.objectContaining({
-                            'table-cell.fragment.xml': expect.stringMatching(
-                                /<core:FragmentDefinition xmlns:core='sap.ui.core' xmlns='sap.m'>\s*<!-- viewName: sap\.suite\.ui\.generic\.template\.ObjectPage\.view\.Details -->\s*<!-- controlType: sap\.m\.Table -->\s*<!-- targetAggregation: cells -->\s*<!-- add your xml here -->\s*<Text id="cell-text-[a-z0-9]+" text="Sample data" \/>\s*<\/core:FragmentDefinition>/
-                            ),
-                            'table-column.fragment.xml': expect.stringMatching(
-                                /<!-- Use stable and unique IDs!-->\s*<core:FragmentDefinition xmlns:core='sap.ui.core' xmlns='sap.m'>\s*<!-- viewName: sap\.suite\.ui\.generic\.template\.ObjectPage\.view\.Details -->\s*<!-- controlType: sap\.m\.Table -->\s*<!-- targetAggregation: columns -->\s*<!-- add your xml here -->\s*<Column id="column-[a-z0-9]+"\s*width="12em"\s*hAlign="Left"\s*vAlign="Middle">\s*<Text id="column-title-[a-z0-9]+" text="New column" \/>\s*<customData>\s*<core:CustomData key="p13nData" id="custom-data-[a-z0-9]+"\s*value='\\{"columnKey": "column-[a-z0-9]+", "columnIndex": "3"}' \/>\s*<\/customData>\s*<\/Column>\s*<\/core:FragmentDefinition>/
-                            )
-                        }),
-                        changes: expect.arrayContaining([
-                            expect.objectContaining({
-                                fileType: 'change',
-                                changeType: 'addXML',
-                                content: expect.objectContaining({
-                                    targetAggregation: 'columns',
-                                    fragmentPath: 'fragments/table-column.fragment.xml'
-                                })
-                            }),
-                            expect.objectContaining({
-                                fileType: 'change',
-                                changeType: 'addXML',
-                                content: expect.objectContaining({
-                                    boundAggregation: 'items',
-                                    targetAggregation: 'cells',
-                                    fragmentPath: 'fragments/table-cell.fragment.xml'
-                                })
-                            })
-                        ])
-                    })
-                );
-=======
             await verifyChanges(projectCopy, {
                 fragments: {
-                    'table-cell.fragment.xml': `<core:FragmentDefinition xmlns:core='sap.ui.core' xmlns='sap.m'>
-    <!--  add your xml here -->
-    <Text id="cell-text-[a-z0-9]+" text="Sample data" />
-</core:FragmentDefinition>`,
-                    'table-column.fragment.xml': `<!-- Use stable and unique IDs!-->
-<core:FragmentDefinition xmlns:core='sap.ui.core' xmlns='sap.m'>
-    <!--  add your xml here -->
-     <Column id="column-[a-z0-9]+"
-        width="12em"
-        hAlign="Left"
-        vAlign="Middle">
-        <Text id="column-title-[a-z0-9]+" text="New column" />
-
-        <customData>
-            <core:CustomData key="p13nData" id="custom-data-[a-z0-9]+"
-                value='\\\\{"columnKey": "column-[a-z0-9]+", "columnIndex": "3"}' />
-        </customData>
-    </Column>
-</core:FragmentDefinition>`
+                    'table-cell.fragment.xml': new RegExp(
+                        `<core:FragmentDefinition xmlns:core='sap.ui.core' xmlns='sap.m'>\\s*` +
+                            `<!-- viewName: sap.suite.ui.generic.template.ObjectPage.view.Details -->\\s*` +
+                            `<!-- controlType: sap.m.Table -->\\s*` +
+                            `<!-- targetAggregation: cells -->\\s*` +
+                            `<!-- ?add your xml here ?-->\\s*` +
+                            `<Text id="cell-text-[a-z0-9]+" text="Sample data" \/>\\s*` +
+                            `<\/core:FragmentDefinition>`
+                    ),
+                    'table-column.fragment.xml': new RegExp(
+                        `<!-- Use stable and unique IDs!-->\\s*` +
+                            `<core:FragmentDefinition xmlns:core='sap.ui.core' xmlns='sap.m'>\\s*` +
+                            `<!-- viewName: sap.suite.ui.generic.template.ObjectPage.view.Details -->\\s*` +
+                            `<!-- controlType: sap.m.Table -->\\s*` +
+                            `<!-- targetAggregation: columns -->\\s*` +
+                            `<!-- ?add your xml here ?-->\\s*` +
+                            `<Column id="column-[a-z0-9]+"\\s*` +
+                            `width="12em"\\s*` +
+                            `hAlign="Left"\\s*` +
+                            `vAlign="Middle">\\s*` +
+                            `<Text id="column-title-[a-z0-9]+" text="New column" \/>\\s*` +
+                            `<customData>\\s*` +
+                            `<core:CustomData key="p13nData" id="custom-data-[a-z0-9]+"\\s*` +
+                            `value='.*"columnKey": "column-[a-z0-9]+", "columnIndex": "3".*' \/>\\s*` +
+                            `<\/customData>\\s*` +
+                            `<\/Column>\\s*` +
+                            `<\/core:FragmentDefinition>`
+                    )
                 },
                 changes: [
                     {
@@ -364,7 +313,6 @@
                     }
                 ]
             });
->>>>>>> 42069d0f
 
             await editor.reloadCompleted();
 
@@ -409,46 +357,20 @@
             await dialog.clickCreateButton();
             await editor.toolbar.saveAndReloadButton.click();
 
-<<<<<<< HEAD
-            await expect(editor.toolbar.saveButton).toBeDisabled();
-
-            await expect
-                .poll(async () => readChanges(projectCopy), {
-                    message: 'make sure change file is created'
-                })
-                .toEqual(
-                    expect.objectContaining({
-                        fragments: expect.objectContaining({
-                            'op-header-field.fragment.xml': expect.stringMatching(
-                                /<!-- Use stable and unique IDs!-->\s*<core:FragmentDefinition\s*xmlns:uxap="sap.uxap"\s*xmlns:core='sap.ui.core'\s*xmlns='sap.m'\s*>\s*<!-- viewName: sap.suite.ui.generic.template.ObjectPage.view.Details -->\s*<!-- controlType: sap.uxap.ObjectPageLayout -->\s*<!-- targetAggregation: headerContent -->\s*<VBox id="vBox-[a-z0-9]+">\s*<Label id="label-[a-z0-9]+" text="New Field"><\/Label>\s*<\/VBox>\s*<\/core:FragmentDefinition>/
-                            )
-                        }),
-                        changes: expect.arrayContaining([
-                            expect.objectContaining({
-                                fileType: 'change',
-                                changeType: 'addXML',
-                                content: expect.objectContaining({
-                                    targetAggregation: expect.stringMatching(/^(headerContent|items)$/),
-                                    fragmentPath: 'fragments/op-header-field.fragment.xml'
-                                })
-                            })
-                        ])
-                    })
-                );
-=======
             await editor.toolbar.isDisabled();
             await verifyChanges(projectCopy, {
                 fragments: {
-                    'op-header-field.fragment.xml': `<!-- Use stable and unique IDs!-->
-<core:FragmentDefinition
-    xmlns:uxap="sap.uxap"
-    xmlns:core='sap.ui.core'
-    xmlns='sap.m'
->
-     <VBox id="vBox-[a-z0-9]+">
-         <Label id="label-[a-z0-9]+" text="New Field"></Label>
-    </VBox>
-</core:FragmentDefinition>`
+                    'op-header-field.fragment.xml': new RegExp(
+                        `<!-- Use stable and unique IDs!-->\\s*` +
+                            `<core:FragmentDefinition[\\s\\S]*?>\\s*` +
+                            `<!-- viewName: sap.suite.ui.generic.template.ObjectPage.view.Details -->\\s*` +
+                            `<!-- controlType: sap\\.uxap\\.ObjectPageLayout -->\\s*` +
+                            `<!-- targetAggregation: headerContent -->\\s*` +
+                            `<VBox id="vBox-[a-z0-9]+"\\s*>\\s*` +
+                            `<Label id="label-[a-z0-9]+" text="New Field"><\\/Label>\\s*` +
+                            `<\\/VBox>\\s*` +
+                            `<\\/core:FragmentDefinition>`
+                    )
                 },
                 changes: [
                     {
@@ -461,7 +383,6 @@
                     }
                 ]
             });
->>>>>>> 42069d0f
         }
     );
     test('8. Add Custom Section', {}, async ({ page, previewFrame, projectCopy, ui5Version }) => {
@@ -483,53 +404,26 @@
 
         await editor.toolbar.saveAndReloadButton.click();
 
-<<<<<<< HEAD
-        await expect(editor.toolbar.saveButton).toBeDisabled();
-
-        await expect
-            .poll(async () => readChanges(projectCopy), {
-                message: 'make sure change file is created'
-            })
-            .toEqual(
-                expect.objectContaining({
-                    fragments: expect.objectContaining({
-                        'op-section.fragment.xml': expect.stringMatching(
-                            /<!-- Use stable and unique IDs!-->\s*<core:FragmentDefinition\s*xmlns:uxap="sap.uxap"\s*xmlns:core='sap.ui.core'\s*xmlns='sap.m'\s*>\s*<!-- viewName: sap\.suite\.ui\.generic\.template\.ObjectPage\.view\.Details -->\s*<!-- controlType: sap\.uxap\.ObjectPageLayout -->\s*<!-- targetAggregation: sections -->\s*<uxap:ObjectPageSection\s*id="op-section-[a-z0-9]+"\s*title="New Custom Section"\s*>\s*<uxap:ObjectPageSubSection id="op-subsection-[a-z0-9]+">\s*<HBox id="hbox-[a-z0-9]+">\s*<!-- add your xml here -->\s*<\/HBox>\s*<\/uxap:ObjectPageSubSection>\s*<\/uxap:ObjectPageSection>\s*<\/core:FragmentDefinition>/
-                        )
-                    }),
-                    changes: expect.arrayContaining([
-                        expect.objectContaining({
-                            fileType: 'change',
-                            changeType: 'addXML',
-                            content: expect.objectContaining({
-                                targetAggregation: 'sections',
-                                fragmentPath: 'fragments/op-section.fragment.xml'
-                            })
-                        })
-                    ])
-                })
-            );
-=======
         await editor.toolbar.isDisabled();
         await verifyChanges(projectCopy, {
             fragments: {
-                ['op-section.fragment.xml']: `<!-- Use stable and unique IDs!-->
-<core:FragmentDefinition
-    xmlns:uxap="sap.uxap"
-    xmlns:core='sap.ui.core'
-    xmlns='sap.m'
->
-    <uxap:ObjectPageSection
-        id="op-section-[a-z0-9]+"
-        title="New Custom Section"
-    >
-        <uxap:ObjectPageSubSection id="op-subsection-[a-z0-9]+">
-            <HBox id="hbox-[a-z0-9]+">
-                <!--  add your xml here -->
-            </HBox>
-        </uxap:ObjectPageSubSection>
-    </uxap:ObjectPageSection>
-</core:FragmentDefinition>`
+                ['op-section.fragment.xml']: new RegExp(
+                    `<!-- Use stable and unique IDs!-->\\s*` +
+                        `<core:FragmentDefinition[\\s\\S]*?>\\s*` +
+                        `<!-- viewName: sap.suite.ui.generic.template.ObjectPage.view.Details -->\\s*` +
+                        `<!-- controlType: sap\\.uxap\\.ObjectPageLayout -->\\s*` +
+                        `<!-- targetAggregation: sections -->\\s*` +
+                        `<uxap:ObjectPageSection\\s*` +
+                        `id="op-section-[a-z0-9]+"\\s*` +
+                        `title="New Custom Section"\\s*>\\s*` +
+                        `<uxap:ObjectPageSubSection id="op-subsection-[a-z0-9]+">\\s*` +
+                        `<HBox id="hbox-[a-z0-9]+">\\s*` +
+                        `<!-- ?add your xml here ?-->\\s*` +
+                        `<\\/HBox>\\s*` +
+                        `<\\/uxap:ObjectPageSubSection>\\s*` +
+                        `<\\/uxap:ObjectPageSection>\\s*` +
+                        `<\\/core:FragmentDefinition>`
+                )
             },
             changes: [
                 {
@@ -542,6 +436,5 @@
                 }
             ]
         });
->>>>>>> 42069d0f
     });
 });