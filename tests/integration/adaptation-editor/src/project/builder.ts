import { mkdir, readFile, rm, writeFile } from 'fs/promises';
import { join } from 'node:path';

import type { Manifest } from '@sap-ux/project-access';
import { YamlDocument } from '@sap-ux/yaml';
import template from './templates/manifest-fe-v2.json';
import feV4ManifestTemplate from './templates/manifest-fe-v4.json';
import type { FIORI_ELEMENTS_V2, ADP_FIORI_ELEMENTS_V2, ADP_FIORI_ELEMENTS_V4, FIORI_ELEMENTS_V4 } from './projects';
import { existsSync } from 'node:fs';

export interface ProjectParameters {
    id: string;
    mainServiceUri: string;
    entitySet: string;
    userParams?: Record<string, string | boolean>;
}

export const ADAPTATION_EDITOR_PATH = '/adaptation-editor.html';

/**
 * Returns project parameters with default values if not provided.
 *
 * @param parameters - The project parameters provided by the user.
 * @returns Project parameters with defaults applied.
 */
function getProjectParametersWithDefaults(parameters: ProjectParameters): ProjectParameters {
    return {
        id: parameters.id,
        mainServiceUri: parameters.mainServiceUri ?? `/sap/opu/odata/sap/SERVICE/`,
        entitySet: parameters.entitySet ?? 'RootEntity',
        userParams: parameters.userParams ?? {}
    };
}

/**
 * Creates a manifest for an OData V2 project.
 *
 * @param userParameters - The project parameters provided by the user.
 * @param workerId - The unique worker ID for the project.
 * @returns A manifest object for the project.
 */
export function createV2Manifest(userParameters: ProjectParameters, workerId: string): Manifest {
    const { id, mainServiceUri, entitySet, userParams } = getProjectParametersWithDefaults(userParameters);
    const { qualifier = '', navigationProperty, variantManagement = true, analyticalTable } = userParams ?? {};
    const result = structuredClone(template) as Manifest;
    result['sap.app'].id = id + '.' + workerId;
    result['sap.app'].dataSources!.mainService.uri = mainServiceUri;
    result['sap.app'].sourceTemplate!.id = 'preview-middleware-tests';
    result['sap.app'].sourceTemplate!.version = '1.0.0';
    result['sap.app'].sourceTemplate!.toolsId = id;

    result['sap.ui.generic.app']!.pages = {
        [`ListReport|${entitySet}`]: {
            'entitySet': entitySet,
            'component': {
                'name': 'sap.suite.ui.generic.template.ListReport',
                'list': true,
                'settings': {
                    'condensedTableLayout': true,
                    'smartVariantManagement': true,
                    'enableTableFilterInPageVariant': true,
                    'filterSettings': {
                        'dateSettings': {
                            'useDateRange': true
                        }
                    },
                    'tableSettings': {
                        'type': 'ResponsiveTable'
                    }
                }
            },
            'pages': {
                [`ObjectPage|${entitySet}`]: {
                    'entitySet': entitySet,
                    'defaultLayoutTypeIfExternalNavigation': 'MidColumnFullScreen',
                    'component': {
                        'name': 'sap.suite.ui.generic.template.ObjectPage',
                        ...(navigationProperty && {
                            'settings': {
                                'sections': {
                                    [`${navigationProperty}::com.sap.vocabularies.UI.v1.LineItem${
                                        qualifier ? `::${qualifier}` : ''
                                    }`]: {
                                        'tableSettings': {
                                            variantManagement,
                                            ...(analyticalTable && { 'type': 'AnalyticalTable' })
                                        }
                                    }
                                }
                            }
                        })
                    }
                }
            }
        }
    };

    return result;
}

/**
 * @param userParameters - The project parameters provided by the user.
 * @param workerId - The unique worker ID for the project.
 * @returns A manifest object for the project.
 */
export function createV4Manifest(userParameters: ProjectParameters, workerId: string): Manifest {
    const { id, mainServiceUri, entitySet } = getProjectParametersWithDefaults(userParameters);
    const result = structuredClone(feV4ManifestTemplate) as Manifest;
    result['sap.app'].id = id + '.' + workerId;
    result['sap.app'].dataSources!.mainService.uri = mainServiceUri;
    result['sap.app'].sourceTemplate!.id = 'preview-middleware-tests';
    result['sap.app'].sourceTemplate!.version = '1.0.0';
    result['sap.app'].sourceTemplate!.toolsId = id;
    const listTarget = `${entitySet}List`;
    const detailTarget = `${entitySet}ObjectPage`;
    result['sap.ui5']!.routing = {
        config: {
            async: true
        },
        routes: [
            {
                'pattern': ':?query:',
                'name': listTarget,
                'target': listTarget
            },
            {
                'pattern': `${entitySet}({key}):?query:`,
                'name': detailTarget,
                'target': detailTarget
            }
        ],
        targets: {
            [listTarget]: {
                'type': 'Component',
                id: listTarget,
                name: 'sap.fe.templates.ListReport',
                options: {
                    settings: {
                        contextPath: `/${entitySet}`,
                        navigation: {
                            [entitySet]: {
                                detail: {
                                    route: detailTarget
                                }
                            }
                        }
                    }
                }
            },
            [detailTarget]: {
                type: 'Component',
                id: detailTarget,
                name: 'sap.fe.templates.ObjectPage',
                options: {
                    settings: {
                        contextPath: `/${entitySet}`,
                        editableHeaderContent: false,
                        entitySet: entitySet
                    }
                }
            }
        }
    };

    return result;
}

/**
 * Creates a YAML file for the project.
 *
 * @param userParameters - The project parameters provided by the user.
 * @param ui5Version - The UI5 version to be used.
 * @param templateName - The name of the template file to be used.
 * @param workerId - The unique worker ID for the project.
 * @param odataVersion - version of odata.
 * @returns A string representation of the YAML file content.
 */
export async function createYamlFile(
    userParameters: ProjectParameters,
    ui5Version: string,
    templateName: string,
<<<<<<< HEAD
    workerId: string
=======
    workerId: string,
    odataVersion: 'fe-v4' | 'fe-v2' | 'ui5' = 'fe-v2'
>>>>>>> ee8e4aa3
): Promise<string> {
    const { id, mainServiceUri } = getProjectParametersWithDefaults(userParameters);
    const template = await readFile(join(__dirname, 'templates', templateName), 'utf-8');
    const document = await YamlDocument.newInstance(template);

    document.setIn({ path: 'metadata.name', value: id + '.' + workerId });
    if (odataVersion === 'fe-v4') {
        document.setIn({
            path: 'server.customMiddleware.0.configuration.metadataProcessor.options.odataVersion',
            value: 'v4'
        });
    }
    document.setIn({ path: 'server.customMiddleware.0.configuration.services.urlPath', value: mainServiceUri });
    document.setIn({ path: 'server.customMiddleware.3.configuration.version', value: ui5Version });

    return document.toString();
}

/**
 * Creates a UI5 component definition.
 *
 * @param userParameters - The project parameters provided by the user.
 * @param workerId - The unique worker ID for the project.
 * @returns A string representation of the UI5 component definition.
 */
export function createComponent(userParameters: ProjectParameters, workerId: string): string {
    const { id } = getProjectParametersWithDefaults(userParameters);
    return `sap.ui.define(
    ["sap/suite/ui/generic/template/lib/AppComponent"],
    function (Component) {
        "use strict";

        return Component.extend("${id}.${workerId}.Component", {
            metadata: {
                manifest: "json"
            }
        });
    }
);`;
}

/**
 * @param userParameters - The project parameters provided by the user.
 * @param workerId - The unique worker ID for the project.
 * @returns A string representation of the UI5 component definition.
 */
export function createV4Component(userParameters: ProjectParameters, workerId: string): string {
    const { id } = getProjectParametersWithDefaults(userParameters);
    return `sap.ui.define(["sap/fe/core/AppComponent"], function (Component) {
        "use strict";
        return Component.extend("${id}.${workerId}.Component", {
            metadata: {
                manifest: "json"
            }
        });
    }
);`;
}

/**
 * Creates a package.json file for the project.
 *
 * @param id - The project ID.
 * @returns A string representation of the package.json file content.
 */
export function createPackageJson(id: string): string {
    return `{
    "name": "${id}",
    "version": "0.0.1",
    "private": true,
    "devDependencies": {
        "@sap-ux/ui5-middleware-fe-mockserver": "2.1.112",
        "@ui5/cli": "3"
    }
}
`;
}

/**
 * @param projectConfig - The project configuration.
 * @param workerId - The unique worker ID for the project.
 * @param ui5Version - The UI5 version to be used.
 * @returns The root path of the generated project.
 */
export async function generateFeV4Project(
    projectConfig: typeof FIORI_ELEMENTS_V4,
    workerId: string,
    ui5Version: string
): Promise<string> {
    const { id } = getProjectParametersWithDefaults(projectConfig);
    const root = join(__dirname, '..', '..', 'fixtures-copy', `${projectConfig.id}.${workerId}`);
<<<<<<< HEAD
    const yamlContent = await createYamlFile(projectConfig, ui5Version, 'ui5-fe-v4.yaml', workerId);
=======
    const yamlContent = await createYamlFile(projectConfig, ui5Version, 'ui5.yaml', workerId, 'fe-v4');
>>>>>>> ee8e4aa3
    const manifestContent = JSON.stringify(createV4Manifest(projectConfig, workerId), undefined, 2);

    if (!existsSync(root)) {
        await mkdir(root, { recursive: true });
    }

    if (!existsSync(join(root, 'webapp'))) {
        await mkdir(join(root, 'webapp'), { recursive: true });
    }

    if (!existsSync(join(root, 'data'))) {
        await mkdir(join(root, 'data'), { recursive: true });
    }

    await Promise.all([
        writeFile(join(root, 'ui5.yaml'), yamlContent),
        writeFile(join(root, 'package.json'), createPackageJson(id + workerId)),
        writeFile(join(root, 'webapp', 'manifest.json'), manifestContent),
        writeFile(join(root, 'webapp', 'Component.js'), createV4Component(projectConfig, workerId)),
<<<<<<< HEAD
        writeFile(join(root, 'service.cds'), await readFile(join(__dirname, 'templates', 'service-v4.cds'), 'utf-8')),
=======
        writeFile(join(root, 'service.cds'), await readFile(join(__dirname, 'templates', 'service.cds'), 'utf-8')),
>>>>>>> ee8e4aa3
        writeFile(
            join(root, 'data', 'RootEntity.json'),
            JSON.stringify(
                [
                    {
                        'ID': 1,
                        'StringProperty': 'Hello',
                        'NumberProperty': 78.777,
                        'IntegerProperty': 89,
                        'BooleanProperty': true,
                        'Currency': 'JPY',
                        'TextProperty': 'Description'
                    }
                ],
                undefined,
                2
            )
        )
    ]);
    return root;
}

/**
 * Generates a UI5 project with the given configuration.
 *
 * @param projectConfig - The project configuration.
 * @param workerId - The unique worker ID for the project.
 * @param ui5Version - The UI5 version to be used.
 * @returns The root path of the generated project.
 */
export async function generateUi5Project(
    projectConfig: typeof FIORI_ELEMENTS_V2,
    workerId: string,
    ui5Version: string
): Promise<string> {
    const { id } = getProjectParametersWithDefaults(projectConfig);
    const root = join(__dirname, '..', '..', 'fixtures-copy', `${projectConfig.id}.${workerId}`);
    const yamlContent = await createYamlFile(projectConfig, ui5Version, 'ui5.yaml', workerId);
    const manifestContent = JSON.stringify(createV2Manifest(projectConfig, workerId), undefined, 2);

    if (!existsSync(root)) {
        await mkdir(root, { recursive: true });
    }

    if (!existsSync(join(root, 'webapp'))) {
        await mkdir(join(root, 'webapp'), { recursive: true });
    }

    if (!existsSync(join(root, 'data'))) {
        await mkdir(join(root, 'data'), { recursive: true });
    }

    await Promise.all([
        writeFile(join(root, 'ui5.yaml'), yamlContent),
        writeFile(join(root, 'package.json'), createPackageJson(id + workerId)),
        writeFile(join(root, 'webapp', 'manifest.json'), manifestContent),
        writeFile(join(root, 'webapp', 'Component.js'), createComponent(projectConfig, workerId)),
        writeFile(join(root, 'service.cds'), await readFile(join(__dirname, 'templates', 'service.cds'), 'utf-8')),
        writeFile(
            join(root, 'data', 'RootEntity.json'),
            JSON.stringify(
                [
                    {
                        'ID': 1,
                        'StringProperty': 'Hello',
                        'NumberProperty': 78.777,
                        'IntegerProperty': 89,
                        'BooleanProperty': true,
                        'Currency': 'JPY',
                        'TextProperty': 'Description'
                    }
                ],
                undefined,
                2
            )
        ),
        writeFile(
            join(root, 'data', 'FirstAssociatedEntity.json'),
            JSON.stringify(
                [
                    {
                        'ID': 100,
                        'root_ID': 1,
                        'StringProperty': 'Hello JPY',
                        'NumberProperty': 78.777,
                        'IntegerProperty': 89,
                        'BooleanProperty': true,
                        'Currency': 'JPY',
                        'TextProperty': 'Description'
                    },
                    {
                        'ID': 101,
                        'root_ID': 1,
                        'StringProperty': 'Hello AED',
                        'NumberProperty': 78.777,
                        'IntegerProperty': 89,
                        'BooleanProperty': true,
                        'Currency': 'AED',
                        'TextProperty': 'Description'
                    }
                ],
                undefined,
                2
            )
        )
    ]);
    return root;
}

export interface AdpProjectParameters {
    id: string;
}

/**
 * Returns ADP project parameters with default values if not provided.
 *
 * @param parameters - The ADP project parameters provided by the user.
 * @returns ADP project parameters with defaults applied.
 */
function getAdpProjectParametersWithDefaults(parameters: AdpProjectParameters): AdpProjectParameters {
    return {
        id: parameters.id
    };
}

/**
 * Creates a YAML file for an ADP project.
 *
 * @param userParameters - The ADP project parameters provided by the user.
 * @param ui5Version - The UI5 version to be used.
 * @param odataVersion - The OData version to be used.
 * @param backendUrl - The backend URL for the ADP project.
 * @param mainServiceUri - The main service URI for the ADP project.
 * @param livereloadPort - The livereload port for the ADP project.
 * @returns A string representation of the YAML file content.
 */
async function createAdpYamlFile(
    userParameters: AdpProjectParameters,
    ui5Version: string,
    odataVersion: 'v2' | 'v4',
    backendUrl: string,
    mainServiceUri: string,
    livereloadPort: number
): Promise<string> {
    const { id } = getAdpProjectParametersWithDefaults(userParameters);
    const template = await readFile(join(__dirname, 'templates', 'adp.yaml'), 'utf-8');
    const document = await YamlDocument.newInstance(template);

    document.setIn({ path: 'metadata.name', value: id });
    document.setIn({
        path: 'server.customMiddleware.0.configuration.metadataProcessor.options.odataVersion',
        value: odataVersion
    });
    document.setIn({ path: 'server.customMiddleware.0.configuration.services.urlPath', value: mainServiceUri });
    document.setIn({
        path: 'server.customMiddleware.1.configuration.port',
        value: livereloadPort,
        createIntermediateKeys: true
    });
    document.setIn({ path: 'server.customMiddleware.2.configuration.adp.target.url', value: backendUrl });
    document.setIn({ path: 'server.customMiddleware.3.configuration.version', value: ui5Version });

    return document.toString();
}

/**
 * Creates an app descriptor variant for an ADP project.
 *
 * @param userParameters - The ADP project parameters provided by the user.
 * @param reference - The reference ID for the base app.
 * @returns An object representing the app descriptor variant.
 */
export async function createAppDescriptorVariant(
    userParameters: AdpProjectParameters,
    reference: string
): Promise<object> {
    const { id } = getAdpProjectParametersWithDefaults(userParameters);
    const text = await readFile(join(__dirname, 'templates', 'manifest.appdescr_variant'), 'utf-8');
    const result = JSON.parse(text) as Record<string, any>;
    result.reference = reference;
    result.id = id;
    result.namespace = `${reference}/${id}/`;

    return result;
}

/**
 * Generates an ADP project with the given configuration.
 *
 * @param projectConfig - The ADP project configuration.
 * @param workerId - The unique worker ID for the project.
 * @param ui5Version - The UI5 version to be used.
 * @param backendUrl - The backend URL for the ADP project.
 * @param livereloadPort - The livereload port for the ADP project.
 * @returns The root path of the generated ADP project.
 */
export async function generateAdpProject(
    projectConfig: typeof ADP_FIORI_ELEMENTS_V2 | typeof ADP_FIORI_ELEMENTS_V4,
    workerId: string,
    ui5Version: string,
    backendUrl: string,
    livereloadPort: number
): Promise<string> {
    const { id } = getAdpProjectParametersWithDefaults(projectConfig);
    const root = join(__dirname, '..', '..', 'fixtures-copy', `${projectConfig.id}.${workerId}`);
    const yamlContent = await createAdpYamlFile(
        projectConfig,
        ui5Version,
        projectConfig.baseApp.kind === 'fe-v4' ? 'v4' : 'v2',
        backendUrl,
        projectConfig.baseApp.mainServiceUri,
        livereloadPort
    );
    const appDescriptorVariant = JSON.stringify(
        await createAppDescriptorVariant(projectConfig, projectConfig.baseApp.id + '.' + workerId),
        undefined,
        2
    );

    if (!existsSync(root)) {
        await mkdir(root, { recursive: true });
    }

    if (!existsSync(join(root, 'webapp'))) {
        await mkdir(join(root, 'webapp'), { recursive: true });
    }

    if (!existsSync(join(root, 'data'))) {
        await mkdir(join(root, 'data'), { recursive: true });
    }
    if (existsSync(join(root, 'webapp', 'changes'))) {
        await rm(join(root, 'webapp', 'changes'), { recursive: true });
    }
    const serviceFileName = projectConfig.baseApp.kind === 'fe-v4' ? 'service-v4.cds' : 'service.cds';

    await Promise.all([
        writeFile(join(root, 'ui5.yaml'), yamlContent),
        writeFile(join(root, 'package.json'), createPackageJson(id + '.' + workerId)),
        writeFile(join(root, 'webapp', 'manifest.appdescr_variant'), appDescriptorVariant),
        writeFile(join(root, 'service.cds'), await readFile(join(__dirname, 'templates', serviceFileName), 'utf-8')),
        writeFile(
            join(root, 'data', 'RootEntity.json'),
            JSON.stringify(
                [
                    {
                        'ID': 1,
                        'StringProperty': 'Hello',
                        'NumberProperty': 78.777,
                        'IntegerProperty': 89,
                        'BooleanProperty': true,
                        'Currency': 'JPY',
                        'TextProperty': 'Description',
                        'DateProperty': '/Date(1746057600000)/'
                    }
                ],
                undefined,
                2
            )
        ),
        writeFile(
            join(root, 'data', 'FirstAssociatedEntity.json'),
            JSON.stringify(
                [
                    {
                        'ID': 100,
                        'root_ID': 1,
                        'StringProperty': 'Hello JPY',
                        'NumberProperty': 78.777,
                        'IntegerProperty': 89,
                        'BooleanProperty': true,
                        'Currency': 'JPY',
                        'TextProperty': 'Description'
                    },
                    {
                        'ID': 101,
                        'root_ID': 1,
                        'StringProperty': 'Hello AED',
                        'NumberProperty': 78.777,
                        'IntegerProperty': 89,
                        'BooleanProperty': true,
                        'Currency': 'AED',
                        'TextProperty': 'Description'
                    }
                ],
                undefined,
                2
            )
        )
    ]);
    return root;
}<|MERGE_RESOLUTION|>--- conflicted
+++ resolved
@@ -179,12 +179,8 @@
     userParameters: ProjectParameters,
     ui5Version: string,
     templateName: string,
-<<<<<<< HEAD
-    workerId: string
-=======
     workerId: string,
     odataVersion: 'fe-v4' | 'fe-v2' | 'ui5' = 'fe-v2'
->>>>>>> ee8e4aa3
 ): Promise<string> {
     const { id, mainServiceUri } = getProjectParametersWithDefaults(userParameters);
     const template = await readFile(join(__dirname, 'templates', templateName), 'utf-8');
@@ -276,11 +272,7 @@
 ): Promise<string> {
     const { id } = getProjectParametersWithDefaults(projectConfig);
     const root = join(__dirname, '..', '..', 'fixtures-copy', `${projectConfig.id}.${workerId}`);
-<<<<<<< HEAD
-    const yamlContent = await createYamlFile(projectConfig, ui5Version, 'ui5-fe-v4.yaml', workerId);
-=======
     const yamlContent = await createYamlFile(projectConfig, ui5Version, 'ui5.yaml', workerId, 'fe-v4');
->>>>>>> ee8e4aa3
     const manifestContent = JSON.stringify(createV4Manifest(projectConfig, workerId), undefined, 2);
 
     if (!existsSync(root)) {
@@ -300,11 +292,7 @@
         writeFile(join(root, 'package.json'), createPackageJson(id + workerId)),
         writeFile(join(root, 'webapp', 'manifest.json'), manifestContent),
         writeFile(join(root, 'webapp', 'Component.js'), createV4Component(projectConfig, workerId)),
-<<<<<<< HEAD
-        writeFile(join(root, 'service.cds'), await readFile(join(__dirname, 'templates', 'service-v4.cds'), 'utf-8')),
-=======
         writeFile(join(root, 'service.cds'), await readFile(join(__dirname, 'templates', 'service.cds'), 'utf-8')),
->>>>>>> ee8e4aa3
         writeFile(
             join(root, 'data', 'RootEntity.json'),
             JSON.stringify(
@@ -538,13 +526,12 @@
     if (existsSync(join(root, 'webapp', 'changes'))) {
         await rm(join(root, 'webapp', 'changes'), { recursive: true });
     }
-    const serviceFileName = projectConfig.baseApp.kind === 'fe-v4' ? 'service-v4.cds' : 'service.cds';
 
     await Promise.all([
         writeFile(join(root, 'ui5.yaml'), yamlContent),
         writeFile(join(root, 'package.json'), createPackageJson(id + '.' + workerId)),
         writeFile(join(root, 'webapp', 'manifest.appdescr_variant'), appDescriptorVariant),
-        writeFile(join(root, 'service.cds'), await readFile(join(__dirname, 'templates', serviceFileName), 'utf-8')),
+        writeFile(join(root, 'service.cds'), await readFile(join(__dirname, 'templates', 'service.cds'), 'utf-8')),
         writeFile(
             join(root, 'data', 'RootEntity.json'),
             JSON.stringify(
