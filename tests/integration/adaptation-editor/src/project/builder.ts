import { mkdir, readFile, rm, writeFile } from 'fs/promises';
import { join } from 'node:path';

import type { Manifest } from '@sap-ux/project-access';
import { YamlDocument } from '@sap-ux/yaml';
import template from './templates/manifest-fe-v2.json';
<<<<<<< HEAD
import feV4ManifestTemplate from './templates/manifest-fe-v4.json';
import type { FIORI_ELEMENTS_V2, ADP_FIORI_ELEMENTS_V2, ADP_FIORI_ELEMENTS_V4 } from './projects';
import { existsSync } from 'fs';
=======
import type { FIORI_ELEMENTS_V2, ADP_FIORI_ELEMENTS_V2 } from './projects';
import { existsSync } from 'node:fs';
>>>>>>> a2a581d2

export interface ProjectParameters {
    id: string;
    mainServiceUri: string;
    entitySet: string;
    userParams?: Record<string, string | boolean>;
}

export const ADAPTATION_EDITOR_PATH = '/adaptation-editor.html';

/**
 * Returns project parameters with default values if not provided.
 *
 * @param parameters - The project parameters provided by the user.
 * @returns Project parameters with defaults applied.
 */
function getProjectParametersWithDefaults(parameters: ProjectParameters): ProjectParameters {
    return {
        id: parameters.id,
        mainServiceUri: parameters.mainServiceUri ?? `/sap/opu/odata/sap/SERVICE/`,
        entitySet: parameters.entitySet ?? 'RootEntity',
        userParams: parameters.userParams ?? {}
    };
}

/**
 * Creates a manifest for an OData V2 project.
 *
 * @param userParameters - The project parameters provided by the user.
 * @param workerId - The unique worker ID for the project.
 * @returns A manifest object for the project.
 */
export function createV2Manifest(userParameters: ProjectParameters, workerId: string): Manifest {
    const { id, mainServiceUri, entitySet, userParams } = getProjectParametersWithDefaults(userParameters);
    const { qualifier = '', navigationProperty, variantManagement = true, analyticalTable } = userParams ?? {};
    const result = structuredClone(template) as Manifest;
    result['sap.app'].id = id + '.' + workerId;
    result['sap.app'].dataSources!.mainService.uri = mainServiceUri;
    result['sap.app'].sourceTemplate!.id = 'preview-middleware-tests';
    result['sap.app'].sourceTemplate!.version = '1.0.0';
    result['sap.app'].sourceTemplate!.toolsId = id;

    result['sap.ui.generic.app']!.pages = {
        [`ListReport|${entitySet}`]: {
            'entitySet': entitySet,
            'component': {
                'name': 'sap.suite.ui.generic.template.ListReport',
                'list': true,
                'settings': {
                    'condensedTableLayout': true,
                    'smartVariantManagement': true,
                    'enableTableFilterInPageVariant': true,
                    'filterSettings': {
                        'dateSettings': {
                            'useDateRange': true
                        }
                    },
                    'tableSettings': {
                        'type': 'ResponsiveTable'
                    }
                }
            },
            'pages': {
                [`ObjectPage|${entitySet}`]: {
                    'entitySet': entitySet,
                    'defaultLayoutTypeIfExternalNavigation': 'MidColumnFullScreen',
                    'component': {
                        'name': 'sap.suite.ui.generic.template.ObjectPage',
                        ...(navigationProperty && {
                            'settings': {
                                'sections': {
                                    [`${navigationProperty}::com.sap.vocabularies.UI.v1.LineItem${
                                        qualifier ? `::${qualifier}` : ''
                                    }`]: {
                                        'tableSettings': {
                                            variantManagement,
                                            ...(analyticalTable && { 'type': 'AnalyticalTable' })
                                        }
                                    }
                                }
                            }
                        })
                    }
                }
            }
        }
    };

    return result;
}

export function createV4Manifest(userParameters: ProjectParameters, workerId: string): Manifest {
    const { id, mainServiceUri, entitySet } = getProjectParametersWithDefaults(userParameters);
    const result = structuredClone(feV4ManifestTemplate) as Manifest;
    result['sap.app'].id = id + '.' + workerId;
    result['sap.app'].dataSources!.mainService.uri = mainServiceUri;
    result['sap.app'].sourceTemplate!.id = 'preview-middleware-tests';
    result['sap.app'].sourceTemplate!.version = '1.0.0';
    result['sap.app'].sourceTemplate!.toolsId = id;
    const listTarget = `${entitySet}List`;

    result['sap.ui5']!.routing = {
        config: {},
        routes: [
            {
                'pattern': ':?query:',
                'name': listTarget,
                'target': listTarget
            }
        ],
        targets: {
            [listTarget]: {
                'type': 'Component',
                id: listTarget,
                name: 'sap.fe.templates.ListReport',
                options: {
                    settings: {
                        contextPath: `/${entitySet}`
                    }
                }
            }
        }
    };

    return result;
}

/**
 * Creates a YAML file for the project.
 *
 * @param userParameters - The project parameters provided by the user.
 * @param ui5Version - The UI5 version to be used.
 * @param templateName - The name of the template file to be used.
 * @param workerId - The unique worker ID for the project.
 * @returns A string representation of the YAML file content.
 */
export async function createYamlFile(
    userParameters: ProjectParameters,
    ui5Version: string,
    templateName: string,
    workerId: string
): Promise<string> {
    const { id, mainServiceUri } = getProjectParametersWithDefaults(userParameters);
    const template = await readFile(join(__dirname, 'templates', templateName), 'utf-8');
    const document = await YamlDocument.newInstance(template);

    document.setIn({ path: 'metadata.name', value: id + '.' + workerId });
    document.setIn({ path: 'server.customMiddleware.0.configuration.services.urlPath', value: mainServiceUri });
    document.setIn({ path: 'server.customMiddleware.3.configuration.version', value: ui5Version });

    return document.toString();
}

/**
 * Creates a UI5 component definition.
 *
 * @param userParameters - The project parameters provided by the user.
 * @param workerId - The unique worker ID for the project.
 * @returns A string representation of the UI5 component definition.
 */
export function createComponent(userParameters: ProjectParameters, workerId: string): string {
    const { id } = getProjectParametersWithDefaults(userParameters);
    return `sap.ui.define(
    ["sap/suite/ui/generic/template/lib/AppComponent"],
    function (Component) {
        "use strict";

        return Component.extend("${id}.${workerId}.Component", {
            metadata: {
                manifest: "json"
            }
        });
    }
);`;
}

export function createV4Component(userParameters: ProjectParameters, workerId: string): string {
    const { id } = getProjectParametersWithDefaults(userParameters);
    return `sap.ui.define(["sap/fe/core/AppComponent"], function (Component) {
        "use strict";
        return Component.extend("${id}.${workerId}.Component", {
            metadata: {
                manifest: "json"
            }
        });
    }
);`;
}

/**
 * Creates a package.json file for the project.
 *
 * @param id - The project ID.
 * @returns A string representation of the package.json file content.
 */
export function createPackageJson(id: string): string {
    return `{
    "name": "${id}",
    "version": "0.0.1",
    "private": true,
    "devDependencies": {
        "@sap-ux/ui5-middleware-fe-mockserver": "2.1.112",
        "@ui5/cli": "3"
    }
}
`;
}

export async function generateFeV4Project(
    projectConfig: typeof FIORI_ELEMENTS_V2,
    workerId: string,
    ui5Version: string
): Promise<string> {
    const { id } = getProjectParametersWithDefaults(projectConfig);
    const root = join(__dirname, '..', '..', 'fixtures-copy', `${projectConfig.id}.${workerId}`);
    const yamlContent = await createYamlFile(projectConfig, ui5Version, 'ui5-fe-v4.yaml', workerId);
    const manifestContent = JSON.stringify(createV4Manifest(projectConfig, workerId), undefined, 2);

    if (!existsSync(root)) {
        await mkdir(root, { recursive: true });
    }

    if (!existsSync(join(root, 'webapp'))) {
        await mkdir(join(root, 'webapp'), { recursive: true });
    }

    if (!existsSync(join(root, 'data'))) {
        await mkdir(join(root, 'data'), { recursive: true });
    }

    await Promise.all([
        writeFile(join(root, 'ui5.yaml'), yamlContent),
        writeFile(join(root, 'package.json'), createPackageJson(id + workerId)),
        writeFile(join(root, 'webapp', 'manifest.json'), manifestContent),
        writeFile(join(root, 'webapp', 'Component.js'), createV4Component(projectConfig, workerId)),
        writeFile(join(root, 'service.cds'), await readFile(join(__dirname, 'templates', 'service.cds'), 'utf-8')),
        writeFile(
            join(root, 'data', 'RootEntity.json'),
            JSON.stringify(
                [
                    {
                        'ID': 1,
                        'StringProperty': 'Hello',
                        'NumberProperty': 78.777,
                        'IntegerProperty': 89,
                        'BooleanProperty': true,
                        'Currency': 'JPY',
                        'TextProperty': 'Description'
                    }
                ],
                undefined,
                2
            )
        )
    ]);
    return root;
}

/**
 * Generates a UI5 project with the given configuration.
 *
 * @param projectConfig - The project configuration.
 * @param workerId - The unique worker ID for the project.
 * @param ui5Version - The UI5 version to be used.
 * @returns The root path of the generated project.
 */
export async function generateUi5Project(
    projectConfig: typeof FIORI_ELEMENTS_V2,
    workerId: string,
    ui5Version: string
): Promise<string> {
    const { id } = getProjectParametersWithDefaults(projectConfig);
    const root = join(__dirname, '..', '..', 'fixtures-copy', `${projectConfig.id}.${workerId}`);
    const yamlContent = await createYamlFile(projectConfig, ui5Version, 'ui5.yaml', workerId);
    const manifestContent = JSON.stringify(createV2Manifest(projectConfig, workerId), undefined, 2);

    if (!existsSync(root)) {
        await mkdir(root, { recursive: true });
    }

    if (!existsSync(join(root, 'webapp'))) {
        await mkdir(join(root, 'webapp'), { recursive: true });
    }

    if (!existsSync(join(root, 'data'))) {
        await mkdir(join(root, 'data'), { recursive: true });
    }

    await Promise.all([
        writeFile(join(root, 'ui5.yaml'), yamlContent),
        writeFile(join(root, 'package.json'), createPackageJson(id + workerId)),
        writeFile(join(root, 'webapp', 'manifest.json'), manifestContent),
        writeFile(join(root, 'webapp', 'Component.js'), createComponent(projectConfig, workerId)),
        writeFile(join(root, 'service.cds'), await readFile(join(__dirname, 'templates', 'service.cds'), 'utf-8')),
        writeFile(
            join(root, 'data', 'RootEntity.json'),
            JSON.stringify(
                [
                    {
                        'ID': 1,
                        'StringProperty': 'Hello',
                        'NumberProperty': 78.777,
                        'IntegerProperty': 89,
                        'BooleanProperty': true,
                        'Currency': 'JPY',
                        'TextProperty': 'Description'
                    }
                ],
                undefined,
                2
            )
        ),
        writeFile(
            join(root, 'data', 'FirstAssociatedEntity.json'),
            JSON.stringify(
                [
                    {
                        'ID': 100,
                        'root_ID': 1,
                        'StringProperty': 'Hello JPY',
                        'NumberProperty': 78.777,
                        'IntegerProperty': 89,
                        'BooleanProperty': true,
                        'Currency': 'JPY',
                        'TextProperty': 'Description'
                    },
                    {
                        'ID': 101,
                        'root_ID': 1,
                        'StringProperty': 'Hello AED',
                        'NumberProperty': 78.777,
                        'IntegerProperty': 89,
                        'BooleanProperty': true,
                        'Currency': 'AED',
                        'TextProperty': 'Description'
                    }
                ],
                undefined,
                2
            )
        )
    ]);
    return root;
}

export interface AdpProjectParameters {
    id: string;
}

/**
 * Returns ADP project parameters with default values if not provided.
 *
 * @param parameters - The ADP project parameters provided by the user.
 * @returns ADP project parameters with defaults applied.
 */
function getAdpProjectParametersWithDefaults(parameters: AdpProjectParameters): AdpProjectParameters {
    return {
        id: parameters.id
    };
}

/**
 * Creates a YAML file for an ADP project.
 *
 * @param userParameters - The ADP project parameters provided by the user.
 * @param ui5Version - The UI5 version to be used.
 * @param odataVersion - The OData version to be used.
 * @param backendUrl - The backend URL for the ADP project.
 * @param mainServiceUri - The main service URI for the ADP project.
 * @param livereloadPort - The livereload port for the ADP project.
 * @returns A string representation of the YAML file content.
 */
async function createAdpYamlFile(
    userParameters: AdpProjectParameters,
    ui5Version: string,
    odataVersion: 'v2' | 'v4',
    backendUrl: string,
    mainServiceUri: string,
    livereloadPort: number
): Promise<string> {
    const { id } = getAdpProjectParametersWithDefaults(userParameters);
    const template = await readFile(join(__dirname, 'templates', 'adp.yaml'), 'utf-8');
    const document = await YamlDocument.newInstance(template);

    document.setIn({ path: 'metadata.name', value: id });
    document.setIn({
        path: 'server.customMiddleware.0.configuration.metadataProcessor.options.odataVersion',
        value: odataVersion
    });
    document.setIn({ path: 'server.customMiddleware.0.configuration.services.urlPath', value: mainServiceUri });
    document.setIn({
        path: 'server.customMiddleware.1.configuration.port',
        value: livereloadPort,
        createIntermediateKeys: true
    });
    document.setIn({ path: 'server.customMiddleware.2.configuration.adp.target.url', value: backendUrl });
    document.setIn({ path: 'server.customMiddleware.3.configuration.version', value: ui5Version });

    return document.toString();
}

/**
 * Creates an app descriptor variant for an ADP project.
 *
 * @param userParameters - The ADP project parameters provided by the user.
 * @param reference - The reference ID for the base app.
 * @returns An object representing the app descriptor variant.
 */
export async function createAppDescriptorVariant(
    userParameters: AdpProjectParameters,
    reference: string
): Promise<object> {
    const { id } = getAdpProjectParametersWithDefaults(userParameters);
    const text = await readFile(join(__dirname, 'templates', 'manifest.appdescr_variant'), 'utf-8');
    const result = JSON.parse(text) as Record<string, any>;
    result.reference = reference;
    result.id = id;
    result.namespace = `${reference}/${id}/`;

    return result;
}

/**
 * Generates an ADP project with the given configuration.
 *
 * @param projectConfig - The ADP project configuration.
 * @param workerId - The unique worker ID for the project.
 * @param ui5Version - The UI5 version to be used.
 * @param backendUrl - The backend URL for the ADP project.
 * @param livereloadPort - The livereload port for the ADP project.
 * @returns The root path of the generated ADP project.
 */
export async function generateAdpProject(
    projectConfig: typeof ADP_FIORI_ELEMENTS_V2 | typeof ADP_FIORI_ELEMENTS_V4,
    workerId: string,
    ui5Version: string,
    backendUrl: string,
    livereloadPort: number
): Promise<string> {
    const { id } = getAdpProjectParametersWithDefaults(projectConfig);
    const root = join(__dirname, '..', '..', 'fixtures-copy', `${projectConfig.id}.${workerId}`);
    const yamlContent = await createAdpYamlFile(
        projectConfig,
        ui5Version,
        projectConfig.baseApp.kind === 'fe-v4' ? 'v4' : 'v2',
        backendUrl,
        projectConfig.baseApp.mainServiceUri,
        livereloadPort
    );
    const appDescriptorVariant = JSON.stringify(
        await createAppDescriptorVariant(projectConfig, projectConfig.baseApp.id + '.' + workerId),
        undefined,
        2
    );

    if (!existsSync(root)) {
        await mkdir(root, { recursive: true });
    }

    if (!existsSync(join(root, 'webapp'))) {
        await mkdir(join(root, 'webapp'), { recursive: true });
    }

    if (!existsSync(join(root, 'data'))) {
        await mkdir(join(root, 'data'), { recursive: true });
    }
    if (existsSync(join(root, 'webapp', 'changes'))) {
        await rm(join(root, 'webapp', 'changes'), { recursive: true });
    }

    await Promise.all([
        writeFile(join(root, 'ui5.yaml'), yamlContent),
        writeFile(join(root, 'package.json'), createPackageJson(id + '.' + workerId)),
        writeFile(join(root, 'webapp', 'manifest.appdescr_variant'), appDescriptorVariant),
        writeFile(join(root, 'service.cds'), await readFile(join(__dirname, 'templates', 'service.cds'), 'utf-8')),
        writeFile(
            join(root, 'data', 'RootEntity.json'),
            JSON.stringify(
                [
                    {
                        'ID': 1,
                        'StringProperty': 'Hello',
                        'NumberProperty': 78.777,
                        'IntegerProperty': 89,
                        'BooleanProperty': true,
                        'Currency': 'JPY',
                        'TextProperty': 'Description',
                        'DateProperty': '/Date(1746057600000)/'
                    }
                ],
                undefined,
                2
            )
        ),
        writeFile(
            join(root, 'data', 'FirstAssociatedEntity.json'),
            JSON.stringify(
                [
                    {
                        'ID': 100,
                        'root_ID': 1,
                        'StringProperty': 'Hello JPY',
                        'NumberProperty': 78.777,
                        'IntegerProperty': 89,
                        'BooleanProperty': true,
                        'Currency': 'JPY',
                        'TextProperty': 'Description'
                    },
                    {
                        'ID': 101,
                        'root_ID': 1,
                        'StringProperty': 'Hello AED',
                        'NumberProperty': 78.777,
                        'IntegerProperty': 89,
                        'BooleanProperty': true,
                        'Currency': 'AED',
                        'TextProperty': 'Description'
                    }
                ],
                undefined,
                2
            )
        )
    ]);
    return root;
}<|MERGE_RESOLUTION|>--- conflicted
+++ resolved
@@ -4,14 +4,9 @@
 import type { Manifest } from '@sap-ux/project-access';
 import { YamlDocument } from '@sap-ux/yaml';
 import template from './templates/manifest-fe-v2.json';
-<<<<<<< HEAD
 import feV4ManifestTemplate from './templates/manifest-fe-v4.json';
 import type { FIORI_ELEMENTS_V2, ADP_FIORI_ELEMENTS_V2, ADP_FIORI_ELEMENTS_V4 } from './projects';
-import { existsSync } from 'fs';
-=======
-import type { FIORI_ELEMENTS_V2, ADP_FIORI_ELEMENTS_V2 } from './projects';
 import { existsSync } from 'node:fs';
->>>>>>> a2a581d2
 
 export interface ProjectParameters {
     id: string;
