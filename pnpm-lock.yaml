lockfileVersion: 5.4

overrides:
    ansi-regex: ^5.0.1
    follow-redirects: '>=1.14.8'
    tmpl: ^1.0.5
    vm2@<3.9.6: ^3.9.6
    minimist: ^1.2.6

importers:
    .:
        specifiers:
            '@changesets/cli': 2.24.1
            '@types/jest': 27.4.1
            '@types/node': 12.12.6
            '@typescript-eslint/eslint-plugin': 5.30.7
            '@typescript-eslint/parser': 5.30.7
            eslint: 8.21.0
            eslint-config-prettier: 8.5.0
            eslint-import-resolver-typescript: 3.3.0
            eslint-plugin-import: 2.26.0
            eslint-plugin-jsdoc: 39.3.3
            eslint-plugin-prettier: 4.2.1
            eslint-plugin-promise: 6.0.0
            husky: 8.0.1
            jest: 27.5.1
            jest-sonar: 0.2.12
            prettier: 2.7.1
            pretty-quick: 3.1.3
            rimraf: 3.0.2
            ts-jest: 27.1.5
            typescript: 4.0.8
        devDependencies:
            '@changesets/cli': 2.24.1
            '@types/jest': 27.4.1
            '@types/node': 12.12.6
            '@typescript-eslint/eslint-plugin': 5.30.7_ww2eqqvyfizt5gcm3dem5xmdvi
            '@typescript-eslint/parser': 5.30.7_5vdlrrdl7xmb46mlkhyihspd2q
            eslint: 8.21.0
            eslint-config-prettier: 8.5.0_eslint@8.21.0
            eslint-import-resolver-typescript: 3.3.0_jatgrcxl4x7ywe7ak6cnjca2ae
            eslint-plugin-import: 2.26.0_ak2uvcdvtaffeyburhpjsr2ppy
            eslint-plugin-jsdoc: 39.3.3_eslint@8.21.0
            eslint-plugin-prettier: 4.2.1_h62lvancfh4b7r6zn2dgodrh5e
            eslint-plugin-promise: 6.0.0_eslint@8.21.0
            husky: 8.0.1
            jest: 27.5.1
            jest-sonar: 0.2.12
            prettier: 2.7.1
            pretty-quick: 3.1.3_prettier@2.7.1
            rimraf: 3.0.2
            ts-jest: 27.1.5_wye5kbc3sqtj6awq46fqxr6haq
            typescript: 4.0.8

    examples/odata-cli:
        specifiers:
            '@sap-ux/axios-extension': workspace:*
            '@sap-ux/btp-utils': workspace:*
            '@sap-ux/logger': workspace:*
            dotenv: 10.0.0
        dependencies:
            '@sap-ux/axios-extension': link:../../packages/axios-extension
            '@sap-ux/btp-utils': link:../../packages/btp-utils
            '@sap-ux/logger': link:../../packages/logger
            dotenv: 10.0.0

    examples/simple-generator:
        specifiers:
            '@sap-ux/axios-extension': workspace:*
            '@sap-ux/btp-utils': workspace:*
            '@sap-ux/fiori-elements-writer': workspace:*
            '@sap-ux/fiori-freestyle-writer': workspace:*
            '@sap-ux/logger': workspace:*
            '@sap-ux/odata-service-writer': workspace:*
<<<<<<< HEAD
            '@sap-ux/store': workspace:*
            '@sap-ux/ui5-application-writer': workspace:*
            '@types/yeoman-environment': 2.10.6
            '@types/yeoman-generator': 5.2.9
            axios: 0.24.0
=======
            '@sap-ux/ui5-application-writer': workspace:*
            '@types/yeoman-environment': 2.10.6
            '@types/yeoman-generator': 5.2.9
>>>>>>> feb29a54
            yeoman-generator: 5.6.1
        dependencies:
            '@sap-ux/axios-extension': link:../../packages/axios-extension
            '@sap-ux/btp-utils': link:../../packages/btp-utils
            '@sap-ux/fiori-elements-writer': link:../../packages/fiori-elements-writer
            '@sap-ux/fiori-freestyle-writer': link:../../packages/fiori-freestyle-writer
            '@sap-ux/logger': link:../../packages/logger
<<<<<<< HEAD
            '@sap-ux/store': link:../../packages/store
=======
>>>>>>> feb29a54
            yeoman-generator: 5.6.1
        devDependencies:
            '@sap-ux/odata-service-writer': link:../../packages/odata-service-writer
            '@sap-ux/ui5-application-writer': link:../../packages/ui5-application-writer
            '@types/yeoman-environment': 2.10.6
            '@types/yeoman-generator': 5.2.9
<<<<<<< HEAD
            axios: 0.24.0
=======
>>>>>>> feb29a54

    packages/axios-extension:
        specifiers:
            '@sap-ux/btp-utils': workspace:*
            '@sap-ux/logger': workspace:*
            '@types/lodash.clonedeep': 4.5.6
            '@xmldom/xmldom': 0.8.2
            axios: 0.24.0
            detect-content-type: 1.2.0
            express: 4.17.1
            fast-xml-parser: 3.12.20
            lodash.clonedeep: 4.5.0
            nock: 13.2.1
            open: 7.0.3
            qs: 6.7.0
            supertest: 6.2.2
            xpath: 0.0.32
        dependencies:
            '@sap-ux/btp-utils': link:../btp-utils
            '@sap-ux/logger': link:../logger
            '@xmldom/xmldom': 0.8.2
            axios: 0.24.0
            detect-content-type: 1.2.0
            express: 4.17.1
            fast-xml-parser: 3.12.20
            lodash.clonedeep: 4.5.0
            open: 7.0.3
            qs: 6.7.0
            xpath: 0.0.32
        devDependencies:
            '@types/lodash.clonedeep': 4.5.6
            nock: 13.2.1
            supertest: 6.2.2

    packages/backend-proxy-middleware:
        specifiers:
            '@sap-ux/axios-extension': workspace:*
            '@sap-ux/btp-utils': workspace:*
            '@sap-ux/logger': workspace:*
            '@sap-ux/store': workspace:*
            '@types/express': 4.17.13
            '@types/http-proxy': ^1.17.5
            '@types/prompts': 2.0.14
            '@types/supertest': 2.0.12
            chalk: 4.1.2
            dotenv: 16.0.0
            express: 4.17.2
            http-proxy-middleware: 2.0.1
            https-proxy-agent: 5.0.0
            i18next: 20.3.2
            nock: 13.2.4
            prompts: 2.4.2
            supertest: 6.2.2
            yaml: 2.0.0-10
        dependencies:
            '@sap-ux/axios-extension': link:../axios-extension
            '@sap-ux/btp-utils': link:../btp-utils
            '@sap-ux/logger': link:../logger
            '@sap-ux/store': link:../store
            chalk: 4.1.2
            dotenv: 16.0.0
            express: 4.17.2
            http-proxy-middleware: 2.0.1
            https-proxy-agent: 5.0.0
            i18next: 20.3.2
            prompts: 2.4.2
        devDependencies:
            '@types/express': 4.17.13
            '@types/http-proxy': 1.17.8
            '@types/prompts': 2.0.14
            '@types/supertest': 2.0.12
            nock: 13.2.4
            supertest: 6.2.2
            yaml: 2.0.0-10

    packages/btp-utils:
        specifiers:
            '@sap/cf-tools': 2.1.1
            axios: 0.24.0
            nock: 13.2.1
        dependencies:
            '@sap/cf-tools': 2.1.1
            axios: 0.24.0
        devDependencies:
            nock: 13.2.1

    packages/environment-check:
        specifiers:
            '@sap-ux/axios-extension': workspace:*
            '@sap-ux/btp-utils': workspace:*
            '@sap-ux/logger': workspace:*
            '@sap-ux/ui5-config': workspace:*
            '@sap/bas-sdk': 2.1.0
            '@types/archiver': 5.1.1
            '@types/vscode': 1.39.0
            archiver: 5.3.0
            axios: 0.24.0
            findit2: 2.2.3
            i18next: 20.3.2
            minimist: ^1.2.6
            prompts: 2.4.2
            yamljs: 0.3.0
        dependencies:
            '@sap-ux/axios-extension': link:../axios-extension
            '@sap-ux/btp-utils': link:../btp-utils
            '@sap-ux/logger': link:../logger
            '@sap-ux/ui5-config': link:../ui5-config
            '@sap/bas-sdk': 2.1.0
            '@types/archiver': 5.1.1
            archiver: 5.3.0
            axios: 0.24.0
            findit2: 2.2.3
            i18next: 20.3.2
            minimist: 1.2.6
            prompts: 2.4.2
            yamljs: 0.3.0
        devDependencies:
            '@types/vscode': 1.39.0

    packages/fe-fpm-writer:
        specifiers:
            '@sap-ux/ui5-config': workspace:*
            '@types/ejs': 3.1.0
            '@types/mem-fs': 1.1.2
            '@types/mem-fs-editor': 7.0.1
            '@types/semver': 7.3.9
            '@xmldom/xmldom': 0.8.2
            ejs: 3.1.7
            mem-fs: 2.1.0
            mem-fs-editor: 9.4.0
            semver: 7.3.5
            xml-formatter: 2.6.1
            xpath: 0.0.32
        dependencies:
            '@xmldom/xmldom': 0.8.2
            ejs: 3.1.7
            mem-fs: 2.1.0
            mem-fs-editor: 9.4.0_mem-fs@2.1.0
            semver: 7.3.5
            xml-formatter: 2.6.1
            xpath: 0.0.32
        devDependencies:
            '@sap-ux/ui5-config': link:../ui5-config
            '@types/ejs': 3.1.0
            '@types/mem-fs': 1.1.2
            '@types/mem-fs-editor': 7.0.1
            '@types/semver': 7.3.9

    packages/fiori-elements-writer:
        specifiers:
            '@sap-ux/fe-fpm-writer': workspace:*
            '@sap-ux/odata-service-writer': workspace:*
            '@sap-ux/ui5-application-writer': workspace:*
            '@sap-ux/ui5-config': workspace:*
            '@types/ejs': 3.1.0
            '@types/fs-extra': 9.0.13
            '@types/lodash': 4.14.176
            '@types/mem-fs': 1.1.2
            '@types/mem-fs-editor': 7.0.1
            '@types/semver': 7.3.9
            ejs: 3.1.7
            fs-extra: 10.0.0
            i18next: 20.3.2
            lodash: 4.17.21
            mem-fs: 2.1.0
            mem-fs-editor: 9.4.0
            read-pkg-up: 7.0.1
            semver: 7.3.5
        dependencies:
            '@sap-ux/fe-fpm-writer': link:../fe-fpm-writer
            '@sap-ux/odata-service-writer': link:../odata-service-writer
            '@sap-ux/ui5-application-writer': link:../ui5-application-writer
            '@sap-ux/ui5-config': link:../ui5-config
            ejs: 3.1.7
            i18next: 20.3.2
            lodash: 4.17.21
            mem-fs: 2.1.0
            mem-fs-editor: 9.4.0_mem-fs@2.1.0
            read-pkg-up: 7.0.1
            semver: 7.3.5
        devDependencies:
            '@types/ejs': 3.1.0
            '@types/fs-extra': 9.0.13
            '@types/lodash': 4.14.176
            '@types/mem-fs': 1.1.2
            '@types/mem-fs-editor': 7.0.1
            '@types/semver': 7.3.9
            fs-extra: 10.0.0

    packages/fiori-freestyle-writer:
        specifiers:
            '@sap-ux/odata-service-writer': workspace:*
            '@sap-ux/ui5-application-writer': workspace:*
            '@sap-ux/ui5-config': workspace:*
            '@types/ejs': 3.1.0
            '@types/fs-extra': 9.0.13
            '@types/lodash': 4.14.176
            '@types/mem-fs': 1.1.2
            '@types/mem-fs-editor': 7.0.1
            ejs: 3.1.7
            fs-extra: 10.0.0
            i18next: 20.3.2
            lodash: 4.17.21
            mem-fs: 2.1.0
            mem-fs-editor: 9.4.0
            read-pkg-up: 7.0.1
        dependencies:
            '@sap-ux/odata-service-writer': link:../odata-service-writer
            '@sap-ux/ui5-application-writer': link:../ui5-application-writer
            '@sap-ux/ui5-config': link:../ui5-config
            ejs: 3.1.7
            i18next: 20.3.2
            lodash: 4.17.21
            mem-fs: 2.1.0
            mem-fs-editor: 9.4.0_mem-fs@2.1.0
            read-pkg-up: 7.0.1
        devDependencies:
            '@types/ejs': 3.1.0
            '@types/fs-extra': 9.0.13
            '@types/lodash': 4.14.176
            '@types/mem-fs': 1.1.2
            '@types/mem-fs-editor': 7.0.1
            fs-extra: 10.0.0

    packages/logger:
        specifiers:
            '@types/debug': 4.1.7
            '@types/lodash': 4.14.176
            '@types/vscode': 1.63.1
            chalk: 4.1.2
            jest-extended: 1.2.0
            lodash: 4.17.21
            logform: 2.3.2
            winston: 3.3.3
            winston-transport: 4.4.1
        dependencies:
            chalk: 4.1.2
            lodash: 4.17.21
            winston: 3.3.3
            winston-transport: 4.4.1
        devDependencies:
            '@types/debug': 4.1.7
            '@types/lodash': 4.14.176
            '@types/vscode': 1.63.1
            jest-extended: 1.2.0
            logform: 2.3.2

    packages/odata-service-writer:
        specifiers:
            '@sap-ux/ui5-config': workspace:*
            '@types/ejs': 3.1.0
            '@types/fs-extra': 9.0.13
            '@types/mem-fs': 1.1.2
            '@types/mem-fs-editor': 7.0.1
            ejs: 3.1.7
            fast-xml-parser: 4.0.1
            fs-extra: 10.0.0
            i18next: 20.3.2
            lodash: 4.17.21
            mem-fs: 2.1.0
            mem-fs-editor: 9.4.0
            prettify-xml: 1.2.0
        dependencies:
            '@sap-ux/ui5-config': link:../ui5-config
            ejs: 3.1.7
            fast-xml-parser: 4.0.1
            i18next: 20.3.2
            mem-fs: 2.1.0
            mem-fs-editor: 9.4.0_mem-fs@2.1.0
            prettify-xml: 1.2.0
        devDependencies:
            '@types/ejs': 3.1.0
            '@types/fs-extra': 9.0.13
            '@types/mem-fs': 1.1.2
            '@types/mem-fs-editor': 7.0.1
            fs-extra: 10.0.0
            lodash: 4.17.21

    packages/store:
        specifiers:
            '@sap-ux/logger': workspace:*
            '@types/i18next-fs-backend': 1.0.0
            '@types/pluralize': 0.0.29
            '@types/qs': 6.9.1
            fast-check: 2.19.0
            i18next: 20.3.2
            i18next-fs-backend: 1.1.1
            jest: 27.5.1
            jest-extended: 0.11.5
            jest-mock-extended: 2.0.4
            keytar: 7.8.0
            memfs: 3.3.0
            pluralize: 8.0.0
            reflect-metadata: 0.1.13
            typescript: 4.0.8
            unionfs: 4.4.0
        dependencies:
            '@sap-ux/logger': link:../logger
            i18next: 20.3.2
            i18next-fs-backend: 1.1.1
            pluralize: 8.0.0
            reflect-metadata: 0.1.13
        optionalDependencies:
            keytar: 7.8.0
        devDependencies:
            '@types/i18next-fs-backend': 1.0.0
            '@types/pluralize': 0.0.29
            '@types/qs': 6.9.1
            fast-check: 2.19.0
            jest: 27.5.1
            jest-extended: 0.11.5
            jest-mock-extended: 2.0.4_purtu5guvbdyesnfsb44cpkwcy
            memfs: 3.3.0
            typescript: 4.0.8
            unionfs: 4.4.0

    packages/ui5-application-writer:
        specifiers:
            '@sap-ux/ui5-config': workspace:*
            '@types/ejs': 3.1.0
            '@types/fs-extra': 9.0.13
            '@types/mem-fs': 1.1.2
            '@types/mem-fs-editor': 7.0.1
            '@types/semver': 7.3.9
            ejs: 3.1.7
            fs-extra: 10.0.0
            i18next: 21.6.11
            json-merger: 1.1.7
            mem-fs: 2.1.0
            mem-fs-editor: 9.4.0
            semver: 7.3.5
        dependencies:
            '@sap-ux/ui5-config': link:../ui5-config
            ejs: 3.1.7
            i18next: 21.6.11
            json-merger: 1.1.7
            mem-fs: 2.1.0
            mem-fs-editor: 9.4.0_mem-fs@2.1.0
            semver: 7.3.5
        devDependencies:
            '@types/ejs': 3.1.0
            '@types/fs-extra': 9.0.13
            '@types/mem-fs': 1.1.2
            '@types/mem-fs-editor': 7.0.1
            '@types/semver': 7.3.9
            fs-extra: 10.0.0

    packages/ui5-config:
        specifiers:
            '@sap-ux/yaml': workspace:*
            mem-fs: 2.1.0
            mem-fs-editor: 9.4.0
        dependencies:
            '@sap-ux/yaml': link:../yaml
        devDependencies:
            mem-fs: 2.1.0
            mem-fs-editor: 9.4.0_mem-fs@2.1.0

    packages/ui5-proxy-middleware:
        specifiers:
            '@sap-ux/logger': workspace:*
            '@sap-ux/ui5-config': workspace:*
            '@types/express': 4.17.13
            '@types/supertest': 2.0.12
            dotenv: 16.0.0
            express: 4.17.2
            http-proxy-middleware: 2.0.1
            https-proxy-agent: 5.0.0
            i18next: 20.3.2
            nock: 13.2.4
            supertest: 6.2.2
            yaml: 2.0.0-10
        dependencies:
            '@sap-ux/logger': link:../logger
            '@sap-ux/ui5-config': link:../ui5-config
            dotenv: 16.0.0
            express: 4.17.2
            http-proxy-middleware: 2.0.1
            https-proxy-agent: 5.0.0
            i18next: 20.3.2
        devDependencies:
            '@types/express': 4.17.13
            '@types/supertest': 2.0.12
            nock: 13.2.4
            supertest: 6.2.2
            yaml: 2.0.0-10

    packages/yaml:
        specifiers:
            '@types/i18next-fs-backend': 1.0.0
            '@types/lodash.merge': 4.6.6
            i18next: 20.3.2
            i18next-fs-backend: 1.1.1
            lodash.merge: 4.6.2
            yaml: 2.0.0-10
        dependencies:
            i18next: 20.3.2
            i18next-fs-backend: 1.1.1
            lodash.merge: 4.6.2
            yaml: 2.0.0-10
        devDependencies:
            '@types/i18next-fs-backend': 1.0.0
            '@types/lodash.merge': 4.6.6

packages:
    /@babel/code-frame/7.14.5:
        resolution:
            {
                integrity: sha512-9pzDqyc6OLDaqe+zbACgFkb6fKMNG6CObKpnYXChRsvYGyEdc7CA2BaqeOM+vOtCS5ndmJicPJhKAwYRI6UfFw==
            }
        engines: { node: '>=6.9.0' }
        dependencies:
            '@babel/highlight': 7.14.5
        dev: true

    /@babel/code-frame/7.16.7:
        resolution:
            {
                integrity: sha512-iAXqUn8IIeBTNd72xsFlgaXHkMBMt6y4HJp1tIaK465CWLT/fG1aqB7ykr95gHHmlBdGbFeWWfyB4NJJ0nmeIg==
            }
        engines: { node: '>=6.9.0' }
        dependencies:
            '@babel/highlight': 7.16.7

    /@babel/compat-data/7.16.8:
        resolution:
            {
                integrity: sha512-m7OkX0IdKLKPpBlJtF561YJal5y/jyI5fNfWbPxh2D/nbzzGI4qRyrD8xO2jB24u7l+5I2a43scCG2IrfjC50Q==
            }
        engines: { node: '>=6.9.0' }
        dev: true

    /@babel/core/7.16.7:
        resolution:
            {
                integrity: sha512-aeLaqcqThRNZYmbMqtulsetOQZ/5gbR/dWruUCJcpas4Qoyy+QeagfDsPdMrqwsPRDNxJvBlRiZxxX7THO7qtA==
            }
        engines: { node: '>=6.9.0' }
        dependencies:
            '@babel/code-frame': 7.16.7
            '@babel/generator': 7.16.8
            '@babel/helper-compilation-targets': 7.16.7_@babel+core@7.16.7
            '@babel/helper-module-transforms': 7.16.7
            '@babel/helpers': 7.16.7
            '@babel/parser': 7.16.8
            '@babel/template': 7.16.7
            '@babel/traverse': 7.16.8
            '@babel/types': 7.16.8
            convert-source-map: 1.8.0
            debug: 4.3.4
            gensync: 1.0.0-beta.2
            json5: 2.2.1
            semver: 6.3.0
            source-map: 0.5.7
        transitivePeerDependencies:
            - supports-color
        dev: true

    /@babel/generator/7.16.8:
        resolution:
            {
                integrity: sha512-1ojZwE9+lOXzcWdWmO6TbUzDfqLD39CmEhN8+2cX9XkDo5yW1OpgfejfliysR2AWLpMamTiOiAp/mtroaymhpw==
            }
        engines: { node: '>=6.9.0' }
        dependencies:
            '@babel/types': 7.16.8
            jsesc: 2.5.2
            source-map: 0.5.7
        dev: true

    /@babel/helper-compilation-targets/7.16.7_@babel+core@7.16.7:
        resolution:
            {
                integrity: sha512-mGojBwIWcwGD6rfqgRXVlVYmPAv7eOpIemUG3dGnDdCY4Pae70ROij3XmfrH6Fa1h1aiDylpglbZyktfzyo/hA==
            }
        engines: { node: '>=6.9.0' }
        peerDependencies:
            '@babel/core': ^7.0.0
        dependencies:
            '@babel/compat-data': 7.16.8
            '@babel/core': 7.16.7
            '@babel/helper-validator-option': 7.16.7
            browserslist: 4.19.1
            semver: 6.3.0
        dev: true

    /@babel/helper-environment-visitor/7.16.7:
        resolution:
            {
                integrity: sha512-SLLb0AAn6PkUeAfKJCCOl9e1R53pQlGAfc4y4XuMRZfqeMYLE0dM1LMhqbGAlGQY0lfw5/ohoYWAe9V1yibRag==
            }
        engines: { node: '>=6.9.0' }
        dependencies:
            '@babel/types': 7.16.8
        dev: true

    /@babel/helper-function-name/7.16.7:
        resolution:
            {
                integrity: sha512-QfDfEnIUyyBSR3HtrtGECuZ6DAyCkYFp7GHl75vFtTnn6pjKeK0T1DB5lLkFvBea8MdaiUABx3osbgLyInoejA==
            }
        engines: { node: '>=6.9.0' }
        dependencies:
            '@babel/helper-get-function-arity': 7.16.7
            '@babel/template': 7.16.7
            '@babel/types': 7.16.8
        dev: true

    /@babel/helper-get-function-arity/7.16.7:
        resolution:
            {
                integrity: sha512-flc+RLSOBXzNzVhcLu6ujeHUrD6tANAOU5ojrRx/as+tbzf8+stUCj7+IfRRoAbEZqj/ahXEMsjhOhgeZsrnTw==
            }
        engines: { node: '>=6.9.0' }
        dependencies:
            '@babel/types': 7.16.8
        dev: true

    /@babel/helper-hoist-variables/7.16.7:
        resolution:
            {
                integrity: sha512-m04d/0Op34H5v7pbZw6pSKP7weA6lsMvfiIAMeIvkY/R4xQtBSMFEigu9QTZ2qB/9l22vsxtM8a+Q8CzD255fg==
            }
        engines: { node: '>=6.9.0' }
        dependencies:
            '@babel/types': 7.16.8
        dev: true

    /@babel/helper-module-imports/7.16.7:
        resolution:
            {
                integrity: sha512-LVtS6TqjJHFc+nYeITRo6VLXve70xmq7wPhWTqDJusJEgGmkAACWwMiTNrvfoQo6hEhFwAIixNkvB0jPXDL8Wg==
            }
        engines: { node: '>=6.9.0' }
        dependencies:
            '@babel/types': 7.16.8
        dev: true

    /@babel/helper-module-transforms/7.16.7:
        resolution:
            {
                integrity: sha512-gaqtLDxJEFCeQbYp9aLAefjhkKdjKcdh6DB7jniIGU3Pz52WAmP268zK0VgPz9hUNkMSYeH976K2/Y6yPadpng==
            }
        engines: { node: '>=6.9.0' }
        dependencies:
            '@babel/helper-environment-visitor': 7.16.7
            '@babel/helper-module-imports': 7.16.7
            '@babel/helper-simple-access': 7.16.7
            '@babel/helper-split-export-declaration': 7.16.7
            '@babel/helper-validator-identifier': 7.16.7
            '@babel/template': 7.16.7
            '@babel/traverse': 7.16.8
            '@babel/types': 7.16.8
        transitivePeerDependencies:
            - supports-color
        dev: true

    /@babel/helper-plugin-utils/7.16.7:
        resolution:
            {
                integrity: sha512-Qg3Nk7ZxpgMrsox6HreY1ZNKdBq7K72tDSliA6dCl5f007jR4ne8iD5UzuNnCJH2xBf2BEEVGr+/OL6Gdp7RxA==
            }
        engines: { node: '>=6.9.0' }
        dev: true

    /@babel/helper-simple-access/7.16.7:
        resolution:
            {
                integrity: sha512-ZIzHVyoeLMvXMN/vok/a4LWRy8G2v205mNP0XOuf9XRLyX5/u9CnVulUtDgUTama3lT+bf/UqucuZjqiGuTS1g==
            }
        engines: { node: '>=6.9.0' }
        dependencies:
            '@babel/types': 7.16.8
        dev: true

    /@babel/helper-split-export-declaration/7.16.7:
        resolution:
            {
                integrity: sha512-xbWoy/PFoxSWazIToT9Sif+jJTlrMcndIsaOKvTA6u7QEo7ilkRZpjew18/W3c7nm8fXdUDXh02VXTbZ0pGDNw==
            }
        engines: { node: '>=6.9.0' }
        dependencies:
            '@babel/types': 7.16.8
        dev: true

    /@babel/helper-validator-identifier/7.14.5:
        resolution:
            {
                integrity: sha512-5lsetuxCLilmVGyiLEfoHBRX8UCFD+1m2x3Rj97WrW3V7H3u4RWRXA4evMjImCsin2J2YT0QaVDGf+z8ondbAg==
            }
        engines: { node: '>=6.9.0' }
        dev: true

    /@babel/helper-validator-identifier/7.16.7:
        resolution:
            {
                integrity: sha512-hsEnFemeiW4D08A5gUAZxLBTXpZ39P+a+DGDsHw1yxqyQ/jzFEnxf5uTEGp+3bzAbNOxU1paTgYS4ECU/IgfDw==
            }
        engines: { node: '>=6.9.0' }

    /@babel/helper-validator-option/7.16.7:
        resolution:
            {
                integrity: sha512-TRtenOuRUVo9oIQGPC5G9DgK4743cdxvtOw0weQNpZXaS16SCBi5MNjZF8vba3ETURjZpTbVn7Vvcf2eAwFozQ==
            }
        engines: { node: '>=6.9.0' }
        dev: true

    /@babel/helpers/7.16.7:
        resolution:
            {
                integrity: sha512-9ZDoqtfY7AuEOt3cxchfii6C7GDyyMBffktR5B2jvWv8u2+efwvpnVKXMWzNehqy68tKgAfSwfdw/lWpthS2bw==
            }
        engines: { node: '>=6.9.0' }
        dependencies:
            '@babel/template': 7.16.7
            '@babel/traverse': 7.16.8
            '@babel/types': 7.16.8
        transitivePeerDependencies:
            - supports-color
        dev: true

    /@babel/highlight/7.14.5:
        resolution:
            {
                integrity: sha512-qf9u2WFWVV0MppaL877j2dBtQIDgmidgjGk5VIMw3OadXvYaXn66U1BFlH2t4+t3i+8PhedppRv+i40ABzd+gg==
            }
        engines: { node: '>=6.9.0' }
        dependencies:
            '@babel/helper-validator-identifier': 7.14.5
            chalk: 2.4.2
            js-tokens: 4.0.0
        dev: true

    /@babel/highlight/7.16.7:
        resolution:
            {
                integrity: sha512-aKpPMfLvGO3Q97V0qhw/V2SWNWlwfJknuwAunU7wZLSfrM4xTBvg7E5opUVi1kJTBKihE38CPg4nBiqX83PWYw==
            }
        engines: { node: '>=6.9.0' }
        dependencies:
            '@babel/helper-validator-identifier': 7.16.7
            chalk: 2.4.2
            js-tokens: 4.0.0

    /@babel/parser/7.16.8:
        resolution:
            {
                integrity: sha512-i7jDUfrVBWc+7OKcBzEe5n7fbv3i2fWtxKzzCvOjnzSxMfWMigAhtfJ7qzZNGFNMsCCd67+uz553dYKWXPvCKw==
            }
        engines: { node: '>=6.0.0' }
        hasBin: true
        dependencies:
            '@babel/types': 7.16.8
        dev: true

    /@babel/plugin-syntax-async-generators/7.8.4_@babel+core@7.16.7:
        resolution:
            {
                integrity: sha512-tycmZxkGfZaxhMRbXlPXuVFpdWlXpir2W4AMhSJgRKzk/eDlIXOhb2LHWoLpDF7TEHylV5zNhykX6KAgHJmTNw==
            }
        peerDependencies:
            '@babel/core': ^7.0.0-0
        dependencies:
            '@babel/core': 7.16.7
            '@babel/helper-plugin-utils': 7.16.7
        dev: true

    /@babel/plugin-syntax-bigint/7.8.3_@babel+core@7.16.7:
        resolution:
            {
                integrity: sha512-wnTnFlG+YxQm3vDxpGE57Pj0srRU4sHE/mDkt1qv2YJJSeUAec2ma4WLUnUPeKjyrfntVwe/N6dCXpU+zL3Npg==
            }
        peerDependencies:
            '@babel/core': ^7.0.0-0
        dependencies:
            '@babel/core': 7.16.7
            '@babel/helper-plugin-utils': 7.16.7
        dev: true

    /@babel/plugin-syntax-class-properties/7.12.13_@babel+core@7.16.7:
        resolution:
            {
                integrity: sha512-fm4idjKla0YahUNgFNLCB0qySdsoPiZP3iQE3rky0mBUtMZ23yDJ9SJdg6dXTSDnulOVqiF3Hgr9nbXvXTQZYA==
            }
        peerDependencies:
            '@babel/core': ^7.0.0-0
        dependencies:
            '@babel/core': 7.16.7
            '@babel/helper-plugin-utils': 7.16.7
        dev: true

    /@babel/plugin-syntax-import-meta/7.10.4_@babel+core@7.16.7:
        resolution:
            {
                integrity: sha512-Yqfm+XDx0+Prh3VSeEQCPU81yC+JWZ2pDPFSS4ZdpfZhp4MkFMaDC1UqseovEKwSUpnIL7+vK+Clp7bfh0iD7g==
            }
        peerDependencies:
            '@babel/core': ^7.0.0-0
        dependencies:
            '@babel/core': 7.16.7
            '@babel/helper-plugin-utils': 7.16.7
        dev: true

    /@babel/plugin-syntax-json-strings/7.8.3_@babel+core@7.16.7:
        resolution:
            {
                integrity: sha512-lY6kdGpWHvjoe2vk4WrAapEuBR69EMxZl+RoGRhrFGNYVK8mOPAW8VfbT/ZgrFbXlDNiiaxQnAtgVCZ6jv30EA==
            }
        peerDependencies:
            '@babel/core': ^7.0.0-0
        dependencies:
            '@babel/core': 7.16.7
            '@babel/helper-plugin-utils': 7.16.7
        dev: true

    /@babel/plugin-syntax-logical-assignment-operators/7.10.4_@babel+core@7.16.7:
        resolution:
            {
                integrity: sha512-d8waShlpFDinQ5MtvGU9xDAOzKH47+FFoney2baFIoMr952hKOLp1HR7VszoZvOsV/4+RRszNY7D17ba0te0ig==
            }
        peerDependencies:
            '@babel/core': ^7.0.0-0
        dependencies:
            '@babel/core': 7.16.7
            '@babel/helper-plugin-utils': 7.16.7
        dev: true

    /@babel/plugin-syntax-nullish-coalescing-operator/7.8.3_@babel+core@7.16.7:
        resolution:
            {
                integrity: sha512-aSff4zPII1u2QD7y+F8oDsz19ew4IGEJg9SVW+bqwpwtfFleiQDMdzA/R+UlWDzfnHFCxxleFT0PMIrR36XLNQ==
            }
        peerDependencies:
            '@babel/core': ^7.0.0-0
        dependencies:
            '@babel/core': 7.16.7
            '@babel/helper-plugin-utils': 7.16.7
        dev: true

    /@babel/plugin-syntax-numeric-separator/7.10.4_@babel+core@7.16.7:
        resolution:
            {
                integrity: sha512-9H6YdfkcK/uOnY/K7/aA2xpzaAgkQn37yzWUMRK7OaPOqOpGS1+n0H5hxT9AUw9EsSjPW8SVyMJwYRtWs3X3ug==
            }
        peerDependencies:
            '@babel/core': ^7.0.0-0
        dependencies:
            '@babel/core': 7.16.7
            '@babel/helper-plugin-utils': 7.16.7
        dev: true

    /@babel/plugin-syntax-object-rest-spread/7.8.3_@babel+core@7.16.7:
        resolution:
            {
                integrity: sha512-XoqMijGZb9y3y2XskN+P1wUGiVwWZ5JmoDRwx5+3GmEplNyVM2s2Dg8ILFQm8rWM48orGy5YpI5Bl8U1y7ydlA==
            }
        peerDependencies:
            '@babel/core': ^7.0.0-0
        dependencies:
            '@babel/core': 7.16.7
            '@babel/helper-plugin-utils': 7.16.7
        dev: true

    /@babel/plugin-syntax-optional-catch-binding/7.8.3_@babel+core@7.16.7:
        resolution:
            {
                integrity: sha512-6VPD0Pc1lpTqw0aKoeRTMiB+kWhAoT24PA+ksWSBrFtl5SIRVpZlwN3NNPQjehA2E/91FV3RjLWoVTglWcSV3Q==
            }
        peerDependencies:
            '@babel/core': ^7.0.0-0
        dependencies:
            '@babel/core': 7.16.7
            '@babel/helper-plugin-utils': 7.16.7
        dev: true

    /@babel/plugin-syntax-optional-chaining/7.8.3_@babel+core@7.16.7:
        resolution:
            {
                integrity: sha512-KoK9ErH1MBlCPxV0VANkXW2/dw4vlbGDrFgz8bmUsBGYkFRcbRwMh6cIJubdPrkxRwuGdtCk0v/wPTKbQgBjkg==
            }
        peerDependencies:
            '@babel/core': ^7.0.0-0
        dependencies:
            '@babel/core': 7.16.7
            '@babel/helper-plugin-utils': 7.16.7
        dev: true

    /@babel/plugin-syntax-top-level-await/7.14.5_@babel+core@7.16.7:
        resolution:
            {
                integrity: sha512-hx++upLv5U1rgYfwe1xBQUhRmU41NEvpUvrp8jkrSCdvGSnM5/qdRMtylJ6PG5OFkBaHkbTAKTnd3/YyESRHFw==
            }
        engines: { node: '>=6.9.0' }
        peerDependencies:
            '@babel/core': ^7.0.0-0
        dependencies:
            '@babel/core': 7.16.7
            '@babel/helper-plugin-utils': 7.16.7
        dev: true

    /@babel/plugin-syntax-typescript/7.16.7_@babel+core@7.16.7:
        resolution:
            {
                integrity: sha512-YhUIJHHGkqPgEcMYkPCKTyGUdoGKWtopIycQyjJH8OjvRgOYsXsaKehLVPScKJWAULPxMa4N1vCe6szREFlZ7A==
            }
        engines: { node: '>=6.9.0' }
        peerDependencies:
            '@babel/core': ^7.0.0-0
        dependencies:
            '@babel/core': 7.16.7
            '@babel/helper-plugin-utils': 7.16.7
        dev: true

    /@babel/runtime/7.16.7:
        resolution:
            {
                integrity: sha512-9E9FJowqAsytyOY6LG+1KuueckRL+aQW+mKvXRXnuFGyRAyepJPmEo9vgMfXUA6O9u3IeEdv9MAkppFcaQwogQ==
            }
        engines: { node: '>=6.9.0' }
        dependencies:
            regenerator-runtime: 0.13.9

    /@babel/template/7.16.7:
        resolution:
            {
                integrity: sha512-I8j/x8kHUrbYRTUxXrrMbfCa7jxkE7tZre39x3kjr9hvI82cK1FfqLygotcWN5kdPGWcLdWMHpSBavse5tWw3w==
            }
        engines: { node: '>=6.9.0' }
        dependencies:
            '@babel/code-frame': 7.16.7
            '@babel/parser': 7.16.8
            '@babel/types': 7.16.8
        dev: true

    /@babel/traverse/7.16.8:
        resolution:
            {
                integrity: sha512-xe+H7JlvKsDQwXRsBhSnq1/+9c+LlQcCK3Tn/l5sbx02HYns/cn7ibp9+RV1sIUqu7hKg91NWsgHurO9dowITQ==
            }
        engines: { node: '>=6.9.0' }
        dependencies:
            '@babel/code-frame': 7.16.7
            '@babel/generator': 7.16.8
            '@babel/helper-environment-visitor': 7.16.7
            '@babel/helper-function-name': 7.16.7
            '@babel/helper-hoist-variables': 7.16.7
            '@babel/helper-split-export-declaration': 7.16.7
            '@babel/parser': 7.16.8
            '@babel/types': 7.16.8
            debug: 4.3.4
            globals: 11.12.0
        transitivePeerDependencies:
            - supports-color
        dev: true

    /@babel/types/7.16.8:
        resolution:
            {
                integrity: sha512-smN2DQc5s4M7fntyjGtyIPbRJv6wW4rU/94fmYJ7PKQuZkC0qGMHXJbg6sNGt12JmVr4k5YaptI/XtiLJBnmIg==
            }
        engines: { node: '>=6.9.0' }
        dependencies:
            '@babel/helper-validator-identifier': 7.16.7
            to-fast-properties: 2.0.0
        dev: true

    /@bcoe/v8-coverage/0.2.3:
        resolution:
            {
                integrity: sha512-0hYQ8SB4Db5zvZB4axdMHGwEaQjkZzFjQiN9LVYvIFB2nSUHW9tYpxWriPrWDASIxiaXax83REcLxuSdnGPZtw==
            }
        dev: true

    /@changesets/apply-release-plan/6.0.3:
        resolution:
            {
                integrity: sha512-/3JKqtDefs2YSEQI6JQo43/MKTLfhPdrW/BFmqnRpW8UmPB+YXjjQgfjR/2KOaObLOkoixcL3WCK4wNkn/Krmw==
            }
        dependencies:
            '@babel/runtime': 7.16.7
            '@changesets/config': 2.1.0
            '@changesets/get-version-range-type': 0.3.2
            '@changesets/git': 1.4.1
            '@changesets/types': 5.1.0
            '@manypkg/get-packages': 1.1.3
            detect-indent: 6.1.0
            fs-extra: 7.0.1
            lodash.startcase: 4.4.0
            outdent: 0.5.0
            prettier: 1.19.1
            resolve-from: 5.0.0
            semver: 5.7.1
        dev: true

    /@changesets/assemble-release-plan/5.2.0:
        resolution:
            {
                integrity: sha512-ewY24PEbSec2eKX0+KM7eyENA2hUUp6s4LF9p/iBxTtc+TX2Xbx5rZnlLKZkc8tpuQ3PZbyjLFXWhd1PP6SjCg==
            }
        dependencies:
            '@babel/runtime': 7.16.7
            '@changesets/errors': 0.1.4
            '@changesets/get-dependents-graph': 1.3.3
            '@changesets/types': 5.1.0
            '@manypkg/get-packages': 1.1.3
            semver: 5.7.1
        dev: true

    /@changesets/changelog-git/0.1.12:
        resolution:
            {
                integrity: sha512-Xv2CPjTBmwjl8l4ZyQ3xrsXZMq8WafPUpEonDpTmcb24XY8keVzt7ZSCJuDz035EiqrjmDKDhODoQ6XiHudlig==
            }
        dependencies:
            '@changesets/types': 5.1.0
        dev: true

    /@changesets/cli/2.24.1:
        resolution:
            {
                integrity: sha512-7Lz1inqGQjBrXgnXlENtzQ7EmO/9c+09d9oi8XoK4ARqlJe8GpafjqKRobcjcA/TTI7Fn2+cke4CrXFZfVF8Rw==
            }
        hasBin: true
        dependencies:
            '@babel/runtime': 7.16.7
            '@changesets/apply-release-plan': 6.0.3
            '@changesets/assemble-release-plan': 5.2.0
            '@changesets/changelog-git': 0.1.12
            '@changesets/config': 2.1.0
            '@changesets/errors': 0.1.4
            '@changesets/get-dependents-graph': 1.3.3
            '@changesets/get-release-plan': 3.0.12
            '@changesets/git': 1.4.1
            '@changesets/logger': 0.0.5
            '@changesets/pre': 1.0.12
            '@changesets/read': 0.5.7
            '@changesets/types': 5.1.0
            '@changesets/write': 0.1.9
            '@manypkg/get-packages': 1.1.3
            '@types/is-ci': 3.0.0
            '@types/semver': 6.2.3
            ansi-colors: 4.1.3
            chalk: 2.4.2
            enquirer: 2.3.6
            external-editor: 3.1.0
            fs-extra: 7.0.1
            human-id: 1.0.2
            is-ci: 3.0.1
            meow: 6.1.1
            outdent: 0.5.0
            p-limit: 2.3.0
            preferred-pm: 3.0.3
            resolve-from: 5.0.0
            semver: 5.7.1
            spawndamnit: 2.0.0
            term-size: 2.2.1
            tty-table: 4.1.6
        dev: true

    /@changesets/config/2.1.0:
        resolution:
            {
                integrity: sha512-43potf+DwYHmH7EY19vxtCq6fqj7UUIrZ4DTwM3pVBqCKxFIytm7GPy7wNAsH06UvMw7NRuOu4QK5HN02GsIrw==
            }
        dependencies:
            '@changesets/errors': 0.1.4
            '@changesets/get-dependents-graph': 1.3.3
            '@changesets/logger': 0.0.5
            '@changesets/types': 5.1.0
            '@manypkg/get-packages': 1.1.3
            fs-extra: 7.0.1
            micromatch: 4.0.4
        dev: true

    /@changesets/errors/0.1.4:
        resolution:
            {
                integrity: sha512-HAcqPF7snsUJ/QzkWoKfRfXushHTu+K5KZLJWPb34s4eCZShIf8BFO3fwq6KU8+G7L5KdtN2BzQAXOSXEyiY9Q==
            }
        dependencies:
            extendable-error: 0.1.7
        dev: true

    /@changesets/get-dependents-graph/1.3.3:
        resolution:
            {
                integrity: sha512-h4fHEIt6X+zbxdcznt1e8QD7xgsXRAXd2qzLlyxoRDFSa6SxJrDAUyh7ZUNdhjBU4Byvp4+6acVWVgzmTy4UNQ==
            }
        dependencies:
            '@changesets/types': 5.1.0
            '@manypkg/get-packages': 1.1.3
            chalk: 2.4.2
            fs-extra: 7.0.1
            semver: 5.7.1
        dev: true

    /@changesets/get-release-plan/3.0.12:
        resolution:
            {
                integrity: sha512-TlpEdpxV5ZQmNeHoD6KNKAc01wjRrcu9/CQqzmO4qAlX7ARA4pIuAxd8QZ1AQXv/l4qhHox7SUYH3VLHfarv5w==
            }
        dependencies:
            '@babel/runtime': 7.16.7
            '@changesets/assemble-release-plan': 5.2.0
            '@changesets/config': 2.1.0
            '@changesets/pre': 1.0.12
            '@changesets/read': 0.5.7
            '@changesets/types': 5.1.0
            '@manypkg/get-packages': 1.1.3
        dev: true

    /@changesets/get-version-range-type/0.3.2:
        resolution:
            {
                integrity: sha512-SVqwYs5pULYjYT4op21F2pVbcrca4qA/bAA3FmFXKMN7Y+HcO8sbZUTx3TAy2VXulP2FACd1aC7f2nTuqSPbqg==
            }
        dev: true

    /@changesets/git/1.4.1:
        resolution:
            {
                integrity: sha512-GWwRXEqBsQ3nEYcyvY/u2xUK86EKAevSoKV/IhELoZ13caZ1A1TSak/71vyKILtzuLnFPk5mepP5HjBxr7lZ9Q==
            }
        dependencies:
            '@babel/runtime': 7.16.7
            '@changesets/errors': 0.1.4
            '@changesets/types': 5.1.0
            '@manypkg/get-packages': 1.1.3
            is-subdir: 1.2.0
            spawndamnit: 2.0.0
        dev: true

    /@changesets/logger/0.0.5:
        resolution:
            {
                integrity: sha512-gJyZHomu8nASHpaANzc6bkQMO9gU/ib20lqew1rVx753FOxffnCrJlGIeQVxNWCqM+o6OOleCo/ivL8UAO5iFw==
            }
        dependencies:
            chalk: 2.4.2
        dev: true

    /@changesets/parse/0.3.14:
        resolution:
            {
                integrity: sha512-SWnNVyC9vz61ueTbuxvA6b4HXcSx2iaWr2VEa37lPg1Vw+cEyQp7lOB219P7uow1xFfdtIEEsxbzXnqLAAaY8w==
            }
        dependencies:
            '@changesets/types': 5.1.0
            js-yaml: 3.14.1
        dev: true

    /@changesets/pre/1.0.12:
        resolution:
            {
                integrity: sha512-RFzWYBZx56MtgMesXjxx7ymyI829/rcIw/41hvz3VJPnY8mDscN7RJyYu7Xm7vts2Fcd+SRcO0T/Ws3I1/6J7g==
            }
        dependencies:
            '@babel/runtime': 7.16.7
            '@changesets/errors': 0.1.4
            '@changesets/types': 5.1.0
            '@manypkg/get-packages': 1.1.3
            fs-extra: 7.0.1
        dev: true

    /@changesets/read/0.5.7:
        resolution:
            {
                integrity: sha512-Iteg0ccTPpkJ+qFzY97k7qqdVE5Kz30TqPo9GibpBk2g8tcLFUqf+Qd0iXPLcyhUZpPL1U6Hia1gINHNKIKx4g==
            }
        dependencies:
            '@babel/runtime': 7.16.7
            '@changesets/git': 1.4.1
            '@changesets/logger': 0.0.5
            '@changesets/parse': 0.3.14
            '@changesets/types': 5.1.0
            chalk: 2.4.2
            fs-extra: 7.0.1
            p-filter: 2.1.0
        dev: true

    /@changesets/types/4.1.0:
        resolution:
            {
                integrity: sha512-LDQvVDv5Kb50ny2s25Fhm3d9QSZimsoUGBsUioj6MC3qbMUCuC8GPIvk/M6IvXx3lYhAs0lwWUQLb+VIEUCECw==
            }
        dev: true

    /@changesets/types/5.1.0:
        resolution:
            {
                integrity: sha512-uUByGATZCdaPkaO9JkBsgGDjEvHyY2Sb0e/J23+cwxBi5h0fxpLF/HObggO/Fw8T2nxK6zDfJbPsdQt5RwYFJA==
            }
        dev: true

    /@changesets/write/0.1.9:
        resolution:
            {
                integrity: sha512-E90ZrsrfJVOOQaP3Mm5Xd7uDwBAqq3z5paVEavTHKA8wxi7NAL8CmjgbGxSFuiP7ubnJA2BuHlrdE4z86voGOg==
            }
        dependencies:
            '@babel/runtime': 7.16.7
            '@changesets/types': 5.1.0
            fs-extra: 7.0.1
            human-id: 1.0.2
            prettier: 1.19.1
        dev: true

    /@dabh/diagnostics/2.0.2:
        resolution:
            {
                integrity: sha512-+A1YivoVDNNVCdfozHSR8v/jyuuLTMXwjWuxPFlFlUapXoGc+Gj9mDlTDDfrwl7rXCl2tNZ0kE8sIBO6YOn96Q==
            }
        dependencies:
            colorspace: 1.1.4
            enabled: 2.0.0
            kuler: 2.0.0
        dev: false

    /@es-joy/jsdoccomment/0.31.0:
        resolution:
            {
                integrity: sha512-tc1/iuQcnaiSIUVad72PBierDFpsxdUHtEF/OrfqvM1CBAsIoMP51j52jTMb3dXriwhieTo289InzZj72jL3EQ==
            }
        engines: { node: ^14 || ^16 || ^17 || ^18 }
        dependencies:
            comment-parser: 1.3.1
            esquery: 1.4.0
            jsdoc-type-pratt-parser: 3.1.0
        dev: true

    /@eslint/eslintrc/1.3.0:
        resolution:
            {
                integrity: sha512-UWW0TMTmk2d7hLcWD1/e2g5HDM/HQ3csaLSqXCfqwh4uNDuNqlaKWXmEsL4Cs41Z0KnILNvwbHAah3C2yt06kw==
            }
        engines: { node: ^12.22.0 || ^14.17.0 || >=16.0.0 }
        dependencies:
            ajv: 6.12.6
            debug: 4.3.4
            espree: 9.3.3
            globals: 13.16.0
            ignore: 5.2.0
            import-fresh: 3.3.0
            js-yaml: 4.1.0
            minimatch: 3.1.2
            strip-json-comments: 3.1.1
        transitivePeerDependencies:
            - supports-color
        dev: true

    /@humanwhocodes/config-array/0.10.4:
        resolution:
            {
                integrity: sha512-mXAIHxZT3Vcpg83opl1wGlVZ9xydbfZO3r5YfRSH6Gpp2J/PfdBP0wbDa2sO6/qRbcalpoevVyW6A/fI6LfeMw==
            }
        engines: { node: '>=10.10.0' }
        dependencies:
            '@humanwhocodes/object-schema': 1.2.1
            debug: 4.3.4
            minimatch: 3.1.2
        transitivePeerDependencies:
            - supports-color
        dev: true

    /@humanwhocodes/gitignore-to-minimatch/1.0.2:
        resolution:
            {
                integrity: sha512-rSqmMJDdLFUsyxR6FMtD00nfQKKLFb1kv+qBbOVKqErvloEIJLo5bDTJTQNTYgeyp78JsA7u/NPi5jT1GR/MuA==
            }
        dev: true

    /@humanwhocodes/object-schema/1.2.1:
        resolution:
            {
                integrity: sha512-ZnQMnLV4e7hDlUvw8H+U8ASL02SS2Gn6+9Ac3wGGLIe7+je2AeAOxPY+izIPJDfFDb7eDjev0Us8MO1iFRN8hA==
            }
        dev: true

    /@istanbuljs/load-nyc-config/1.1.0:
        resolution:
            {
                integrity: sha512-VjeHSlIzpv/NyD3N0YuHfXOPDIixcA1q2ZV98wsMqcYlPmv2n3Yb2lYP9XMElnaFVXg5A7YLTeLu6V84uQDjmQ==
            }
        engines: { node: '>=8' }
        dependencies:
            camelcase: 5.3.1
            find-up: 4.1.0
            get-package-type: 0.1.0
            js-yaml: 3.14.1
            resolve-from: 5.0.0
        dev: true

    /@istanbuljs/schema/0.1.3:
        resolution:
            {
                integrity: sha512-ZXRY4jNvVgSVQ8DL3LTcakaAtXwTVUxE81hslsyD2AtoXW/wVob10HkOJ1X/pAlcI7D+2YoZKg5do8G/w6RYgA==
            }
        engines: { node: '>=8' }
        dev: true

    /@jest/console/24.9.0:
        resolution:
            {
                integrity: sha512-Zuj6b8TnKXi3q4ymac8EQfc3ea/uhLeCGThFqXeC8H9/raaH8ARPUTdId+XyGd03Z4In0/VjD2OYFcBF09fNLQ==
            }
        engines: { node: '>= 6' }
        dependencies:
            '@jest/source-map': 24.9.0
            chalk: 2.4.2
            slash: 2.0.0
        dev: true

    /@jest/console/27.5.1:
        resolution:
            {
                integrity: sha512-kZ/tNpS3NXn0mlXXXPNuDZnb4c0oZ20r4K5eemM2k30ZC3G0T02nXUvyhf5YdbXWHPEJLc9qGLxEZ216MdL+Zg==
            }
        engines: { node: ^10.13.0 || ^12.13.0 || ^14.15.0 || >=15.0.0 }
        dependencies:
            '@jest/types': 27.5.1
            '@types/node': 17.0.9
            chalk: 4.1.2
            jest-message-util: 27.5.1
            jest-util: 27.5.1
            slash: 3.0.0
        dev: true

    /@jest/core/27.5.1:
        resolution:
            {
                integrity: sha512-AK6/UTrvQD0Cd24NSqmIA6rKsu0tKIxfiCducZvqxYdmMisOYAsdItspT+fQDQYARPf8XgjAFZi0ogW2agH5nQ==
            }
        engines: { node: ^10.13.0 || ^12.13.0 || ^14.15.0 || >=15.0.0 }
        peerDependencies:
            node-notifier: ^8.0.1 || ^9.0.0 || ^10.0.0
        peerDependenciesMeta:
            node-notifier:
                optional: true
        dependencies:
            '@jest/console': 27.5.1
            '@jest/reporters': 27.5.1
            '@jest/test-result': 27.5.1
            '@jest/transform': 27.5.1
            '@jest/types': 27.5.1
            '@types/node': 17.0.9
            ansi-escapes: 4.3.2
            chalk: 4.1.2
            emittery: 0.8.1
            exit: 0.1.2
            graceful-fs: 4.2.9
            jest-changed-files: 27.5.1
            jest-config: 27.5.1
            jest-haste-map: 27.5.1
            jest-message-util: 27.5.1
            jest-regex-util: 27.5.1
            jest-resolve: 27.5.1
            jest-resolve-dependencies: 27.5.1
            jest-runner: 27.5.1
            jest-runtime: 27.5.1
            jest-snapshot: 27.5.1
            jest-util: 27.5.1
            jest-validate: 27.5.1
            jest-watcher: 27.5.1
            micromatch: 4.0.4
            rimraf: 3.0.2
            slash: 3.0.0
            strip-ansi: 6.0.1
        transitivePeerDependencies:
            - bufferutil
            - canvas
            - supports-color
            - ts-node
            - utf-8-validate
        dev: true

    /@jest/environment/27.5.1:
        resolution:
            {
                integrity: sha512-/WQjhPJe3/ghaol/4Bq480JKXV/Rfw8nQdN7f41fM8VDHLcxKXou6QyXAh3EFr9/bVG3x74z1NWDkP87EiY8gA==
            }
        engines: { node: ^10.13.0 || ^12.13.0 || ^14.15.0 || >=15.0.0 }
        dependencies:
            '@jest/fake-timers': 27.5.1
            '@jest/types': 27.5.1
            '@types/node': 17.0.9
            jest-mock: 27.5.1
        dev: true

    /@jest/fake-timers/27.5.1:
        resolution:
            {
                integrity: sha512-/aPowoolwa07k7/oM3aASneNeBGCmGQsc3ugN4u6s4C/+s5M64MFo/+djTdiwcbQlRfFElGuDXWzaWj6QgKObQ==
            }
        engines: { node: ^10.13.0 || ^12.13.0 || ^14.15.0 || >=15.0.0 }
        dependencies:
            '@jest/types': 27.5.1
            '@sinonjs/fake-timers': 8.1.0
            '@types/node': 17.0.9
            jest-message-util: 27.5.1
            jest-mock: 27.5.1
            jest-util: 27.5.1
        dev: true

    /@jest/globals/27.5.1:
        resolution:
            {
                integrity: sha512-ZEJNB41OBQQgGzgyInAv0UUfDDj3upmHydjieSxFvTRuZElrx7tXg/uVQ5hYVEwiXs3+aMsAeEc9X7xiSKCm4Q==
            }
        engines: { node: ^10.13.0 || ^12.13.0 || ^14.15.0 || >=15.0.0 }
        dependencies:
            '@jest/environment': 27.5.1
            '@jest/types': 27.5.1
            expect: 27.5.1
        dev: true

    /@jest/reporters/27.5.1:
        resolution:
            {
                integrity: sha512-cPXh9hWIlVJMQkVk84aIvXuBB4uQQmFqZiacloFuGiP3ah1sbCxCosidXFDfqG8+6fO1oR2dTJTlsOy4VFmUfw==
            }
        engines: { node: ^10.13.0 || ^12.13.0 || ^14.15.0 || >=15.0.0 }
        peerDependencies:
            node-notifier: ^8.0.1 || ^9.0.0 || ^10.0.0
        peerDependenciesMeta:
            node-notifier:
                optional: true
        dependencies:
            '@bcoe/v8-coverage': 0.2.3
            '@jest/console': 27.5.1
            '@jest/test-result': 27.5.1
            '@jest/transform': 27.5.1
            '@jest/types': 27.5.1
            '@types/node': 17.0.9
            chalk: 4.1.2
            collect-v8-coverage: 1.0.1
            exit: 0.1.2
            glob: 7.2.0
            graceful-fs: 4.2.9
            istanbul-lib-coverage: 3.2.0
            istanbul-lib-instrument: 5.1.0
            istanbul-lib-report: 3.0.0
            istanbul-lib-source-maps: 4.0.1
            istanbul-reports: 3.1.3
            jest-haste-map: 27.5.1
            jest-resolve: 27.5.1
            jest-util: 27.5.1
            jest-worker: 27.5.1
            slash: 3.0.0
            source-map: 0.6.1
            string-length: 4.0.2
            terminal-link: 2.1.1
            v8-to-istanbul: 8.1.1
        transitivePeerDependencies:
            - supports-color
        dev: true

    /@jest/source-map/24.9.0:
        resolution:
            {
                integrity: sha512-/Xw7xGlsZb4MJzNDgB7PW5crou5JqWiBQaz6xyPd3ArOg2nfn/PunV8+olXbbEZzNl591o5rWKE9BRDaFAuIBg==
            }
        engines: { node: '>= 6' }
        dependencies:
            callsites: 3.1.0
            graceful-fs: 4.2.9
            source-map: 0.6.1
        dev: true

    /@jest/source-map/27.5.1:
        resolution:
            {
                integrity: sha512-y9NIHUYF3PJRlHk98NdC/N1gl88BL08aQQgu4k4ZopQkCw9t9cV8mtl3TV8b/YCB8XaVTFrmUTAJvjsntDireg==
            }
        engines: { node: ^10.13.0 || ^12.13.0 || ^14.15.0 || >=15.0.0 }
        dependencies:
            callsites: 3.1.0
            graceful-fs: 4.2.9
            source-map: 0.6.1
        dev: true

    /@jest/test-result/24.9.0:
        resolution:
            {
                integrity: sha512-XEFrHbBonBJ8dGp2JmF8kP/nQI/ImPpygKHwQ/SY+es59Z3L5PI4Qb9TQQMAEeYsThG1xF0k6tmG0tIKATNiiA==
            }
        engines: { node: '>= 6' }
        dependencies:
            '@jest/console': 24.9.0
            '@jest/types': 24.9.0
            '@types/istanbul-lib-coverage': 2.0.4
        dev: true

    /@jest/test-result/27.5.1:
        resolution:
            {
                integrity: sha512-EW35l2RYFUcUQxFJz5Cv5MTOxlJIQs4I7gxzi2zVU7PJhOwfYq1MdC5nhSmYjX1gmMmLPvB3sIaC+BkcHRBfag==
            }
        engines: { node: ^10.13.0 || ^12.13.0 || ^14.15.0 || >=15.0.0 }
        dependencies:
            '@jest/console': 27.5.1
            '@jest/types': 27.5.1
            '@types/istanbul-lib-coverage': 2.0.4
            collect-v8-coverage: 1.0.1
        dev: true

    /@jest/test-sequencer/27.5.1:
        resolution:
            {
                integrity: sha512-LCheJF7WB2+9JuCS7VB/EmGIdQuhtqjRNI9A43idHv3E4KltCTsPsLxvdaubFHSYwY/fNjMWjl6vNRhDiN7vpQ==
            }
        engines: { node: ^10.13.0 || ^12.13.0 || ^14.15.0 || >=15.0.0 }
        dependencies:
            '@jest/test-result': 27.5.1
            graceful-fs: 4.2.9
            jest-haste-map: 27.5.1
            jest-runtime: 27.5.1
        transitivePeerDependencies:
            - supports-color
        dev: true

    /@jest/transform/27.5.1:
        resolution:
            {
                integrity: sha512-ipON6WtYgl/1329g5AIJVbUuEh0wZVbdpGwC99Jw4LwuoBNS95MVphU6zOeD9pDkon+LLbFL7lOQRapbB8SCHw==
            }
        engines: { node: ^10.13.0 || ^12.13.0 || ^14.15.0 || >=15.0.0 }
        dependencies:
            '@babel/core': 7.16.7
            '@jest/types': 27.5.1
            babel-plugin-istanbul: 6.1.1
            chalk: 4.1.2
            convert-source-map: 1.8.0
            fast-json-stable-stringify: 2.1.0
            graceful-fs: 4.2.9
            jest-haste-map: 27.5.1
            jest-regex-util: 27.5.1
            jest-util: 27.5.1
            micromatch: 4.0.4
            pirates: 4.0.4
            slash: 3.0.0
            source-map: 0.6.1
            write-file-atomic: 3.0.3
        transitivePeerDependencies:
            - supports-color
        dev: true

    /@jest/types/24.9.0:
        resolution:
            {
                integrity: sha512-XKK7ze1apu5JWQ5eZjHITP66AX+QsLlbaJRBGYr8pNzwcAE2JVkwnf0yqjHTsDRcjR0mujy/NmZMXw5kl+kGBw==
            }
        engines: { node: '>= 6' }
        dependencies:
            '@types/istanbul-lib-coverage': 2.0.4
            '@types/istanbul-reports': 1.1.2
            '@types/yargs': 13.0.12
        dev: true

    /@jest/types/26.6.2:
        resolution:
            {
                integrity: sha512-fC6QCp7Sc5sX6g8Tvbmj4XUTbyrik0akgRy03yjXbQaBWWNWGE7SGtJk98m0N8nzegD/7SggrUlivxo5ax4KWQ==
            }
        engines: { node: '>= 10.14.2' }
        dependencies:
            '@types/istanbul-lib-coverage': 2.0.3
            '@types/istanbul-reports': 3.0.1
            '@types/node': 17.0.8
            '@types/yargs': 15.0.14
            chalk: 4.1.2
        dev: true

    /@jest/types/27.2.5:
        resolution:
            {
                integrity: sha512-nmuM4VuDtCZcY+eTpw+0nvstwReMsjPoj7ZR80/BbixulhLaiX+fbv8oeLW8WZlJMcsGQsTmMKT/iTZu1Uy/lQ==
            }
        engines: { node: ^10.13.0 || ^12.13.0 || ^14.15.0 || >=15.0.0 }
        dependencies:
            '@types/istanbul-lib-coverage': 2.0.3
            '@types/istanbul-reports': 3.0.1
            '@types/node': 17.0.8
            '@types/yargs': 16.0.4
            chalk: 4.1.2
        dev: true

    /@jest/types/27.5.1:
        resolution:
            {
                integrity: sha512-Cx46iJ9QpwQTjIdq5VJu2QTMMs3QlEjI0x1QbBP5W1+nMzyc2XmimiRR/CbX9TO0cPTeUlxWMOu8mslYsJ8DEw==
            }
        engines: { node: ^10.13.0 || ^12.13.0 || ^14.15.0 || >=15.0.0 }
        dependencies:
            '@types/istanbul-lib-coverage': 2.0.4
            '@types/istanbul-reports': 3.0.1
            '@types/node': 17.0.9
            '@types/yargs': 16.0.4
            chalk: 4.1.2
        dev: true

    /@manypkg/find-root/1.1.0:
        resolution:
            {
                integrity: sha512-mki5uBvhHzO8kYYix/WRy2WX8S3B5wdVSc9D6KcU5lQNglP2yt58/VfLuAK49glRXChosY8ap2oJ1qgma3GUVA==
            }
        dependencies:
            '@babel/runtime': 7.16.7
            '@types/node': 12.20.42
            find-up: 4.1.0
            fs-extra: 8.1.0
        dev: true

    /@manypkg/get-packages/1.1.3:
        resolution:
            {
                integrity: sha512-fo+QhuU3qE/2TQMQmbVMqaQ6EWbMhi4ABWP+O4AM1NqPBuy0OrApV5LO6BrrgnhtAHS2NH6RrVk9OL181tTi8A==
            }
        dependencies:
            '@babel/runtime': 7.16.7
            '@changesets/types': 4.1.0
            '@manypkg/find-root': 1.1.0
            fs-extra: 8.1.0
            globby: 11.1.0
            read-yaml-file: 1.1.0
        dev: true

    /@nodelib/fs.scandir/2.1.5:
        resolution:
            {
                integrity: sha512-vq24Bq3ym5HEQm2NKCr3yXDwjc7vTsEThRDnkp2DK9p1uqLR+DHurm/NOTo0KG7HYHU7eppKZj3MyqYuMBf62g==
            }
        engines: { node: '>= 8' }
        dependencies:
            '@nodelib/fs.stat': 2.0.5
            run-parallel: 1.2.0

    /@nodelib/fs.stat/2.0.5:
        resolution:
            {
                integrity: sha512-RkhPPp2zrqDAQA/2jNhnztcPAlv64XdhIp7a7454A5ovI7Bukxgt7MX7udwAu3zg1DcpPU0rz3VV1SeaqvY4+A==
            }
        engines: { node: '>= 8' }

    /@nodelib/fs.walk/1.2.8:
        resolution:
            {
                integrity: sha512-oGB+UxlgWcgQkgwo8GcEGwemoTFt3FIO9ababBmaGwXIoBKZ+GTy0pP185beGg7Llih/NSHSV2XAs1lnznocSg==
            }
        engines: { node: '>= 8' }
        dependencies:
            '@nodelib/fs.scandir': 2.1.5
            fastq: 1.13.0

    /@octokit/auth-token/2.5.0:
        resolution:
            {
                integrity: sha512-r5FVUJCOLl19AxiuZD2VRZ/ORjp/4IN98Of6YJoJOkY75CIBuYfmiNHGrDwXr+aLGG55igl9QrxX3hbiXlLb+g==
            }
        dependencies:
            '@octokit/types': 6.34.0
        dev: false

    /@octokit/core/3.6.0:
        resolution:
            {
                integrity: sha512-7RKRKuA4xTjMhY+eG3jthb3hlZCsOwg3rztWh75Xc+ShDWOfDDATWbeZpAHBNRpm4Tv9WgBMOy1zEJYXG6NJ7Q==
            }
        dependencies:
            '@octokit/auth-token': 2.5.0
            '@octokit/graphql': 4.8.0
            '@octokit/request': 5.6.3
            '@octokit/request-error': 2.1.0
            '@octokit/types': 6.34.0
            before-after-hook: 2.2.2
            universal-user-agent: 6.0.0
        transitivePeerDependencies:
            - encoding
        dev: false

    /@octokit/endpoint/6.0.12:
        resolution:
            {
                integrity: sha512-lF3puPwkQWGfkMClXb4k/eUT/nZKQfxinRWJrdZaJO85Dqwo/G0yOC434Jr2ojwafWJMYqFGFa5ms4jJUgujdA==
            }
        dependencies:
            '@octokit/types': 6.34.0
            is-plain-object: 5.0.0
            universal-user-agent: 6.0.0
        dev: false

    /@octokit/graphql/4.8.0:
        resolution:
            {
                integrity: sha512-0gv+qLSBLKF0z8TKaSKTsS39scVKF9dbMxJpj3U0vC7wjNWFuIpL/z76Qe2fiuCbDRcJSavkXsVtMS6/dtQQsg==
            }
        dependencies:
            '@octokit/request': 5.6.3
            '@octokit/types': 6.34.0
            universal-user-agent: 6.0.0
        transitivePeerDependencies:
            - encoding
        dev: false

    /@octokit/openapi-types/11.2.0:
        resolution:
            {
                integrity: sha512-PBsVO+15KSlGmiI8QAzaqvsNlZlrDlyAJYcrXBCvVUxCp7VnXjkwPoFHgjEJXx3WF9BAwkA6nfCUA7i9sODzKA==
            }
        dev: false

    /@octokit/plugin-paginate-rest/2.17.0_@octokit+core@3.6.0:
        resolution:
            {
                integrity: sha512-tzMbrbnam2Mt4AhuyCHvpRkS0oZ5MvwwcQPYGtMv4tUa5kkzG58SVB0fcsLulOZQeRnOgdkZWkRUiyBlh0Bkyw==
            }
        peerDependencies:
            '@octokit/core': '>=2'
        dependencies:
            '@octokit/core': 3.6.0
            '@octokit/types': 6.34.0
        dev: false

    /@octokit/plugin-request-log/1.0.4_@octokit+core@3.6.0:
        resolution:
            {
                integrity: sha512-mLUsMkgP7K/cnFEw07kWqXGF5LKrOkD+lhCrKvPHXWDywAwuDUeDwWBpc69XK3pNX0uKiVt8g5z96PJ6z9xCFA==
            }
        peerDependencies:
            '@octokit/core': '>=3'
        dependencies:
            '@octokit/core': 3.6.0
        dev: false

    /@octokit/plugin-rest-endpoint-methods/5.13.0_@octokit+core@3.6.0:
        resolution:
            {
                integrity: sha512-uJjMTkN1KaOIgNtUPMtIXDOjx6dGYysdIFhgA52x4xSadQCz3b/zJexvITDVpANnfKPW/+E0xkOvLntqMYpviA==
            }
        peerDependencies:
            '@octokit/core': '>=3'
        dependencies:
            '@octokit/core': 3.6.0
            '@octokit/types': 6.34.0
            deprecation: 2.3.1
        dev: false

    /@octokit/request-error/2.1.0:
        resolution:
            {
                integrity: sha512-1VIvgXxs9WHSjicsRwq8PlR2LR2x6DwsJAaFgzdi0JfJoGSO8mYI/cHJQ+9FbN21aa+DrgNLnwObmyeSC8Rmpg==
            }
        dependencies:
            '@octokit/types': 6.34.0
            deprecation: 2.3.1
            once: 1.4.0
        dev: false

    /@octokit/request/5.6.3:
        resolution:
            {
                integrity: sha512-bFJl0I1KVc9jYTe9tdGGpAMPy32dLBXXo1dS/YwSCTL/2nd9XeHsY616RE3HPXDVk+a+dBuzyz5YdlXwcDTr2A==
            }
        dependencies:
            '@octokit/endpoint': 6.0.12
            '@octokit/request-error': 2.1.0
            '@octokit/types': 6.34.0
            is-plain-object: 5.0.0
            node-fetch: 2.6.7
            universal-user-agent: 6.0.0
        transitivePeerDependencies:
            - encoding
        dev: false

    /@octokit/rest/18.12.0:
        resolution:
            {
                integrity: sha512-gDPiOHlyGavxr72y0guQEhLsemgVjwRePayJ+FcKc2SJqKUbxbkvf5kAZEWA/MKvsfYlQAMVzNJE3ezQcxMJ2Q==
            }
        dependencies:
            '@octokit/core': 3.6.0
            '@octokit/plugin-paginate-rest': 2.17.0_@octokit+core@3.6.0
            '@octokit/plugin-request-log': 1.0.4_@octokit+core@3.6.0
            '@octokit/plugin-rest-endpoint-methods': 5.13.0_@octokit+core@3.6.0
        transitivePeerDependencies:
            - encoding
        dev: false

    /@octokit/types/6.34.0:
        resolution:
            {
                integrity: sha512-s1zLBjWhdEI2zwaoSgyOFoKSl109CUcVBCc7biPJ3aAf6LGLU6szDvi31JPU7bxfla2lqfhjbbg/5DdFNxOwHw==
            }
        dependencies:
            '@octokit/openapi-types': 11.2.0
        dev: false

    /@pkgr/utils/2.3.0:
        resolution:
            {
                integrity: sha512-7dIJ9CRVzBnqyEl7diUHPUFJf/oty2SeoVzcMocc5PeOUDK9KGzvgIBjGRRzzlRDaOjh3ADwH0WeibQvi3ls2Q==
            }
        engines: { node: ^12.20.0 || ^14.18.0 || >=16.0.0 }
        dependencies:
            cross-spawn: 7.0.3
            is-glob: 4.0.3
            open: 8.4.0
            picocolors: 1.0.0
            tiny-glob: 0.2.9
            tslib: 2.4.0
        dev: true

    /@sap/bas-sdk/2.1.0:
        resolution:
            {
                integrity: sha512-+dM78lc7XW5ecaHxLsZ1Uc9RpF8YBsCzBMPb1OOi/C787q8YEBMCk18GgU1Skxmd6PDdHWI6o7+3p2RzAyePfQ==
            }
        dependencies:
            axios: 0.21.4
            lodash: 4.17.21
            minimatch: 3.0.4
            url-join: 4.0.1
            ws: 8.8.1
        transitivePeerDependencies:
            - bufferutil
            - debug
            - utf-8-validate
        dev: false

    /@sap/cf-tools/2.1.1:
        resolution:
            {
                integrity: sha512-GM1Os0/zLyJNNSwKawOy1zRC38qMg8K/gUvxThbqDKuwfR5raMZZjlHwuoLgF74MsJJ+kDDk71LWRJn9WWzH4w==
            }
        dependencies:
            comment-json: 4.1.0
            lodash: 4.17.21
            properties-reader: 2.2.0
            url: 0.11.0
        dev: false

    /@sinonjs/commons/1.8.3:
        resolution:
            {
                integrity: sha512-xkNcLAn/wZaX14RPlwizcKicDk9G3F8m2nU3L7Ukm5zBgTwiT0wsoFAHx9Jq56fJA1z/7uKGtCRu16sOUCLIHQ==
            }
        dependencies:
            type-detect: 4.0.8
        dev: true

    /@sinonjs/fake-timers/8.1.0:
        resolution:
            {
                integrity: sha512-OAPJUAtgeINhh/TAlUID4QTs53Njm7xzddaVlEs/SXwgtiD1tW22zAB/W1wdqfrpmikgaWQ9Fw6Ws+hsiRm5Vg==
            }
        dependencies:
            '@sinonjs/commons': 1.8.3
        dev: true

    /@tootallnate/once/1.1.2:
        resolution:
            {
                integrity: sha512-RbzJvlNzmRq5c3O09UipeuXno4tA1FE6ikOjxZK0tuxVv3412l64l5t1W5pj4+rJq9vpkm/kwiR07aZXnsKPxw==
            }
        engines: { node: '>= 6' }
        dev: true

    /@types/archiver/5.1.1:
        resolution:
            {
                integrity: sha512-heuaCk0YH5m274NOLSi66H1zX6GtZoMsdE6TYFcpFFjBjg0FoU4i4/M/a/kNlgNg26Xk3g364mNOYe1JaiEPOQ==
            }
        dependencies:
            '@types/glob': 7.2.0
        dev: false

    /@types/babel__core/7.1.18:
        resolution:
            {
                integrity: sha512-S7unDjm/C7z2A2R9NzfKCK1I+BAALDtxEmsJBwlB3EzNfb929ykjL++1CK9LO++EIp2fQrC8O+BwjKvz6UeDyQ==
            }
        dependencies:
            '@babel/parser': 7.16.8
            '@babel/types': 7.16.8
            '@types/babel__generator': 7.6.4
            '@types/babel__template': 7.4.1
            '@types/babel__traverse': 7.14.2
        dev: true

    /@types/babel__generator/7.6.4:
        resolution:
            {
                integrity: sha512-tFkciB9j2K755yrTALxD44McOrk+gfpIpvC3sxHjRawj6PfnQxrse4Clq5y/Rq+G3mrBurMax/lG8Qn2t9mSsg==
            }
        dependencies:
            '@babel/types': 7.16.8
        dev: true

    /@types/babel__template/7.4.1:
        resolution:
            {
                integrity: sha512-azBFKemX6kMg5Io+/rdGT0dkGreboUVR0Cdm3fz9QJWpaQGJRQXl7C+6hOTCZcMll7KFyEQpgbYI2lHdsS4U7g==
            }
        dependencies:
            '@babel/parser': 7.16.8
            '@babel/types': 7.16.8
        dev: true

    /@types/babel__traverse/7.14.2:
        resolution:
            {
                integrity: sha512-K2waXdXBi2302XUdcHcR1jCeU0LL4TD9HRs/gk0N2Xvrht+G/BfJa4QObBQZfhMdxiCpV3COl5Nfq4uKTeTnJA==
            }
        dependencies:
            '@babel/types': 7.16.8
        dev: true

    /@types/body-parser/1.19.2:
        resolution:
            {
                integrity: sha512-ALYone6pm6QmwZoAgeyNksccT9Q4AWZQ6PvfwR37GT6r6FWUPguq6sUmNGSMV2Wr761oQoBxwGGa6DR5o1DC9g==
            }
        dependencies:
            '@types/connect': 3.4.35
            '@types/node': 17.0.9
        dev: true

    /@types/connect/3.4.35:
        resolution:
            {
                integrity: sha512-cdeYyv4KWoEgpBISTxWvqYsVy444DOqehiF3fM3ne10AmJ62RSyNkUnxMJXHQWRQQX2eR94m5y1IZyDwBjV9FQ==
            }
        dependencies:
            '@types/node': 17.0.9
        dev: true

    /@types/cookiejar/2.1.2:
        resolution:
            {
                integrity: sha512-t73xJJrvdTjXrn4jLS9VSGRbz0nUY3cl2DMGDU48lKl+HR9dbbjW2A9r3g40VA++mQpy6uuHg33gy7du2BKpog==
            }
        dev: true

    /@types/debug/4.1.7:
        resolution:
            {
                integrity: sha512-9AonUzyTjXXhEOa0DnqpzZi6VHlqKMswga9EXjpXnnqxwLtdvPPtlO8evrI5D9S6asFRCQ6v+wpiUKbw+vKqyg==
            }
        dependencies:
            '@types/ms': 0.7.31
        dev: true

    /@types/diff/5.0.2:
        resolution:
            {
                integrity: sha512-uw8eYMIReOwstQ0QKF0sICefSy8cNO/v7gOTiIy9SbwuHyEecJUm7qlgueOO5S1udZ5I/irVydHVwMchgzbKTg==
            }
        dev: true

    /@types/ejs/3.1.0:
        resolution:
            {
                integrity: sha512-DCg+Ka+uDQ31lJ/UtEXVlaeV3d6t81gifaVWKJy4MYVVgvJttyX/viREy+If7fz+tK/gVxTGMtyrFPnm4gjrVA==
            }
        dev: true

    /@types/expect/1.20.4:
        resolution:
            {
                integrity: sha512-Q5Vn3yjTDyCMV50TB6VRIbQNxSE4OmZR86VSbGaNpfUolm0iePBB4KdEEHmxoY5sT2+2DIvXW0rvMDP2nHZ4Mg==
            }
        dev: true

    /@types/express-serve-static-core/4.17.28:
        resolution:
            {
                integrity: sha512-P1BJAEAW3E2DJUlkgq4tOL3RyMunoWXqbSCygWo5ZIWTjUgN1YnaXWW4VWl/oc8vs/XoYibEGBKP0uZyF4AHig==
            }
        dependencies:
            '@types/node': 17.0.9
            '@types/qs': 6.9.1
            '@types/range-parser': 1.2.4
        dev: true

    /@types/express/4.17.13:
        resolution:
            {
                integrity: sha512-6bSZTPaTIACxn48l50SR+axgrqm6qXFIxrdAKaG6PaJk3+zuUr35hBlgT7vOmJcum+OEaIBLtHV/qloEAFITeA==
            }
        dependencies:
            '@types/body-parser': 1.19.2
            '@types/express-serve-static-core': 4.17.28
            '@types/qs': 6.9.1
            '@types/serve-static': 1.13.10
        dev: true

    /@types/fs-extra/9.0.13:
        resolution:
            {
                integrity: sha512-nEnwB++1u5lVDM2UI4c1+5R+FYaKfaAzS4OococimjVm3nQw3TuzH5UNsocrcTBbhnerblyHj4A49qXbIiZdpA==
            }
        dependencies:
            '@types/node': 17.0.9
        dev: true

    /@types/glob/7.2.0:
        resolution:
            {
                integrity: sha512-ZUxbzKl0IfJILTS6t7ip5fQQM/J3TJYubDm3nMbgubNNYS62eXeUpoLUC8/7fJNiFYHTrGPQn7hspDUzIHX3UA==
            }
        dependencies:
            '@types/minimatch': 3.0.5
            '@types/node': 17.0.9

    /@types/graceful-fs/4.1.5:
        resolution:
            {
                integrity: sha512-anKkLmZZ+xm4p8JWBf4hElkM4XR+EZeA2M9BAkkTldmcyDY4mbdIJnRghDJH3Ov5ooY7/UAoENtmdMSkaAd7Cw==
            }
        dependencies:
            '@types/node': 17.0.9
        dev: true

    /@types/http-proxy/1.17.8:
        resolution:
            {
                integrity: sha512-5kPLG5BKpWYkw/LVOGWpiq3nEVqxiN32rTgI53Sk12/xHFQ2rG3ehI9IO+O3W2QoKeyB92dJkoka8SUm6BX1pA==
            }
        dependencies:
            '@types/node': 17.0.9

    /@types/i18next-fs-backend/1.0.0:
        resolution:
            {
                integrity: sha512-PotQ0NE17NavxXCsdyq9qIKZQOB7+A5O/2nDdvfbfm6/IgvvC1YUO6hxK3nIHASu+QGjO1QV5J8PJw4OL12LMQ==
            }
        dependencies:
            i18next: 19.9.2
        dev: true

    /@types/inquirer/8.2.1:
        resolution:
            {
                integrity: sha512-wKW3SKIUMmltbykg4I5JzCVzUhkuD9trD6efAmYgN2MrSntY0SMRQzEnD3mkyJ/rv9NLbTC7g3hKKE86YwEDLw==
            }
        dependencies:
            '@types/through': 0.0.30
            rxjs: 7.5.5
        dev: true

    /@types/is-ci/3.0.0:
        resolution:
            {
                integrity: sha512-Q0Op0hdWbYd1iahB+IFNQcWXFq4O0Q5MwQP7uN0souuQ4rPg1vEYcnIOfr1gY+M+6rc8FGoRaBO1mOOvL29sEQ==
            }
        dependencies:
            ci-info: 3.3.0
        dev: true

    /@types/istanbul-lib-coverage/2.0.3:
        resolution:
            {
                integrity: sha512-sz7iLqvVUg1gIedBOvlkxPlc8/uVzyS5OwGz1cKjXzkl3FpL3al0crU8YGU1WoHkxn0Wxbw5tyi6hvzJKNzFsw==
            }
        dev: true

    /@types/istanbul-lib-coverage/2.0.4:
        resolution:
            {
                integrity: sha512-z/QT1XN4K4KYuslS23k62yDIDLwLFkzxOuMplDtObz0+y7VqJCaO2o+SPwHCvLFZh7xazvvoor2tA/hPz9ee7g==
            }
        dev: true

    /@types/istanbul-lib-report/3.0.0:
        resolution:
            {
                integrity: sha512-plGgXAPfVKFoYfa9NpYDAkseG+g6Jr294RqeqcqDixSbU34MZVJRi/P+7Y8GDpzkEwLaGZZOpKIEmeVZNtKsrg==
            }
        dependencies:
            '@types/istanbul-lib-coverage': 2.0.4
        dev: true

    /@types/istanbul-reports/1.1.2:
        resolution:
            {
                integrity: sha512-P/W9yOX/3oPZSpaYOCQzGqgCQRXn0FFO/V8bWrCQs+wLmvVVxk6CRBXALEvNs9OHIatlnlFokfhuDo2ug01ciw==
            }
        dependencies:
            '@types/istanbul-lib-coverage': 2.0.4
            '@types/istanbul-lib-report': 3.0.0
        dev: true

    /@types/istanbul-reports/3.0.1:
        resolution:
            {
                integrity: sha512-c3mAZEuK0lvBp8tmuL74XRKn1+y2dcwOUpH7x4WrF6gk1GIgiluDRgMYQtw2OFcBvAJWlt6ASU3tSqxp0Uu0Aw==
            }
        dependencies:
            '@types/istanbul-lib-report': 3.0.0
        dev: true

    /@types/jest/27.4.1:
        resolution:
            {
                integrity: sha512-23iPJADSmicDVrWk+HT58LMJtzLAnB2AgIzplQuq/bSrGaxCrlvRFjGbXmamnnk/mAmCdLStiGqggu28ocUyiw==
            }
        dependencies:
            jest-matcher-utils: 27.5.1
            pretty-format: 27.5.1
        dev: true

    /@types/json-schema/7.0.9:
        resolution:
            {
                integrity: sha512-qcUXuemtEu+E5wZSJHNxUXeCZhAfXKQ41D+duX+VYPde7xyEVZci+/oXKJL13tnRs9lR2pr4fod59GT6/X1/yQ==
            }
        dev: true

    /@types/json5/0.0.29:
        resolution:
            {
                integrity: sha512-dRLjCWHYg4oaA77cxO64oO+7JwCwnIzkZPdrrC71jQmQtlhM556pwKo5bUzqvZndkVbeFLIIi+9TC40JNF5hNQ==
            }
        dev: true

    /@types/lodash.clonedeep/4.5.6:
        resolution:
            {
                integrity: sha512-cE1jYr2dEg1wBImvXlNtp0xDoS79rfEdGozQVgliDZj1uERH4k+rmEMTudP9b4VQ8O6nRb5gPqft0QzEQGMQgA==
            }
        dependencies:
            '@types/lodash': 4.14.178
        dev: true

    /@types/lodash.merge/4.6.6:
        resolution:
            {
                integrity: sha512-IB90krzMf7YpfgP3u/EvZEdXVvm4e3gJbUvh5ieuI+o+XqiNEt6fCzqNRaiLlPVScLI59RxIGZMQ3+Ko/DJ8vQ==
            }
        dependencies:
            '@types/lodash': 4.14.178
        dev: true

    /@types/lodash/4.14.176:
        resolution:
            {
                integrity: sha512-xZmuPTa3rlZoIbtDUyJKZQimJV3bxCmzMIO2c9Pz9afyDro6kr7R79GwcB6mRhuoPmV2p1Vb66WOJH7F886WKQ==
            }
        dev: true

    /@types/lodash/4.14.178:
        resolution:
            {
                integrity: sha512-0d5Wd09ItQWH1qFbEyQ7oTQ3GZrMfth5JkbN3EvTKLXcHLRDSXeLnlvlOn0wvxVIwK5o2M8JzP/OWz7T3NRsbw==
            }
        dev: true

    /@types/mem-fs-editor/7.0.1:
        resolution:
            {
                integrity: sha512-aixqlCy0k0fZa+J4k7SZ7ZQCuJUmD4YuuMk42Q86YrGNBTZOSSnqkV8QcedBgLF5uR78PXj8HDWIFpXn+eOJbw==
            }
        dependencies:
            '@types/ejs': 3.1.0
            '@types/glob': 7.2.0
            '@types/json-schema': 7.0.9
            '@types/mem-fs': 1.1.2
            '@types/node': 17.0.9
            '@types/vinyl': 2.0.6
        dev: true

    /@types/mem-fs/1.1.2:
        resolution:
            {
                integrity: sha512-tt+4IoDO8/wmtaP2bHnB91c8AnzYtR9MK6NxfcZY9E3XgtmzOiFMeSXu3EZrBeevd0nJ87iGoUiFDGsb9QUvew==
            }
        dependencies:
            '@types/node': 17.0.9
            '@types/vinyl': 2.0.6
        dev: true

    /@types/mime/1.3.2:
        resolution:
            {
                integrity: sha512-YATxVxgRqNH6nHEIsvg6k2Boc1JHI9ZbH5iWFFv/MTkchz3b1ieGDa5T0a9RznNdI0KhVbdbWSN+KWWrQZRxTw==
            }
        dev: true

    /@types/minimatch/3.0.5:
        resolution:
            {
                integrity: sha512-Klz949h02Gz2uZCMGwDUSDS1YBlTdDDgbWHi+81l29tQALUtvz4rAYi5uoVhE5Lagoq6DeqAUlbrHvW/mXDgdQ==
            }

    /@types/minimist/1.2.2:
        resolution:
            {
                integrity: sha512-jhuKLIRrhvCPLqwPcx6INqmKeiA5EWrsCOPhrlFSrbrmU4ZMPjj5Ul/oLCMDO98XRUIwVm78xICz4EPCektzeQ==
            }
        dev: true

    /@types/ms/0.7.31:
        resolution:
            {
                integrity: sha512-iiUgKzV9AuaEkZqkOLDIvlQiL6ltuZd9tGcW3gwpnX8JbuiuhFlEGmmFXEXkN50Cvq7Os88IY2v0dkDqXYWVgA==
            }
        dev: true

    /@types/node/12.12.6:
        resolution:
            {
                integrity: sha512-FjsYUPzEJdGXjwKqSpE0/9QEh6kzhTAeObA54rn6j3rR4C/mzpI9L0KNfoeASSPMMdxIsoJuCLDWcM/rVjIsSA==
            }
        dev: true

    /@types/node/12.20.42:
        resolution:
            {
                integrity: sha512-aI3/oo5DzyiI5R/xAhxxRzfZlWlsbbqdgxfTPkqu/Zt+23GXiJvMCyPJT4+xKSXOnLqoL8jJYMLTwvK2M3a5hw==
            }
        dev: true

    /@types/node/17.0.8:
        resolution:
            {
                integrity: sha512-YofkM6fGv4gDJq78g4j0mMuGMkZVxZDgtU0JRdx6FgiJDG+0fY0GKVolOV8WqVmEhLCXkQRjwDdKyPxJp/uucg==
            }
        dev: true

    /@types/node/17.0.9:
        resolution:
            {
                integrity: sha512-5dNBXu/FOER+EXnyah7rn8xlNrfMOQb/qXnw4NQgLkCygKBKhdmF/CA5oXVOKZLBEahw8s2WP9LxIcN/oDDRgQ==
            }

    /@types/normalize-package-data/2.4.1:
        resolution:
            {
                integrity: sha512-Gj7cI7z+98M282Tqmp2K5EIsoouUEzbBJhQQzDE3jSIRk6r9gsz0oUokqIUR4u1R3dMHo0pDHM7sNOHyhulypw==
            }

    /@types/pluralize/0.0.29:
        resolution:
            {
                integrity: sha512-BYOID+l2Aco2nBik+iYS4SZX0Lf20KPILP5RGmM1IgzdwNdTs0eebiFriOPcej1sX9mLnSoiNte5zcFxssgpGA==
            }
        dev: true

    /@types/prettier/2.4.3:
        resolution:
            {
                integrity: sha512-QzSuZMBuG5u8HqYz01qtMdg/Jfctlnvj1z/lYnIDXs/golxw0fxtRAHd9KrzjR7Yxz1qVeI00o0kiO3PmVdJ9w==
            }
        dev: true

    /@types/prompts/2.0.14:
        resolution:
            {
                integrity: sha512-HZBd99fKxRWpYCErtm2/yxUZv6/PBI9J7N4TNFffl5JbrYMHBwF25DjQGTW3b3jmXq+9P6/8fCIb2ee57BFfYA==
            }
        dependencies:
            '@types/node': 17.0.9
        dev: true

    /@types/qs/6.9.1:
        resolution:
            {
                integrity: sha512-lhbQXx9HKZAPgBkISrBcmAcMpZsmpe/Cd/hY7LGZS5OfkySUBItnPZHgQPssWYUET8elF+yCFBbP1Q0RZPTdaw==
            }
        dev: true

    /@types/range-parser/1.2.4:
        resolution:
            {
                integrity: sha512-EEhsLsD6UsDM1yFhAvy0Cjr6VwmpMWqFBCb9w07wVugF7w9nfajxLuVmngTIpgS6svCnm6Vaw+MZhoDCKnOfsw==
            }
        dev: true

    /@types/semver/6.2.3:
        resolution:
            {
                integrity: sha512-KQf+QAMWKMrtBMsB8/24w53tEsxllMj6TuA80TT/5igJalLI/zm0L3oXRbIAl4Ohfc85gyHX/jhMwsVkmhLU4A==
            }
        dev: true

    /@types/semver/7.3.9:
        resolution:
            {
                integrity: sha512-L/TMpyURfBkf+o/526Zb6kd/tchUP3iBDEPjqjb+U2MAJhVRxxrmr2fwpe08E7QsV7YLcpq0tUaQ9O9x97ZIxQ==
            }
        dev: true

    /@types/serve-static/1.13.10:
        resolution:
            {
                integrity: sha512-nCkHGI4w7ZgAdNkrEu0bv+4xNV/XDqW+DydknebMOQwkpDGx8G+HTlj7R7ABI8i8nKxVw0wtKPi1D+lPOkh4YQ==
            }
        dependencies:
            '@types/mime': 1.3.2
            '@types/node': 17.0.9
        dev: true

    /@types/stack-utils/1.0.1:
        resolution:
            {
                integrity: sha512-l42BggppR6zLmpfU6fq9HEa2oGPEI8yrSPL3GITjfRInppYFahObbIQOQK3UGxEnyQpltZLaPe75046NOZQikw==
            }
        dev: true

    /@types/stack-utils/2.0.1:
        resolution:
            {
                integrity: sha512-Hl219/BT5fLAaz6NDkSuhzasy49dwQS/DSdu4MdggFB8zcXv7vflBI3xp7FEmkmdDkBUI2bPUNeMttp2knYdxw==
            }
        dev: true

    /@types/superagent/4.1.15:
        resolution:
            {
                integrity: sha512-mu/N4uvfDN2zVQQ5AYJI/g4qxn2bHB6521t1UuH09ShNWjebTqN0ZFuYK9uYjcgmI0dTQEs+Owi1EO6U0OkOZQ==
            }
        dependencies:
            '@types/cookiejar': 2.1.2
            '@types/node': 17.0.9
        dev: true

    /@types/supertest/2.0.12:
        resolution:
            {
                integrity: sha512-X3HPWTwXRerBZS7Mo1k6vMVR1Z6zmJcDVn5O/31whe0tnjE4te6ZJSJGq1RiqHPjzPdMTfjCFogDJmwng9xHaQ==
            }
        dependencies:
            '@types/superagent': 4.1.15
        dev: true

    /@types/text-table/0.2.2:
        resolution:
            {
                integrity: sha512-dGoI5Af7To0R2XE8wJuc6vwlavWARsCh3UKJPjWs1YEqGUqfgBI/j/4GX0yf19/DsDPPf0YAXWAp8psNeIehLg==
            }
        dev: true

    /@types/through/0.0.30:
        resolution:
            {
                integrity: sha512-FvnCJljyxhPM3gkRgWmxmDZyAQSiBQQWLI0A0VFL0K7W1oRUrPJSqNO0NvTnLkBcotdlp3lKvaT0JrnyRDkzOg==
            }
        dependencies:
            '@types/node': 17.0.9
        dev: true

    /@types/vinyl/2.0.6:
        resolution:
            {
                integrity: sha512-ayJ0iOCDNHnKpKTgBG6Q6JOnHTj9zFta+3j2b8Ejza0e4cvRyMn0ZoLEmbPrTHe5YYRlDYPvPWVdV4cTaRyH7g==
            }
        dependencies:
            '@types/expect': 1.20.4
            '@types/node': 17.0.9
        dev: true

    /@types/vscode/1.39.0:
        resolution:
            {
                integrity: sha512-rlg0okXDt7NjAyHXbZ2nO1I/VY/8y9w67ltLRrOxXQ46ayvrYZavD4A6zpYrGbs2+ZOEQzcUs+QZOqcVGQIxXQ==
            }
        dev: true

    /@types/vscode/1.63.1:
        resolution:
            {
                integrity: sha512-Z+ZqjRcnGfHP86dvx/BtSwWyZPKQ/LBdmAVImY82TphyjOw2KgTKcp7Nx92oNwCTsHzlshwexAG/WiY2JuUm3g==
            }
        dev: true

    /@types/yargs-parser/20.2.1:
        resolution:
            {
                integrity: sha512-7tFImggNeNBVMsn0vLrpn1H1uPrUBdnARPTpZoitY37ZrdJREzf7I16tMrlK3hen349gr1NYh8CmZQa7CTG6Aw==
            }
        dev: true

    /@types/yargs/13.0.12:
        resolution:
            {
                integrity: sha512-qCxJE1qgz2y0hA4pIxjBR+PelCH0U5CK1XJXFwCNqfmliatKp47UCXXE9Dyk1OXBDLvsCF57TqQEJaeLfDYEOQ==
            }
        dependencies:
            '@types/yargs-parser': 20.2.1
        dev: true

    /@types/yargs/15.0.14:
        resolution:
            {
                integrity: sha512-yEJzHoxf6SyQGhBhIYGXQDSCkJjB6HohDShto7m8vaKg9Yp0Yn8+71J9eakh2bnPg6BfsH9PRMhiRTZnd4eXGQ==
            }
        dependencies:
            '@types/yargs-parser': 20.2.1
        dev: true

    /@types/yargs/16.0.4:
        resolution:
            {
                integrity: sha512-T8Yc9wt/5LbJyCaLiHPReJa0kApcIgJ7Bn735GjItUfh08Z1pJvu8QZqb9s+mMvKV6WUQRV7K2R46YbjMXTTJw==
            }
        dependencies:
            '@types/yargs-parser': 20.2.1
        dev: true

    /@types/yeoman-environment/2.10.6:
        resolution:
            {
                integrity: sha512-LxouMcULWzEr919MQ82g0qPc7JypnldWA1IVMFUcnqn8nWKt2jjxK8RyxUohxzVDG2ou9EH1upt2jGqprhcnNA==
            }
        dependencies:
            '@types/diff': 5.0.2
            '@types/inquirer': 8.2.1
            '@types/mem-fs': 1.1.2
            '@types/text-table': 0.2.2
            '@types/vinyl': 2.0.6
            '@types/yeoman-generator': 5.2.9
            chalk: 4.1.2
            commander: 9.2.0
            execa: 5.1.1
            rxjs: 6.6.7
        dev: true

    /@types/yeoman-generator/5.2.9:
        resolution:
            {
                integrity: sha512-nLcJvIoq83s/FBjTgSjtwPEUk6U8nVzVZ4fBOh9Untdgu00MjjQOFORob8kzlTSJIh0MC9mPnNuV2ErD/NlabQ==
            }
        dependencies:
            '@types/debug': 4.1.7
            '@types/ejs': 3.1.0
            '@types/inquirer': 8.2.1
            '@types/mem-fs-editor': 7.0.1
            '@types/yeoman-environment': 2.10.6
            rxjs: 6.6.7
        dev: true

    /@typescript-eslint/eslint-plugin/5.30.7_ww2eqqvyfizt5gcm3dem5xmdvi:
        resolution:
            {
                integrity: sha512-l4L6Do+tfeM2OK0GJsU7TUcM/1oN/N25xHm3Jb4z3OiDU4Lj8dIuxX9LpVMS9riSXQs42D1ieX7b85/r16H9Fw==
            }
        engines: { node: ^12.22.0 || ^14.17.0 || >=16.0.0 }
        peerDependencies:
            '@typescript-eslint/parser': ^5.0.0
            eslint: ^6.0.0 || ^7.0.0 || ^8.0.0
            typescript: '*'
        peerDependenciesMeta:
            typescript:
                optional: true
        dependencies:
            '@typescript-eslint/parser': 5.30.7_5vdlrrdl7xmb46mlkhyihspd2q
            '@typescript-eslint/scope-manager': 5.30.7
            '@typescript-eslint/type-utils': 5.30.7_5vdlrrdl7xmb46mlkhyihspd2q
            '@typescript-eslint/utils': 5.30.7_5vdlrrdl7xmb46mlkhyihspd2q
            debug: 4.3.4
            eslint: 8.21.0
            functional-red-black-tree: 1.0.1
            ignore: 5.2.0
            regexpp: 3.2.0
            semver: 7.3.7
            tsutils: 3.21.0_typescript@4.0.8
            typescript: 4.0.8
        transitivePeerDependencies:
            - supports-color
        dev: true

    /@typescript-eslint/parser/5.30.7_5vdlrrdl7xmb46mlkhyihspd2q:
        resolution:
            {
                integrity: sha512-Rg5xwznHWWSy7v2o0cdho6n+xLhK2gntImp0rJroVVFkcYFYQ8C8UJTSuTw/3CnExBmPjycjmUJkxVmjXsld6A==
            }
        engines: { node: ^12.22.0 || ^14.17.0 || >=16.0.0 }
        peerDependencies:
            eslint: ^6.0.0 || ^7.0.0 || ^8.0.0
            typescript: '*'
        peerDependenciesMeta:
            typescript:
                optional: true
        dependencies:
            '@typescript-eslint/scope-manager': 5.30.7
            '@typescript-eslint/types': 5.30.7
            '@typescript-eslint/typescript-estree': 5.30.7_typescript@4.0.8
            debug: 4.3.4
            eslint: 8.21.0
            typescript: 4.0.8
        transitivePeerDependencies:
            - supports-color
        dev: true

    /@typescript-eslint/scope-manager/5.30.7:
        resolution:
            {
                integrity: sha512-7BM1bwvdF1UUvt+b9smhqdc/eniOnCKxQT/kj3oXtj3LqnTWCAM0qHRHfyzCzhEfWX0zrW7KqXXeE4DlchZBKw==
            }
        engines: { node: ^12.22.0 || ^14.17.0 || >=16.0.0 }
        dependencies:
            '@typescript-eslint/types': 5.30.7
            '@typescript-eslint/visitor-keys': 5.30.7
        dev: true

    /@typescript-eslint/type-utils/5.30.7_5vdlrrdl7xmb46mlkhyihspd2q:
        resolution:
            {
                integrity: sha512-nD5qAE2aJX/YLyKMvOU5jvJyku4QN5XBVsoTynFrjQZaDgDV6i7QHFiYCx10wvn7hFvfuqIRNBtsgaLe0DbWhw==
            }
        engines: { node: ^12.22.0 || ^14.17.0 || >=16.0.0 }
        peerDependencies:
            eslint: '*'
            typescript: '*'
        peerDependenciesMeta:
            typescript:
                optional: true
        dependencies:
            '@typescript-eslint/utils': 5.30.7_5vdlrrdl7xmb46mlkhyihspd2q
            debug: 4.3.4
            eslint: 8.21.0
            tsutils: 3.21.0_typescript@4.0.8
            typescript: 4.0.8
        transitivePeerDependencies:
            - supports-color
        dev: true

    /@typescript-eslint/types/5.30.7:
        resolution:
            {
                integrity: sha512-ocVkETUs82+U+HowkovV6uxf1AnVRKCmDRNUBUUo46/5SQv1owC/EBFkiu4MOHeZqhKz2ktZ3kvJJ1uFqQ8QPg==
            }
        engines: { node: ^12.22.0 || ^14.17.0 || >=16.0.0 }
        dev: true

    /@typescript-eslint/typescript-estree/5.30.7_typescript@4.0.8:
        resolution:
            {
                integrity: sha512-tNslqXI1ZdmXXrHER83TJ8OTYl4epUzJC0aj2i4DMDT4iU+UqLT3EJeGQvJ17BMbm31x5scSwo3hPM0nqQ1AEA==
            }
        engines: { node: ^12.22.0 || ^14.17.0 || >=16.0.0 }
        peerDependencies:
            typescript: '*'
        peerDependenciesMeta:
            typescript:
                optional: true
        dependencies:
            '@typescript-eslint/types': 5.30.7
            '@typescript-eslint/visitor-keys': 5.30.7
            debug: 4.3.4
            globby: 11.1.0
            is-glob: 4.0.3
            semver: 7.3.7
            tsutils: 3.21.0_typescript@4.0.8
            typescript: 4.0.8
        transitivePeerDependencies:
            - supports-color
        dev: true

    /@typescript-eslint/utils/5.30.7_5vdlrrdl7xmb46mlkhyihspd2q:
        resolution:
            {
                integrity: sha512-Z3pHdbFw+ftZiGUnm1GZhkJgVqsDL5CYW2yj+TB2mfXDFOMqtbzQi2dNJIyPqPbx9mv2kUxS1gU+r2gKlKi1rQ==
            }
        engines: { node: ^12.22.0 || ^14.17.0 || >=16.0.0 }
        peerDependencies:
            eslint: ^6.0.0 || ^7.0.0 || ^8.0.0
        dependencies:
            '@types/json-schema': 7.0.9
            '@typescript-eslint/scope-manager': 5.30.7
            '@typescript-eslint/types': 5.30.7
            '@typescript-eslint/typescript-estree': 5.30.7_typescript@4.0.8
            eslint: 8.21.0
            eslint-scope: 5.1.1
            eslint-utils: 3.0.0_eslint@8.21.0
        transitivePeerDependencies:
            - supports-color
            - typescript
        dev: true

    /@typescript-eslint/visitor-keys/5.30.7:
        resolution:
            {
                integrity: sha512-KrRXf8nnjvcpxDFOKej4xkD7657+PClJs5cJVSG7NNoCNnjEdc46juNAQt7AyuWctuCgs6mVRc1xGctEqrjxWw==
            }
        engines: { node: ^12.22.0 || ^14.17.0 || >=16.0.0 }
        dependencies:
            '@typescript-eslint/types': 5.30.7
            eslint-visitor-keys: 3.3.0
        dev: true

    /@xmldom/xmldom/0.8.2:
        resolution:
            {
                integrity: sha512-+R0juSseERyoPvnBQ/cZih6bpF7IpCXlWbHRoCRzYzqpz6gWHOgf8o4MOEf6KBVuOyqU+gCNLkCWVIJAro8XyQ==
            }
        engines: { node: '>=10.0.0' }
        dev: false

    /abab/2.0.5:
        resolution:
            {
                integrity: sha512-9IK9EadsbHo6jLWIpxpR6pL0sazTXV6+SQv25ZB+F7Bj9mJNaOc4nCRabwd5M/JwmUa8idz6Eci6eKfJryPs6Q==
            }
        dev: true

    /accepts/1.3.8:
        resolution:
            {
                integrity: sha512-PYAthTa2m2VKxuvSD3DPC/Gy+U+sOA1LAuT8mkmRuvw+NACSaeXEQ+NHcVF7rONl6qcaxV3Uuemwawk+7+SJLw==
            }
        engines: { node: '>= 0.6' }
        dependencies:
            mime-types: 2.1.34
            negotiator: 0.6.3
        dev: false

    /acorn-globals/6.0.0:
        resolution:
            {
                integrity: sha512-ZQl7LOWaF5ePqqcX4hLuv/bLXYQNfNWw2c0/yX/TsPRKamzHcTGQnlCjHT3TsmkOUVEPS3crCxiPfdzE/Trlhg==
            }
        dependencies:
            acorn: 7.4.1
            acorn-walk: 7.2.0
        dev: true

    /acorn-jsx/5.3.2_acorn@8.8.0:
        resolution:
            {
                integrity: sha512-rq9s+JNhf0IChjtDXxllJ7g41oZk5SlXtp0LHwyA5cejwn7vKmKp4pPri6YEePv2PU65sAsegbXtIinmDFDXgQ==
            }
        peerDependencies:
            acorn: ^6.0.0 || ^7.0.0 || ^8.0.0
        dependencies:
            acorn: 8.8.0
        dev: true

    /acorn-walk/7.2.0:
        resolution:
            {
                integrity: sha512-OPdCF6GsMIP+Az+aWfAAOEt2/+iVDKE7oy6lJ098aoe59oAmK76qV6Gw60SbZ8jHuG2wH058GF4pLFbYamYrVA==
            }
        engines: { node: '>=0.4.0' }
        dev: true

    /acorn-walk/8.2.0:
        resolution:
            {
                integrity: sha512-k+iyHEuPgSw6SbuDpGQM+06HQUa04DZ3o+F6CSzXMvvI5KMvnaEqXe+YVe555R9nn6GPt404fos4wcgpw12SDA==
            }
        engines: { node: '>=0.4.0' }
        dev: false

    /acorn/7.4.1:
        resolution:
            {
                integrity: sha512-nQyp0o1/mNdbTO1PO6kHkwSrmgZ0MT/jCCpNiwbUjGoRN4dlBhqJtoQuCnEOKzgTVwg0ZWiCoQy6SxMebQVh8A==
            }
        engines: { node: '>=0.4.0' }
        hasBin: true
        dev: true

    /acorn/8.7.0:
        resolution:
            {
                integrity: sha512-V/LGr1APy+PXIwKebEWrkZPwoeoF+w1jiOBUmuxuiUIaOHtob8Qc9BTrYo7VuI5fR8tqsy+buA2WFooR5olqvQ==
            }
        engines: { node: '>=0.4.0' }
        hasBin: true
        dev: false

    /acorn/8.7.1:
        resolution:
            {
                integrity: sha512-Xx54uLJQZ19lKygFXOWsscKUbsBZW0CPykPhVQdhIeIwrbPmJzqeASDInc8nKBnp/JT6igTs82qPXz069H8I/A==
            }
        engines: { node: '>=0.4.0' }
        hasBin: true
        dev: true

    /acorn/8.8.0:
        resolution:
            {
                integrity: sha512-QOxyigPVrpZ2GXT+PFyZTl6TtOFc5egxHIP9IlQ+RbupQuX4RkT/Bee4/kQuC02Xkzg84JcT7oLYtDIQxp+v7w==
            }
        engines: { node: '>=0.4.0' }
        hasBin: true
        dev: true

    /agent-base/6.0.2:
        resolution:
            {
                integrity: sha512-RZNwNclF7+MS/8bDg70amg32dyeZGZxiDuQmZxKLAlQjr3jGyLx+4Kkk58UO7D2QdgFIQCovuSuZESne6RG6XQ==
            }
        engines: { node: '>= 6.0.0' }
        dependencies:
            debug: 4.3.4
        transitivePeerDependencies:
            - supports-color

    /ajv/6.12.6:
        resolution:
            {
                integrity: sha512-j3fVLgvTo527anyYyJOGTYJbG+vnnQYvE0m5mmkc1TK+nxAppkCLMIL0aZ4dblVCNoGShhm+kzE4ZUykBoMg4g==
            }
        dependencies:
            fast-deep-equal: 3.1.3
            fast-json-stable-stringify: 2.1.0
            json-schema-traverse: 0.4.1
            uri-js: 4.4.1
        dev: true

    /ansi-colors/4.1.3:
        resolution:
            {
                integrity: sha512-/6w/C21Pm1A7aZitlI5Ni/2J6FFQN8i1Cvz3kHABAAbw93v/NlvKdVOqz7CCWz/3iv/JplRSEEZ83XION15ovw==
            }
        engines: { node: '>=6' }
        dev: true

    /ansi-escapes/4.3.2:
        resolution:
            {
                integrity: sha512-gKXj5ALrKWQLsYG9jlTRmR/xKluxHV+Z9QEwNIgCfM1/uwPMCuzVVnh5mwTd+OuBZcwSIMbqssNWRm1lE51QaQ==
            }
        engines: { node: '>=8' }
        dependencies:
            type-fest: 0.21.3
        dev: true

    /ansi-regex/5.0.1:
        resolution:
            {
                integrity: sha512-quJQXlTSUGL2LH9SUXo8VwsY4soanhgo6LNSm84E1LBcE8s3O0wpdiRzyR9z/ZZJMlMWv37qOOb9pdJlMUEKFQ==
            }
        engines: { node: '>=8' }

    /ansi-styles/3.2.1:
        resolution:
            {
                integrity: sha512-VT0ZI6kZRdTh8YyJw3SMbYm/u+NqfsAxEpWO0Pf9sq8/e94WxxOpPKx9FR1FlyCtOVDNOQ+8ntlqFxiRc+r5qA==
            }
        engines: { node: '>=4' }
        dependencies:
            color-convert: 1.9.3

    /ansi-styles/4.3.0:
        resolution:
            {
                integrity: sha512-zbB9rCJAT1rbjiVDb2hqKFHNYLxgtk8NURxZ3IZwD3F6NtxbXZQCnnSi1Lkx+IDohdPlFp222wVALIheZJQSEg==
            }
        engines: { node: '>=8' }
        dependencies:
            color-convert: 2.0.1

    /ansi-styles/5.2.0:
        resolution:
            {
                integrity: sha512-Cxwpt2SfTzTtXcfOlzGEee8O+c+MmUgGrNiBcXnuWxuFJHe6a5Hz7qwhwe5OgaSYI0IJvkLqWX1ASG+cJOkEiA==
            }
        engines: { node: '>=10' }
        dev: true

    /anymatch/3.1.2:
        resolution:
            {
                integrity: sha512-P43ePfOAIupkguHUycrc4qJ9kz8ZiuOUijaETwX7THt0Y/GNK7v0aa8rY816xWjZ7rJdA5XdMcpVFTKMq+RvWg==
            }
        engines: { node: '>= 8' }
        dependencies:
            normalize-path: 3.0.0
            picomatch: 2.3.1
        dev: true

    /aproba/1.2.0:
        resolution:
            {
                integrity: sha512-Y9J6ZjXtoYh8RnXVCMOU/ttDmk1aBjunq9vO0ta5x85WDQiQfUF9sIPBITdbiiIVcBo03Hi3jMxigBtsddlXRw==
            }
        dev: false
        optional: true

    /archiver-utils/2.1.0:
        resolution:
            {
                integrity: sha512-bEL/yUb/fNNiNTuUz979Z0Yg5L+LzLxGJz8x79lYmR54fmTIb6ob/hNQgkQnIUDWIFjZVQwl9Xs356I6BAMHfw==
            }
        engines: { node: '>= 6' }
        dependencies:
            glob: 7.2.0
            graceful-fs: 4.2.9
            lazystream: 1.0.1
            lodash.defaults: 4.2.0
            lodash.difference: 4.5.0
            lodash.flatten: 4.4.0
            lodash.isplainobject: 4.0.6
            lodash.union: 4.6.0
            normalize-path: 3.0.0
            readable-stream: 2.3.7
        dev: false

    /archiver/5.3.0:
        resolution:
            {
                integrity: sha512-iUw+oDwK0fgNpvveEsdQ0Ase6IIKztBJU2U0E9MzszMfmVVUyv1QJhS2ITW9ZCqx8dktAxVAjWWkKehuZE8OPg==
            }
        engines: { node: '>= 10' }
        dependencies:
            archiver-utils: 2.1.0
            async: 3.2.3
            buffer-crc32: 0.2.13
            readable-stream: 3.6.0
            readdir-glob: 1.1.2
            tar-stream: 2.2.0
            zip-stream: 4.1.0
        dev: false

    /are-we-there-yet/1.1.7:
        resolution:
            {
                integrity: sha512-nxwy40TuMiUGqMyRHgCSWZ9FM4VAoRP4xUYSTv5ImRog+h9yISPbVH7H8fASCIzYn9wlEv4zvFL7uKDMCFQm3g==
            }
        dependencies:
            delegates: 1.0.0
            readable-stream: 2.3.7
        dev: false
        optional: true

    /argparse/1.0.10:
        resolution:
            {
                integrity: sha512-o5Roy6tNG4SL/FOkCAN6RzjiakZS25RLYFrcMttJqbdd8BWrnA+fGz57iN5Pb06pvBGvl5gQ0B48dJlslXvoTg==
            }
        dependencies:
            sprintf-js: 1.0.3

    /argparse/2.0.1:
        resolution:
            {
                integrity: sha512-8+9WqebbFzpX9OR+Wa6O29asIogeRMzcGtAINdpMHHyAg10f05aSFVBbcEqGf/PXw1EjAZ+q2/bEBg3DvurK3Q==
            }

    /arr-diff/4.0.0:
        resolution: { integrity: sha1-1kYQdP6/7HHn4VI1dhoyml3HxSA= }
        engines: { node: '>=0.10.0' }
        dev: true

    /arr-flatten/1.1.0:
        resolution:
            {
                integrity: sha512-L3hKV5R/p5o81R7O02IGnwpDmkp6E982XhtbuwSe3O4qOtMMMtodicASA1Cny2U+aCXcNpml+m4dPsvsJ3jatg==
            }
        engines: { node: '>=0.10.0' }
        dev: true

    /arr-union/3.1.0:
        resolution: { integrity: sha1-45sJrqne+Gao8gbiiK9jkZuuOcQ= }
        engines: { node: '>=0.10.0' }
        dev: true

    /array-differ/3.0.0:
        resolution:
            {
                integrity: sha512-THtfYS6KtME/yIAhKjZ2ul7XI96lQGHRputJQHO80LAWQnuGP4iCIN8vdMRboGbIEYBwU33q8Tch1os2+X0kMg==
            }
        engines: { node: '>=8' }

    /array-flatten/1.1.1:
        resolution: { integrity: sha1-ml9pkFGx5wczKPKgCJaLZOopVdI= }
        dev: false

    /array-includes/3.1.4:
        resolution:
            {
                integrity: sha512-ZTNSQkmWumEbiHO2GF4GmWxYVTiQyJy2XOTa15sdQSrvKn7l+180egQMqlrMOUMCyLMD7pmyQe4mMDUT6Behrw==
            }
        engines: { node: '>= 0.4' }
        dependencies:
            call-bind: 1.0.2
            define-properties: 1.1.3
            es-abstract: 1.19.1
            get-intrinsic: 1.1.1
            is-string: 1.0.7
        dev: true

    /array-timsort/1.0.3:
        resolution:
            {
                integrity: sha512-/+3GRL7dDAGEfM6TseQk/U+mi18TU2Ms9I3UlLdUMhz2hbvGNTKdj9xniwXfUqgYhHxRx0+8UnKkvlNwVU+cWQ==
            }
        dev: false

    /array-union/2.1.0:
        resolution:
            {
                integrity: sha512-HGyxoOTYUyCM6stUe6EJgnd4EoewAI7zMdfqO+kGjnlZmBDz/cR5pf8r/cR4Wq60sL/p0IkcjUEEPwS3GFrIyw==
            }
        engines: { node: '>=8' }

    /array-unique/0.3.2:
        resolution: { integrity: sha1-qJS3XUvE9s1nnvMkSp/Y9Gri1Cg= }
        engines: { node: '>=0.10.0' }
        dev: true

    /array.prototype.flat/1.2.5:
        resolution:
            {
                integrity: sha512-KaYU+S+ndVqyUnignHftkwc58o3uVU1jzczILJ1tN2YaIZpFIKBiP/x/j97E5MVPsaCloPbqWLB/8qCTVvT2qg==
            }
        engines: { node: '>= 0.4' }
        dependencies:
            call-bind: 1.0.2
            define-properties: 1.1.3
            es-abstract: 1.19.1
        dev: true

    /arrify/1.0.1:
        resolution:
            {
                integrity: sha512-3CYzex9M9FGQjCGMGyi6/31c8GJbgb0qGyrx5HWxPd0aCwh4cB2YjMb2Xf9UuoogrMrlO9cTqnB5rI5GHZTcUA==
            }
        engines: { node: '>=0.10.0' }
        dev: true

    /arrify/2.0.1:
        resolution:
            {
                integrity: sha512-3duEwti880xqi4eAMN8AyR4a0ByT90zoYdLlevfrvU43vb0YZwZVfxOgxWrLXXXpyugL0hNZc9G6BiB5B3nUug==
            }
        engines: { node: '>=8' }

    /asap/2.0.6:
        resolution:
            {
                integrity: sha512-BSHWgDSAiKs50o2Re8ppvp3seVHXSRM44cdSsT9FfNEUUZLOGWVCsiWaRPWM1Znn+mqZ1OfVZ3z3DWEzSp7hRA==
            }
        dev: true

    /assign-symbols/1.0.0:
        resolution: { integrity: sha1-WWZ/QfrdTyDMvCu5a41Pf3jsA2c= }
        engines: { node: '>=0.10.0' }
        dev: true

    /async/3.2.3:
        resolution:
            {
                integrity: sha512-spZRyzKL5l5BZQrr/6m/SqFdBN0q3OCI0f9rjfBzCMBIP4p75P620rR3gTmaksNOhmzgdxcaxdNfMy6anrbM0g==
            }

    /asynckit/0.4.0:
        resolution:
            {
                integrity: sha512-Oei9OH4tRh0YqU3GxhX79dM/mwVgvbZJaSNaRk+bshkj0S5cfHcgYakreBjrHwatXKbz+IoIdYLxrKim2MjW0Q==
            }
        dev: true

    /at-least-node/1.0.0:
        resolution:
            {
                integrity: sha512-+q/t7Ekv1EDY2l6Gda6LLiX14rU9TV20Wa3ofeQmwPFZbOMo9DXrLbOjFaaclkXKWidIaopwAObQDqwWtGUjqg==
            }
        engines: { node: '>= 4.0.0' }
        dev: false

    /atob/2.1.2:
        resolution:
            {
                integrity: sha512-Wm6ukoaOGJi/73p/cl2GvLjTI5JM1k/O14isD73YML8StrH/7/lRFgmg8nICZgD3bZZvjwCGxtMOD3wWNAu8cg==
            }
        engines: { node: '>= 4.5.0' }
        hasBin: true
        dev: true

    /axios/0.21.4:
        resolution:
            {
                integrity: sha512-ut5vewkiu8jjGBdqpM44XxjuCjq9LAKeHVmoVfHVzy8eHgxxq8SbAVQNovDA8mVi05kP0Ea/n/UzcSHcTJQfNg==
            }
        dependencies:
            follow-redirects: 1.14.9
        transitivePeerDependencies:
            - debug
        dev: false

    /axios/0.24.0:
        resolution:
            {
                integrity: sha512-Q6cWsys88HoPgAaFAVUb0WpPk0O8iTeisR9IMqy9G8AbO4NlpVknrnQS03zzF9PGAWgO3cgletO3VjV/P7VztA==
            }
        dependencies:
            follow-redirects: 1.14.9
        transitivePeerDependencies:
            - debug
<<<<<<< HEAD
=======
        dev: false
>>>>>>> feb29a54

    /babel-jest/27.5.1_@babel+core@7.16.7:
        resolution:
            {
                integrity: sha512-cdQ5dXjGRd0IBRATiQ4mZGlGlRE8kJpjPOixdNRdT+m3UcNqmYWN6rK6nvtXYfY3D76cb8s/O1Ss8ea24PIwcg==
            }
        engines: { node: ^10.13.0 || ^12.13.0 || ^14.15.0 || >=15.0.0 }
        peerDependencies:
            '@babel/core': ^7.8.0
        dependencies:
            '@babel/core': 7.16.7
            '@jest/transform': 27.5.1
            '@jest/types': 27.5.1
            '@types/babel__core': 7.1.18
            babel-plugin-istanbul: 6.1.1
            babel-preset-jest: 27.5.1_@babel+core@7.16.7
            chalk: 4.1.2
            graceful-fs: 4.2.9
            slash: 3.0.0
        transitivePeerDependencies:
            - supports-color
        dev: true

    /babel-plugin-istanbul/6.1.1:
        resolution:
            {
                integrity: sha512-Y1IQok9821cC9onCx5otgFfRm7Lm+I+wwxOx738M/WLPZ9Q42m4IG5W0FNX8WLL2gYMZo3JkuXIH2DOpWM+qwA==
            }
        engines: { node: '>=8' }
        dependencies:
            '@babel/helper-plugin-utils': 7.16.7
            '@istanbuljs/load-nyc-config': 1.1.0
            '@istanbuljs/schema': 0.1.3
            istanbul-lib-instrument: 5.1.0
            test-exclude: 6.0.0
        transitivePeerDependencies:
            - supports-color
        dev: true

    /babel-plugin-jest-hoist/27.5.1:
        resolution:
            {
                integrity: sha512-50wCwD5EMNW4aRpOwtqzyZHIewTYNxLA4nhB+09d8BIssfNfzBRhkBIHiaPv1Si226TQSvp8gxAJm2iY2qs2hQ==
            }
        engines: { node: ^10.13.0 || ^12.13.0 || ^14.15.0 || >=15.0.0 }
        dependencies:
            '@babel/template': 7.16.7
            '@babel/types': 7.16.8
            '@types/babel__core': 7.1.18
            '@types/babel__traverse': 7.14.2
        dev: true

    /babel-preset-current-node-syntax/1.0.1_@babel+core@7.16.7:
        resolution:
            {
                integrity: sha512-M7LQ0bxarkxQoN+vz5aJPsLBn77n8QgTFmo8WK0/44auK2xlCXrYcUxHFxgU7qW5Yzw/CjmLRK2uJzaCd7LvqQ==
            }
        peerDependencies:
            '@babel/core': ^7.0.0
        dependencies:
            '@babel/core': 7.16.7
            '@babel/plugin-syntax-async-generators': 7.8.4_@babel+core@7.16.7
            '@babel/plugin-syntax-bigint': 7.8.3_@babel+core@7.16.7
            '@babel/plugin-syntax-class-properties': 7.12.13_@babel+core@7.16.7
            '@babel/plugin-syntax-import-meta': 7.10.4_@babel+core@7.16.7
            '@babel/plugin-syntax-json-strings': 7.8.3_@babel+core@7.16.7
            '@babel/plugin-syntax-logical-assignment-operators': 7.10.4_@babel+core@7.16.7
            '@babel/plugin-syntax-nullish-coalescing-operator': 7.8.3_@babel+core@7.16.7
            '@babel/plugin-syntax-numeric-separator': 7.10.4_@babel+core@7.16.7
            '@babel/plugin-syntax-object-rest-spread': 7.8.3_@babel+core@7.16.7
            '@babel/plugin-syntax-optional-catch-binding': 7.8.3_@babel+core@7.16.7
            '@babel/plugin-syntax-optional-chaining': 7.8.3_@babel+core@7.16.7
            '@babel/plugin-syntax-top-level-await': 7.14.5_@babel+core@7.16.7
        dev: true

    /babel-preset-jest/27.5.1_@babel+core@7.16.7:
        resolution:
            {
                integrity: sha512-Nptf2FzlPCWYuJg41HBqXVT8ym6bXOevuCTbhxlUpjwtysGaIWFvDEjp4y+G7fl13FgOdjs7P/DmErqH7da0Ag==
            }
        engines: { node: ^10.13.0 || ^12.13.0 || ^14.15.0 || >=15.0.0 }
        peerDependencies:
            '@babel/core': ^7.0.0
        dependencies:
            '@babel/core': 7.16.7
            babel-plugin-jest-hoist: 27.5.1
            babel-preset-current-node-syntax: 1.0.1_@babel+core@7.16.7
        dev: true

    /balanced-match/1.0.2:
        resolution:
            {
                integrity: sha512-3oSeUO0TMV67hN1AmbXsK4yaqU7tjiHlbxRDZOpH0KW9+CeX4bRAaX0Anxt0tx2MrpRpWwQaPwIlISEJhYU5Pw==
            }

    /base/0.11.2:
        resolution:
            {
                integrity: sha512-5T6P4xPgpp0YDFvSWwEZ4NoE3aM4QBQXDzmVbraCkFj8zHM+mba8SyqB5DbZWyR7mYHo6Y7BdQo3MoA4m0TeQg==
            }
        engines: { node: '>=0.10.0' }
        dependencies:
            cache-base: 1.0.1
            class-utils: 0.3.6
            component-emitter: 1.3.0
            define-property: 1.0.0
            isobject: 3.0.1
            mixin-deep: 1.3.2
            pascalcase: 0.1.1
        dev: true

    /base64-js/1.5.1:
        resolution:
            {
                integrity: sha512-AKpaYlHn8t4SVbOHCy+b5+KKgvR4vrsD8vbvrbiQJps7fKDTkjkDry6ji0rUJjC0kzbNePLwzxq8iypo41qeWA==
            }
        dev: false

    /before-after-hook/2.2.2:
        resolution:
            {
                integrity: sha512-3pZEU3NT5BFUo/AD5ERPWOgQOCZITni6iavr5AUw5AUwQjMlI0kzu5btnyD39AF0gUEsDPwJT+oY1ORBJijPjQ==
            }
        dev: false

    /better-path-resolve/1.0.0:
        resolution:
            {
                integrity: sha512-pbnl5XzGBdrFU/wT4jqmJVPn2B6UHPBOhzMQkY/SPUPB6QtUXtmBHBIwCbXJol93mOpGMnQyP/+BB19q04xj7g==
            }
        engines: { node: '>=4' }
        dependencies:
            is-windows: 1.0.2
        dev: true

    /binaryextensions/4.18.0:
        resolution:
            {
                integrity: sha512-PQu3Kyv9dM4FnwB7XGj1+HucW+ShvJzJqjuw1JkKVs1mWdwOKVcRjOi+pV9X52A0tNvrPCsPkbFFQb+wE1EAXw==
            }
        engines: { node: '>=0.8' }

    /bl/4.1.0:
        resolution:
            {
                integrity: sha512-1W07cM9gS6DcLperZfFSj+bWLtaPGSOHWhPiGzXmvVJbRLdG82sH/Kn8EtW1VqWVA54AKf2h5k5BbnIbwF3h6w==
            }
        dependencies:
            buffer: 5.7.1
            inherits: 2.0.4
            readable-stream: 3.6.0
        dev: false

    /body-parser/1.19.0:
        resolution:
            {
                integrity: sha512-dhEPs72UPbDnAQJ9ZKMNTP6ptJaionhP5cBb541nXPlW60Jepo9RV/a4fX4XWW9CuFNK22krhrj1+rgzifNCsw==
            }
        engines: { node: '>= 0.8' }
        dependencies:
            bytes: 3.1.0
            content-type: 1.0.4
            debug: 2.6.9
            depd: 1.1.2
            http-errors: 1.7.2
            iconv-lite: 0.4.24
            on-finished: 2.3.0
            qs: 6.7.0
            raw-body: 2.4.0
            type-is: 1.6.18
        transitivePeerDependencies:
            - supports-color
        dev: false

    /body-parser/1.19.1:
        resolution:
            {
                integrity: sha512-8ljfQi5eBk8EJfECMrgqNGWPEY5jWP+1IzkzkGdFFEwFQZZyaZ21UqdaHktgiMlH0xLHqIFtE/u2OYE5dOtViA==
            }
        engines: { node: '>= 0.8' }
        dependencies:
            bytes: 3.1.1
            content-type: 1.0.4
            debug: 2.6.9
            depd: 1.1.2
            http-errors: 1.8.1
            iconv-lite: 0.4.24
            on-finished: 2.3.0
            qs: 6.9.6
            raw-body: 2.4.2
            type-is: 1.6.18
        transitivePeerDependencies:
            - supports-color
        dev: false

    /brace-expansion/1.1.11:
        resolution:
            {
                integrity: sha512-iCuPHDFgrHX7H2vEI/5xpz07zSHB00TpugqhmYtVmMO6518mCuRMoOYFldEBl0g187ufozdaHgWKcYFb61qGiA==
            }
        dependencies:
            balanced-match: 1.0.2
            concat-map: 0.0.1

    /brace-expansion/2.0.1:
        resolution:
            {
                integrity: sha512-XnAIvQ8eM+kC6aULx6wuQiwVsnzsi9d3WxzV3FpWTGA19F621kwdbsAcFKXgKUHZWsy+mY6iL1sHTxWEFCytDA==
            }
        dependencies:
            balanced-match: 1.0.2
        dev: false

    /braces/2.3.2:
        resolution:
            {
                integrity: sha512-aNdbnj9P8PjdXU4ybaWLK2IF3jc/EoDYbC7AazW6to3TRsfXxscC9UXOB5iDiEQrkyIbWp2SLQda4+QAa7nc3w==
            }
        engines: { node: '>=0.10.0' }
        dependencies:
            arr-flatten: 1.1.0
            array-unique: 0.3.2
            extend-shallow: 2.0.1
            fill-range: 4.0.0
            isobject: 3.0.1
            repeat-element: 1.1.4
            snapdragon: 0.8.2
            snapdragon-node: 2.1.1
            split-string: 3.1.0
            to-regex: 3.0.2
        transitivePeerDependencies:
            - supports-color
        dev: true

    /braces/3.0.2:
        resolution:
            {
                integrity: sha512-b8um+L1RzM3WDSzvhm6gIz1yfTbBt6YTlcEKAvsmqCZZFw46z626lVj9j1yEPW33H5H+lBQpZMP1k8l+78Ha0A==
            }
        engines: { node: '>=8' }
        dependencies:
            fill-range: 7.0.1

    /breakword/1.0.5:
        resolution:
            {
                integrity: sha512-ex5W9DoOQ/LUEU3PMdLs9ua/CYZl1678NUkKOdUSi8Aw5F1idieaiRURCBFJCwVcrD1J8Iy3vfWSloaMwO2qFg==
            }
        dependencies:
            wcwidth: 1.0.1
        dev: true

    /browser-process-hrtime/1.0.0:
        resolution:
            {
                integrity: sha512-9o5UecI3GhkpM6DrXr69PblIuWxPKk9Y0jHBRhdocZ2y7YECBFCsHm79Pr3OyR2AvjhDkabFJaDJMYRazHgsow==
            }
        dev: true

    /browserslist/4.19.1:
        resolution:
            {
                integrity: sha512-u2tbbG5PdKRTUoctO3NBD8FQ5HdPh1ZXPHzp1rwaa5jTc+RV9/+RlWiAIKmjRPQF+xbGM9Kklj5bZQFa2s/38A==
            }
        engines: { node: ^6 || ^7 || ^8 || ^9 || ^10 || ^11 || ^12 || >=13.7 }
        hasBin: true
        dependencies:
            caniuse-lite: 1.0.30001300
            electron-to-chromium: 1.4.46
            escalade: 3.1.1
            node-releases: 2.0.1
            picocolors: 1.0.0
        dev: true

    /bs-logger/0.2.6:
        resolution:
            {
                integrity: sha512-pd8DCoxmbgc7hyPKOvxtqNcjYoOsABPQdcCUjGp3d42VR2CX1ORhk2A87oqqu5R1kk+76nsxZupkmyd+MVtCog==
            }
        engines: { node: '>= 6' }
        dependencies:
            fast-json-stable-stringify: 2.1.0
        dev: true

    /bser/2.1.1:
        resolution:
            {
                integrity: sha512-gQxTNE/GAfIIrmHLUE3oJyp5FO6HRBfhjnw4/wMmA63ZGDJnWBmgY/lyQBpnDUkGmAhbSe39tx2d/iTOAfglwQ==
            }
        dependencies:
            node-int64: 0.4.0
        dev: true

    /buffer-crc32/0.2.13:
        resolution:
            {
                integrity: sha512-VO9Ht/+p3SN7SKWqcrgEzjGbRSJYTx+Q1pTQC0wrWqHx0vpJraQ6GtHx8tvcg1rlK1byhU5gccxgOgj7B0TDkQ==
            }
        dev: false

    /buffer-from/1.1.2:
        resolution:
            {
                integrity: sha512-E+XQCRwSbaaiChtv6k6Dwgc+bx+Bs6vuKJHHl5kox/BaKbhiXzqQOwK4cO22yElGp2OCmjwVhT3HmxgyPGnJfQ==
            }
        dev: true

    /buffer/5.7.1:
        resolution:
            {
                integrity: sha512-EHcyIPBQ4BSGlvjB16k5KgAJ27CIsHY/2JBmCRReo48y9rQ3MaUzWX3KVlBa4U7MyX02HdVj0K7C3WaB3ju7FQ==
            }
        dependencies:
            base64-js: 1.5.1
            ieee754: 1.2.1
        dev: false

    /bytes/3.1.0:
        resolution:
            {
                integrity: sha512-zauLjrfCG+xvoyaqLoV8bLVXXNGC4JqlxFCutSDWA6fJrTo2ZuvLYTqZ7aHBLZSMOopbzwv8f+wZcVzfVTI2Dg==
            }
        engines: { node: '>= 0.8' }
        dev: false

    /bytes/3.1.1:
        resolution:
            {
                integrity: sha512-dWe4nWO/ruEOY7HkUJ5gFt1DCFV9zPRoJr8pV0/ASQermOZjtq8jMjOprC0Kd10GLN+l7xaUPvxzJFWtxGu8Fg==
            }
        engines: { node: '>= 0.8' }
        dev: false

    /cache-base/1.0.1:
        resolution:
            {
                integrity: sha512-AKcdTnFSWATd5/GCPRxr2ChwIJ85CeyrEyjRHlKxQ56d4XJMGym0uAiKn0xbLOGOl3+yRpOTi484dVCEc5AUzQ==
            }
        engines: { node: '>=0.10.0' }
        dependencies:
            collection-visit: 1.0.0
            component-emitter: 1.3.0
            get-value: 2.0.6
            has-value: 1.0.0
            isobject: 3.0.1
            set-value: 2.0.1
            to-object-path: 0.3.0
            union-value: 1.0.1
            unset-value: 1.0.0
        dev: true

    /call-bind/1.0.2:
        resolution:
            {
                integrity: sha512-7O+FbCihrB5WGbFYesctwmTKae6rOiIzmz1icreWJ+0aA7LJfuqhEso2T9ncpcFtzMQtzXf2QGGueWJGTYsqrA==
            }
        dependencies:
            function-bind: 1.1.1
            get-intrinsic: 1.1.1
        dev: true

    /callsites/3.1.0:
        resolution:
            {
                integrity: sha512-P8BjAsXvZS+VIDUI11hHCQEv74YT67YUi5JJFNWIqL235sBmjX4+qx9Muvls5ivyNENctx46xQLQ3aTuE7ssaQ==
            }
        engines: { node: '>=6' }
        dev: true

    /camelcase-keys/6.2.2:
        resolution:
            {
                integrity: sha512-YrwaA0vEKazPBkn0ipTiMpSajYDSe+KjQfrjhcBMxJt/znbvlHd8Pw/Vamaz5EB4Wfhs3SUR3Z9mwRu/P3s3Yg==
            }
        engines: { node: '>=8' }
        dependencies:
            camelcase: 5.3.1
            map-obj: 4.3.0
            quick-lru: 4.0.1
        dev: true

    /camelcase/5.3.1:
        resolution:
            {
                integrity: sha512-L28STB170nwWS63UjtlEOE3dldQApaJXZkOI1uMFfzf3rRuPegHaHesyee+YxQ+W6SvRDQV6UrdOdRiR153wJg==
            }
        engines: { node: '>=6' }
        dev: true

    /camelcase/6.3.0:
        resolution:
            {
                integrity: sha512-Gmy6FhYlCY7uOElZUSbxo2UCDH8owEk996gkbrpsgGtrJLM3J7jGxl9Ic7Qwwj4ivOE5AWZWRMecDdF7hqGjFA==
            }
        engines: { node: '>=10' }
        dev: true

    /caniuse-lite/1.0.30001300:
        resolution:
            {
                integrity: sha512-cVjiJHWGcNlJi8TZVKNMnvMid3Z3TTdDHmLDzlOdIiZq138Exvo0G+G0wTdVYolxKb4AYwC+38pxodiInVtJSA==
            }
        dev: true

    /chalk/2.4.2:
        resolution:
            {
                integrity: sha512-Mti+f9lpJNcwF4tWV8/OrTTtF1gZi+f8FqlyAdouralcFWFQWF2+NgCHShjkCb+IFBLq9buZwE1xckQU4peSuQ==
            }
        engines: { node: '>=4' }
        dependencies:
            ansi-styles: 3.2.1
            escape-string-regexp: 1.0.5
            supports-color: 5.5.0

    /chalk/3.0.0:
        resolution:
            {
                integrity: sha512-4D3B6Wf41KOYRFdszmDqMCGq5VV/uMAB273JILmO+3jAlh8X4qDtdtgCR3fxtbLEMzSx22QdhnDcJvu2u1fVwg==
            }
        engines: { node: '>=8' }
        dependencies:
            ansi-styles: 4.3.0
            supports-color: 7.2.0
        dev: true

    /chalk/4.1.2:
        resolution:
            {
                integrity: sha512-oKnbhFyRIXpUuez8iBMmyEa4nbj4IOQyuhc/wy9kY7/WVPcwIO9VA668Pu8RkO7+0G76SLROeyw9CpQ061i4mA==
            }
        engines: { node: '>=10' }
        dependencies:
            ansi-styles: 4.3.0
            supports-color: 7.2.0

    /char-regex/1.0.2:
        resolution:
            {
                integrity: sha512-kWWXztvZ5SBQV+eRgKFeh8q5sLuZY2+8WUIzlxWVTg+oGwY14qylx1KbKzHd8P6ZYkAg0xyIDU9JMHhyJMZ1jw==
            }
        engines: { node: '>=10' }
        dev: true

    /chardet/0.7.0:
        resolution:
            {
                integrity: sha512-mT8iDcrh03qDGRRmoA2hmBJnxpllMR+0/0qlzjqZES6NdiWDcZkCNAk4rPFZ9Q85r27unkiNNg8ZOiwZXBHwcA==
            }
        dev: true

    /chownr/1.1.4:
        resolution:
            {
                integrity: sha512-jJ0bqzaylmJtVnNgzTeSOs8DPavpbYgEr/b0YL8/2GO3xJEhInFmhKMUnEJQjZumK7KXGFhUy89PrsJWlakBVg==
            }
        dev: false
        optional: true

    /ci-info/3.3.0:
        resolution:
            {
                integrity: sha512-riT/3vI5YpVH6/qomlDnJow6TBee2PBKSEpx3O32EGPYbWGIRsIlGRms3Sm74wYE1JMo8RnO04Hb12+v1J5ICw==
            }
        dev: true

    /cjs-module-lexer/1.2.2:
        resolution:
            {
                integrity: sha512-cOU9usZw8/dXIXKtwa8pM0OTJQuJkxMN6w30csNRUerHfeQ5R6U3kkU/FtJeIf3M202OHfY2U8ccInBG7/xogA==
            }
        dev: true

    /class-utils/0.3.6:
        resolution:
            {
                integrity: sha512-qOhPa/Fj7s6TY8H8esGu5QNpMMQxz79h+urzrNYN6mn+9BnxlDGf5QZ+XeCDsxSjPqsSR56XOZOJmpeurnLMeg==
            }
        engines: { node: '>=0.10.0' }
        dependencies:
            arr-union: 3.1.0
            define-property: 0.2.5
            isobject: 3.0.1
            static-extend: 0.1.2
        dev: true

    /cliui/6.0.0:
        resolution:
            {
                integrity: sha512-t6wbgtoCXvAzst7QgXxJYqPt0usEfbgQdftEPbLL/cvv6HPE5VgvqCuAIDR0NgU52ds6rFwqrgakNLrHEjCbrQ==
            }
        dependencies:
            string-width: 4.2.3
            strip-ansi: 6.0.1
            wrap-ansi: 6.2.0
        dev: true

    /cliui/7.0.4:
        resolution:
            {
                integrity: sha512-OcRE68cOsVMXp1Yvonl/fzkQOyjLSu/8bhPDfQt0e0/Eb283TKP20Fs2MqoPsr9SwA595rRCA+QMzYc9nBP+JQ==
            }
        dependencies:
            string-width: 4.2.3
            strip-ansi: 6.0.1
            wrap-ansi: 7.0.0
        dev: true

    /clone-buffer/1.0.0:
        resolution: { integrity: sha1-4+JbIHrE5wGvch4staFnksrD3Fg= }
        engines: { node: '>= 0.10' }

    /clone-stats/1.0.0:
        resolution: { integrity: sha1-s3gt/4u1R04Yuba/D9/ngvh3doA= }

    /clone/1.0.4:
        resolution:
            {
                integrity: sha512-JQHZ2QMW6l3aH/j6xCqQThY/9OH4D/9ls34cgkUBiEeocRTU04tHfKPBsUK1PqZCUQM7GiA0IIXJSuXHI64Kbg==
            }
        engines: { node: '>=0.8' }
        dev: true

    /clone/2.1.2:
        resolution: { integrity: sha1-G39Ln1kfHo+DZwQBYANFoCiHQ18= }
        engines: { node: '>=0.8' }

    /cloneable-readable/1.1.3:
        resolution:
            {
                integrity: sha512-2EF8zTQOxYq70Y4XKtorQupqF0m49MBz2/yf5Bj+MHjvpG3Hy7sImifnqD6UA+TKYxeSV+u6qqQPawN5UvnpKQ==
            }
        dependencies:
            inherits: 2.0.4
            process-nextick-args: 2.0.1
            readable-stream: 2.3.7

    /co/4.6.0:
        resolution:
            {
                integrity: sha512-QVb0dM5HvG+uaxitm8wONl7jltx8dqhfU33DcqtOZcLSVIKSDDLDi7+0LbAKiyI8hD9u42m2YxXSkMGWThaecQ==
            }
        engines: { iojs: '>= 1.0.0', node: '>= 0.12.0' }
        dev: true

    /code-point-at/1.1.0:
        resolution: { integrity: sha1-DQcLTQQ6W+ozovGkDi7bPZpMz3c= }
        engines: { node: '>=0.10.0' }
        dev: false
        optional: true

    /collect-v8-coverage/1.0.1:
        resolution:
            {
                integrity: sha512-iBPtljfCNcTKNAto0KEtDfZ3qzjJvqE3aTGZsbhjSBlorqpXJlaWWtPO35D+ZImoC3KWejX64o+yPGxhWSTzfg==
            }
        dev: true

    /collection-visit/1.0.0:
        resolution: { integrity: sha1-S8A3PBZLwykbTTaMgpzxqApZ3KA= }
        engines: { node: '>=0.10.0' }
        dependencies:
            map-visit: 1.0.0
            object-visit: 1.0.1
        dev: true

    /color-convert/1.9.3:
        resolution:
            {
                integrity: sha512-QfAUtd+vFdAtFQcC8CCyYt1fYWxSqAiK2cSD6zDB8N3cpsEBAvRxp9zOGg6G/SHHJYAT88/az/IuDGALsNVbGg==
            }
        dependencies:
            color-name: 1.1.3

    /color-convert/2.0.1:
        resolution:
            {
                integrity: sha512-RRECPsj7iu/xb5oKYcsFHSppFNnsj/52OVTRKb4zP5onXwVF3zVmmToNcOfGC+CRDpfK/U584fMg38ZHCaElKQ==
            }
        engines: { node: '>=7.0.0' }
        dependencies:
            color-name: 1.1.4

    /color-name/1.1.3:
        resolution: { integrity: sha1-p9BVi9icQveV3UIyj3QIMcpTvCU= }

    /color-name/1.1.4:
        resolution:
            {
                integrity: sha512-dOy+3AuW3a2wNbZHIuMZpTcgjGuLU/uBL/ubcZF9OXbDo8ff4O8yVp5Bf0efS8uEoYo5q4Fx7dY9OgQGXgAsQA==
            }

    /color-string/1.9.0:
        resolution:
            {
                integrity: sha512-9Mrz2AQLefkH1UvASKj6v6hj/7eWgjnT/cVsR8CumieLoT+g900exWeNogqtweI8dxloXN9BDQTYro1oWu/5CQ==
            }
        dependencies:
            color-name: 1.1.4
            simple-swizzle: 0.2.2
        dev: false

    /color/3.2.1:
        resolution:
            {
                integrity: sha512-aBl7dZI9ENN6fUGC7mWpMTPNHmWUSNan9tuWN6ahh5ZLNk9baLJOnSMlrQkHcrfFgz2/RigjUVAjdx36VcemKA==
            }
        dependencies:
            color-convert: 1.9.3
            color-string: 1.9.0
        dev: false

    /colors/1.4.0:
        resolution:
            {
                integrity: sha512-a+UqTh4kgZg/SlGvfbzDHpgRu7AAQOmmqRHJnxhRZICKFUT91brVhNNt58CMWU9PsBbv3PDCZUHbVxuDiH2mtA==
            }
        engines: { node: '>=0.1.90' }

    /colorspace/1.1.4:
        resolution:
            {
                integrity: sha512-BgvKJiuVu1igBUF2kEjRCZXol6wiiGbY5ipL/oVPwm0BL9sIpMIzM8IK7vwuxIIzOXMV3Ey5w+vxhm0rR/TN8w==
            }
        dependencies:
            color: 3.2.1
            text-hex: 1.0.0
        dev: false

    /combined-stream/1.0.8:
        resolution:
            {
                integrity: sha512-FQN4MRfuJeHf7cBbBMJFXhKSDq+2kAArBlmRBvcvFE5BB1HZKXtSFASDhdlz9zOYwxh8lDdnvmMOe/+5cdoEdg==
            }
        engines: { node: '>= 0.8' }
        dependencies:
            delayed-stream: 1.0.0
        dev: true

    /commander/7.2.0:
        resolution:
            {
                integrity: sha512-QrWXB+ZQSVPmIWIhtEO9H+gwHaMGYiF5ChvoJ+K9ZGHG/sVsa6yiesAD1GC/x46sET00Xlwo1u49RVVVzvcSkw==
            }
        engines: { node: '>= 10' }
        dev: false

    /commander/9.2.0:
        resolution:
            {
                integrity: sha512-e2i4wANQiSXgnrBlIatyHtP1odfUp0BbV5Y5nEGbxtIrStkEOAAzCUirvLBNXHLr7kwLvJl6V+4V3XV9x7Wd9w==
            }
        engines: { node: ^12.20.0 || >=14 }
        dev: true

    /comment-json/4.1.0:
        resolution:
            {
                integrity: sha512-WEghmVYaNq9NlWbrkzQTSsya9ycLyxJxpTQfZEan6a5Jomnjw18zS3Podf8q1Zf9BvonvQd/+Z7Z39L7KKzzdQ==
            }
        engines: { node: '>= 6' }
        dependencies:
            array-timsort: 1.0.3
            core-util-is: 1.0.3
            esprima: 4.0.1
            has-own-prop: 2.0.0
            repeat-string: 1.6.1
        dev: false

    /comment-parser/1.3.1:
        resolution:
            {
                integrity: sha512-B52sN2VNghyq5ofvUsqZjmk6YkihBX5vMSChmSK9v4ShjKf3Vk5Xcmgpw4o+iIgtrnM/u5FiMpz9VKb8lpBveA==
            }
        engines: { node: '>= 12.0.0' }
        dev: true

    /commondir/1.0.1:
        resolution: { integrity: sha1-3dgA2gxmEnOTzKWVDqloo6rxJTs= }

    /component-emitter/1.3.0:
        resolution:
            {
                integrity: sha512-Rd3se6QB+sO1TwqZjscQrurpEPIfO0/yYnSin6Q/rD3mOutHvUrCAhJub3r90uNb+SESBuE0QYoB90YdfatsRg==
            }
        dev: true

    /compress-commons/4.1.1:
        resolution:
            {
                integrity: sha512-QLdDLCKNV2dtoTorqgxngQCMA+gWXkM/Nwu7FpeBhk/RdkzimqC3jueb/FDmaZeXh+uby1jkBqE3xArsLBE5wQ==
            }
        engines: { node: '>= 10' }
        dependencies:
            buffer-crc32: 0.2.13
            crc32-stream: 4.0.2
            normalize-path: 3.0.0
            readable-stream: 3.6.0
        dev: false

    /concat-map/0.0.1:
        resolution:
            {
                integrity: sha512-/Srv4dswyQNBfohGpz9o6Yb3Gz3SrUDqBH5rTuhGR7ahtlbYKnVxw2bCFMRljaA7EXHaXZ8wsHdodFvbkhKmqg==
            }

    /console-control-strings/1.1.0:
        resolution: { integrity: sha1-PXz0Rk22RG6mRL9LOVB/mFEAjo4= }
        dev: false
        optional: true

    /content-disposition/0.5.3:
        resolution:
            {
                integrity: sha512-ExO0774ikEObIAEV9kDo50o+79VCUdEB6n6lzKgGwupcVeRlhrj3qGAfwq8G6uBJjkqLrhT0qEYFcWng8z1z0g==
            }
        engines: { node: '>= 0.6' }
        dependencies:
            safe-buffer: 5.1.2
        dev: false

    /content-disposition/0.5.4:
        resolution:
            {
                integrity: sha512-FveZTNuGw04cxlAiWbzi6zTAL/lhehaWbTtgluJh4/E95DqMwTmha3KZN1aAWA8cFIhHzMZUvLevkw5Rqk+tSQ==
            }
        engines: { node: '>= 0.6' }
        dependencies:
            safe-buffer: 5.2.1
        dev: false

    /content-type/1.0.4:
        resolution:
            {
                integrity: sha512-hIP3EEPs8tB9AT1L+NUqtwOAps4mk2Zob89MWXMHjHWg9milF/j4osnnQLXBCBFBk/tvIG/tUc9mOUJiPBhPXA==
            }
        engines: { node: '>= 0.6' }
        dev: false

    /convert-source-map/1.8.0:
        resolution:
            {
                integrity: sha512-+OQdjP49zViI/6i7nIJpA8rAl4sV/JdPfU9nZs3VqOwGIgizICvuN2ru6fMd+4llL0tar18UYJXfZ/TWtmhUjA==
            }
        dependencies:
            safe-buffer: 5.1.2
        dev: true

    /cookie-signature/1.0.6:
        resolution: { integrity: sha1-4wOogrNCzD7oylE6eZmXNNqzriw= }
        dev: false

    /cookie/0.4.0:
        resolution:
            {
                integrity: sha512-+Hp8fLp57wnUSt0tY0tHEXh4voZRDnoIrZPqlo3DPiI4y9lwg/jqx+1Om94/W6ZaPDOUbnjOt/99w66zk+l1Xg==
            }
        engines: { node: '>= 0.6' }
        dev: false

    /cookie/0.4.1:
        resolution:
            {
                integrity: sha512-ZwrFkGJxUR3EIoXtO+yVE69Eb7KlixbaeAWfBQB9vVsNn/o+Yw69gBWSSDK825hQNdN+wF8zELf3dFNl/kxkUA==
            }
        engines: { node: '>= 0.6' }
        dev: false

    /cookiejar/2.1.3:
        resolution:
            {
                integrity: sha512-JxbCBUdrfr6AQjOXrxoTvAMJO4HBTUIlBzslcJPAz+/KT8yk53fXun51u+RenNYvad/+Vc2DIz5o9UxlCDymFQ==
            }
        dev: true

    /copy-descriptor/0.1.1:
        resolution: { integrity: sha1-Z29us8OZl8LuGsOpJP1hJHSPV40= }
        engines: { node: '>=0.10.0' }
        dev: true

    /core-util-is/1.0.3:
        resolution:
            {
                integrity: sha512-ZQBvi1DcpJ4GDqanjucZ2Hj3wEO5pZDS89BWbkcrvdxksJorwUDDZamX9ldFkp9aw2lmBDLgkObEA4DWNJ9FYQ==
            }

    /crc-32/1.2.2:
        resolution:
            {
                integrity: sha512-ROmzCKrTnOwybPcJApAA6WBWij23HVfGVNKqqrZpuyZOHqK2CwHSvpGuyt/UNNvaIjEd8X5IFGp4Mh+Ie1IHJQ==
            }
        engines: { node: '>=0.8' }
        hasBin: true
        dev: false

    /crc32-stream/4.0.2:
        resolution:
            {
                integrity: sha512-DxFZ/Hk473b/muq1VJ///PMNLj0ZMnzye9thBpmjpJKCc5eMgB95aK8zCGrGfQ90cWo561Te6HK9D+j4KPdM6w==
            }
        engines: { node: '>= 10' }
        dependencies:
            crc-32: 1.2.2
            readable-stream: 3.6.0
        dev: false

    /cross-spawn/5.1.0:
        resolution:
            {
                integrity: sha512-pTgQJ5KC0d2hcY8eyL1IzlBPYjTkyH72XRZPnLyKus2mBfNjQs3klqbJU2VILqZryAZUt9JOb3h/mWMy23/f5A==
            }
        dependencies:
            lru-cache: 4.1.5
            shebang-command: 1.2.0
            which: 1.3.1
        dev: true

    /cross-spawn/7.0.3:
        resolution:
            {
                integrity: sha512-iRDPJKUPVEND7dHPO8rkbOnPpyDygcDFtWjpeWNCgy8WP2rXcxXL8TskReQl6OrB2G7+UJrags1q15Fudc7G6w==
            }
        engines: { node: '>= 8' }
        dependencies:
            path-key: 3.1.1
            shebang-command: 2.0.0
            which: 2.0.2

    /cssom/0.3.8:
        resolution:
            {
                integrity: sha512-b0tGHbfegbhPJpxpiBPU2sCkigAqtM9O121le6bbOlgyV+NyGyCmVfJ6QW9eRjz8CpNfWEOYBIMIGRYkLwsIYg==
            }
        dev: true

    /cssom/0.4.4:
        resolution:
            {
                integrity: sha512-p3pvU7r1MyyqbTk+WbNJIgJjG2VmTIaB10rI93LzVPrmDJKkzKYMtxxyAvQXR/NS6otuzveI7+7BBq3SjBS2mw==
            }
        dev: true

    /cssstyle/2.3.0:
        resolution:
            {
                integrity: sha512-AZL67abkUzIuvcHqk7c09cezpGNcxUxU4Ioi/05xHk4DQeTkWmGYftIE6ctU6AEt+Gn4n1lDStOtj7FKycP71A==
            }
        engines: { node: '>=8' }
        dependencies:
            cssom: 0.3.8
        dev: true

    /csv-generate/3.4.3:
        resolution:
            {
                integrity: sha512-w/T+rqR0vwvHqWs/1ZyMDWtHHSJaN06klRqJXBEpDJaM/+dZkso0OKh1VcuuYvK3XM53KysVNq8Ko/epCK8wOw==
            }
        dev: true

    /csv-parse/4.16.3:
        resolution:
            {
                integrity: sha512-cO1I/zmz4w2dcKHVvpCr7JVRu8/FymG5OEpmvsZYlccYolPBLoVGKUHgNoc4ZGkFeFlWGEDmMyBM+TTqRdW/wg==
            }
        dev: true

    /csv-stringify/5.6.5:
        resolution:
            {
                integrity: sha512-PjiQ659aQ+fUTQqSrd1XEDnOr52jh30RBurfzkscaE2tPaFsDH5wOAHJiw8XAHphRknCwMUE9KRayc4K/NbO8A==
            }
        dev: true

    /csv/5.5.3:
        resolution:
            {
                integrity: sha512-QTaY0XjjhTQOdguARF0lGKm5/mEq9PD9/VhZZegHDIBq2tQwgNpHc3dneD4mGo2iJs+fTKv5Bp0fZ+BRuY3Z0g==
            }
        engines: { node: '>= 0.1.90' }
        dependencies:
            csv-generate: 3.4.3
            csv-parse: 4.16.3
            csv-stringify: 5.6.5
            stream-transform: 2.1.3
        dev: true

    /dargs/7.0.0:
        resolution:
            {
                integrity: sha512-2iy1EkLdlBzQGvbweYRFxmFath8+K7+AKB0TlhHWkNuH+TmovaMH/Wp7V7R4u7f4SnX3OgLsU9t1NI9ioDnUpg==
            }
        engines: { node: '>=8' }
        dev: false

    /data-urls/2.0.0:
        resolution:
            {
                integrity: sha512-X5eWTSXO/BJmpdIKCRuKUgSCgAN0OwliVK3yPKbwIWU1Tdw5BRajxlzMidvh+gwko9AfQ9zIj52pzF91Q3YAvQ==
            }
        engines: { node: '>=10' }
        dependencies:
            abab: 2.0.5
            whatwg-mimetype: 2.3.0
            whatwg-url: 8.7.0
        dev: true

    /debug/2.6.9:
        resolution:
            {
                integrity: sha512-bC7ElrdJaJnPbAP+1EotYvqZsb3ecl5wi6Bfi6BJTUcNowp6cvspg0jXznRTKDjm/E7AdgFBVeAPVMNcKGsHMA==
            }
        peerDependencies:
            supports-color: '*'
        peerDependenciesMeta:
            supports-color:
                optional: true
        dependencies:
            ms: 2.0.0

    /debug/3.2.7:
        resolution:
            {
                integrity: sha512-CFjzYYAi4ThfiQvizrFQevTTXHtnCqWfe7x1AhgEscTz6ZbLbfoLRLPugTQyBth6f8ZERVUSyWHFD/7Wu4t1XQ==
            }
        peerDependencies:
            supports-color: '*'
        peerDependenciesMeta:
            supports-color:
                optional: true
        dependencies:
            ms: 2.1.3
        dev: true

    /debug/4.3.4:
        resolution:
            {
                integrity: sha512-PRWFHuSU3eDtQJPvnNY7Jcket1j0t5OuOsFzPPzsekD52Zl8qUfFIPEiswXqIvHWGVHOgX+7G/vCNNhehwxfkQ==
            }
        engines: { node: '>=6.0' }
        peerDependencies:
            supports-color: '*'
        peerDependenciesMeta:
            supports-color:
                optional: true
        dependencies:
            ms: 2.1.2

    /decamelize-keys/1.1.0:
        resolution:
            {
                integrity: sha512-ocLWuYzRPoS9bfiSdDd3cxvrzovVMZnRDVEzAs+hWIVXGDbHxWMECij2OBuyB/An0FFW/nLuq6Kv1i/YC5Qfzg==
            }
        engines: { node: '>=0.10.0' }
        dependencies:
            decamelize: 1.2.0
            map-obj: 1.0.1
        dev: true

    /decamelize/1.2.0:
        resolution:
            {
                integrity: sha512-z2S+W9X73hAUUki+N+9Za2lBlun89zigOyGrsax+KUQ6wKW4ZoWpEYBkGhQjwAjjDCkWxhY0VKEhk8wzY7F5cA==
            }
        engines: { node: '>=0.10.0' }
        dev: true

    /decimal.js/10.3.1:
        resolution:
            {
                integrity: sha512-V0pfhfr8suzyPGOx3nmq4aHqabehUZn6Ch9kyFpV79TGDTWFmHqUqXdabR7QHqxzrYolF4+tVmJhUG4OURg5dQ==
            }
        dev: true

    /decode-uri-component/0.2.0:
        resolution: { integrity: sha1-6zkTMzRYd1y4TNGh+uBiEGu4dUU= }
        engines: { node: '>=0.10' }
        dev: true

    /decompress-response/6.0.0:
        resolution:
            {
                integrity: sha512-aW35yZM6Bb/4oJlZncMH2LCoZtJXTRxES17vE3hoRiowU2kWHaJKFkSBDnDR+cm9J+9QhXmREyIfv0pji9ejCQ==
            }
        engines: { node: '>=10' }
        dependencies:
            mimic-response: 3.1.0
        dev: false
        optional: true

    /dedent/0.7.0:
        resolution:
            {
                integrity: sha512-Q6fKUPqnAHAyhiUgFU7BUzLiv0kd8saH9al7tnu5Q/okj6dnupxyTgFIBjVzJATdfIAm9NAsvXNzjaKa+bxVyA==
            }
        dev: true

    /deep-extend/0.6.0:
        resolution:
            {
                integrity: sha512-LOHxIOaPYdHlJRtCQfDIVZtfw/ufM8+rVj649RIHzcm/vGwQRXFt6OPqIFWsm2XEMrNIEtWR64sY1LEKD2vAOA==
            }
        engines: { node: '>=4.0.0' }

    /deep-is/0.1.4:
        resolution:
            {
                integrity: sha512-oIPzksmTg4/MriiaYGO+okXDT7ztn/w3Eptv/+gSIdMdKsJo0u4CfYNFJPy+4SKMuCqGw2wxnA+URMg3t8a/bQ==
            }

    /deepmerge/4.2.2:
        resolution:
            {
                integrity: sha512-FJ3UgI4gIl+PHZm53knsuSFpE+nESMr7M4v9QcgB7S63Kj/6WqMiFQJpBBYz1Pt+66bZpP3Q7Lye0Oo9MPKEdg==
            }
        engines: { node: '>=0.10.0' }
        dev: true

    /defaults/1.0.3:
        resolution:
            {
                integrity: sha512-s82itHOnYrN0Ib8r+z7laQz3sdE+4FP3d9Q7VLO7U+KRT+CR0GsWuyHxzdAY82I7cXv0G/twrqomTJLOssO5HA==
            }
        dependencies:
            clone: 1.0.4
        dev: true

    /define-lazy-prop/2.0.0:
        resolution:
            {
                integrity: sha512-Ds09qNh8yw3khSjiJjiUInaGX9xlqZDY7JVryGxdxV7NPeuqQfplOpQ66yJFZut3jLa5zOwkXw1g9EI2uKh4Og==
            }
        engines: { node: '>=8' }
        dev: true

    /define-properties/1.1.3:
        resolution:
            {
                integrity: sha512-3MqfYKj2lLzdMSf8ZIZE/V+Zuy+BgD6f164e8K2w7dgnpKArBDerGYpM46IYYcjnkdPNMjPk9A6VFB8+3SKlXQ==
            }
        engines: { node: '>= 0.4' }
        dependencies:
            object-keys: 1.1.1
        dev: true

    /define-property/0.2.5:
        resolution: { integrity: sha1-w1se+RjsPJkPmlvFe+BKrOxcgRY= }
        engines: { node: '>=0.10.0' }
        dependencies:
            is-descriptor: 0.1.6
        dev: true

    /define-property/1.0.0:
        resolution: { integrity: sha1-dp66rz9KY6rTr56NMEybvnm/sOY= }
        engines: { node: '>=0.10.0' }
        dependencies:
            is-descriptor: 1.0.2
        dev: true

    /define-property/2.0.2:
        resolution:
            {
                integrity: sha512-jwK2UV4cnPpbcG7+VRARKTZPUWowwXA8bzH5NP6ud0oeAxyYPuGZUAC7hMugpCdz4BeSZl2Dl9k66CHJ/46ZYQ==
            }
        engines: { node: '>=0.10.0' }
        dependencies:
            is-descriptor: 1.0.2
            isobject: 3.0.1
        dev: true

    /delayed-stream/1.0.0:
        resolution:
            {
                integrity: sha512-ZySD7Nf91aLB0RxL4KGrKHBXl7Eds1DAmEdcoVawXnLD7SDhpNgtuII2aAkg7a7QS41jxPSZ17p4VdGnMHk3MQ==
            }
        engines: { node: '>=0.4.0' }
        dev: true

    /delegates/1.0.0:
        resolution: { integrity: sha1-hMbhWbgZBP3KWaDvRM2HDTElD5o= }
        dev: false
        optional: true

    /depd/1.1.2:
        resolution: { integrity: sha1-m81S4UwJd2PnSbJ0xDRu0uVgtak= }
        engines: { node: '>= 0.6' }
        dev: false

    /deprecation/2.3.1:
        resolution:
            {
                integrity: sha512-xmHIy4F3scKVwMsQ4WnVaS8bHOx0DmVwRywosKhaILI0ywMDWPtBSku2HNxRvF7jtwDRsoEwYQSfbxj8b7RlJQ==
            }
        dev: false

    /destroy/1.0.4:
        resolution: { integrity: sha1-l4hXRCxEdJ5CBmE+N5RiBYJqvYA= }
        dev: false

    /detect-content-type/1.2.0:
        resolution:
            {
                integrity: sha512-YCBxuqJLY9rMxV44Ict2kNgjYFN3v1dnsn6sJvd6sUwwU1TWP3D+K2dr/S9AF/fio2/RsAKYdRiEOtNoRbmiag==
            }
        dev: false

    /detect-indent/6.1.0:
        resolution:
            {
                integrity: sha512-reYkTUJAZb9gUuZ2RvVCNhVHdg62RHnJ7WJl8ftMi4diZ6NWlciOzQN88pUhSELEwflJht4oQDv0F0BMlwaYtA==
            }
        engines: { node: '>=8' }
        dev: true

    /detect-libc/2.0.0:
        resolution:
            {
                integrity: sha512-S55LzUl8HUav8l9E2PBTlC5PAJrHK7tkM+XXFGD+fbsbkTzhCpG6K05LxJcUOEWzMa4v6ptcMZ9s3fOdJDu0Zw==
            }
        engines: { node: '>=8' }
        dev: false
        optional: true

    /detect-newline/3.1.0:
        resolution:
            {
                integrity: sha512-TLz+x/vEXm/Y7P7wn1EJFNLxYpUD4TgMosxY6fAVJUnJMbupHBOncxyWUG9OpTaH9EBD7uFI5LfEgmMOc54DsA==
            }
        engines: { node: '>=8' }
        dev: true

    /dezalgo/1.0.3:
        resolution: { integrity: sha1-f3Qt4Gb8dIvI24IFad3c5Jvw1FY= }
        dependencies:
            asap: 2.0.6
            wrappy: 1.0.2
        dev: true

    /diff-sequences/24.9.0:
        resolution:
            {
                integrity: sha512-Dj6Wk3tWyTE+Fo1rW8v0Xhwk80um6yFYKbuAxc9c3EZxIHFDYwbi34Uk42u1CdnIiVorvt4RmlSDjIPyzGC2ew==
            }
        engines: { node: '>= 6' }
        dev: true

    /diff-sequences/26.6.2:
        resolution:
            {
                integrity: sha512-Mv/TDa3nZ9sbc5soK+OoA74BsS3mL37yixCvUAQkiuA4Wz6YtwP/K47n2rv2ovzHZvoiQeA5FTQOschKkEwB0Q==
            }
        engines: { node: '>= 10.14.2' }
        dev: true

    /diff-sequences/27.0.6:
        resolution:
            {
                integrity: sha512-ag6wfpBFyNXZ0p8pcuIDS//D8H062ZQJ3fzYxjpmeKjnz8W4pekL3AI8VohmyZmsWW2PWaHgjsmqR6L13101VQ==
            }
        engines: { node: ^10.13.0 || ^12.13.0 || ^14.15.0 || >=15.0.0 }
        dev: true

    /diff-sequences/27.5.1:
        resolution:
            {
                integrity: sha512-k1gCAXAsNgLwEL+Y8Wvl+M6oEFj5bgazfZULpS5CneoPPXRaCCW7dm+q21Ky2VEE5X+VeRDBVg1Pcvvsr4TtNQ==
            }
        engines: { node: ^10.13.0 || ^12.13.0 || ^14.15.0 || >=15.0.0 }
        dev: true

    /dir-glob/3.0.1:
        resolution:
            {
                integrity: sha512-WkrWp9GR4KXfKGYzOLmTuGVi1UWFfws377n9cc55/tb6DuqyF6pcQ5AbiHEshaDpY9v6oaSr2XCDidGmMwdzIA==
            }
        engines: { node: '>=8' }
        dependencies:
            path-type: 4.0.0

    /doctrine/2.1.0:
        resolution:
            {
                integrity: sha512-35mSku4ZXK0vfCuHEDAwt55dg2jNajHZ1odvF+8SSr82EsZY4QmXfuWso8oEd8zRhVObSN18aM0CjSdoBX7zIw==
            }
        engines: { node: '>=0.10.0' }
        dependencies:
            esutils: 2.0.3
        dev: true

    /doctrine/3.0.0:
        resolution:
            {
                integrity: sha512-yS+Q5i3hBf7GBkd4KG8a7eBNNWNGLTaEwwYWUijIYM7zrlYDM0BFXHjjPWlWZ1Rg7UaddZeIDmi9jF3HmqiQ2w==
            }
        engines: { node: '>=6.0.0' }
        dependencies:
            esutils: 2.0.3
        dev: true

    /domexception/2.0.1:
        resolution:
            {
                integrity: sha512-yxJ2mFy/sibVQlu5qHjOkf9J3K6zgmCxgJ94u2EdvDOV09H+32LtRswEcUsmUWN72pVLOEnTSRaIVVzVQgS0dg==
            }
        engines: { node: '>=8' }
        dependencies:
            webidl-conversions: 5.0.0
        dev: true

    /dotenv/10.0.0:
        resolution:
            {
                integrity: sha512-rlBi9d8jpv9Sf1klPjNfFAuWDjKLwTIJJ/VxtoTwIR6hnZxcEOQCZg2oIL3MWBYw5GpUDKOEnND7LXTbIpQ03Q==
            }
        engines: { node: '>=10' }
        dev: false

    /dotenv/16.0.0:
        resolution:
            {
                integrity: sha512-qD9WU0MPM4SWLPJy/r2Be+2WgQj8plChsyrCNQzW/0WjvcJQiKQJ9mH3ZgB3fxbUUxgc/11ZJ0Fi5KiimWGz2Q==
            }
        engines: { node: '>=12' }
        dev: false

    /ee-first/1.1.1:
        resolution: { integrity: sha1-WQxhFWsK4vTwJVcyoViyZrxWsh0= }
        dev: false

    /ejs/3.1.7:
        resolution:
            {
                integrity: sha512-BIar7R6abbUxDA3bfXrO4DSgwo8I+fB5/1zgujl3HLLjwd6+9iOnrT+t3grn2qbk9vOgBubXOFwX2m9axoFaGw==
            }
        engines: { node: '>=0.10.0' }
        hasBin: true
        dependencies:
            jake: 10.8.5

    /electron-to-chromium/1.4.46:
        resolution:
            {
                integrity: sha512-UtV0xUA/dibCKKP2JMxOpDtXR74zABevuUEH4K0tvduFSIoxRVcYmQsbB51kXsFTX8MmOyWMt8tuZAlmDOqkrQ==
            }
        dev: true

    /emittery/0.8.1:
        resolution:
            {
                integrity: sha512-uDfvUjVrfGJJhymx/kz6prltenw1u7WrCg1oa94zYY8xxVpLLUu045LAT0dhDZdXG58/EpPL/5kA180fQ/qudg==
            }
        engines: { node: '>=10' }
        dev: true

    /emoji-regex/8.0.0:
        resolution:
            {
                integrity: sha512-MSjYzcWNOA0ewAHpz0MxpYFvwg6yjy1NG3xteoqz644VCo/RPgnr1/GGt+ic3iJTzQ8Eu3TdM14SawnVUmGE6A==
            }

    /enabled/2.0.0:
        resolution:
            {
                integrity: sha512-AKrN98kuwOzMIdAizXGI86UFBoo26CL21UM763y1h/GMSJ4/OHU9k2YlsmBpyScFo/wbLzWQJBMCW4+IO3/+OQ==
            }
        dev: false

    /encodeurl/1.0.2:
        resolution: { integrity: sha1-rT/0yG7C0CkyL1oCw6mmBslbP1k= }
        engines: { node: '>= 0.8' }
        dev: false

    /end-of-stream/1.4.4:
        resolution:
            {
                integrity: sha512-+uw1inIHVPQoaVuHzRyXd21icM+cnt4CzD5rW+NC1wjOUSTOs+Te7FOv7AhN7vS9x/oIyhLP5PR1H+phQAHu5Q==
            }
        dependencies:
            once: 1.4.0

    /enhanced-resolve/5.10.0:
        resolution:
            {
                integrity: sha512-T0yTFjdpldGY8PmuXXR0PyQ1ufZpEGiHVrp7zHKB7jdR4qlmZHhONVM5AQOAWXuF/w3dnHbEQVrNptJgt7F+cQ==
            }
        engines: { node: '>=10.13.0' }
        dependencies:
            graceful-fs: 4.2.9
            tapable: 2.2.1
        dev: true

    /enquirer/2.3.6:
        resolution:
            {
                integrity: sha512-yjNnPr315/FjS4zIsUxYguYUPP2e1NK4d7E7ZOLiyYCcbFBiTMyID+2wvm2w6+pZ/odMA7cRkjhsPbltwBOrLg==
            }
        engines: { node: '>=8.6' }
        dependencies:
            ansi-colors: 4.1.3
        dev: true

    /entities/2.2.0:
        resolution:
            {
                integrity: sha512-p92if5Nz619I0w+akJrLZH0MX0Pb5DX39XOwQTtXSdQQOaYH03S1uIQp4mhOZtAXrxq4ViO67YTiLBo2638o9A==
            }
        dev: true

    /error-ex/1.3.2:
        resolution:
            {
                integrity: sha512-7dFHNmqeFSEt2ZBsCriorKnn3Z2pj+fd9kmI6QoWw4//DL+icEBfc0U7qJCisqrTsKTjw4fNFy2pW9OqStD84g==
            }
        dependencies:
            is-arrayish: 0.2.1

    /es-abstract/1.19.1:
        resolution:
            {
                integrity: sha512-2vJ6tjA/UfqLm2MPs7jxVybLoB8i1t1Jd9R3kISld20sIxPcTbLuggQOUxeWeAvIUkduv/CfMjuh4WmiXr2v9w==
            }
        engines: { node: '>= 0.4' }
        dependencies:
            call-bind: 1.0.2
            es-to-primitive: 1.2.1
            function-bind: 1.1.1
            get-intrinsic: 1.1.1
            get-symbol-description: 1.0.0
            has: 1.0.3
            has-symbols: 1.0.2
            internal-slot: 1.0.3
            is-callable: 1.2.4
            is-negative-zero: 2.0.2
            is-regex: 1.1.4
            is-shared-array-buffer: 1.0.1
            is-string: 1.0.7
            is-weakref: 1.0.2
            object-inspect: 1.12.0
            object-keys: 1.1.1
            object.assign: 4.1.2
            string.prototype.trimend: 1.0.4
            string.prototype.trimstart: 1.0.4
            unbox-primitive: 1.0.1
        dev: true

    /es-to-primitive/1.2.1:
        resolution:
            {
                integrity: sha512-QCOllgZJtaUo9miYBcLChTUaHNjJF3PYs1VidD7AwiEj1kYxKeQTctLAezAOH5ZKRH0g2IgPn6KwB4IT8iRpvA==
            }
        engines: { node: '>= 0.4' }
        dependencies:
            is-callable: 1.2.4
            is-date-object: 1.0.5
            is-symbol: 1.0.4
        dev: true

    /escalade/3.1.1:
        resolution:
            {
                integrity: sha512-k0er2gUkLf8O0zKJiAhmkTnJlTvINGv7ygDNPbeIsX/TJjGJZHuh9B2UxbsaEkmlEo9MfhrSzmhIlhRlI2GXnw==
            }
        engines: { node: '>=6' }
        dev: true

    /escape-html/1.0.3:
        resolution: { integrity: sha1-Aljq5NPQwJdN4cFpGI7wBR0dGYg= }
        dev: false

    /escape-string-regexp/1.0.5:
        resolution: { integrity: sha1-G2HAViGQqN/2rjuyzwIAyhMLhtQ= }
        engines: { node: '>=0.8.0' }

    /escape-string-regexp/2.0.0:
        resolution:
            {
                integrity: sha512-UpzcLCXolUWcNu5HtVMHYdXJjArjsF9C0aNnquZYY4uW/Vu0miy5YoWvbV345HauVvcAUnpRuhMMcqTcGOY2+w==
            }
        engines: { node: '>=8' }
        dev: true

    /escape-string-regexp/4.0.0:
        resolution:
            {
                integrity: sha512-TtpcNJ3XAzx3Gq8sWRzJaVajRs0uVxA2YAkdb1jm2YkPz4G6egUFAyA3n5vtEIZefPk5Wa4UXbKuS5fKkJWdgA==
            }
        engines: { node: '>=10' }
        dev: true

    /escodegen/1.14.3:
        resolution:
            {
                integrity: sha512-qFcX0XJkdg+PB3xjZZG/wKSuT1PnQWx57+TVSjIMmILd2yC/6ByYElPwJnslDsuWuSAp4AwJGumarAAmJch5Kw==
            }
        engines: { node: '>=4.0' }
        hasBin: true
        dependencies:
            esprima: 4.0.1
            estraverse: 4.3.0
            esutils: 2.0.3
            optionator: 0.8.3
        optionalDependencies:
            source-map: 0.6.1
        dev: false

    /escodegen/2.0.0:
        resolution:
            {
                integrity: sha512-mmHKys/C8BFUGI+MAWNcSYoORYLMdPzjrknd2Vc+bUsjN5bXcr8EhrNB+UTqfL1y3I9c4fw2ihgtMPQLBRiQxw==
            }
        engines: { node: '>=6.0' }
        hasBin: true
        dependencies:
            esprima: 4.0.1
            estraverse: 5.3.0
            esutils: 2.0.3
            optionator: 0.8.3
        optionalDependencies:
            source-map: 0.6.1
        dev: true

    /eslint-config-prettier/8.5.0_eslint@8.21.0:
        resolution:
            {
                integrity: sha512-obmWKLUNCnhtQRKc+tmnYuQl0pFU1ibYJQ5BGhTVB08bHe9wC8qUeG7c08dj9XX+AuPj1YSGSQIHl1pnDHZR0Q==
            }
        hasBin: true
        peerDependencies:
            eslint: '>=7.0.0'
        dependencies:
            eslint: 8.21.0
        dev: true

    /eslint-import-resolver-node/0.3.6:
        resolution:
            {
                integrity: sha512-0En0w03NRVMn9Uiyn8YRPDKvWjxCWkslUEhGNTdGx15RvPJYQ+lbOlqrlNI2vEAs4pDYK4f/HN2TbDmk5TP0iw==
            }
        dependencies:
            debug: 3.2.7
            resolve: 1.22.1
        transitivePeerDependencies:
            - supports-color
        dev: true

    /eslint-import-resolver-typescript/3.3.0_jatgrcxl4x7ywe7ak6cnjca2ae:
        resolution:
            {
                integrity: sha512-vlooCGKfDX59rH5TbtluOekinPlIS5Ab+dyQUoCCJoE1IV11R/kn6J+RoMBuBkJhzJEIKJ4myQJhw6lGIXfkRA==
            }
        engines: { node: ^12.20.0 || ^14.18.0 || >=16.0.0 }
        peerDependencies:
            eslint: '*'
            eslint-plugin-import: '*'
        dependencies:
            debug: 4.3.4
            enhanced-resolve: 5.10.0
            eslint: 8.21.0
            eslint-plugin-import: 2.26.0_ak2uvcdvtaffeyburhpjsr2ppy
            get-tsconfig: 4.2.0
            globby: 13.1.2
            is-core-module: 2.9.0
            is-glob: 4.0.3
            synckit: 0.8.1
        transitivePeerDependencies:
            - supports-color
        dev: true

    /eslint-module-utils/2.7.3_cil25ulcmkukxkx7gouducvgwq:
        resolution:
            {
                integrity: sha512-088JEC7O3lDZM9xGe0RerkOMd0EjFl+Yvd1jPWIkMT5u3H9+HC34mWWPnqPrN13gieT9pBOO+Qt07Nb/6TresQ==
            }
        engines: { node: '>=4' }
        peerDependencies:
            '@typescript-eslint/parser': '*'
            eslint-import-resolver-node: '*'
            eslint-import-resolver-typescript: '*'
            eslint-import-resolver-webpack: '*'
        peerDependenciesMeta:
            '@typescript-eslint/parser':
                optional: true
            eslint-import-resolver-node:
                optional: true
            eslint-import-resolver-typescript:
                optional: true
            eslint-import-resolver-webpack:
                optional: true
        dependencies:
            '@typescript-eslint/parser': 5.30.7_5vdlrrdl7xmb46mlkhyihspd2q
            debug: 3.2.7
            eslint-import-resolver-node: 0.3.6
            eslint-import-resolver-typescript: 3.3.0_jatgrcxl4x7ywe7ak6cnjca2ae
            find-up: 2.1.0
        transitivePeerDependencies:
            - supports-color
        dev: true

    /eslint-plugin-import/2.26.0_ak2uvcdvtaffeyburhpjsr2ppy:
        resolution:
            {
                integrity: sha512-hYfi3FXaM8WPLf4S1cikh/r4IxnO6zrhZbEGz2b660EJRbuxgpDS5gkCuYgGWg2xxh2rBuIr4Pvhve/7c31koA==
            }
        engines: { node: '>=4' }
        peerDependencies:
            '@typescript-eslint/parser': '*'
            eslint: ^2 || ^3 || ^4 || ^5 || ^6 || ^7.2.0 || ^8
        peerDependenciesMeta:
            '@typescript-eslint/parser':
                optional: true
        dependencies:
            '@typescript-eslint/parser': 5.30.7_5vdlrrdl7xmb46mlkhyihspd2q
            array-includes: 3.1.4
            array.prototype.flat: 1.2.5
            debug: 2.6.9
            doctrine: 2.1.0
            eslint: 8.21.0
            eslint-import-resolver-node: 0.3.6
            eslint-module-utils: 2.7.3_cil25ulcmkukxkx7gouducvgwq
            has: 1.0.3
            is-core-module: 2.8.1
            is-glob: 4.0.3
            minimatch: 3.1.2
            object.values: 1.1.5
            resolve: 1.22.1
            tsconfig-paths: 3.14.1
        transitivePeerDependencies:
            - eslint-import-resolver-typescript
            - eslint-import-resolver-webpack
            - supports-color
        dev: true

    /eslint-plugin-jsdoc/39.3.3_eslint@8.21.0:
        resolution:
            {
                integrity: sha512-K/DAjKRUNaUTf0KQhI9PvsF+Y3mGDx/j0pofXsJCQe/tmRsRweBIXR353c8nAro0lytZYEf7l0PluBpzKDiHxw==
            }
        engines: { node: ^14 || ^16 || ^17 || ^18 }
        peerDependencies:
            eslint: ^7.0.0 || ^8.0.0
        dependencies:
            '@es-joy/jsdoccomment': 0.31.0
            comment-parser: 1.3.1
            debug: 4.3.4
            escape-string-regexp: 4.0.0
            eslint: 8.21.0
            esquery: 1.4.0
            semver: 7.3.7
            spdx-expression-parse: 3.0.1
        transitivePeerDependencies:
            - supports-color
        dev: true

    /eslint-plugin-prettier/4.2.1_h62lvancfh4b7r6zn2dgodrh5e:
        resolution:
            {
                integrity: sha512-f/0rXLXUt0oFYs8ra4w49wYZBG5GKZpAYsJSm6rnYL5uVDjd+zowwMwVZHnAjf4edNrKpCDYfXDgmRE/Ak7QyQ==
            }
        engines: { node: '>=12.0.0' }
        peerDependencies:
            eslint: '>=7.28.0'
            eslint-config-prettier: '*'
            prettier: '>=2.0.0'
        peerDependenciesMeta:
            eslint-config-prettier:
                optional: true
        dependencies:
            eslint: 8.21.0
            eslint-config-prettier: 8.5.0_eslint@8.21.0
            prettier: 2.7.1
            prettier-linter-helpers: 1.0.0
        dev: true

    /eslint-plugin-promise/6.0.0_eslint@8.21.0:
        resolution:
            {
                integrity: sha512-7GPezalm5Bfi/E22PnQxDWH2iW9GTvAlUNTztemeHb6c1BniSyoeTrM87JkC0wYdi6aQrZX9p2qEiAno8aTcbw==
            }
        engines: { node: ^12.22.0 || ^14.17.0 || >=16.0.0 }
        peerDependencies:
            eslint: ^7.0.0 || ^8.0.0
        dependencies:
            eslint: 8.21.0
        dev: true

    /eslint-scope/5.1.1:
        resolution:
            {
                integrity: sha512-2NxwbF/hZ0KpepYN0cNbo+FN6XoK7GaHlQhgx/hIZl6Va0bF45RQOOwhLIy8lQDbuCiadSLCBnH2CFYquit5bw==
            }
        engines: { node: '>=8.0.0' }
        dependencies:
            esrecurse: 4.3.0
            estraverse: 4.3.0
        dev: true

    /eslint-scope/7.1.1:
        resolution:
            {
                integrity: sha512-QKQM/UXpIiHcLqJ5AOyIW7XZmzjkzQXYE54n1++wb0u9V/abW3l9uQnxX8Z5Xd18xyKIMTUAyQ0k1e8pz6LUrw==
            }
        engines: { node: ^12.22.0 || ^14.17.0 || >=16.0.0 }
        dependencies:
            esrecurse: 4.3.0
            estraverse: 5.3.0
        dev: true

    /eslint-utils/3.0.0_eslint@8.21.0:
        resolution:
            {
                integrity: sha512-uuQC43IGctw68pJA1RgbQS8/NP7rch6Cwd4j3ZBtgo4/8Flj4eGE7ZYSZRN3iq5pVUv6GPdW5Z1RFleo84uLDA==
            }
        engines: { node: ^10.0.0 || ^12.0.0 || >= 14.0.0 }
        peerDependencies:
            eslint: '>=5'
        dependencies:
            eslint: 8.21.0
            eslint-visitor-keys: 2.1.0
        dev: true

    /eslint-visitor-keys/2.1.0:
        resolution:
            {
                integrity: sha512-0rSmRBzXgDzIsD6mGdJgevzgezI534Cer5L/vyMX0kHzT/jiB43jRhd9YUlMGYLQy2zprNmoT8qasCGtY+QaKw==
            }
        engines: { node: '>=10' }
        dev: true

    /eslint-visitor-keys/3.3.0:
        resolution:
            {
                integrity: sha512-mQ+suqKJVyeuwGYHAdjMFqjCyfl8+Ldnxuyp3ldiMBFKkvytrXUZWaiPCEav8qDHKty44bD+qV1IP4T+w+xXRA==
            }
        engines: { node: ^12.22.0 || ^14.17.0 || >=16.0.0 }
        dev: true

    /eslint/8.21.0:
        resolution:
            {
                integrity: sha512-/XJ1+Qurf1T9G2M5IHrsjp+xrGT73RZf23xA1z5wB1ZzzEAWSZKvRwhWxTFp1rvkvCfwcvAUNAP31bhKTTGfDA==
            }
        engines: { node: ^12.22.0 || ^14.17.0 || >=16.0.0 }
        hasBin: true
        dependencies:
            '@eslint/eslintrc': 1.3.0
            '@humanwhocodes/config-array': 0.10.4
            '@humanwhocodes/gitignore-to-minimatch': 1.0.2
            ajv: 6.12.6
            chalk: 4.1.2
            cross-spawn: 7.0.3
            debug: 4.3.4
            doctrine: 3.0.0
            escape-string-regexp: 4.0.0
            eslint-scope: 7.1.1
            eslint-utils: 3.0.0_eslint@8.21.0
            eslint-visitor-keys: 3.3.0
            espree: 9.3.3
            esquery: 1.4.0
            esutils: 2.0.3
            fast-deep-equal: 3.1.3
            file-entry-cache: 6.0.1
            find-up: 5.0.0
            functional-red-black-tree: 1.0.1
            glob-parent: 6.0.2
            globals: 13.16.0
            globby: 11.1.0
            grapheme-splitter: 1.0.4
            ignore: 5.2.0
            import-fresh: 3.3.0
            imurmurhash: 0.1.4
            is-glob: 4.0.3
            js-yaml: 4.1.0
            json-stable-stringify-without-jsonify: 1.0.1
            levn: 0.4.1
            lodash.merge: 4.6.2
            minimatch: 3.1.2
            natural-compare: 1.4.0
            optionator: 0.9.1
            regexpp: 3.2.0
            strip-ansi: 6.0.1
            strip-json-comments: 3.1.1
            text-table: 0.2.0
            v8-compile-cache: 2.3.0
        transitivePeerDependencies:
            - supports-color
        dev: true

    /espree/9.3.3:
        resolution:
            {
                integrity: sha512-ORs1Rt/uQTqUKjDdGCyrtYxbazf5umATSf/K4qxjmZHORR6HJk+2s/2Pqe+Kk49HHINC/xNIrGfgh8sZcll0ng==
            }
        engines: { node: ^12.22.0 || ^14.17.0 || >=16.0.0 }
        dependencies:
            acorn: 8.8.0
            acorn-jsx: 5.3.2_acorn@8.8.0
            eslint-visitor-keys: 3.3.0
        dev: true

    /esprima/1.2.2:
        resolution:
            {
                integrity: sha512-+JpPZam9w5DuJ3Q67SqsMGtiHKENSMRVoxvArfJZK01/BfLEObtZ6orJa/MtoGNR/rfMgp5837T41PAmTwAv/A==
            }
        engines: { node: '>=0.4.0' }
        hasBin: true
        dev: false

    /esprima/4.0.1:
        resolution:
            {
                integrity: sha512-eGuFFw7Upda+g4p+QHvnW0RyTX/SVeJBDM/gCtMARO0cLuT2HcEKnTPvhjV6aGeqrCB/sbNop0Kszm0jsaWU4A==
            }
        engines: { node: '>=4' }
        hasBin: true

    /esquery/1.4.0:
        resolution:
            {
                integrity: sha512-cCDispWt5vHHtwMY2YrAQ4ibFkAL8RbH5YGBnZBc90MolvvfkkQcJro/aZiAQUlQ3qgrYS6D6v8Gc5G5CQsc9w==
            }
        engines: { node: '>=0.10' }
        dependencies:
            estraverse: 5.3.0
        dev: true

    /esrecurse/4.3.0:
        resolution:
            {
                integrity: sha512-KmfKL3b6G+RXvP8N1vr3Tq1kL/oCFgn2NYXEtqP8/L3pKapUA4G8cFVaoF3SU323CD4XypR/ffioHmkti6/Tag==
            }
        engines: { node: '>=4.0' }
        dependencies:
            estraverse: 5.3.0
        dev: true

    /estraverse/4.3.0:
        resolution:
            {
                integrity: sha512-39nnKffWz8xN1BU/2c79n9nB9HDzo0niYUqx6xyqUnyoAnQyyWpOTdZEeiCch8BBu515t4wp9ZmgVfVhn9EBpw==
            }
        engines: { node: '>=4.0' }

    /estraverse/5.3.0:
        resolution:
            {
                integrity: sha512-MMdARuVEQziNTeJD8DgMqmhwR11BRQ/cBP+pLtYdSTnf3MIO8fFeiINEbX36ZdNlfU/7A9f3gUw49B3oQsvwBA==
            }
        engines: { node: '>=4.0' }
        dev: true

    /esutils/2.0.3:
        resolution:
            {
                integrity: sha512-kVscqXk4OCp68SZ0dkgEKVi6/8ij300KBWTJq32P/dYeWTSwK41WyTxalN1eRmA5Z9UU/LX9D7FWSmV9SAYx6g==
            }
        engines: { node: '>=0.10.0' }

    /etag/1.8.1:
        resolution: { integrity: sha1-Qa4u62XvpiJorr/qg6x9eSmbCIc= }
        engines: { node: '>= 0.6' }
        dev: false

    /eventemitter3/4.0.7:
        resolution:
            {
                integrity: sha512-8guHBZCwKnFhYdHr2ysuRWErTwhoN2X8XELRlrRwpmfeY2jjuUN4taQMsULKUVo1K4DvZl+0pgfyoysHxvmvEw==
            }
        dev: false

    /execa/4.1.0:
        resolution:
            {
                integrity: sha512-j5W0//W7f8UxAn8hXVnwG8tLwdiUy4FJLcSupCg6maBYZDpyBvTApK7KyuI4bKj8KOh1r2YH+6ucuYtJv1bTZA==
            }
        engines: { node: '>=10' }
        dependencies:
            cross-spawn: 7.0.3
            get-stream: 5.2.0
            human-signals: 1.1.1
            is-stream: 2.0.1
            merge-stream: 2.0.0
            npm-run-path: 4.0.1
            onetime: 5.1.2
            signal-exit: 3.0.6
            strip-final-newline: 2.0.0

    /execa/5.1.1:
        resolution:
            {
                integrity: sha512-8uSpZZocAZRBAPIEINJj3Lo9HyGitllczc27Eh5YYojjMFMn8yHMDMaUHE2Jqfq05D/wucwI4JGURyXt1vchyg==
            }
        engines: { node: '>=10' }
        dependencies:
            cross-spawn: 7.0.3
            get-stream: 6.0.1
            human-signals: 2.1.0
            is-stream: 2.0.1
            merge-stream: 2.0.0
            npm-run-path: 4.0.1
            onetime: 5.1.2
            signal-exit: 3.0.7
            strip-final-newline: 2.0.0
        dev: true

    /exit/0.1.2:
        resolution:
            {
                integrity: sha512-Zk/eNKV2zbjpKzrsQ+n1G6poVbErQxJ0LBOJXaKZ1EViLzH+hrLu9cdXI4zw9dBQJslwBEpbQ2P1oS7nDxs6jQ==
            }
        engines: { node: '>= 0.8.0' }
        dev: true

    /expand-brackets/2.1.4:
        resolution: { integrity: sha1-t3c14xXOMPa27/D4OwQVGiJEliI= }
        engines: { node: '>=0.10.0' }
        dependencies:
            debug: 2.6.9
            define-property: 0.2.5
            extend-shallow: 2.0.1
            posix-character-classes: 0.1.1
            regex-not: 1.0.2
            snapdragon: 0.8.2
            to-regex: 3.0.2
        transitivePeerDependencies:
            - supports-color
        dev: true

    /expand-template/2.0.3:
        resolution:
            {
                integrity: sha512-XYfuKMvj4O35f/pOXLObndIRvyQ+/+6AhODh+OKWj9S9498pHHn/IMszH+gt0fBCRWMNfk1ZSp5x3AifmnI2vg==
            }
        engines: { node: '>=6' }
        dev: false
        optional: true

    /expect/24.9.0:
        resolution:
            {
                integrity: sha512-wvVAx8XIol3Z5m9zvZXiyZOQ+sRJqNTIm6sGjdWlaZIeupQGO3WbYI+15D/AmEwZywL6wtJkbAbJtzkOfBuR0Q==
            }
        engines: { node: '>= 6' }
        dependencies:
            '@jest/types': 24.9.0
            ansi-styles: 3.2.1
            jest-get-type: 24.9.0
            jest-matcher-utils: 24.9.0
            jest-message-util: 24.9.0
            jest-regex-util: 24.9.0
        transitivePeerDependencies:
            - supports-color
        dev: true

    /expect/26.6.2:
        resolution:
            {
                integrity: sha512-9/hlOBkQl2l/PLHJx6JjoDF6xPKcJEsUlWKb23rKE7KzeDqUZKXKNMW27KIue5JMdBV9HgmoJPcc8HtO85t9IA==
            }
        engines: { node: '>= 10.14.2' }
        dependencies:
            '@jest/types': 26.6.2
            ansi-styles: 4.3.0
            jest-get-type: 26.3.0
            jest-matcher-utils: 26.6.2
            jest-message-util: 26.6.2
            jest-regex-util: 26.0.0
        dev: true

    /expect/27.5.1:
        resolution:
            {
                integrity: sha512-E1q5hSUG2AmYQwQJ041nvgpkODHQvB+RKlB4IYdru6uJsyFTRyZAP463M+1lINorwbqAmUggi6+WwkD8lCS/Dw==
            }
        engines: { node: ^10.13.0 || ^12.13.0 || ^14.15.0 || >=15.0.0 }
        dependencies:
            '@jest/types': 27.5.1
            jest-get-type: 27.5.1
            jest-matcher-utils: 27.5.1
            jest-message-util: 27.5.1
        dev: true

    /express/4.17.1:
        resolution:
            {
                integrity: sha512-mHJ9O79RqluphRrcw2X/GTh3k9tVv8YcoyY4Kkh4WDMUYKRZUq0h1o0w2rrrxBqM7VoeUVqgb27xlEMXTnYt4g==
            }
        engines: { node: '>= 0.10.0' }
        dependencies:
            accepts: 1.3.8
            array-flatten: 1.1.1
            body-parser: 1.19.0
            content-disposition: 0.5.3
            content-type: 1.0.4
            cookie: 0.4.0
            cookie-signature: 1.0.6
            debug: 2.6.9
            depd: 1.1.2
            encodeurl: 1.0.2
            escape-html: 1.0.3
            etag: 1.8.1
            finalhandler: 1.1.2
            fresh: 0.5.2
            merge-descriptors: 1.0.1
            methods: 1.1.2
            on-finished: 2.3.0
            parseurl: 1.3.3
            path-to-regexp: 0.1.7
            proxy-addr: 2.0.7
            qs: 6.7.0
            range-parser: 1.2.1
            safe-buffer: 5.1.2
            send: 0.17.1
            serve-static: 1.14.1
            setprototypeof: 1.1.1
            statuses: 1.5.0
            type-is: 1.6.18
            utils-merge: 1.0.1
            vary: 1.1.2
        transitivePeerDependencies:
            - supports-color
        dev: false

    /express/4.17.2:
        resolution:
            {
                integrity: sha512-oxlxJxcQlYwqPWKVJJtvQiwHgosH/LrLSPA+H4UxpyvSS6jC5aH+5MoHFM+KABgTOt0APue4w66Ha8jCUo9QGg==
            }
        engines: { node: '>= 0.10.0' }
        dependencies:
            accepts: 1.3.8
            array-flatten: 1.1.1
            body-parser: 1.19.1
            content-disposition: 0.5.4
            content-type: 1.0.4
            cookie: 0.4.1
            cookie-signature: 1.0.6
            debug: 2.6.9
            depd: 1.1.2
            encodeurl: 1.0.2
            escape-html: 1.0.3
            etag: 1.8.1
            finalhandler: 1.1.2
            fresh: 0.5.2
            merge-descriptors: 1.0.1
            methods: 1.1.2
            on-finished: 2.3.0
            parseurl: 1.3.3
            path-to-regexp: 0.1.7
            proxy-addr: 2.0.7
            qs: 6.9.6
            range-parser: 1.2.1
            safe-buffer: 5.2.1
            send: 0.17.2
            serve-static: 1.14.2
            setprototypeof: 1.2.0
            statuses: 1.5.0
            type-is: 1.6.18
            utils-merge: 1.0.1
            vary: 1.1.2
        transitivePeerDependencies:
            - supports-color
        dev: false

    /extend-shallow/2.0.1:
        resolution: { integrity: sha1-Ua99YUrZqfYQ6huvu5idaxxWiQ8= }
        engines: { node: '>=0.10.0' }
        dependencies:
            is-extendable: 0.1.1
        dev: true

    /extend-shallow/3.0.2:
        resolution: { integrity: sha1-Jqcarwc7OfshJxcnRhMcJwQCjbg= }
        engines: { node: '>=0.10.0' }
        dependencies:
            assign-symbols: 1.0.0
            is-extendable: 1.0.1
        dev: true

    /extendable-error/0.1.7:
        resolution:
            {
                integrity: sha512-UOiS2in6/Q0FK0R0q6UY9vYpQ21mr/Qn1KOnte7vsACuNJf514WvCCUHSRCPcgjPT2bAhNIJdlE6bVap1GKmeg==
            }
        dev: true

    /external-editor/3.1.0:
        resolution:
            {
                integrity: sha512-hMQ4CX1p1izmuLYyZqLMO/qGNw10wSv9QDCPfzXfyFrOaCSSoRfqE1Kf1s5an66J5JZC62NewG+mK49jOCtQew==
            }
        engines: { node: '>=4' }
        dependencies:
            chardet: 0.7.0
            iconv-lite: 0.4.24
            tmp: 0.0.33
        dev: true

    /extglob/2.0.4:
        resolution:
            {
                integrity: sha512-Nmb6QXkELsuBr24CJSkilo6UHHgbekK5UiZgfE6UHD3Eb27YC6oD+bhcT+tJ6cl8dmsgdQxnWlcry8ksBIBLpw==
            }
        engines: { node: '>=0.10.0' }
        dependencies:
            array-unique: 0.3.2
            define-property: 1.0.0
            expand-brackets: 2.1.4
            extend-shallow: 2.0.1
            fragment-cache: 0.2.1
            regex-not: 1.0.2
            snapdragon: 0.8.2
            to-regex: 3.0.2
        transitivePeerDependencies:
            - supports-color
        dev: true

    /fast-check/2.19.0:
        resolution:
            {
                integrity: sha512-qY4Rc0Nljl2aJx2qgbK3o6wPBjL9QvhKdD/VqJgaKd5ewn8l4ViqgDpUHJq/JkHTBnFKomYYvkFkOYGDVTT8bw==
            }
        engines: { node: '>=8.0.0' }
        dependencies:
            pure-rand: 5.0.0
        dev: true

    /fast-deep-equal/3.1.3:
        resolution:
            {
                integrity: sha512-f3qQ9oQy9j2AhBe/H9VC91wLmKBCCU/gDOnKNAYG5hswO7BLKj09Hc5HYNz9cGI++xlpDCIgDaitVs03ATR84Q==
            }
        dev: true

    /fast-diff/1.2.0:
        resolution:
            {
                integrity: sha512-xJuoT5+L99XlZ8twedaRf6Ax2TgQVxvgZOYoPKqZufmJib0tL2tegPBOZb1pVNgIhlqDlA0eO0c3wBvQcmzx4w==
            }
        dev: true

    /fast-glob/3.2.11:
        resolution:
            {
                integrity: sha512-xrO3+1bxSo3ZVHAnqzyuewYT6aMFHRAd4Kcs92MAonjwQZLsK9d0SF1IyQ3k5PoirxTW0Oe/RqFgMQ6TcNE5Ew==
            }
        engines: { node: '>=8.6.0' }
        dependencies:
            '@nodelib/fs.stat': 2.0.5
            '@nodelib/fs.walk': 1.2.8
            glob-parent: 5.1.2
            merge2: 1.4.1
            micromatch: 4.0.4

    /fast-json-stable-stringify/2.1.0:
        resolution:
            {
                integrity: sha512-lhd/wF+Lk98HZoTCtlVraHtfh5XYijIjalXck7saUtuanSDyLMxnHhSXEDJqHxD7msR8D0uCmqlkwjCV8xvwHw==
            }
        dev: true

    /fast-levenshtein/2.0.6:
        resolution:
            {
                integrity: sha512-DCXu6Ifhqcks7TZKY3Hxp3y6qphY5SJZmrWMDrKcERSOXWQdMhU9Ig/PYrzyw/ul9jOIyh0N4M0tbC5hodg8dw==
            }

    /fast-safe-stringify/2.1.1:
        resolution:
            {
                integrity: sha512-W+KJc2dmILlPplD/H4K9l9LcAHAfPtP6BY84uVLXQ6Evcz9Lcg33Y2z1IVblT6xdY54PXYVHEv+0Wpq8Io6zkA==
            }
        dev: true

    /fast-xml-parser/3.12.20:
        resolution:
            {
                integrity: sha512-viadHdefuuqkyJWUhF2r2Ymb5LJ0T7uQhzSRv4OZzYxpoPQnY05KtaX0pLkolabD7tLzIE8q/OytIAEhqPyYbw==
            }
        hasBin: true
        requiresBuild: true
        dependencies:
            nimnjs: 1.3.2
        dev: false

    /fast-xml-parser/4.0.1:
        resolution:
            {
                integrity: sha512-EN1yOXDmMqpHrqkwTlCJDvFjepJBoBxjLRDtDxFmqrBILGV3NyFWpmcsofSKCCzc+YxhvNreB5rcKzG+TlyWpg==
            }
        hasBin: true
        dependencies:
            strnum: 1.0.5
        dev: false

    /fastq/1.13.0:
        resolution:
            {
                integrity: sha512-YpkpUnK8od0o1hmeSc7UUs/eB/vIPWJYjKck2QKIzAf71Vm1AAQ3EbuZB3g2JIy+pg+ERD0vqI79KyZiB2e2Nw==
            }
        dependencies:
            reusify: 1.0.4

    /fb-watchman/2.0.1:
        resolution:
            {
                integrity: sha512-DkPJKQeY6kKwmuMretBhr7G6Vodr7bFwDYTXIkfG1gjvNpaxBTQV3PbXg6bR1c1UP4jPOX0jHUbbHANL9vRjVg==
            }
        dependencies:
            bser: 2.1.1
        dev: true

    /fecha/4.2.1:
        resolution:
            {
                integrity: sha512-MMMQ0ludy/nBs1/o0zVOiKTpG7qMbonKUzjJgQFEuvq6INZ1OraKPRAWkBq5vlKLOUMpmNYG1JoN3oDPUQ9m3Q==
            }

    /file-entry-cache/6.0.1:
        resolution:
            {
                integrity: sha512-7Gps/XWymbLk2QLYK4NzpMOrYjMhdIxXuIvy2QBsLE6ljuodKvdkWs/cpyJJ3CVIVpH0Oi1Hvg1ovbMzLdFBBg==
            }
        engines: { node: ^10.12.0 || >=12.0.0 }
        dependencies:
            flat-cache: 3.0.4
        dev: true

    /filelist/1.0.2:
        resolution:
            {
                integrity: sha512-z7O0IS8Plc39rTCq6i6iHxk43duYOn8uFJiWSewIq0Bww1RNybVHSCjahmcC87ZqAm4OTvFzlzeGu3XAzG1ctQ==
            }
        dependencies:
            minimatch: 3.0.4

    /fill-range/4.0.0:
        resolution: { integrity: sha1-1USBHUKPmOsGpj3EAtJAPDKMOPc= }
        engines: { node: '>=0.10.0' }
        dependencies:
            extend-shallow: 2.0.1
            is-number: 3.0.0
            repeat-string: 1.6.1
            to-regex-range: 2.1.1
        dev: true

    /fill-range/7.0.1:
        resolution:
            {
                integrity: sha512-qOo9F+dMUmC2Lcb4BbVvnKJxTPjCm+RRpe4gDuGrzkL7mEVl/djYSu2OdQ2Pa302N4oqkSg9ir6jaLWJ2USVpQ==
            }
        engines: { node: '>=8' }
        dependencies:
            to-regex-range: 5.0.1

    /finalhandler/1.1.2:
        resolution:
            {
                integrity: sha512-aAWcW57uxVNrQZqFXjITpW3sIUQmHGG3qSb9mUah9MgMC4NeWhNOlNjXEYq3HjRAvL6arUviZGGJsBg6z0zsWA==
            }
        engines: { node: '>= 0.8' }
        dependencies:
            debug: 2.6.9
            encodeurl: 1.0.2
            escape-html: 1.0.3
            on-finished: 2.3.0
            parseurl: 1.3.3
            statuses: 1.5.0
            unpipe: 1.0.0
        transitivePeerDependencies:
            - supports-color
        dev: false

    /find-up/2.1.0:
        resolution:
            {
                integrity: sha512-NWzkk0jSJtTt08+FBFMvXoeZnOJD+jTtsRmBYbAIzJdX6l7dLgR7CTubCM5/eDdPUBvLCeVasP1brfVR/9/EZQ==
            }
        engines: { node: '>=4' }
        dependencies:
            locate-path: 2.0.0
        dev: true

    /find-up/4.1.0:
        resolution:
            {
                integrity: sha512-PpOwAdQ/YlXQ2vj8a3h8IipDuYRi3wceVQQGYWxNINccq40Anw7BlsEXCMbt1Zt+OLA6Fq9suIpIWD0OsnISlw==
            }
        engines: { node: '>=8' }
        dependencies:
            locate-path: 5.0.0
            path-exists: 4.0.0

    /find-up/5.0.0:
        resolution:
            {
                integrity: sha512-78/PXT1wlLLDgTzDs7sjq9hzz0vXD+zn+7wypEe4fXQxCmdmqfGsEPQxmiCSQI3ajFV91bVSsvNtrJRiW6nGng==
            }
        engines: { node: '>=10' }
        dependencies:
            locate-path: 6.0.0
            path-exists: 4.0.0
        dev: true

    /find-yarn-workspace-root2/1.2.16:
        resolution:
            {
                integrity: sha512-hr6hb1w8ePMpPVUK39S4RlwJzi+xPLuVuG8XlwXU3KD5Yn3qgBWVfy3AzNlDhWvE1EORCE65/Qm26rFQt3VLVA==
            }
        dependencies:
            micromatch: 4.0.4
            pkg-dir: 4.2.0
        dev: true

    /findit2/2.2.3:
        resolution:
            {
                integrity: sha512-lg/Moejf4qXovVutL0Lz4IsaPoNYMuxt4PA0nGqFxnJ1CTTGGlEO2wKgoDpwknhvZ8k4Q2F+eesgkLbG2Mxfog==
            }
        engines: { node: '>=0.8.22' }
        dev: false

    /first-chunk-stream/2.0.0:
        resolution: { integrity: sha1-G97NuOCDwGZLkZRVgVd6Q6nzHXA= }
        engines: { node: '>=0.10.0' }
        dependencies:
            readable-stream: 2.3.7

    /flat-cache/3.0.4:
        resolution:
            {
                integrity: sha512-dm9s5Pw7Jc0GvMYbshN6zchCA9RgQlzzEZX3vylR9IqFfS8XciblUXOKfW6SiuJ0e13eDYZoZV5wdrev7P3Nwg==
            }
        engines: { node: ^10.12.0 || >=12.0.0 }
        dependencies:
            flatted: 3.2.4
            rimraf: 3.0.2
        dev: true

    /flatted/3.2.4:
        resolution:
            {
                integrity: sha512-8/sOawo8tJ4QOBX8YlQBMxL8+RLZfxMQOif9o0KUKTNTjMYElWPE0r/m5VNFxTRd0NSw8qSy8dajrwX4RYI1Hw==
            }
        dev: true

    /fn.name/1.1.0:
        resolution:
            {
                integrity: sha512-GRnmB5gPyJpAhTQdSZTSp9uaPSvl09KoYcMQtsB9rQoOmzs9dH6ffeccH+Z+cv6P68Hu5bC6JjRh4Ah/mHSNRw==
            }
        dev: false

    /follow-redirects/1.14.9:
        resolution:
            {
                integrity: sha512-MQDfihBQYMcyy5dhRDJUHcw7lb2Pv/TuE6xP1vyraLukNDHKbDxDNaOE3NbCAdKQApno+GPRyo1YAp89yCjK4w==
            }
        engines: { node: '>=4.0' }
        peerDependencies:
            debug: '*'
        peerDependenciesMeta:
            debug:
                optional: true
<<<<<<< HEAD
=======
        dev: false
>>>>>>> feb29a54

    /for-in/1.0.2:
        resolution: { integrity: sha1-gQaNKVqBQuwKxybG4iAMMPttXoA= }
        engines: { node: '>=0.10.0' }
        dev: true

    /form-data/3.0.1:
        resolution:
            {
                integrity: sha512-RHkBKtLWUVwd7SqRIvCZMEvAMoGUp0XU+seQiZejj0COz3RI3hWP4sCv3gZWWLjJTd7rGwcsF5eKZGii0r/hbg==
            }
        engines: { node: '>= 6' }
        dependencies:
            asynckit: 0.4.0
            combined-stream: 1.0.8
            mime-types: 2.1.34
        dev: true

    /form-data/4.0.0:
        resolution:
            {
                integrity: sha512-ETEklSGi5t0QMZuiXoA/Q6vcnxcLQP5vdugSpuAyi6SVGi2clPPp+xgEhuMaHC+zGgn31Kd235W35f7Hykkaww==
            }
        engines: { node: '>= 6' }
        dependencies:
            asynckit: 0.4.0
            combined-stream: 1.0.8
            mime-types: 2.1.34
        dev: true

    /formidable/2.0.1:
        resolution:
            {
                integrity: sha512-rjTMNbp2BpfQShhFbR3Ruk3qk2y9jKpvMW78nJgx8QKtxjDVrwbZG+wvDOmVbifHyOUOQJXxqEy6r0faRrPzTQ==
            }
        dependencies:
            dezalgo: 1.0.3
            hexoid: 1.0.0
            once: 1.4.0
            qs: 6.9.3
        dev: true

    /forwarded/0.2.0:
        resolution:
            {
                integrity: sha512-buRG0fpBtRHSTCOASe6hD258tEubFoRLb4ZNA6NxMVHNw2gOcwHo9wyablzMzOA5z9xA9L1KNjk/Nt6MT9aYow==
            }
        engines: { node: '>= 0.6' }
        dev: false

    /fragment-cache/0.2.1:
        resolution: { integrity: sha1-QpD60n8T6Jvn8zeZxrxaCr//DRk= }
        engines: { node: '>=0.10.0' }
        dependencies:
            map-cache: 0.2.2
        dev: true

    /fresh/0.5.2:
        resolution: { integrity: sha1-PYyt2Q2XZWn6g1qx+OSyOhBWBac= }
        engines: { node: '>= 0.6' }
        dev: false

    /fs-constants/1.0.0:
        resolution:
            {
                integrity: sha512-y6OAwoSIf7FyjMIv94u+b5rdheZEjzR63GTyZJm5qh4Bi+2YgwLCcI/fPFZkL5PSixOt6ZNKm+w+Hfp/Bciwow==
            }
        dev: false

    /fs-extra/10.0.0:
        resolution:
            {
                integrity: sha512-C5owb14u9eJwizKGdchcDUQeFtlSHHthBk8pbX9Vc1PFZrLombudjDnNns88aYslCyF6IY5SUw3Roz6xShcEIQ==
            }
        engines: { node: '>=12' }
        dependencies:
            graceful-fs: 4.2.9
            jsonfile: 6.1.0
            universalify: 2.0.0
        dev: true

    /fs-extra/7.0.1:
        resolution:
            {
                integrity: sha512-YJDaCJZEnBmcbw13fvdAM9AwNOJwOzrE4pqMqBq5nFiEqXUqHwlK4B+3pUw6JNvfSPtX05xFHtYy/1ni01eGCw==
            }
        engines: { node: '>=6 <7 || >=8' }
        dependencies:
            graceful-fs: 4.2.9
            jsonfile: 4.0.0
            universalify: 0.1.2
        dev: true

    /fs-extra/8.1.0:
        resolution:
            {
                integrity: sha512-yhlQgA6mnOJUKOsRUFsgJdQCvkKhcz8tlZG5HBQfReYZy46OwLcY+Zia0mtdHsOo9y/hP+CxMN0TU9QxoOtG4g==
            }
        engines: { node: '>=6 <7 || >=8' }
        dependencies:
            graceful-fs: 4.2.9
            jsonfile: 4.0.0
            universalify: 0.1.2
        dev: true

    /fs-extra/9.1.0:
        resolution:
            {
                integrity: sha512-hcg3ZmepS30/7BSFqRvoo3DOMQu7IjqxO5nCDt+zM9XWjb33Wg7ziNT+Qvqbuc3+gWpzO02JubVyk2G4Zvo1OQ==
            }
        engines: { node: '>=10' }
        dependencies:
            at-least-node: 1.0.0
            graceful-fs: 4.2.9
            jsonfile: 6.1.0
            universalify: 2.0.0
        dev: false

    /fs-monkey/1.0.3:
        resolution:
            {
                integrity: sha512-cybjIfiiE+pTWicSCLFHSrXZ6EilF30oh91FDP9S2B051prEa7QWfrVTQm10/dDpswBDXZugPa1Ogu8Yh+HV0Q==
            }
        dev: true

    /fs.realpath/1.0.0:
        resolution:
            {
                integrity: sha512-OO0pH2lK6a0hZnAdau5ItzHPI6pUlvI7jMVnxUQRtw4owF2wk8lOSabtGDCTP4Ggrg2MbGnWO9X8K1t4+fGMDw==
            }

    /fsevents/2.3.2:
        resolution:
            {
                integrity: sha512-xiqMQR4xAeHTuB9uWm+fFRcIOgKBMiOBP+eXiyT7jsgVCq1bkVygt00oASowB7EdtpOHaaPgKt812P9ab+DDKA==
            }
        engines: { node: ^8.16.0 || ^10.6.0 || >=11.0.0 }
        os: [darwin]
        requiresBuild: true
        dev: true
        optional: true

    /function-bind/1.1.1:
        resolution:
            {
                integrity: sha512-yIovAzMX49sF8Yl58fSCWJ5svSLuaibPxXQJFLmBObTuCr0Mf1KiPopGM9NiFjiYBCbfaa2Fh6breQ6ANVTI0A==
            }

    /functional-red-black-tree/1.0.1:
        resolution:
            {
                integrity: sha512-dsKNQNdj6xA3T+QlADDA7mOSlX0qiMINjn0cgr+eGHGsbSHzTabcIogz2+p/iqP1Xs6EP/sS2SbqH+brGTbq0g==
            }
        dev: true

    /gauge/2.7.4:
        resolution: { integrity: sha1-LANAXHU4w51+s3sxcCLjJfsBi/c= }
        dependencies:
            aproba: 1.2.0
            console-control-strings: 1.1.0
            has-unicode: 2.0.1
            object-assign: 4.1.1
            signal-exit: 3.0.6
            string-width: 1.0.2
            strip-ansi: 3.0.1
            wide-align: 1.1.5
        dev: false
        optional: true

    /gensync/1.0.0-beta.2:
        resolution:
            {
                integrity: sha512-3hN7NaskYvMDLQY55gnW3NQ+mesEAepTqlg+VEbj7zzqEMBVNhzcGYYeqFo/TlYz6eQiFcp1HcsCZO+nGgS8zg==
            }
        engines: { node: '>=6.9.0' }
        dev: true

    /get-caller-file/2.0.5:
        resolution:
            {
                integrity: sha512-DyFP3BM/3YHTQOCUL/w0OZHR0lpKeGrxotcHWcqNEdnltqFwXVfhEBQ94eIo34AfQpo0rGki4cyIiftY06h2Fg==
            }
        engines: { node: 6.* || 8.* || >= 10.* }
        dev: true

    /get-intrinsic/1.1.1:
        resolution:
            {
                integrity: sha512-kWZrnVM42QCiEA2Ig1bG8zjoIMOgxWwYCEeNdwY6Tv/cOSeGpcoX4pXHfKUxNKVoArnrEr2e9srnAxxGIraS9Q==
            }
        dependencies:
            function-bind: 1.1.1
            has: 1.0.3
            has-symbols: 1.0.2
        dev: true

    /get-package-type/0.1.0:
        resolution:
            {
                integrity: sha512-pjzuKtY64GYfWizNAJ0fr9VqttZkNiK2iS430LtIHzjBEr6bX8Am2zm4sW4Ro5wjWW5cAlRL1qAMTcXbjNAO2Q==
            }
        engines: { node: '>=8.0.0' }
        dev: true

    /get-stream/5.2.0:
        resolution:
            {
                integrity: sha512-nBF+F1rAZVCu/p7rjzgA+Yb4lfYXrpl7a6VmJrU8wF9I1CKvP/QwPNZHnOlwbTkY6dvtFIzFMSyQXbLoTQPRpA==
            }
        engines: { node: '>=8' }
        dependencies:
            pump: 3.0.0

    /get-stream/6.0.1:
        resolution:
            {
                integrity: sha512-ts6Wi+2j3jQjqi70w5AlN8DFnkSwC+MqmxEzdEALB2qXZYV3X/b1CTfgPLGJNMeAWxdPfU8FO1ms3NUfaHCPYg==
            }
        engines: { node: '>=10' }
        dev: true

    /get-symbol-description/1.0.0:
        resolution:
            {
                integrity: sha512-2EmdH1YvIQiZpltCNgkuiUnyukzxM/R6NDJX31Ke3BG1Nq5b0S2PhX59UKi9vZpPDQVdqn+1IcaAwnzTT5vCjw==
            }
        engines: { node: '>= 0.4' }
        dependencies:
            call-bind: 1.0.2
            get-intrinsic: 1.1.1
        dev: true

    /get-tsconfig/4.2.0:
        resolution:
            {
                integrity: sha512-X8u8fREiYOE6S8hLbq99PeykTDoLVnxvF4DjWKJmz9xy2nNRdUcV8ZN9tniJFeKyTU3qnC9lL8n4Chd6LmVKHg==
            }
        dev: true

    /get-value/2.0.6:
        resolution: { integrity: sha1-3BXKHGcjh8p2vTesCjlbogQqLCg= }
        engines: { node: '>=0.10.0' }
        dev: true

    /github-from-package/0.0.0:
        resolution: { integrity: sha1-l/tdlr/eiXMxPyDoKI75oWf6ZM4= }
        dev: false
        optional: true

    /github-username/6.0.0:
        resolution:
            {
                integrity: sha512-7TTrRjxblSI5l6adk9zd+cV5d6i1OrJSo3Vr9xdGqFLBQo0mz5P9eIfKCDJ7eekVGGFLbce0qbPSnktXV2BjDQ==
            }
        engines: { node: '>=10' }
        dependencies:
            '@octokit/rest': 18.12.0
        transitivePeerDependencies:
            - encoding
        dev: false

    /glob-parent/5.1.2:
        resolution:
            {
                integrity: sha512-AOIgSQCepiJYwP3ARnGx+5VnTu2HBYdzbGP45eLw1vr3zB3vZLeyed1sC9hnbcOc9/SrMyM5RPQrkGz4aS9Zow==
            }
        engines: { node: '>= 6' }
        dependencies:
            is-glob: 4.0.3

    /glob-parent/6.0.2:
        resolution:
            {
                integrity: sha512-XxwI8EOhVQgWp6iDL+3b0r86f4d6AX6zSU55HfB4ydCEuXLXc5FcYeOu+nnGftS4TEju/11rt4KJPTMgbfmv4A==
            }
        engines: { node: '>=10.13.0' }
        dependencies:
            is-glob: 4.0.3
        dev: true

    /glob/7.2.0:
        resolution:
            {
                integrity: sha512-lmLf6gtyrPq8tTjSmrO94wBeQbFR3HbLHbuyD69wuyQkImp2hWqMGB47OX65FBkPffO641IP9jWa1z4ivqG26Q==
            }
        dependencies:
            fs.realpath: 1.0.0
            inflight: 1.0.6
            inherits: 2.0.4
            minimatch: 3.1.2
            once: 1.4.0
            path-is-absolute: 1.0.1

    /globals/11.12.0:
        resolution:
            {
                integrity: sha512-WOBp/EEGUiIsJSp7wcv/y6MO+lV9UoncWqxuFfm8eBwzWNgyfBd6Gz+IeKQ9jCmyhoH99g15M3T+QaVHFjizVA==
            }
        engines: { node: '>=4' }
        dev: true

    /globals/13.16.0:
        resolution:
            {
                integrity: sha512-A1lrQfpNF+McdPOnnFqY3kSN0AFTy485bTi1bkLk4mVPODIUEcSfhHgRqA+QdXPksrSTTztYXx37NFV+GpGk3Q==
            }
        engines: { node: '>=8' }
        dependencies:
            type-fest: 0.20.2
        dev: true

    /globalyzer/0.1.0:
        resolution:
            {
                integrity: sha512-40oNTM9UfG6aBmuKxk/giHn5nQ8RVz/SS4Ir6zgzOv9/qC3kKZ9v4etGTcJbEl/NyVQH7FGU7d+X1egr57Md2Q==
            }
        dev: true

    /globby/11.1.0:
        resolution:
            {
                integrity: sha512-jhIXaOzy1sb8IyocaruWSn1TjmnBVs8Ayhcy83rmxNJ8q2uWKCAj3CnJY+KpGSXCueAPc0i05kVvVKtP1t9S3g==
            }
        engines: { node: '>=10' }
        dependencies:
            array-union: 2.1.0
            dir-glob: 3.0.1
            fast-glob: 3.2.11
            ignore: 5.2.0
            merge2: 1.4.1
            slash: 3.0.0

    /globby/13.1.2:
        resolution:
            {
                integrity: sha512-LKSDZXToac40u8Q1PQtZihbNdTYSNMuWe+K5l+oa6KgDzSvVrHXlJy40hUP522RjAIoNLJYBJi7ow+rbFpIhHQ==
            }
        engines: { node: ^12.20.0 || ^14.13.1 || >=16.0.0 }
        dependencies:
            dir-glob: 3.0.1
            fast-glob: 3.2.11
            ignore: 5.2.0
            merge2: 1.4.1
            slash: 4.0.0
        dev: true

    /globrex/0.1.2:
        resolution:
            {
                integrity: sha512-uHJgbwAMwNFf5mLst7IWLNg14x1CkeqglJb/K3doi4dw6q2IvAAmM/Y81kevy83wP+Sst+nutFTYOGg3d1lsxg==
            }
        dev: true

    /graceful-fs/4.2.6:
        resolution:
            {
                integrity: sha512-nTnJ528pbqxYanhpDYsi4Rd8MAeaBA67+RZ10CM1m3bTAVFEDcd5AuA4a6W5YkGZ1iNXHzZz8T6TBKLeBuNriQ==
            }
        dev: true

    /graceful-fs/4.2.9:
        resolution:
            {
                integrity: sha512-NtNxqUcXgpW2iMrfqSfR73Glt39K+BLwWsPs94yR63v45T0Wbej7eRmL5cWfwEgqXnmjQp3zaJTshdRW/qC2ZQ==
            }

    /grapheme-splitter/1.0.4:
        resolution:
            {
                integrity: sha512-bzh50DW9kTPM00T8y4o8vQg89Di9oLJVLW/KaOGIXJWP/iqCN6WKYkbNOF04vFLJhwcpYUh9ydh/+5vpOqV4YQ==
            }
        dev: true

    /hard-rejection/2.1.0:
        resolution:
            {
                integrity: sha512-VIZB+ibDhx7ObhAe7OVtoEbuP4h/MuOTHJ+J8h/eBXotJYl0fBgR72xDFCKgIh22OJZIOVNxBMWuhAr10r8HdA==
            }
        engines: { node: '>=6' }
        dev: true

    /has-bigints/1.0.1:
        resolution:
            {
                integrity: sha512-LSBS2LjbNBTf6287JEbEzvJgftkF5qFkmCo9hDRpAzKhUOlJ+hx8dd4USs00SgsUNwc4617J9ki5YtEClM2ffA==
            }
        dev: true

    /has-flag/3.0.0:
        resolution: { integrity: sha1-tdRU3CGZriJWmfNGfloH87lVuv0= }
        engines: { node: '>=4' }

    /has-flag/4.0.0:
        resolution:
            {
                integrity: sha512-EykJT/Q1KjTWctppgIAgfSO0tKVuZUjhgMr17kqTumMl6Afv3EISleU7qZUzoXDFTAHTDC4NOoG/ZxU3EvlMPQ==
            }
        engines: { node: '>=8' }

    /has-own-prop/2.0.0:
        resolution:
            {
                integrity: sha512-Pq0h+hvsVm6dDEa8x82GnLSYHOzNDt7f0ddFa3FqcQlgzEiptPqL+XrOJNavjOzSYiYWIrgeVYYgGlLmnxwilQ==
            }
        engines: { node: '>=8' }
        dev: false

    /has-symbols/1.0.2:
        resolution:
            {
                integrity: sha512-chXa79rL/UC2KlX17jo3vRGz0azaWEx5tGqZg5pO3NUyEJVB17dMruQlzCCOfUvElghKcm5194+BCRvi2Rv/Gw==
            }
        engines: { node: '>= 0.4' }
        dev: true

    /has-tostringtag/1.0.0:
        resolution:
            {
                integrity: sha512-kFjcSNhnlGV1kyoGk7OXKSawH5JOb/LzUc5w9B02hOTO0dfFRjbHQKvg1d6cf3HbeUmtU9VbbV3qzZ2Teh97WQ==
            }
        engines: { node: '>= 0.4' }
        dependencies:
            has-symbols: 1.0.2
        dev: true

    /has-unicode/2.0.1:
        resolution: { integrity: sha1-4Ob+aijPUROIVeCG0Wkedx3iqLk= }
        dev: false
        optional: true

    /has-value/0.3.1:
        resolution: { integrity: sha1-ex9YutpiyoJ+wKIHgCVlSEWZXh8= }
        engines: { node: '>=0.10.0' }
        dependencies:
            get-value: 2.0.6
            has-values: 0.1.4
            isobject: 2.1.0
        dev: true

    /has-value/1.0.0:
        resolution: { integrity: sha1-GLKB2lhbHFxR3vJMkw7SmgvmsXc= }
        engines: { node: '>=0.10.0' }
        dependencies:
            get-value: 2.0.6
            has-values: 1.0.0
            isobject: 3.0.1
        dev: true

    /has-values/0.1.4:
        resolution: { integrity: sha1-bWHeldkd/Km5oCCJrThL/49it3E= }
        engines: { node: '>=0.10.0' }
        dev: true

    /has-values/1.0.0:
        resolution: { integrity: sha1-lbC2P+whRmGab+V/51Yo1aOe/k8= }
        engines: { node: '>=0.10.0' }
        dependencies:
            is-number: 3.0.0
            kind-of: 4.0.0
        dev: true

    /has/1.0.3:
        resolution:
            {
                integrity: sha512-f2dvO0VU6Oej7RkWJGrehjbzMAjFp5/VKPp5tTpWIV4JHHZK1/BxbFRtf/siA2SWTe09caDmVtYYzWEIbBS4zw==
            }
        engines: { node: '>= 0.4.0' }
        dependencies:
            function-bind: 1.1.1

    /hexoid/1.0.0:
        resolution:
            {
                integrity: sha512-QFLV0taWQOZtvIRIAdBChesmogZrtuXvVWsFHZTk2SU+anspqZ2vMnoLg7IE1+Uk16N19APic1BuF8bC8c2m5g==
            }
        engines: { node: '>=8' }
        dev: true

    /hosted-git-info/2.8.9:
        resolution:
            {
                integrity: sha512-mxIDAb9Lsm6DoOJ7xH+5+X4y1LU/4Hi50L9C5sIswK3JzULS4bwk1FvjdBgvYR4bzT4tuUQiC15FE2f5HbLvYw==
            }

    /html-encoding-sniffer/2.0.1:
        resolution:
            {
                integrity: sha512-D5JbOMBIR/TVZkubHT+OyT2705QvogUW4IBn6nHd756OwieSF9aDYFj4dv6HHEVGYbHaLETa3WggZYWWMyy3ZQ==
            }
        engines: { node: '>=10' }
        dependencies:
            whatwg-encoding: 1.0.5
        dev: true

    /html-escaper/2.0.2:
        resolution:
            {
                integrity: sha512-H2iMtd0I4Mt5eYiapRdIDjp+XzelXQ0tFE4JS7YFwFevXXMmOp9myNrUvCg0D6ws8iqkRPBfKHgbwig1SmlLfg==
            }
        dev: true

    /http-errors/1.7.2:
        resolution:
            {
                integrity: sha512-uUQBt3H/cSIVfch6i1EuPNy/YsRSOUBXTVfZ+yR7Zjez3qjBz6i9+i4zjNaoqcoFVI4lQJ5plg63TvGfRSDCRg==
            }
        engines: { node: '>= 0.6' }
        dependencies:
            depd: 1.1.2
            inherits: 2.0.3
            setprototypeof: 1.1.1
            statuses: 1.5.0
            toidentifier: 1.0.0
        dev: false

    /http-errors/1.8.1:
        resolution:
            {
                integrity: sha512-Kpk9Sm7NmI+RHhnj6OIWDI1d6fIoFAtFt9RLaTMRlg/8w49juAStsrBgp0Dp4OdxdVbRIeKhtCUvoi/RuAhO4g==
            }
        engines: { node: '>= 0.6' }
        dependencies:
            depd: 1.1.2
            inherits: 2.0.4
            setprototypeof: 1.2.0
            statuses: 1.5.0
            toidentifier: 1.0.1
        dev: false

    /http-proxy-agent/4.0.1:
        resolution:
            {
                integrity: sha512-k0zdNgqWTGA6aeIRVpvfVob4fL52dTfaehylg0Y4UvSySvOq/Y+BOyPrgpUrA7HylqvU8vIZGsRuXmspskV0Tg==
            }
        engines: { node: '>= 6' }
        dependencies:
            '@tootallnate/once': 1.1.2
            agent-base: 6.0.2
            debug: 4.3.4
        transitivePeerDependencies:
            - supports-color
        dev: true

    /http-proxy-middleware/2.0.1:
        resolution:
            {
                integrity: sha512-cfaXRVoZxSed/BmkA7SwBVNI9Kj7HFltaE5rqYOub5kWzWZ+gofV2koVN1j2rMW7pEfSSlCHGJ31xmuyFyfLOg==
            }
        engines: { node: '>=12.0.0' }
        dependencies:
            '@types/http-proxy': 1.17.8
            http-proxy: 1.18.1
            is-glob: 4.0.3
            is-plain-obj: 3.0.0
            micromatch: 4.0.4
        transitivePeerDependencies:
            - debug
        dev: false

    /http-proxy/1.18.1:
        resolution:
            {
                integrity: sha512-7mz/721AbnJwIVbnaSv1Cz3Am0ZLT/UBwkC92VlxhXv/k/BBQfM2fXElQNC27BVGr0uwUpplYPQM9LnaBMR5NQ==
            }
        engines: { node: '>=8.0.0' }
        dependencies:
            eventemitter3: 4.0.7
            follow-redirects: 1.14.9
            requires-port: 1.0.0
        transitivePeerDependencies:
            - debug
        dev: false

    /https-proxy-agent/5.0.0:
        resolution:
            {
                integrity: sha512-EkYm5BcKUGiduxzSt3Eppko+PiNWNEpa4ySk9vTC6wDsQJW9rHSa+UhGNJoRYp7bz6Ht1eaRIa6QaJqO5rCFbA==
            }
        engines: { node: '>= 6' }
        dependencies:
            agent-base: 6.0.2
            debug: 4.3.4
        transitivePeerDependencies:
            - supports-color

    /human-id/1.0.2:
        resolution:
            {
                integrity: sha512-UNopramDEhHJD+VR+ehk8rOslwSfByxPIZyJRfV739NDhN5LF1fa1MqnzKm2lGTQRjNrjK19Q5fhkgIfjlVUKw==
            }
        dev: true

    /human-signals/1.1.1:
        resolution:
            {
                integrity: sha512-SEQu7vl8KjNL2eoGBLF3+wAjpsNfA9XMlXAYj/3EdaNfAlxKthD1xjEQfGOUhllCGGJVNY34bRr6lPINhNjyZw==
            }
        engines: { node: '>=8.12.0' }

    /human-signals/2.1.0:
        resolution:
            {
                integrity: sha512-B4FFZ6q/T2jhhksgkbEW3HBvWIfDW85snkQgawt07S7J5QXTk6BkNV+0yAeZrM5QpMAdYlocGoljn0sJ/WQkFw==
            }
        engines: { node: '>=10.17.0' }
        dev: true

    /husky/8.0.1:
        resolution:
            {
                integrity: sha512-xs7/chUH/CKdOCs7Zy0Aev9e/dKOMZf3K1Az1nar3tzlv0jfqnYtu235bstsWTmXOR0EfINrPa97yy4Lz6RiKw==
            }
        engines: { node: '>=14' }
        hasBin: true
        dev: true

    /i18next-fs-backend/1.1.1:
        resolution:
            {
                integrity: sha512-RFkfy10hNxJqc7MVAp5iAZq0Tum6msBCNebEe3OelOBvrROvzHUPaR8Qe10RQrOGokTm0W4vJGEJzruFkEt+hQ==
            }
        dev: false

    /i18next/19.9.2:
        resolution:
            {
                integrity: sha512-0i6cuo6ER6usEOtKajUUDj92zlG+KArFia0857xxiEHAQcUwh/RtOQocui1LPJwunSYT574Pk64aNva1kwtxZg==
            }
        dependencies:
            '@babel/runtime': 7.16.7
        dev: true

    /i18next/20.3.2:
        resolution:
            {
                integrity: sha512-e8CML2R9Ng2sSQOM80wb/PrM2j8mDm84o/T4Amzn9ArVyNX5/ENWxxAXkRpZdTQNDaxKImF93Wep4mAoozFrKw==
            }
        dependencies:
            '@babel/runtime': 7.16.7
        dev: false

    /i18next/21.6.11:
        resolution:
            {
                integrity: sha512-tJ2+o0lVO+fhi8bPkCpBAeY1SgkqmQm5NzgPWCQssBrywJw98/o+Kombhty5nxQOpHtvMmsxcOopczUiH6bJxQ==
            }
        dependencies:
            '@babel/runtime': 7.16.7
        dev: false

    /iconv-lite/0.4.24:
        resolution:
            {
                integrity: sha512-v3MXnZAcvnywkTUEZomIActle7RXXeedOR31wwl7VlyoXO4Qi9arvSenNQWne1TcRwhCL1HwLI21bEqdpj8/rA==
            }
        engines: { node: '>=0.10.0' }
        dependencies:
            safer-buffer: 2.1.2

    /ieee754/1.2.1:
        resolution:
            {
                integrity: sha512-dcyqhDvX1C46lXZcVqCpK+FtMRQVdIMN6/Df5js2zouUsqG7I6sFxitIC+7KYK29KdXOLHdu9zL4sFnoVQnqaA==
            }
        dev: false

    /ignore/5.2.0:
        resolution:
            {
                integrity: sha512-CmxgYGiEPCLhfLnpPp1MoRmifwEIOgjcHXxOBjv7mY96c+eWScsOP9c112ZyLdWHi0FxHjI+4uVhKYp/gcdRmQ==
            }
        engines: { node: '>= 4' }

    /import-fresh/3.3.0:
        resolution:
            {
                integrity: sha512-veYYhQa+D1QBKznvhUHxb8faxlrwUnxseDAbAp457E0wLNio2bOSKnjYDhMj+YiAq61xrMGhQk9iXVk5FzgQMw==
            }
        engines: { node: '>=6' }
        dependencies:
            parent-module: 1.0.1
            resolve-from: 4.0.0
        dev: true

    /import-local/3.1.0:
        resolution:
            {
                integrity: sha512-ASB07uLtnDs1o6EHjKpX34BKYDSqnFerfTOJL2HvMqF70LnxpjkzDB8J44oT9pu4AMPkQwf8jl6szgvNd2tRIg==
            }
        engines: { node: '>=8' }
        hasBin: true
        dependencies:
            pkg-dir: 4.2.0
            resolve-cwd: 3.0.0
        dev: true

    /imurmurhash/0.1.4:
        resolution:
            {
                integrity: sha512-JmXMZ6wuvDmLiHEml9ykzqO6lwFbof0GG4IkcGaENdCRDDmMVnny7s5HsIgHCbaq0w2MyPhDqkhTUgS2LU2PHA==
            }
        engines: { node: '>=0.8.19' }
        dev: true

    /indent-string/4.0.0:
        resolution:
            {
                integrity: sha512-EdDDZu4A2OyIK7Lr/2zG+w5jmbuk1DVBnEwREQvBzspBJkCEbRa8GxU1lghYcaGJCnRWibjDXlq779X1/y5xwg==
            }
        engines: { node: '>=8' }
        dev: true

    /inflight/1.0.6:
        resolution:
            {
                integrity: sha512-k92I/b08q4wvFscXCLvqfsHCrjrF7yiXsQuIVvVE7N82W3+aqpzuUdBbfhWcy/FZR3/4IgflMgKLOsvPDrGCJA==
            }
        dependencies:
            once: 1.4.0
            wrappy: 1.0.2

    /inherits/2.0.3:
        resolution: { integrity: sha1-Yzwsg+PaQqUC9SRmAiSA9CCCYd4= }
        dev: false

    /inherits/2.0.4:
        resolution:
            {
                integrity: sha512-k/vGaX4/Yla3WzyMCvTQOXYeIHvqOKtnqBduzTHpzpQZzAskKMhZ2K+EnBiSM9zGSoIFeMpXKxa4dYeZIQqewQ==
            }

    /ini/1.3.8:
        resolution:
            {
                integrity: sha512-JV/yugV2uzW5iMRSiZAyDtQd+nxtUnjeLt0acNdw98kKLrvuRVyB80tsREOE7yvGVgalhZ6RNXCmEHkUKBKxew==
            }
        dev: false
        optional: true

    /internal-slot/1.0.3:
        resolution:
            {
                integrity: sha512-O0DB1JC/sPyZl7cIo78n5dR7eUSwwpYPiXRhTzNxZVAMUuB8vlnRFyLxdrVToks6XPLVnFfbzaVd5WLjhgg+vA==
            }
        engines: { node: '>= 0.4' }
        dependencies:
            get-intrinsic: 1.1.1
            has: 1.0.3
            side-channel: 1.0.4
        dev: true

    /interpret/1.4.0:
        resolution:
            {
                integrity: sha512-agE4QfB2Lkp9uICn7BAqoscw4SZP9kTE2hxiFI3jBPmXJfdqiahTbUuKGsMoN2GtqL9AxhYioAcVvgsb1HvRbA==
            }
        engines: { node: '>= 0.10' }
        dev: false

    /ipaddr.js/1.9.1:
        resolution:
            {
                integrity: sha512-0KI/607xoxSToH7GjN1FfSbLoU0+btTicjsQSWQlh/hZykN8KpmMf7uYwPW3R+akZ6R/w18ZlXSHBYXiYUPO3g==
            }
        engines: { node: '>= 0.10' }
        dev: false

    /is-accessor-descriptor/0.1.6:
        resolution: { integrity: sha1-qeEss66Nh2cn7u84Q/igiXtcmNY= }
        engines: { node: '>=0.10.0' }
        dependencies:
            kind-of: 3.2.2
        dev: true

    /is-accessor-descriptor/1.0.0:
        resolution:
            {
                integrity: sha512-m5hnHTkcVsPfqx3AKlyttIPb7J+XykHvJP2B9bZDjlhLIoEq4XoK64Vg7boZlVWYK6LUY94dYPEE7Lh0ZkZKcQ==
            }
        engines: { node: '>=0.10.0' }
        dependencies:
            kind-of: 6.0.3
        dev: true

    /is-arrayish/0.2.1:
        resolution:
            {
                integrity: sha512-zz06S8t0ozoDXMG+ube26zeCTNXcKIPJZJi8hBrF4idCLms4CG9QtK7qBl1boi5ODzFpjswb5JPmHCbMpjaYzg==
            }

    /is-arrayish/0.3.2:
        resolution:
            {
                integrity: sha512-eVRqCvVlZbuw3GrM63ovNSNAeA1K16kaR/LRY/92w0zxQ5/1YzwblUX652i4Xs9RwAGjW9d9y6X88t8OaAJfWQ==
            }
        dev: false

    /is-bigint/1.0.4:
        resolution:
            {
                integrity: sha512-zB9CruMamjym81i2JZ3UMn54PKGsQzsJeo6xvN3HJJ4CAsQNB6iRutp2To77OfCNuoxspsIhzaPoO1zyCEhFOg==
            }
        dependencies:
            has-bigints: 1.0.1
        dev: true

    /is-boolean-object/1.1.2:
        resolution:
            {
                integrity: sha512-gDYaKHJmnj4aWxyj6YHyXVpdQawtVLHU5cb+eztPGczf6cjuTdwve5ZIEfgXqH4e57An1D1AKf8CZ3kYrQRqYA==
            }
        engines: { node: '>= 0.4' }
        dependencies:
            call-bind: 1.0.2
            has-tostringtag: 1.0.0
        dev: true

    /is-buffer/1.1.6:
        resolution:
            {
                integrity: sha512-NcdALwpXkTm5Zvvbk7owOUSvVvBKDgKP5/ewfXEznmQFfs4ZRmanOeKBTjRVjka3QFoN6XJ+9F3USqfHqTaU5w==
            }
        dev: true

    /is-callable/1.2.4:
        resolution:
            {
                integrity: sha512-nsuwtxZfMX67Oryl9LCQ+upnC0Z0BgpwntpS89m1H/TLF0zNfzfLMV/9Wa/6MZsj0acpEjAO0KF1xT6ZdLl95w==
            }
        engines: { node: '>= 0.4' }
        dev: true

    /is-ci/3.0.1:
        resolution:
            {
                integrity: sha512-ZYvCgrefwqoQ6yTyYUbQu64HsITZ3NfKX1lzaEYdkTDcfKzzCI/wthRRYKkdjHKFVgNiXKAKm65Zo1pk2as/QQ==
            }
        hasBin: true
        dependencies:
            ci-info: 3.3.0
        dev: true

    /is-core-module/2.8.1:
        resolution:
            {
                integrity: sha512-SdNCUs284hr40hFTFP6l0IfZ/RSrMXF3qgoRHd3/79unUTvrFO/JoXwkGm+5J/Oe3E/b5GsnG330uUNgRpu1PA==
            }
        dependencies:
            has: 1.0.3

    /is-core-module/2.9.0:
        resolution:
            {
                integrity: sha512-+5FPy5PnwmO3lvfMb0AsoPaBG+5KHUI0wYFXOtYPnVVVspTFUuMZNfNaNVRt3FZadstu2c8x23vykRW/NBoU6A==
            }
        dependencies:
            has: 1.0.3
        dev: true

    /is-data-descriptor/0.1.4:
        resolution: { integrity: sha1-C17mSDiOLIYCgueT8YVv7D8wG1Y= }
        engines: { node: '>=0.10.0' }
        dependencies:
            kind-of: 3.2.2
        dev: true

    /is-data-descriptor/1.0.0:
        resolution:
            {
                integrity: sha512-jbRXy1FmtAoCjQkVmIVYwuuqDFUbaOeDjmed1tOGPrsMhtJA4rD9tkgA0F1qJ3gRFRXcHYVkdeaP50Q5rE/jLQ==
            }
        engines: { node: '>=0.10.0' }
        dependencies:
            kind-of: 6.0.3
        dev: true

    /is-date-object/1.0.5:
        resolution:
            {
                integrity: sha512-9YQaSxsAiSwcvS33MBk3wTCVnWK+HhF8VZR2jRxehM16QcVOdHqPn4VPHmRK4lSr38n9JriurInLcP90xsYNfQ==
            }
        engines: { node: '>= 0.4' }
        dependencies:
            has-tostringtag: 1.0.0
        dev: true

    /is-descriptor/0.1.6:
        resolution:
            {
                integrity: sha512-avDYr0SB3DwO9zsMov0gKCESFYqCnE4hq/4z3TdUlukEy5t9C0YRq7HLrsN52NAcqXKaepeCD0n+B0arnVG3Hg==
            }
        engines: { node: '>=0.10.0' }
        dependencies:
            is-accessor-descriptor: 0.1.6
            is-data-descriptor: 0.1.4
            kind-of: 5.1.0
        dev: true

    /is-descriptor/1.0.2:
        resolution:
            {
                integrity: sha512-2eis5WqQGV7peooDyLmNEPUrps9+SXX5c9pL3xEB+4e9HnGuDa7mB7kHxHw4CbqS9k1T2hOH3miL8n8WtiYVtg==
            }
        engines: { node: '>=0.10.0' }
        dependencies:
            is-accessor-descriptor: 1.0.0
            is-data-descriptor: 1.0.0
            kind-of: 6.0.3
        dev: true

    /is-docker/2.2.1:
        resolution:
            {
                integrity: sha512-F+i2BKsFrH66iaUFc0woD8sLy8getkwTwtOBjvs56Cx4CgJDeKQeqfz8wAYiSb8JOprWhHH5p77PbmYCvvUuXQ==
            }
        engines: { node: '>=8' }
        hasBin: true

    /is-extendable/0.1.1:
        resolution: { integrity: sha1-YrEQ4omkcUGOPsNqYX1HLjAd/Ik= }
        engines: { node: '>=0.10.0' }
        dev: true

    /is-extendable/1.0.1:
        resolution:
            {
                integrity: sha512-arnXMxT1hhoKo9k1LZdmlNyJdDDfy2v0fXjFlmok4+i8ul/6WlbVge9bhM74OpNPQPMGUToDtz+KXa1PneJxOA==
            }
        engines: { node: '>=0.10.0' }
        dependencies:
            is-plain-object: 2.0.4
        dev: true

    /is-extglob/2.1.1:
        resolution: { integrity: sha1-qIwCU1eR8C7TfHahueqXc8gz+MI= }
        engines: { node: '>=0.10.0' }

    /is-fullwidth-code-point/1.0.0:
        resolution: { integrity: sha1-754xOG8DGn8NZDr4L95QxFfvAMs= }
        engines: { node: '>=0.10.0' }
        dependencies:
            number-is-nan: 1.0.1
        dev: false
        optional: true

    /is-fullwidth-code-point/3.0.0:
        resolution:
            {
                integrity: sha512-zymm5+u+sCsSWyD9qNaejV3DFvhCKclKdizYaJUuHA83RLjb7nSuGnddCHGv0hk+KY7BMAlsWeK4Ueg6EV6XQg==
            }
        engines: { node: '>=8' }

    /is-generator-fn/2.1.0:
        resolution:
            {
                integrity: sha512-cTIB4yPYL/Grw0EaSzASzg6bBy9gqCofvWN8okThAYIxKJZC+udlRAmGbM0XLeniEJSs8uEgHPGuHSe1XsOLSQ==
            }
        engines: { node: '>=6' }
        dev: true

    /is-glob/4.0.3:
        resolution:
            {
                integrity: sha512-xelSayHH36ZgE7ZWhli7pW34hNbNl8Ojv5KVmkJD4hBdD3th8Tfk9vYasLM+mXWOZhFkgZfxhLSnrwRr4elSSg==
            }
        engines: { node: '>=0.10.0' }
        dependencies:
            is-extglob: 2.1.1

    /is-negative-zero/2.0.2:
        resolution:
            {
                integrity: sha512-dqJvarLawXsFbNDeJW7zAz8ItJ9cd28YufuuFzh0G8pNHjJMnY08Dv7sYX2uF5UpQOwieAeOExEYAWWfu7ZZUA==
            }
        engines: { node: '>= 0.4' }
        dev: true

    /is-number-object/1.0.6:
        resolution:
            {
                integrity: sha512-bEVOqiRcvo3zO1+G2lVMy+gkkEm9Yh7cDMRusKKu5ZJKPUYSJwICTKZrNKHA2EbSP0Tu0+6B/emsYNHZyn6K8g==
            }
        engines: { node: '>= 0.4' }
        dependencies:
            has-tostringtag: 1.0.0
        dev: true

    /is-number/3.0.0:
        resolution: { integrity: sha1-JP1iAaR4LPUFYcgQJ2r8fRLXEZU= }
        engines: { node: '>=0.10.0' }
        dependencies:
            kind-of: 3.2.2
        dev: true

    /is-number/7.0.0:
        resolution:
            {
                integrity: sha512-41Cifkg6e8TylSpdtTpeLVMqvSBEVzTttHvERD741+pnZ8ANv0004MRL43QKPDlK9cGvNp6NZWZUBlbGXYxxng==
            }
        engines: { node: '>=0.12.0' }

    /is-plain-obj/1.1.0:
        resolution:
            {
                integrity: sha512-yvkRyxmFKEOQ4pNXCmJG5AEQNlXJS5LaONXo5/cLdTZdWvsZ1ioJEonLGAosKlMWE8lwUy/bJzMjcw8az73+Fg==
            }
        engines: { node: '>=0.10.0' }
        dev: true

    /is-plain-obj/2.1.0:
        resolution:
            {
                integrity: sha512-YWnfyRwxL/+SsrWYfOpUtz5b3YD+nyfkHvjbcanzk8zgyO4ASD67uVMRt8k5bM4lLMDnXfriRhOpemw+NfT1eA==
            }
        engines: { node: '>=8' }
        dev: false

    /is-plain-obj/3.0.0:
        resolution:
            {
                integrity: sha512-gwsOE28k+23GP1B6vFl1oVh/WOzmawBrKwo5Ev6wMKzPkaXaCDIQKzLnvsA42DRlbVTWorkgTKIviAKCWkfUwA==
            }
        engines: { node: '>=10' }
        dev: false

    /is-plain-object/2.0.4:
        resolution:
            {
                integrity: sha512-h5PpgXkWitc38BBMYawTYMWJHFZJVnBquFE57xFpjB8pJFiF6gZ+bU+WyI/yqXiFR5mdLsgYNaPe8uao6Uv9Og==
            }
        engines: { node: '>=0.10.0' }
        dependencies:
            isobject: 3.0.1
        dev: true

    /is-plain-object/5.0.0:
        resolution:
            {
                integrity: sha512-VRSzKkbMm5jMDoKLbltAkFQ5Qr7VDiTFGXxYFXXowVj387GeGNOCsOH6Msy00SGZ3Fp84b1Naa1psqgcCIEP5Q==
            }
        engines: { node: '>=0.10.0' }
        dev: false

    /is-potential-custom-element-name/1.0.1:
        resolution:
            {
                integrity: sha512-bCYeRA2rVibKZd+s2625gGnGF/t7DSqDs4dP7CrLA1m7jKWz6pps0LpYLJN8Q64HtmPKJ1hrN3nzPNKFEKOUiQ==
            }
        dev: true

    /is-regex/1.1.4:
        resolution:
            {
                integrity: sha512-kvRdxDsxZjhzUX07ZnLydzS1TU/TJlTUHHY4YLL87e37oUA49DfkLqgy+VjFocowy29cKvcSiu+kIv728jTTVg==
            }
        engines: { node: '>= 0.4' }
        dependencies:
            call-bind: 1.0.2
            has-tostringtag: 1.0.0
        dev: true

    /is-shared-array-buffer/1.0.1:
        resolution:
            {
                integrity: sha512-IU0NmyknYZN0rChcKhRO1X8LYz5Isj/Fsqh8NJOSf+N/hCOTwy29F32Ik7a+QszE63IdvmwdTPDd6cZ5pg4cwA==
            }
        dev: true

    /is-stream/2.0.0:
        resolution:
            {
                integrity: sha512-XCoy+WlUr7d1+Z8GgSuXmpuUFC9fOhRXglJMx+dwLKTkL44Cjd4W1Z5P+BQZpr+cR93aGP4S/s7Ftw6Nd/kiEw==
            }
        engines: { node: '>=8' }
        dev: false

    /is-stream/2.0.1:
        resolution:
            {
                integrity: sha512-hFoiJiTl63nn+kstHGBtewWSKnQLpyb155KHheA1l39uvtO9nWIop1p3udqPcUd/xbF1VLMO4n7OI6p7RbngDg==
            }
        engines: { node: '>=8' }

    /is-string/1.0.7:
        resolution:
            {
                integrity: sha512-tE2UXzivje6ofPW7l23cjDOMa09gb7xlAqG6jG5ej6uPV32TlWP3NKPigtaGeHNu9fohccRYvIiZMfOOnOYUtg==
            }
        engines: { node: '>= 0.4' }
        dependencies:
            has-tostringtag: 1.0.0
        dev: true

    /is-subdir/1.2.0:
        resolution:
            {
                integrity: sha512-2AT6j+gXe/1ueqbW6fLZJiIw3F8iXGJtt0yDrZaBhAZEG1raiTxKWU+IPqMCzQAXOUCKdA4UDMgacKH25XG2Cw==
            }
        engines: { node: '>=4' }
        dependencies:
            better-path-resolve: 1.0.0
        dev: true

    /is-symbol/1.0.4:
        resolution:
            {
                integrity: sha512-C/CPBqKWnvdcxqIARxyOh4v1UUEOCHpgDa0WYgpKDFMszcrPcffg5uhwSgPCLD2WWxmq6isisz87tzT01tuGhg==
            }
        engines: { node: '>= 0.4' }
        dependencies:
            has-symbols: 1.0.2
        dev: true

    /is-typedarray/1.0.0:
        resolution:
            {
                integrity: sha512-cyA56iCMHAh5CdzjJIa4aohJyeO1YbwLi3Jc35MmRU6poroFjIGZzUzupGiRPOjgHg9TLu43xbpwXk523fMxKA==
            }
        dev: true

    /is-utf8/0.2.1:
        resolution: { integrity: sha1-Sw2hRCEE0bM2NA6AeX6GXPOffXI= }

    /is-weakref/1.0.2:
        resolution:
            {
                integrity: sha512-qctsuLZmIQ0+vSSMfoVvyFe2+GSEvnmZ2ezTup1SBse9+twCCeial6EEi3Nc2KFcf6+qz2FBPnjXsk8xhKSaPQ==
            }
        dependencies:
            call-bind: 1.0.2
        dev: true

    /is-windows/1.0.2:
        resolution:
            {
                integrity: sha512-eXK1UInq2bPmjyX6e3VHIzMLobc4J94i4AWn+Hpq3OU5KkrRC96OAcR3PRJ/pGu6m8TRnBHP9dkXQVsT/COVIA==
            }
        engines: { node: '>=0.10.0' }
        dev: true

    /is-wsl/2.2.0:
        resolution:
            {
                integrity: sha512-fKzAra0rGJUUBwGBgNkHZuToZcn+TtXHpeCgmkMJMMYx1sQDYaCSyjJBSCa2nH1DGm7s3n1oBnohoVTBaN7Lww==
            }
        engines: { node: '>=8' }
        dependencies:
            is-docker: 2.2.1

    /isarray/1.0.0:
        resolution:
            {
                integrity: sha512-VLghIWNM6ELQzo7zwmcg0NmTVyWKYjvIeM83yjp0wRDTmUnrM678fQbcKBo6n2CJEF0szoG//ytg+TKla89ALQ==
            }

    /isbinaryfile/4.0.8:
        resolution:
            {
                integrity: sha512-53h6XFniq77YdW+spoRrebh0mnmTxRPTlcuIArO57lmMdq4uBKFKaeTjnb92oYWrSn/LVL+LT+Hap2tFQj8V+w==
            }
        engines: { node: '>= 8.0.0' }

    /isexe/2.0.0:
        resolution:
            {
                integrity: sha512-RHxMLp9lnKHGHRng9QFhRCMbYAcVpn69smSGcq3f36xjgVVWThj4qqLbTLlq7Ssj8B+fIQ1EuCEGI2lKsyQeIw==
            }

    /isobject/2.1.0:
        resolution: { integrity: sha1-8GVWEJaj8dou9GJy+BXIQNh+DIk= }
        engines: { node: '>=0.10.0' }
        dependencies:
            isarray: 1.0.0
        dev: true

    /isobject/3.0.1:
        resolution: { integrity: sha1-TkMekrEalzFjaqH5yNHMvP2reN8= }
        engines: { node: '>=0.10.0' }
        dev: true

    /istanbul-lib-coverage/3.2.0:
        resolution:
            {
                integrity: sha512-eOeJ5BHCmHYvQK7xt9GkdHuzuCGS1Y6g9Gvnx3Ym33fz/HpLRYxiS0wHNr+m/MBC8B647Xt608vCDEvhl9c6Mw==
            }
        engines: { node: '>=8' }
        dev: true

    /istanbul-lib-instrument/5.1.0:
        resolution:
            {
                integrity: sha512-czwUz525rkOFDJxfKK6mYfIs9zBKILyrZQxjz3ABhjQXhbhFsSbo1HW/BFcsDnfJYJWA6thRR5/TUY2qs5W99Q==
            }
        engines: { node: '>=8' }
        dependencies:
            '@babel/core': 7.16.7
            '@babel/parser': 7.16.8
            '@istanbuljs/schema': 0.1.3
            istanbul-lib-coverage: 3.2.0
            semver: 6.3.0
        transitivePeerDependencies:
            - supports-color
        dev: true

    /istanbul-lib-report/3.0.0:
        resolution:
            {
                integrity: sha512-wcdi+uAKzfiGT2abPpKZ0hSU1rGQjUQnLvtY5MpQ7QCTahD3VODhcu4wcfY1YtkGaDD5yuydOLINXsfbus9ROw==
            }
        engines: { node: '>=8' }
        dependencies:
            istanbul-lib-coverage: 3.2.0
            make-dir: 3.1.0
            supports-color: 7.2.0
        dev: true

    /istanbul-lib-source-maps/4.0.1:
        resolution:
            {
                integrity: sha512-n3s8EwkdFIJCG3BPKBYvskgXGoy88ARzvegkitk60NxRdwltLOTaH7CUiMRXvwYorl0Q712iEjcWB+fK/MrWVw==
            }
        engines: { node: '>=10' }
        dependencies:
            debug: 4.3.4
            istanbul-lib-coverage: 3.2.0
            source-map: 0.6.1
        transitivePeerDependencies:
            - supports-color
        dev: true

    /istanbul-reports/3.1.3:
        resolution:
            {
                integrity: sha512-x9LtDVtfm/t1GFiLl3NffC7hz+I1ragvgX1P/Lg1NlIagifZDKUkuuaAxH/qpwj2IuEfD8G2Bs/UKp+sZ/pKkg==
            }
        engines: { node: '>=8' }
        dependencies:
            html-escaper: 2.0.2
            istanbul-lib-report: 3.0.0
        dev: true

    /jake/10.8.5:
        resolution:
            {
                integrity: sha512-sVpxYeuAhWt0OTWITwT98oyV0GsXyMlXCF+3L1SuafBVUIr/uILGRB+NqwkzhgXKvoJpDIpQvqkUALgdmQsQxw==
            }
        engines: { node: '>=10' }
        hasBin: true
        dependencies:
            async: 3.2.3
            chalk: 4.1.2
            filelist: 1.0.2
            minimatch: 3.0.4

    /jest-changed-files/27.5.1:
        resolution:
            {
                integrity: sha512-buBLMiByfWGCoMsLLzGUUSpAmIAGnbR2KJoMN10ziLhOLvP4e0SlypHnAel8iqQXTrcbmfEY9sSqae5sgUsTvw==
            }
        engines: { node: ^10.13.0 || ^12.13.0 || ^14.15.0 || >=15.0.0 }
        dependencies:
            '@jest/types': 27.5.1
            execa: 5.1.1
            throat: 6.0.1
        dev: true

    /jest-circus/27.5.1:
        resolution:
            {
                integrity: sha512-D95R7x5UtlMA5iBYsOHFFbMD/GVA4R/Kdq15f7xYWUfWHBto9NYRsOvnSauTgdF+ogCpJ4tyKOXhUifxS65gdw==
            }
        engines: { node: ^10.13.0 || ^12.13.0 || ^14.15.0 || >=15.0.0 }
        dependencies:
            '@jest/environment': 27.5.1
            '@jest/test-result': 27.5.1
            '@jest/types': 27.5.1
            '@types/node': 17.0.9
            chalk: 4.1.2
            co: 4.6.0
            dedent: 0.7.0
            expect: 27.5.1
            is-generator-fn: 2.1.0
            jest-each: 27.5.1
            jest-matcher-utils: 27.5.1
            jest-message-util: 27.5.1
            jest-runtime: 27.5.1
            jest-snapshot: 27.5.1
            jest-util: 27.5.1
            pretty-format: 27.5.1
            slash: 3.0.0
            stack-utils: 2.0.5
            throat: 6.0.1
        transitivePeerDependencies:
            - supports-color
        dev: true

    /jest-cli/27.5.1:
        resolution:
            {
                integrity: sha512-Hc6HOOwYq4/74/c62dEE3r5elx8wjYqxY0r0G/nFrLDPMFRu6RA/u8qINOIkvhxG7mMQ5EJsOGfRpI8L6eFUVw==
            }
        engines: { node: ^10.13.0 || ^12.13.0 || ^14.15.0 || >=15.0.0 }
        hasBin: true
        peerDependencies:
            node-notifier: ^8.0.1 || ^9.0.0 || ^10.0.0
        peerDependenciesMeta:
            node-notifier:
                optional: true
        dependencies:
            '@jest/core': 27.5.1
            '@jest/test-result': 27.5.1
            '@jest/types': 27.5.1
            chalk: 4.1.2
            exit: 0.1.2
            graceful-fs: 4.2.9
            import-local: 3.1.0
            jest-config: 27.5.1
            jest-util: 27.5.1
            jest-validate: 27.5.1
            prompts: 2.4.2
            yargs: 16.2.0
        transitivePeerDependencies:
            - bufferutil
            - canvas
            - supports-color
            - ts-node
            - utf-8-validate
        dev: true

    /jest-config/27.5.1:
        resolution:
            {
                integrity: sha512-5sAsjm6tGdsVbW9ahcChPAFCk4IlkQUknH5AvKjuLTSlcO/wCZKyFdn7Rg0EkC+OGgWODEy2hDpWB1PgzH0JNA==
            }
        engines: { node: ^10.13.0 || ^12.13.0 || ^14.15.0 || >=15.0.0 }
        peerDependencies:
            ts-node: '>=9.0.0'
        peerDependenciesMeta:
            ts-node:
                optional: true
        dependencies:
            '@babel/core': 7.16.7
            '@jest/test-sequencer': 27.5.1
            '@jest/types': 27.5.1
            babel-jest: 27.5.1_@babel+core@7.16.7
            chalk: 4.1.2
            ci-info: 3.3.0
            deepmerge: 4.2.2
            glob: 7.2.0
            graceful-fs: 4.2.9
            jest-circus: 27.5.1
            jest-environment-jsdom: 27.5.1
            jest-environment-node: 27.5.1
            jest-get-type: 27.5.1
            jest-jasmine2: 27.5.1
            jest-regex-util: 27.5.1
            jest-resolve: 27.5.1
            jest-runner: 27.5.1
            jest-util: 27.5.1
            jest-validate: 27.5.1
            micromatch: 4.0.4
            parse-json: 5.2.0
            pretty-format: 27.5.1
            slash: 3.0.0
            strip-json-comments: 3.1.1
        transitivePeerDependencies:
            - bufferutil
            - canvas
            - supports-color
            - utf-8-validate
        dev: true

    /jest-diff/24.9.0:
        resolution:
            {
                integrity: sha512-qMfrTs8AdJE2iqrTp0hzh7kTd2PQWrsFyj9tORoKmu32xjPjeE4NyjVRDz8ybYwqS2ik8N4hsIpiVTyFeo2lBQ==
            }
        engines: { node: '>= 6' }
        dependencies:
            chalk: 2.4.2
            diff-sequences: 24.9.0
            jest-get-type: 24.9.0
            pretty-format: 24.9.0
        dev: true

    /jest-diff/26.6.2:
        resolution:
            {
                integrity: sha512-6m+9Z3Gv9wN0WFVasqjCL/06+EFCMTqDEUl/b87HYK2rAPTyfz4ZIuSlPhY51PIQRWx5TaxeF1qmXKe9gfN3sA==
            }
        engines: { node: '>= 10.14.2' }
        dependencies:
            chalk: 4.1.2
            diff-sequences: 26.6.2
            jest-get-type: 26.3.0
            pretty-format: 26.6.2
        dev: true

    /jest-diff/27.3.1:
        resolution:
            {
                integrity: sha512-PCeuAH4AWUo2O5+ksW4pL9v5xJAcIKPUPfIhZBcG1RKv/0+dvaWTQK1Nrau8d67dp65fOqbeMdoil+6PedyEPQ==
            }
        engines: { node: ^10.13.0 || ^12.13.0 || ^14.15.0 || >=15.0.0 }
        dependencies:
            chalk: 4.1.2
            diff-sequences: 27.0.6
            jest-get-type: 27.3.1
            pretty-format: 27.3.1
        dev: true

    /jest-diff/27.5.1:
        resolution:
            {
                integrity: sha512-m0NvkX55LDt9T4mctTEgnZk3fmEg3NRYutvMPWM/0iPnkFj2wIeF45O1718cMSOFO1vINkqmxqD8vE37uTEbqw==
            }
        engines: { node: ^10.13.0 || ^12.13.0 || ^14.15.0 || >=15.0.0 }
        dependencies:
            chalk: 4.1.2
            diff-sequences: 27.5.1
            jest-get-type: 27.5.1
            pretty-format: 27.5.1
        dev: true

    /jest-docblock/27.5.1:
        resolution:
            {
                integrity: sha512-rl7hlABeTsRYxKiUfpHrQrG4e2obOiTQWfMEH3PxPjOtdsfLQO4ReWSZaQ7DETm4xu07rl4q/h4zcKXyU0/OzQ==
            }
        engines: { node: ^10.13.0 || ^12.13.0 || ^14.15.0 || >=15.0.0 }
        dependencies:
            detect-newline: 3.1.0
        dev: true

    /jest-each/27.5.1:
        resolution:
            {
                integrity: sha512-1Ff6p+FbhT/bXQnEouYy00bkNSY7OUpfIcmdl8vZ31A1UUaurOLPA8a8BbJOF2RDUElwJhmeaV7LnagI+5UwNQ==
            }
        engines: { node: ^10.13.0 || ^12.13.0 || ^14.15.0 || >=15.0.0 }
        dependencies:
            '@jest/types': 27.5.1
            chalk: 4.1.2
            jest-get-type: 27.5.1
            jest-util: 27.5.1
            pretty-format: 27.5.1
        dev: true

    /jest-environment-jsdom/27.5.1:
        resolution:
            {
                integrity: sha512-TFBvkTC1Hnnnrka/fUb56atfDtJ9VMZ94JkjTbggl1PEpwrYtUBKMezB3inLmWqQsXYLcMwNoDQwoBTAvFfsfw==
            }
        engines: { node: ^10.13.0 || ^12.13.0 || ^14.15.0 || >=15.0.0 }
        dependencies:
            '@jest/environment': 27.5.1
            '@jest/fake-timers': 27.5.1
            '@jest/types': 27.5.1
            '@types/node': 17.0.9
            jest-mock: 27.5.1
            jest-util: 27.5.1
            jsdom: 16.7.0
        transitivePeerDependencies:
            - bufferutil
            - canvas
            - supports-color
            - utf-8-validate
        dev: true

    /jest-environment-node/27.5.1:
        resolution:
            {
                integrity: sha512-Jt4ZUnxdOsTGwSRAfKEnE6BcwsSPNOijjwifq5sDFSA2kesnXTvNqKHYgM0hDq3549Uf/KzdXNYn4wMZJPlFLw==
            }
        engines: { node: ^10.13.0 || ^12.13.0 || ^14.15.0 || >=15.0.0 }
        dependencies:
            '@jest/environment': 27.5.1
            '@jest/fake-timers': 27.5.1
            '@jest/types': 27.5.1
            '@types/node': 17.0.9
            jest-mock: 27.5.1
            jest-util: 27.5.1
        dev: true

    /jest-extended/0.11.5:
        resolution:
            {
                integrity: sha512-3RsdFpLWKScpsLD6hJuyr/tV5iFOrw7v6YjA3tPdda9sJwoHwcMROws5gwiIZfcwhHlJRwFJB2OUvGmF3evV/Q==
            }
        dependencies:
            expect: 24.9.0
            jest-get-type: 22.4.3
            jest-matcher-utils: 22.4.3
        transitivePeerDependencies:
            - supports-color
        dev: true

    /jest-extended/1.2.0:
        resolution:
            {
                integrity: sha512-KYc5DgD+/8viJSEKBzb1vRXe/rEEQUxEovBTdNEer9A6lzvHvhuyslM5tQFBz8TbLEkicCmsEcQF+4N7GiPTLg==
            }
        engines: { node: ^12.13.0 || ^14.15.0 || >=16.0.0 }
        dependencies:
            expect: 26.6.2
            jest-diff: 27.3.1
            jest-get-type: 27.3.1
            jest-matcher-utils: 27.3.1
        dev: true

    /jest-get-type/22.4.3:
        resolution:
            {
                integrity: sha512-/jsz0Y+V29w1chdXVygEKSz2nBoHoYqNShPe+QgxSNjAuP1i8+k4LbQNrfoliKej0P45sivkSCh7yiD6ubHS3w==
            }
        dev: true

    /jest-get-type/24.9.0:
        resolution:
            {
                integrity: sha512-lUseMzAley4LhIcpSP9Jf+fTrQ4a1yHQwLNeeVa2cEmbCGeoZAtYPOIv8JaxLD/sUpKxetKGP+gsHl8f8TSj8Q==
            }
        engines: { node: '>= 6' }
        dev: true

    /jest-get-type/26.3.0:
        resolution:
            {
                integrity: sha512-TpfaviN1R2pQWkIihlfEanwOXK0zcxrKEE4MlU6Tn7keoXdN6/3gK/xl0yEh8DOunn5pOVGKf8hB4R9gVh04ig==
            }
        engines: { node: '>= 10.14.2' }
        dev: true

    /jest-get-type/27.3.1:
        resolution:
            {
                integrity: sha512-+Ilqi8hgHSAdhlQ3s12CAVNd8H96ZkQBfYoXmArzZnOfAtVAJEiPDBirjByEblvG/4LPJmkL+nBqPO3A1YJAEg==
            }
        engines: { node: ^10.13.0 || ^12.13.0 || ^14.15.0 || >=15.0.0 }
        dev: true

    /jest-get-type/27.5.1:
        resolution:
            {
                integrity: sha512-2KY95ksYSaK7DMBWQn6dQz3kqAf3BB64y2udeG+hv4KfSOb9qwcYQstTJc1KCbsix+wLZWZYN8t7nwX3GOBLRw==
            }
        engines: { node: ^10.13.0 || ^12.13.0 || ^14.15.0 || >=15.0.0 }
        dev: true

    /jest-haste-map/27.5.1:
        resolution:
            {
                integrity: sha512-7GgkZ4Fw4NFbMSDSpZwXeBiIbx+t/46nJ2QitkOjvwPYyZmqttu2TDSimMHP1EkPOi4xUZAN1doE5Vd25H4Jng==
            }
        engines: { node: ^10.13.0 || ^12.13.0 || ^14.15.0 || >=15.0.0 }
        dependencies:
            '@jest/types': 27.5.1
            '@types/graceful-fs': 4.1.5
            '@types/node': 17.0.9
            anymatch: 3.1.2
            fb-watchman: 2.0.1
            graceful-fs: 4.2.9
            jest-regex-util: 27.5.1
            jest-serializer: 27.5.1
            jest-util: 27.5.1
            jest-worker: 27.5.1
            micromatch: 4.0.4
            walker: 1.0.8
        optionalDependencies:
            fsevents: 2.3.2
        dev: true

    /jest-jasmine2/27.5.1:
        resolution:
            {
                integrity: sha512-jtq7VVyG8SqAorDpApwiJJImd0V2wv1xzdheGHRGyuT7gZm6gG47QEskOlzsN1PG/6WNaCo5pmwMHDf3AkG2pQ==
            }
        engines: { node: ^10.13.0 || ^12.13.0 || ^14.15.0 || >=15.0.0 }
        dependencies:
            '@jest/environment': 27.5.1
            '@jest/source-map': 27.5.1
            '@jest/test-result': 27.5.1
            '@jest/types': 27.5.1
            '@types/node': 17.0.9
            chalk: 4.1.2
            co: 4.6.0
            expect: 27.5.1
            is-generator-fn: 2.1.0
            jest-each: 27.5.1
            jest-matcher-utils: 27.5.1
            jest-message-util: 27.5.1
            jest-runtime: 27.5.1
            jest-snapshot: 27.5.1
            jest-util: 27.5.1
            pretty-format: 27.5.1
            throat: 6.0.1
        transitivePeerDependencies:
            - supports-color
        dev: true

    /jest-leak-detector/27.5.1:
        resolution:
            {
                integrity: sha512-POXfWAMvfU6WMUXftV4HolnJfnPOGEu10fscNCA76KBpRRhcMN2c8d3iT2pxQS3HLbA+5X4sOUPzYO2NUyIlHQ==
            }
        engines: { node: ^10.13.0 || ^12.13.0 || ^14.15.0 || >=15.0.0 }
        dependencies:
            jest-get-type: 27.5.1
            pretty-format: 27.5.1
        dev: true

    /jest-matcher-utils/22.4.3:
        resolution:
            {
                integrity: sha512-lsEHVaTnKzdAPR5t4B6OcxXo9Vy4K+kRRbG5gtddY8lBEC+Mlpvm1CJcsMESRjzUhzkz568exMV1hTB76nAKbA==
            }
        dependencies:
            chalk: 2.4.2
            jest-get-type: 22.4.3
            pretty-format: 22.4.3
        dev: true

    /jest-matcher-utils/24.9.0:
        resolution:
            {
                integrity: sha512-OZz2IXsu6eaiMAwe67c1T+5tUAtQyQx27/EMEkbFAGiw52tB9em+uGbzpcgYVpA8wl0hlxKPZxrly4CXU/GjHA==
            }
        engines: { node: '>= 6' }
        dependencies:
            chalk: 2.4.2
            jest-diff: 24.9.0
            jest-get-type: 24.9.0
            pretty-format: 24.9.0
        dev: true

    /jest-matcher-utils/26.6.2:
        resolution:
            {
                integrity: sha512-llnc8vQgYcNqDrqRDXWwMr9i7rS5XFiCwvh6DTP7Jqa2mqpcCBBlpCbn+trkG0KNhPu/h8rzyBkriOtBstvWhw==
            }
        engines: { node: '>= 10.14.2' }
        dependencies:
            chalk: 4.1.2
            jest-diff: 26.6.2
            jest-get-type: 26.3.0
            pretty-format: 26.6.2
        dev: true

    /jest-matcher-utils/27.3.1:
        resolution:
            {
                integrity: sha512-hX8N7zXS4k+8bC1Aj0OWpGb7D3gIXxYvPNK1inP5xvE4ztbz3rc4AkI6jGVaerepBnfWB17FL5lWFJT3s7qo8w==
            }
        engines: { node: ^10.13.0 || ^12.13.0 || ^14.15.0 || >=15.0.0 }
        dependencies:
            chalk: 4.1.2
            jest-diff: 27.3.1
            jest-get-type: 27.3.1
            pretty-format: 27.3.1
        dev: true

    /jest-matcher-utils/27.5.1:
        resolution:
            {
                integrity: sha512-z2uTx/T6LBaCoNWNFWwChLBKYxTMcGBRjAt+2SbP929/Fflb9aa5LGma654Rz8z9HLxsrUaYzxE9T/EFIL/PAw==
            }
        engines: { node: ^10.13.0 || ^12.13.0 || ^14.15.0 || >=15.0.0 }
        dependencies:
            chalk: 4.1.2
            jest-diff: 27.5.1
            jest-get-type: 27.5.1
            pretty-format: 27.5.1
        dev: true

    /jest-message-util/24.9.0:
        resolution:
            {
                integrity: sha512-oCj8FiZ3U0hTP4aSui87P4L4jC37BtQwUMqk+zk/b11FR19BJDeZsZAvIHutWnmtw7r85UmR3CEWZ0HWU2mAlw==
            }
        engines: { node: '>= 6' }
        dependencies:
            '@babel/code-frame': 7.16.7
            '@jest/test-result': 24.9.0
            '@jest/types': 24.9.0
            '@types/stack-utils': 1.0.1
            chalk: 2.4.2
            micromatch: 3.1.10
            slash: 2.0.0
            stack-utils: 1.0.5
        transitivePeerDependencies:
            - supports-color
        dev: true

    /jest-message-util/26.6.2:
        resolution:
            {
                integrity: sha512-rGiLePzQ3AzwUshu2+Rn+UMFk0pHN58sOG+IaJbk5Jxuqo3NYO1U2/MIR4S1sKgsoYSXSzdtSa0TgrmtUwEbmA==
            }
        engines: { node: '>= 10.14.2' }
        dependencies:
            '@babel/code-frame': 7.14.5
            '@jest/types': 26.6.2
            '@types/stack-utils': 2.0.1
            chalk: 4.1.2
            graceful-fs: 4.2.6
            micromatch: 4.0.4
            pretty-format: 26.6.2
            slash: 3.0.0
            stack-utils: 2.0.3
        dev: true

    /jest-message-util/27.5.1:
        resolution:
            {
                integrity: sha512-rMyFe1+jnyAAf+NHwTclDz0eAaLkVDdKVHHBFWsBWHnnh5YeJMNWWsv7AbFYXfK3oTqvL7VTWkhNLu1jX24D+g==
            }
        engines: { node: ^10.13.0 || ^12.13.0 || ^14.15.0 || >=15.0.0 }
        dependencies:
            '@babel/code-frame': 7.16.7
            '@jest/types': 27.5.1
            '@types/stack-utils': 2.0.1
            chalk: 4.1.2
            graceful-fs: 4.2.9
            micromatch: 4.0.4
            pretty-format: 27.5.1
            slash: 3.0.0
            stack-utils: 2.0.5
        dev: true

    /jest-mock-extended/2.0.4_purtu5guvbdyesnfsb44cpkwcy:
        resolution:
            {
                integrity: sha512-MgL3B3GjURQFjjPGqbCANydA5BFNPygv0mYp4Tjfxohh9MWwxxX8Eq2p6ncCt/Vt+RAnaLlDaI7gwrDRD7Pt9A==
            }
        peerDependencies:
            jest: ^24.0.0 || ^25.0.0 || ^26.0.0 || ^27.0.0
            typescript: ^3.0.0 || ^4.0.0
        dependencies:
            jest: 27.5.1
            ts-essentials: 7.0.3_typescript@4.0.8
            typescript: 4.0.8
        dev: true

    /jest-mock/27.5.1:
        resolution:
            {
                integrity: sha512-K4jKbY1d4ENhbrG2zuPWaQBvDly+iZ2yAW+T1fATN78hc0sInwn7wZB8XtlNnvHug5RMwV897Xm4LqmPM4e2Og==
            }
        engines: { node: ^10.13.0 || ^12.13.0 || ^14.15.0 || >=15.0.0 }
        dependencies:
            '@jest/types': 27.5.1
            '@types/node': 17.0.9
        dev: true

    /jest-pnp-resolver/1.2.2_jest-resolve@27.5.1:
        resolution:
            {
                integrity: sha512-olV41bKSMm8BdnuMsewT4jqlZ8+3TCARAXjZGT9jcoSnrfUnRCqnMoF9XEeoWjbzObpqF9dRhHQj0Xb9QdF6/w==
            }
        engines: { node: '>=6' }
        peerDependencies:
            jest-resolve: '*'
        peerDependenciesMeta:
            jest-resolve:
                optional: true
        dependencies:
            jest-resolve: 27.5.1
        dev: true

    /jest-regex-util/24.9.0:
        resolution:
            {
                integrity: sha512-05Cmb6CuxaA+Ys6fjr3PhvV3bGQmO+2p2La4hFbU+W5uOc479f7FdLXUWXw4pYMAhhSZIuKHwSXSu6CsSBAXQA==
            }
        engines: { node: '>= 6' }
        dev: true

    /jest-regex-util/26.0.0:
        resolution:
            {
                integrity: sha512-Gv3ZIs/nA48/Zvjrl34bf+oD76JHiGDUxNOVgUjh3j890sblXryjY4rss71fPtD/njchl6PSE2hIhvyWa1eT0A==
            }
        engines: { node: '>= 10.14.2' }
        dev: true

    /jest-regex-util/27.5.1:
        resolution:
            {
                integrity: sha512-4bfKq2zie+x16okqDXjXn9ql2B0dScQu+vcwe4TvFVhkVyuWLqpZrZtXxLLWoXYgn0E87I6r6GRYHF7wFZBUvg==
            }
        engines: { node: ^10.13.0 || ^12.13.0 || ^14.15.0 || >=15.0.0 }
        dev: true

    /jest-resolve-dependencies/27.5.1:
        resolution:
            {
                integrity: sha512-QQOOdY4PE39iawDn5rzbIePNigfe5B9Z91GDD1ae/xNDlu9kaat8QQ5EKnNmVWPV54hUdxCVwwj6YMgR2O7IOg==
            }
        engines: { node: ^10.13.0 || ^12.13.0 || ^14.15.0 || >=15.0.0 }
        dependencies:
            '@jest/types': 27.5.1
            jest-regex-util: 27.5.1
            jest-snapshot: 27.5.1
        transitivePeerDependencies:
            - supports-color
        dev: true

    /jest-resolve/27.5.1:
        resolution:
            {
                integrity: sha512-FFDy8/9E6CV83IMbDpcjOhumAQPDyETnU2KZ1O98DwTnz8AOBsW/Xv3GySr1mOZdItLR+zDZ7I/UdTFbgSOVCw==
            }
        engines: { node: ^10.13.0 || ^12.13.0 || ^14.15.0 || >=15.0.0 }
        dependencies:
            '@jest/types': 27.5.1
            chalk: 4.1.2
            graceful-fs: 4.2.9
            jest-haste-map: 27.5.1
            jest-pnp-resolver: 1.2.2_jest-resolve@27.5.1
            jest-util: 27.5.1
            jest-validate: 27.5.1
            resolve: 1.22.1
            resolve.exports: 1.1.0
            slash: 3.0.0
        dev: true

    /jest-runner/27.5.1:
        resolution:
            {
                integrity: sha512-g4NPsM4mFCOwFKXO4p/H/kWGdJp9V8kURY2lX8Me2drgXqG7rrZAx5kv+5H7wtt/cdFIjhqYx1HrlqWHaOvDaQ==
            }
        engines: { node: ^10.13.0 || ^12.13.0 || ^14.15.0 || >=15.0.0 }
        dependencies:
            '@jest/console': 27.5.1
            '@jest/environment': 27.5.1
            '@jest/test-result': 27.5.1
            '@jest/transform': 27.5.1
            '@jest/types': 27.5.1
            '@types/node': 17.0.9
            chalk: 4.1.2
            emittery: 0.8.1
            graceful-fs: 4.2.9
            jest-docblock: 27.5.1
            jest-environment-jsdom: 27.5.1
            jest-environment-node: 27.5.1
            jest-haste-map: 27.5.1
            jest-leak-detector: 27.5.1
            jest-message-util: 27.5.1
            jest-resolve: 27.5.1
            jest-runtime: 27.5.1
            jest-util: 27.5.1
            jest-worker: 27.5.1
            source-map-support: 0.5.21
            throat: 6.0.1
        transitivePeerDependencies:
            - bufferutil
            - canvas
            - supports-color
            - utf-8-validate
        dev: true

    /jest-runtime/27.5.1:
        resolution:
            {
                integrity: sha512-o7gxw3Gf+H2IGt8fv0RiyE1+r83FJBRruoA+FXrlHw6xEyBsU8ugA6IPfTdVyA0w8HClpbK+DGJxH59UrNMx8A==
            }
        engines: { node: ^10.13.0 || ^12.13.0 || ^14.15.0 || >=15.0.0 }
        dependencies:
            '@jest/environment': 27.5.1
            '@jest/fake-timers': 27.5.1
            '@jest/globals': 27.5.1
            '@jest/source-map': 27.5.1
            '@jest/test-result': 27.5.1
            '@jest/transform': 27.5.1
            '@jest/types': 27.5.1
            chalk: 4.1.2
            cjs-module-lexer: 1.2.2
            collect-v8-coverage: 1.0.1
            execa: 5.1.1
            glob: 7.2.0
            graceful-fs: 4.2.9
            jest-haste-map: 27.5.1
            jest-message-util: 27.5.1
            jest-mock: 27.5.1
            jest-regex-util: 27.5.1
            jest-resolve: 27.5.1
            jest-snapshot: 27.5.1
            jest-util: 27.5.1
            slash: 3.0.0
            strip-bom: 4.0.0
        transitivePeerDependencies:
            - supports-color
        dev: true

    /jest-serializer/27.5.1:
        resolution:
            {
                integrity: sha512-jZCyo6iIxO1aqUxpuBlwTDMkzOAJS4a3eYz3YzgxxVQFwLeSA7Jfq5cbqCY+JLvTDrWirgusI/0KwxKMgrdf7w==
            }
        engines: { node: ^10.13.0 || ^12.13.0 || ^14.15.0 || >=15.0.0 }
        dependencies:
            '@types/node': 17.0.9
            graceful-fs: 4.2.9
        dev: true

    /jest-snapshot/27.5.1:
        resolution:
            {
                integrity: sha512-yYykXI5a0I31xX67mgeLw1DZ0bJB+gpq5IpSuCAoyDi0+BhgU/RIrL+RTzDmkNTchvDFWKP8lp+w/42Z3us5sA==
            }
        engines: { node: ^10.13.0 || ^12.13.0 || ^14.15.0 || >=15.0.0 }
        dependencies:
            '@babel/core': 7.16.7
            '@babel/generator': 7.16.8
            '@babel/plugin-syntax-typescript': 7.16.7_@babel+core@7.16.7
            '@babel/traverse': 7.16.8
            '@babel/types': 7.16.8
            '@jest/transform': 27.5.1
            '@jest/types': 27.5.1
            '@types/babel__traverse': 7.14.2
            '@types/prettier': 2.4.3
            babel-preset-current-node-syntax: 1.0.1_@babel+core@7.16.7
            chalk: 4.1.2
            expect: 27.5.1
            graceful-fs: 4.2.9
            jest-diff: 27.5.1
            jest-get-type: 27.5.1
            jest-haste-map: 27.5.1
            jest-matcher-utils: 27.5.1
            jest-message-util: 27.5.1
            jest-util: 27.5.1
            natural-compare: 1.4.0
            pretty-format: 27.5.1
            semver: 7.3.7
        transitivePeerDependencies:
            - supports-color
        dev: true

    /jest-sonar/0.2.12:
        resolution:
            {
                integrity: sha512-8hZO3rhxVobJkMhyuEgsZxfj0QQucCa+dkXVJ3ckz+Gi180F2ET12GwEGP/j4z1owc08Z2JgIt2Qlgl06+3asQ==
            }
        dependencies:
            entities: 2.2.0
            strip-ansi: 6.0.1
        dev: true

    /jest-util/27.5.1:
        resolution:
            {
                integrity: sha512-Kv2o/8jNvX1MQ0KGtw480E/w4fBCDOnH6+6DmeKi6LZUIlKA5kwY0YNdlzaWTiVgxqAqik11QyxDOKk543aKXw==
            }
        engines: { node: ^10.13.0 || ^12.13.0 || ^14.15.0 || >=15.0.0 }
        dependencies:
            '@jest/types': 27.5.1
            '@types/node': 17.0.9
            chalk: 4.1.2
            ci-info: 3.3.0
            graceful-fs: 4.2.9
            picomatch: 2.3.1
        dev: true

    /jest-validate/27.5.1:
        resolution:
            {
                integrity: sha512-thkNli0LYTmOI1tDB3FI1S1RTp/Bqyd9pTarJwL87OIBFuqEb5Apv5EaApEudYg4g86e3CT6kM0RowkhtEnCBQ==
            }
        engines: { node: ^10.13.0 || ^12.13.0 || ^14.15.0 || >=15.0.0 }
        dependencies:
            '@jest/types': 27.5.1
            camelcase: 6.3.0
            chalk: 4.1.2
            jest-get-type: 27.5.1
            leven: 3.1.0
            pretty-format: 27.5.1
        dev: true

    /jest-watcher/27.5.1:
        resolution:
            {
                integrity: sha512-z676SuD6Z8o8qbmEGhoEUFOM1+jfEiL3DXHK/xgEiG2EyNYfFG60jluWcupY6dATjfEsKQuibReS1djInQnoVw==
            }
        engines: { node: ^10.13.0 || ^12.13.0 || ^14.15.0 || >=15.0.0 }
        dependencies:
            '@jest/test-result': 27.5.1
            '@jest/types': 27.5.1
            '@types/node': 17.0.9
            ansi-escapes: 4.3.2
            chalk: 4.1.2
            jest-util: 27.5.1
            string-length: 4.0.2
        dev: true

    /jest-worker/27.5.1:
        resolution:
            {
                integrity: sha512-7vuh85V5cdDofPyxn58nrPjBktZo0u9x1g8WtjQol+jZDaE+fhN+cIvTj11GndBnMnyfrUOG1sZQxCdjKh+DKg==
            }
        engines: { node: '>= 10.13.0' }
        dependencies:
            '@types/node': 17.0.9
            merge-stream: 2.0.0
            supports-color: 8.1.1
        dev: true

    /jest/27.5.1:
        resolution:
            {
                integrity: sha512-Yn0mADZB89zTtjkPJEXwrac3LHudkQMR+Paqa8uxJHCBr9agxztUifWCyiYrjhMPBoUVBjyny0I7XH6ozDr7QQ==
            }
        engines: { node: ^10.13.0 || ^12.13.0 || ^14.15.0 || >=15.0.0 }
        hasBin: true
        peerDependencies:
            node-notifier: ^8.0.1 || ^9.0.0 || ^10.0.0
        peerDependenciesMeta:
            node-notifier:
                optional: true
        dependencies:
            '@jest/core': 27.5.1
            import-local: 3.1.0
            jest-cli: 27.5.1
        transitivePeerDependencies:
            - bufferutil
            - canvas
            - supports-color
            - ts-node
            - utf-8-validate
        dev: true

    /js-tokens/4.0.0:
        resolution:
            {
                integrity: sha512-RdJUflcE3cUzKiMqQgsCu06FPu9UdIJO0beYbPhHN4k6apgJtifcoCtT9bcxOpYBtpD2kCM6Sbzg4CausW/PKQ==
            }

    /js-yaml/3.14.1:
        resolution:
            {
                integrity: sha512-okMH7OXXJ7YrN9Ok3/SXrnu4iX9yOk+25nqX4imS2npuvTYDmo/QEZoqwZkYaIDk3jVvBOTOIEgEhaLOynBS9g==
            }
        hasBin: true
        dependencies:
            argparse: 1.0.10
            esprima: 4.0.1
        dev: true

    /js-yaml/4.1.0:
        resolution:
            {
                integrity: sha512-wpxZs9NoxZaJESJGIZTyDEaYpl0FKSA+FB9aJiyemKhMwkxQg63h4T1KJgUGHpTqPDNRcmmYLugrRjJlBtWvRA==
            }
        hasBin: true
        dependencies:
            argparse: 2.0.1

    /jsdoc-type-pratt-parser/3.1.0:
        resolution:
            {
                integrity: sha512-MgtD0ZiCDk9B+eI73BextfRrVQl0oyzRG8B2BjORts6jbunj4ScKPcyXGTbB6eXL4y9TzxCm6hyeLq/2ASzNdw==
            }
        engines: { node: '>=12.0.0' }
        dev: true

    /jsdom/16.7.0:
        resolution:
            {
                integrity: sha512-u9Smc2G1USStM+s/x1ru5Sxrl6mPYCbByG1U/hUmqaVsm4tbNyS7CicOSRyuGQYZhTu0h84qkZZQ/I+dzizSVw==
            }
        engines: { node: '>=10' }
        peerDependencies:
            canvas: ^2.5.0
        peerDependenciesMeta:
            canvas:
                optional: true
        dependencies:
            abab: 2.0.5
            acorn: 8.7.1
            acorn-globals: 6.0.0
            cssom: 0.4.4
            cssstyle: 2.3.0
            data-urls: 2.0.0
            decimal.js: 10.3.1
            domexception: 2.0.1
            escodegen: 2.0.0
            form-data: 3.0.1
            html-encoding-sniffer: 2.0.1
            http-proxy-agent: 4.0.1
            https-proxy-agent: 5.0.0
            is-potential-custom-element-name: 1.0.1
            nwsapi: 2.2.0
            parse5: 6.0.1
            saxes: 5.0.1
            symbol-tree: 3.2.4
            tough-cookie: 4.0.0
            w3c-hr-time: 1.0.2
            w3c-xmlserializer: 2.0.0
            webidl-conversions: 6.1.0
            whatwg-encoding: 1.0.5
            whatwg-mimetype: 2.3.0
            whatwg-url: 8.7.0
            ws: 7.5.6
            xml-name-validator: 3.0.0
        transitivePeerDependencies:
            - bufferutil
            - supports-color
            - utf-8-validate
        dev: true

    /jsesc/2.5.2:
        resolution:
            {
                integrity: sha512-OYu7XEzjkCQ3C5Ps3QIZsQfNpqoJyZZA99wd9aWd05NCtC5pWOkShK2mkL6HXQR6/Cy2lbNdPlZBpuQHXE63gA==
            }
        engines: { node: '>=4' }
        hasBin: true
        dev: true

    /json-merger/1.1.7:
        resolution:
            {
                integrity: sha512-B0k+roIIiZ/vkKkhQQlDf986fFJN5nYn+G6o+zAy7NtRtkFud2GlqsTHl88RA7v4eGKgVQ2sjowSCKbKlCWEKA==
            }
        hasBin: true
        dependencies:
            commander: 7.2.0
            fs-extra: 9.1.0
            js-yaml: 4.1.0
            json-ptr: 3.0.1
            jsonpath: 1.1.1
            lodash.range: 3.2.0
            vm2: 3.9.9
        dev: false

    /json-parse-even-better-errors/2.3.1:
        resolution:
            {
                integrity: sha512-xyFwyhro/JEof6Ghe2iz2NcXoj2sloNsWr/XsERDK/oiPCfaNhl5ONfp+jQdAZRQQ0IJWNzH9zIZF7li91kh2w==
            }

    /json-ptr/3.0.1:
        resolution:
            {
                integrity: sha512-hrZ4tElT8huJUH3OwOK+d7F8PRqw09QnGM3Mm3GmqKWDyCCPCG8lGHxXOwQAj0VOxzLirOds07Kz10B5F8M8EA==
            }
        dev: false

    /json-schema-traverse/0.4.1:
        resolution:
            {
                integrity: sha512-xbbCH5dCYU5T8LcEhhuh7HJ88HXuW3qsI3Y0zOZFKfZEHcpWiHU/Jxzk629Brsab/mMiHQti9wMP+845RPe3Vg==
            }
        dev: true

    /json-stable-stringify-without-jsonify/1.0.1:
        resolution:
            {
                integrity: sha512-Bdboy+l7tA3OGW6FjyFHWkP5LuByj1Tk33Ljyq0axyzdk9//JSi2u3fP1QSmd1KNwq6VOKYGlAu87CisVir6Pw==
            }
        dev: true

    /json-stringify-safe/5.0.1:
        resolution: { integrity: sha1-Epai1Y/UXxmg9s4B1lcB4sc1tus= }
        dev: true

    /json5/1.0.1:
        resolution:
            {
                integrity: sha512-aKS4WQjPenRxiQsC93MNfjx+nbF4PAdYzmd/1JIj8HYzqfbu86beTuNgXDzPknWk0n0uARlyewZo4s++ES36Ow==
            }
        hasBin: true
        dependencies:
            minimist: 1.2.6
        dev: true

    /json5/2.2.1:
        resolution:
            {
                integrity: sha512-1hqLFMSrGHRHxav9q9gNjJ5EXznIxGVO09xQRrwplcS8qs28pZ8s8hupZAmqDwZUmVZ2Qb2jnyPOWcDH8m8dlA==
            }
        engines: { node: '>=6' }
        hasBin: true
        dev: true

    /jsonfile/4.0.0:
        resolution:
            {
                integrity: sha512-m6F1R3z8jjlf2imQHS2Qez5sjKWQzbuuhuJ/FKYFRZvPE3PuHcSMVZzfsLhGVOkfd20obL5SWEBew5ShlquNxg==
            }
        optionalDependencies:
            graceful-fs: 4.2.9
        dev: true

    /jsonfile/6.1.0:
        resolution:
            {
                integrity: sha512-5dgndWOriYSm5cnYaJNhalLNDKOqFwyDB/rr1E9ZsGciGvKPs8R2xYGCacuf3z6K1YKDz182fd+fY3cn3pMqXQ==
            }
        dependencies:
            universalify: 2.0.0
        optionalDependencies:
            graceful-fs: 4.2.9

    /jsonpath/1.1.1:
        resolution:
            {
                integrity: sha512-l6Cg7jRpixfbgoWgkrl77dgEj8RPvND0wMH6TwQmi9Qs4TFfS9u5cUFnbeKTwj5ga5Y3BTGGNI28k117LJ009w==
            }
        dependencies:
            esprima: 1.2.2
            static-eval: 2.0.2
            underscore: 1.12.1
        dev: false

    /keytar/7.8.0:
        resolution:
            {
                integrity: sha512-mR+BqtAOIW8j+T5FtLVyckCbvROWQD+4FzPeFMuk5njEZkXLpVPCGF26Y3mTyxMAAL1XCfswR7S6kIf+THSRFA==
            }
        requiresBuild: true
        dependencies:
            node-addon-api: 4.3.0
            prebuild-install: 7.0.1
        dev: false
        optional: true

    /kind-of/3.2.2:
        resolution: { integrity: sha1-MeohpzS6ubuw8yRm2JOupR5KPGQ= }
        engines: { node: '>=0.10.0' }
        dependencies:
            is-buffer: 1.1.6
        dev: true

    /kind-of/4.0.0:
        resolution: { integrity: sha1-IIE989cSkosgc3hpGkUGb65y3Vc= }
        engines: { node: '>=0.10.0' }
        dependencies:
            is-buffer: 1.1.6
        dev: true

    /kind-of/5.1.0:
        resolution:
            {
                integrity: sha512-NGEErnH6F2vUuXDh+OlbcKW7/wOcfdRHaZ7VWtqCztfHri/++YKmP51OdWeGPuqCOba6kk2OTe5d02VmTB80Pw==
            }
        engines: { node: '>=0.10.0' }
        dev: true

    /kind-of/6.0.3:
        resolution:
            {
                integrity: sha512-dcS1ul+9tmeD95T+x28/ehLgd9mENa3LsvDTtzm3vyBEO7RPptvAD+t44WVXaUjTBRcrpFeFlC8WCruUR456hw==
            }
        engines: { node: '>=0.10.0' }
        dev: true

    /kleur/3.0.3:
        resolution:
            {
                integrity: sha512-eTIzlVOSUR+JxdDFepEYcBMtZ9Qqdef+rnzWdRZuMbOywu5tO2w2N7rqjoANZ5k9vywhL6Br1VRjUIgTQx4E8w==
            }
        engines: { node: '>=6' }

    /kleur/4.1.5:
        resolution:
            {
                integrity: sha512-o+NO+8WrRiQEE4/7nwRJhN1HWpVmJm511pBHUxPLtp0BUISzlBplORYSmTclCnJvQq2tKu/sgl3xVpkc7ZWuQQ==
            }
        engines: { node: '>=6' }
        dev: true

    /kuler/2.0.0:
        resolution:
            {
                integrity: sha512-Xq9nH7KlWZmXAtodXDDRE7vs6DU1gTU8zYDHDiWLSip45Egwq3plLHzPn27NgvzL2r1LMPC1vdqh98sQxtqj4A==
            }
        dev: false

    /lazystream/1.0.1:
        resolution:
            {
                integrity: sha512-b94GiNHQNy6JNTrt5w6zNyffMrNkXZb3KTkCZJb2V1xaEGCk093vkZ2jk3tpaeP33/OiXC+WvK9AxUebnf5nbw==
            }
        engines: { node: '>= 0.6.3' }
        dependencies:
            readable-stream: 2.3.7
        dev: false

    /leven/3.1.0:
        resolution:
            {
                integrity: sha512-qsda+H8jTaUaN/x5vzW2rzc+8Rw4TAQ/4KjB46IwK5VH+IlVeeeje/EoZRpiXvIqjFgK84QffqPztGI3VBLG1A==
            }
        engines: { node: '>=6' }
        dev: true

    /levn/0.3.0:
        resolution:
            {
                integrity: sha512-0OO4y2iOHix2W6ujICbKIaEQXvFQHue65vUG3pb5EUomzPI90z9hsA1VsO/dbIIpC53J8gxM9Q4Oho0jrCM/yA==
            }
        engines: { node: '>= 0.8.0' }
        dependencies:
            prelude-ls: 1.1.2
            type-check: 0.3.2

    /levn/0.4.1:
        resolution:
            {
                integrity: sha512-+bT2uH4E5LGE7h/n3evcS/sQlJXCpIp6ym8OWJ5eV6+67Dsql/LaaT7qJBAt2rzfoa/5QBGBhxDix1dMt2kQKQ==
            }
        engines: { node: '>= 0.8.0' }
        dependencies:
            prelude-ls: 1.2.1
            type-check: 0.4.0
        dev: true

    /lines-and-columns/1.2.4:
        resolution:
            {
                integrity: sha512-7ylylesZQ/PV29jhEDl3Ufjo6ZX7gCqJr5F7PKrqc93v7fzSymt1BpwEU8nAUXs8qzzvqhbjhK5QZg6Mt/HkBg==
            }

    /load-yaml-file/0.2.0:
        resolution:
            {
                integrity: sha512-OfCBkGEw4nN6JLtgRidPX6QxjBQGQf72q3si2uvqyFEMbycSFFHwAZeXx6cJgFM9wmLrf9zBwCP3Ivqa+LLZPw==
            }
        engines: { node: '>=6' }
        dependencies:
            graceful-fs: 4.2.9
            js-yaml: 3.14.1
            pify: 4.0.1
            strip-bom: 3.0.0
        dev: true

    /locate-path/2.0.0:
        resolution:
            {
                integrity: sha512-NCI2kiDkyR7VeEKm27Kda/iQHyKJe1Bu0FlTbYp3CqJu+9IFe9bLyAjMxf5ZDDbEg+iMPzB5zYyUTSm8wVTKmA==
            }
        engines: { node: '>=4' }
        dependencies:
            p-locate: 2.0.0
            path-exists: 3.0.0
        dev: true

    /locate-path/5.0.0:
        resolution:
            {
                integrity: sha512-t7hw9pI+WvuwNJXwk5zVHpyhIqzg2qTlklJOf0mVxGSbe3Fp2VieZcduNYjaLDoy6p9uGpQEGWG87WpMKlNq8g==
            }
        engines: { node: '>=8' }
        dependencies:
            p-locate: 4.1.0

    /locate-path/6.0.0:
        resolution:
            {
                integrity: sha512-iPZK6eYjbxRu3uB4/WZ3EsEIMJFMqAoopl3R+zuq0UjcAm/MO6KCweDgPfP3elTztoKP3KtnVHxTn2NHBSDVUw==
            }
        engines: { node: '>=10' }
        dependencies:
            p-locate: 5.0.0
        dev: true

    /lodash.clonedeep/4.5.0:
        resolution: { integrity: sha1-4j8/nE+Pvd6HJSnBBxhXoIblzO8= }
        dev: false

    /lodash.defaults/4.2.0:
        resolution:
            {
                integrity: sha512-qjxPLHd3r5DnsdGacqOMU6pb/avJzdh9tFX2ymgoZE27BmjXrNy/y4LoaiTeAb+O3gL8AfpJGtqfX/ae2leYYQ==
            }
        dev: false

    /lodash.difference/4.5.0:
        resolution:
            {
                integrity: sha512-dS2j+W26TQ7taQBGN8Lbbq04ssV3emRw4NY58WErlTO29pIqS0HmoT5aJ9+TUQ1N3G+JOZSji4eugsWwGp9yPA==
            }
        dev: false

    /lodash.flatten/4.4.0:
        resolution:
            {
                integrity: sha512-C5N2Z3DgnnKr0LOpv/hKCgKdb7ZZwafIrsesve6lmzvZIRZRGaZ/l6Q8+2W7NaT+ZwO3fFlSCzCzrDCFdJfZ4g==
            }
        dev: false

    /lodash.isplainobject/4.0.6:
        resolution:
            {
                integrity: sha512-oSXzaWypCMHkPC3NvBEaPHf0KsA5mvPrOPgQWDsbg8n7orZ290M0BmC/jgRZ4vcJ6DTAhjrsSYgdsW/F+MFOBA==
            }
        dev: false

    /lodash.memoize/4.1.2:
        resolution:
            {
                integrity: sha512-t7j+NzmgnQzTAYXcsHYLgimltOV1MXHtlOWf6GjL9Kj8GK5FInw5JotxvbOs+IvV1/Dzo04/fCGfLVs7aXb4Ag==
            }
        dev: true

    /lodash.merge/4.6.2:
        resolution:
            {
                integrity: sha512-0KpjqXRVvrYyCsX1swR/XTK0va6VQkQM6MNo7PqW77ByjAhoARA8EfrP1N4+KlKj8YS0ZUCtRT/YUuhyYDujIQ==
            }

    /lodash.range/3.2.0:
        resolution: { integrity: sha1-9GHliPZmg/fq3q3lE+OKaaVloV0= }
        dev: false

    /lodash.set/4.3.2:
        resolution: { integrity: sha1-2HV7HagH3eJIFrDWqEvqGnYjCyM= }
        dev: true

    /lodash.startcase/4.4.0:
        resolution:
            {
                integrity: sha512-+WKqsK294HMSc2jEbNgpHpd0JfIBhp7rEV4aqXWqFr6AlXov+SlcgB1Fv01y2kGe3Gc8nMW7VA0SrGuSkRfIEg==
            }
        dev: true

    /lodash.union/4.6.0:
        resolution:
            {
                integrity: sha512-c4pB2CdGrGdjMKYLA+XiRDO7Y0PRQbm/Gzg8qMj+QH+pFVAoTp5sBpO0odL3FjoPCGjK96p6qsP+yQoiLoOBcw==
            }
        dev: false

    /lodash/4.17.21:
        resolution:
            {
                integrity: sha512-v2kDEe57lecTulaDIuNTPy3Ry4gLGJ6Z1O3vE1krgXZNrsQ+LFTGHVxVjcXPs17LhbZVGedAJv8XZ1tvj5FvSg==
            }

    /logform/2.3.2:
        resolution:
            {
                integrity: sha512-V6JiPThZzTsbVRspNO6TmHkR99oqYTs8fivMBYQkjZj6rxW92KxtDCPE6IkAk1DNBnYKNkjm4jYBm6JDUcyhOA==
            }
        dependencies:
            colors: 1.4.0
            fecha: 4.2.1
            ms: 2.1.2
            safe-stable-stringify: 1.1.1
            triple-beam: 1.3.0

    /lru-cache/4.1.5:
        resolution:
            {
                integrity: sha512-sWZlbEP2OsHNkXrMl5GYk/jKk70MBng6UU4YI/qGDYbgf6YbP4EvmqISbXCoJiRKs+1bSpFHVgQxvJ17F2li5g==
            }
        dependencies:
            pseudomap: 1.0.2
            yallist: 2.1.2
        dev: true

    /lru-cache/6.0.0:
        resolution:
            {
                integrity: sha512-Jo6dJ04CmSjuznwJSS3pUeWmd/H0ffTlkXXgwZi+eq1UCmqQwCh+eLsYOYCwY991i2Fah4h1BEMCx4qThGbsiA==
            }
        engines: { node: '>=10' }
        dependencies:
            yallist: 4.0.0

    /make-dir/3.1.0:
        resolution:
            {
                integrity: sha512-g3FeP20LNwhALb/6Cz6Dd4F2ngze0jz7tbzrD2wAV+o9FeNHe4rL+yK2md0J/fiSf1sa1ADhXqi5+oVwOM/eGw==
            }
        engines: { node: '>=8' }
        dependencies:
            semver: 6.3.0
        dev: true

    /make-error/1.3.6:
        resolution:
            {
                integrity: sha512-s8UhlNe7vPKomQhC1qFelMokr/Sc3AgNbso3n74mVPA5LTZwkB9NlXf4XPamLxJE8h0gh73rM94xvwRT2CVInw==
            }
        dev: true

    /makeerror/1.0.12:
        resolution:
            {
                integrity: sha512-JmqCvUhmt43madlpFzG4BQzG2Z3m6tvQDNKdClZnO3VbIudJYmxsT0FNJMeiB2+JTSlTQTSbU8QdesVmwJcmLg==
            }
        dependencies:
            tmpl: 1.0.5
        dev: true

    /map-cache/0.2.2:
        resolution: { integrity: sha1-wyq9C9ZSXZsFFkW7TyasXcmKDb8= }
        engines: { node: '>=0.10.0' }
        dev: true

    /map-obj/1.0.1:
        resolution:
            {
                integrity: sha512-7N/q3lyZ+LVCp7PzuxrJr4KMbBE2hW7BT7YNia330OFxIf4d3r5zVpicP2650l7CPN6RM9zOJRl3NGpqSiw3Eg==
            }
        engines: { node: '>=0.10.0' }
        dev: true

    /map-obj/4.3.0:
        resolution:
            {
                integrity: sha512-hdN1wVrZbb29eBGiGjJbeP8JbKjq1urkHJ/LIP/NY48MZ1QVXUsQBV1G1zvYFHn1XE06cwjBsOI2K3Ulnj1YXQ==
            }
        engines: { node: '>=8' }
        dev: true

    /map-visit/1.0.0:
        resolution: { integrity: sha1-7Nyo8TFE5mDxtb1B8S80edmN+48= }
        engines: { node: '>=0.10.0' }
        dependencies:
            object-visit: 1.0.1
        dev: true

    /media-typer/0.3.0:
        resolution: { integrity: sha1-hxDXrwqmJvj/+hzgAWhUUmMlV0g= }
        engines: { node: '>= 0.6' }
        dev: false

    /mem-fs-editor/9.4.0_mem-fs@2.1.0:
        resolution:
            {
                integrity: sha512-HSSOLSVRrsDdui9I6i96dDtG+oAez/4EB2g4cjSrNhgNQ3M+L57/+22NuPdORSoxvOHjIg/xeOE+C0wwF91D2g==
            }
        engines: { node: '>=12.10.0' }
        peerDependencies:
            mem-fs: ^2.1.0
        peerDependenciesMeta:
            mem-fs:
                optional: true
        dependencies:
            binaryextensions: 4.18.0
            commondir: 1.0.1
            deep-extend: 0.6.0
            ejs: 3.1.7
            globby: 11.1.0
            isbinaryfile: 4.0.8
            mem-fs: 2.1.0
            minimatch: 3.0.4
            multimatch: 5.0.0
            normalize-path: 3.0.0
            textextensions: 5.14.0

    /mem-fs/2.1.0:
        resolution:
            {
                integrity: sha512-55vFOT4rfJx/9uoWntNrfzEj9209rd26spsSvKsCVBfOPH001YS5IakfElhcyagieC4uL++Ry/XDcwvgxF4/zQ==
            }
        engines: { node: '>=12' }
        dependencies:
            vinyl: 2.2.1
            vinyl-file: 3.0.0

    /memfs/3.3.0:
        resolution:
            {
                integrity: sha512-BEE62uMfKOavX3iG7GYX43QJ+hAeeWnwIAuJ/R6q96jaMtiLzhsxHJC8B1L7fK7Pt/vXDRwb3SG/yBpNGDPqzg==
            }
        engines: { node: '>= 4.0.0' }
        dependencies:
            fs-monkey: 1.0.3
        dev: true

    /meow/6.1.1:
        resolution:
            {
                integrity: sha512-3YffViIt2QWgTy6Pale5QpopX/IvU3LPL03jOTqp6pGj3VjesdO/U8CuHMKpnQr4shCNCM5fd5XFFvIIl6JBHg==
            }
        engines: { node: '>=8' }
        dependencies:
            '@types/minimist': 1.2.2
            camelcase-keys: 6.2.2
            decamelize-keys: 1.1.0
            hard-rejection: 2.1.0
            minimist-options: 4.1.0
            normalize-package-data: 2.5.0
            read-pkg-up: 7.0.1
            redent: 3.0.0
            trim-newlines: 3.0.1
            type-fest: 0.13.1
            yargs-parser: 18.1.3
        dev: true

    /merge-descriptors/1.0.1:
        resolution: { integrity: sha1-sAqqVW3YtEVoFQ7J0blT8/kMu2E= }
        dev: false

    /merge-stream/2.0.0:
        resolution:
            {
                integrity: sha512-abv/qOcuPfk3URPfDzmZU1LKmuw8kT+0nIHvKrKgFrwifol/doWcdA4ZqsWQ8ENrFKkd67Mfpo/LovbIUsbt3w==
            }

    /merge2/1.4.1:
        resolution:
            {
                integrity: sha512-8q7VEgMJW4J8tcfVPy8g09NcQwZdbwFEqhe/WZkoIzjn/3TGDwtOCYtXGxA3O8tPzpczCCDgv+P2P5y00ZJOOg==
            }
        engines: { node: '>= 8' }

    /methods/1.1.2:
        resolution: { integrity: sha1-VSmk1nZUE07cxSZmVoNbD4Ua/O4= }
        engines: { node: '>= 0.6' }

    /micromatch/3.1.10:
        resolution:
            {
                integrity: sha512-MWikgl9n9M3w+bpsY3He8L+w9eF9338xRl8IAO5viDizwSzziFEyUzo2xrrloB64ADbTf8uA8vRqqttDTOmccg==
            }
        engines: { node: '>=0.10.0' }
        dependencies:
            arr-diff: 4.0.0
            array-unique: 0.3.2
            braces: 2.3.2
            define-property: 2.0.2
            extend-shallow: 3.0.2
            extglob: 2.0.4
            fragment-cache: 0.2.1
            kind-of: 6.0.3
            nanomatch: 1.2.13
            object.pick: 1.3.0
            regex-not: 1.0.2
            snapdragon: 0.8.2
            to-regex: 3.0.2
        transitivePeerDependencies:
            - supports-color
        dev: true

    /micromatch/4.0.4:
        resolution:
            {
                integrity: sha512-pRmzw/XUcwXGpD9aI9q/0XOwLNygjETJ8y0ao0wdqprrzDa4YnxLcz7fQRZr8voh8V10kGhABbNcHVk5wHgWwg==
            }
        engines: { node: '>=8.6' }
        dependencies:
            braces: 3.0.2
            picomatch: 2.3.1

    /mime-db/1.51.0:
        resolution:
            {
                integrity: sha512-5y8A56jg7XVQx2mbv1lu49NR4dokRnhZYTtL+KGfaa27uq4pSTXkwQkFJl4pkRMyNFz/EtYDSkiiEHx3F7UN6g==
            }
        engines: { node: '>= 0.6' }

    /mime-types/2.1.34:
        resolution:
            {
                integrity: sha512-6cP692WwGIs9XXdOO4++N+7qjqv0rqxxVvJ3VHPh/Sc9mVZcQP+ZGhkKiTvWMQRr2tbHkJP/Yn7Y0npb3ZBs4A==
            }
        engines: { node: '>= 0.6' }
        dependencies:
            mime-db: 1.51.0

    /mime/1.6.0:
        resolution:
            {
                integrity: sha512-x0Vn8spI+wuJ1O6S7gnbaQg8Pxh4NNHb7KSINmEWKiPE4RKOplvijn+NkmYmmRgP68mc70j2EbeTFRsrswaQeg==
            }
        engines: { node: '>=4' }
        hasBin: true
        dev: false

    /mime/2.6.0:
        resolution:
            {
                integrity: sha512-USPkMeET31rOMiarsBNIHZKLGgvKc/LrjofAnBlOttf5ajRvqiRA8QsenbcooctK6d6Ts6aqZXBA+XbkKthiQg==
            }
        engines: { node: '>=4.0.0' }
        hasBin: true
        dev: true

    /mimic-fn/2.1.0:
        resolution:
            {
                integrity: sha512-OqbOk5oEQeAZ8WXWydlu9HJjz9WVdEIvamMCcXmuqUYjTknH/sqsWvhQ3vgwKFRR1HpjvNBKQ37nbJgYzGqGcg==
            }
        engines: { node: '>=6' }

    /mimic-response/3.1.0:
        resolution:
            {
                integrity: sha512-z0yWI+4FDrrweS8Zmt4Ej5HdJmky15+L2e6Wgn3+iK5fWzb6T3fhNFq2+MeTRb064c6Wr4N/wv0DzQTjNzHNGQ==
            }
        engines: { node: '>=10' }
        dev: false
        optional: true

    /min-indent/1.0.1:
        resolution:
            {
                integrity: sha512-I9jwMn07Sy/IwOj3zVkVik2JTvgpaykDZEigL6Rx6N9LbMywwUSMtxET+7lVoDLLd3O3IXwJwvuuns8UB/HeAg==
            }
        engines: { node: '>=4' }
        dev: true

    /minimatch/3.0.4:
        resolution:
            {
                integrity: sha512-yJHVQEhyqPLUTgt9B83PXu6W3rx4MvvHvSUvToogpwoGDOUQ+yDrR0HRot+yOCdCO7u4hX3pWft6kWBBcqh0UA==
            }
        dependencies:
            brace-expansion: 1.1.11

    /minimatch/3.1.2:
        resolution:
            {
                integrity: sha512-J7p63hRiAjw1NDEww1W7i37+ByIrOWO5XQQAzZ3VOcL0PNybwpfmV/N05zFAzwQ9USyEcX6t3UO+K5aqBQOIHw==
            }
        dependencies:
            brace-expansion: 1.1.11

    /minimatch/5.1.0:
        resolution:
            {
                integrity: sha512-9TPBGGak4nHfGZsPBohm9AWg6NoT7QTCehS3BIJABslyZbzxfV78QM2Y6+i741OPZIafFAaiiEMh5OyIrJPgtg==
            }
        engines: { node: '>=10' }
        dependencies:
            brace-expansion: 2.0.1
        dev: false

    /minimist-options/4.1.0:
        resolution:
            {
                integrity: sha512-Q4r8ghd80yhO/0j1O3B2BjweX3fiHg9cdOwjJd2J76Q135c+NDxGCqdYKQ1SKBuFfgWbAUzBfvYjPUEeNgqN1A==
            }
        engines: { node: '>= 6' }
        dependencies:
            arrify: 1.0.1
            is-plain-obj: 1.1.0
            kind-of: 6.0.3
        dev: true

    /minimist/1.2.6:
        resolution:
            {
                integrity: sha512-Jsjnk4bw3YJqYzbdyBiNsPWHPfO++UGG749Cxs6peCu5Xg4nrena6OVxOYxrQTqww0Jmwt+Ref8rggumkTLz9Q==
            }

    /mixin-deep/1.3.2:
        resolution:
            {
                integrity: sha512-WRoDn//mXBiJ1H40rqa3vH0toePwSsGb45iInWlTySa+Uu4k3tYUSxa2v1KqAiLtvlrSzaExqS1gtk96A9zvEA==
            }
        engines: { node: '>=0.10.0' }
        dependencies:
            for-in: 1.0.2
            is-extendable: 1.0.1
        dev: true

    /mixme/0.5.4:
        resolution:
            {
                integrity: sha512-3KYa4m4Vlqx98GPdOHghxSdNtTvcP8E0kkaJ5Dlh+h2DRzF7zpuVVcA8B0QpKd11YJeP9QQ7ASkKzOeu195Wzw==
            }
        engines: { node: '>= 8.0.0' }
        dev: true

    /mkdirp-classic/0.5.3:
        resolution:
            {
                integrity: sha512-gKLcREMhtuZRwRAfqP3RFW+TK4JqApVBtOIftVgjuABpAtpxhPGaDcfvbhNvD0B8iD1oUr/txX35NjcaY6Ns/A==
            }
        dev: false
        optional: true

    /mkdirp/1.0.4:
        resolution:
            {
                integrity: sha512-vVqVZQyf3WLx2Shd0qJ9xuvqgAyKPLAiqITEtqW0oIUjzo3PePDd6fW9iFz30ef7Ysp/oiWqbhszeGWW2T6Gzw==
            }
        engines: { node: '>=10' }
        hasBin: true
        dev: false

    /mri/1.2.0:
        resolution:
            {
                integrity: sha512-tzzskb3bG8LvYGFF/mDTpq3jpI6Q9wc3LEmBaghu+DdCssd1FakN7Bc0hVNmEyGq1bq3RgfkCb3cmQLpNPOroA==
            }
        engines: { node: '>=4' }
        dev: true

    /ms/2.0.0:
        resolution: { integrity: sha1-VgiurfwAvmwpAd9fmGF4jeDVl8g= }

    /ms/2.1.1:
        resolution:
            {
                integrity: sha512-tgp+dl5cGk28utYktBsrFqA7HKgrhgPsg6Z/EfhWI4gl1Hwq8B/GmY/0oXZ6nF8hDVesS/FpnYaD/kOWhYQvyg==
            }
        dev: false

    /ms/2.1.2:
        resolution:
            {
                integrity: sha512-sGkPx+VjMtmA6MX27oA4FBFELFCZZ4S4XqeGOXCv68tT+jb3vk/RyaKWP0PTKyWtmLSM0b+adUTEvbs1PEaH2w==
            }

    /ms/2.1.3:
        resolution:
            {
                integrity: sha512-6FlzubTLZG3J2a/NVCAleEhjzq5oxgHyaCU9yYXvcLsvoVaHJq/s5xXI6/XXP6tz7R9xAOtHnSO/tXtF3WRTlA==
            }

    /multimatch/4.0.0:
        resolution:
            {
                integrity: sha512-lDmx79y1z6i7RNx0ZGCPq1bzJ6ZoDDKbvh7jxr9SJcWLkShMzXrHbYVpTdnhNM5MXpDUxCQ4DgqVttVXlBgiBQ==
            }
        engines: { node: '>=8' }
        dependencies:
            '@types/minimatch': 3.0.5
            array-differ: 3.0.0
            array-union: 2.1.0
            arrify: 2.0.1
            minimatch: 3.0.4
        dev: true

    /multimatch/5.0.0:
        resolution:
            {
                integrity: sha512-ypMKuglUrZUD99Tk2bUQ+xNQj43lPEfAeX2o9cTteAmShXy2VHDJpuwu1o0xqoKCt9jLVAvwyFKdLTPXKAfJyA==
            }
        engines: { node: '>=10' }
        dependencies:
            '@types/minimatch': 3.0.5
            array-differ: 3.0.0
            array-union: 2.1.0
            arrify: 2.0.1
            minimatch: 3.0.4

    /nanomatch/1.2.13:
        resolution:
            {
                integrity: sha512-fpoe2T0RbHwBTBUOftAfBPaDEi06ufaUai0mE6Yn1kacc3SnTErfb/h+X94VXzI64rKFHYImXSvdwGGCmwOqCA==
            }
        engines: { node: '>=0.10.0' }
        dependencies:
            arr-diff: 4.0.0
            array-unique: 0.3.2
            define-property: 2.0.2
            extend-shallow: 3.0.2
            fragment-cache: 0.2.1
            is-windows: 1.0.2
            kind-of: 6.0.3
            object.pick: 1.3.0
            regex-not: 1.0.2
            snapdragon: 0.8.2
            to-regex: 3.0.2
        transitivePeerDependencies:
            - supports-color
        dev: true

    /napi-build-utils/1.0.2:
        resolution:
            {
                integrity: sha512-ONmRUqK7zj7DWX0D9ADe03wbwOBZxNAfF20PlGfCWQcD3+/MakShIHrMqx9YwPTfxDdF1zLeL+RGZiR9kGMLdg==
            }
        dev: false
        optional: true

    /natural-compare/1.4.0:
        resolution:
            {
                integrity: sha512-OWND8ei3VtNC9h7V60qff3SVobHr996CTwgxubgyQYEpg290h9J0buyECNNJexkFm5sOajh5G116RYA1c8ZMSw==
            }
        dev: true

    /negotiator/0.6.3:
        resolution:
            {
                integrity: sha512-+EUsqGPLsM+j/zdChZjsnX51g4XrHFOIXwfnCVPGlQk/k5giakcKsuxCObBRu6DSm9opw/O6slWbJdghQM4bBg==
            }
        engines: { node: '>= 0.6' }
        dev: false

    /nimn-date-parser/1.0.0:
        resolution:
            {
                integrity: sha512-1Nf+x3EeMvHUiHsVuEhiZnwA8RMeOBVTQWfB1S2n9+i6PYCofHd2HRMD+WOHIHYshy4T4Gk8wQoCol7Hq3av8Q==
            }
        dev: false

    /nimn_schema_builder/1.1.0:
        resolution:
            {
                integrity: sha512-DK5/B8CM4qwzG2URy130avcwPev4uO0ev836FbQyKo1ms6I9z/i6EJyiZ+d9xtgloxUri0W+5gfR8YbPq7SheA==
            }
        dev: false

    /nimnjs/1.3.2:
        resolution:
            {
                integrity: sha512-TIOtI4iqkQrUM1tiM76AtTQem0c7e56SkDZ7sj1d1MfUsqRcq2ZWQvej/O+HBTZV7u/VKnwlKTDugK/75IRPPw==
            }
        dependencies:
            nimn_schema_builder: 1.1.0
            nimn-date-parser: 1.0.0
        dev: false

    /nock/13.2.1:
        resolution:
            {
                integrity: sha512-CoHAabbqq/xZEknubuyQMjq6Lfi5b7RtK6SoNK6m40lebGp3yiMagWtIoYaw2s9sISD7wPuCfwFpivVHX/35RA==
            }
        engines: { node: '>= 10.13' }
        dependencies:
            debug: 4.3.4
            json-stringify-safe: 5.0.1
            lodash.set: 4.3.2
            propagate: 2.0.1
        transitivePeerDependencies:
            - supports-color
        dev: true

    /nock/13.2.4:
        resolution:
            {
                integrity: sha512-8GPznwxcPNCH/h8B+XZcKjYPXnUV5clOKCjAqyjsiqA++MpNx9E9+t8YPp0MbThO+KauRo7aZJ1WuIZmOrT2Ug==
            }
        engines: { node: '>= 10.13' }
        dependencies:
            debug: 4.3.4
            json-stringify-safe: 5.0.1
            lodash.set: 4.3.2
            propagate: 2.0.1
        transitivePeerDependencies:
            - supports-color
        dev: true

    /node-abi/3.8.0:
        resolution:
            {
                integrity: sha512-tzua9qWWi7iW4I42vUPKM+SfaF0vQSLAm4yO5J83mSwB7GeoWrDKC/K+8YCnYNwqP5duwazbw2X9l4m8SC2cUw==
            }
        engines: { node: '>=10' }
        dependencies:
            semver: 7.3.5
        dev: false
        optional: true

    /node-addon-api/4.3.0:
        resolution:
            {
                integrity: sha512-73sE9+3UaLYYFmDsFZnqCInzPyh3MqIwZO9cw58yIqAZhONrrabrYyYe3TuIqtIiOuTXVhsGau8hcrhhwSsDIQ==
            }
        dev: false
        optional: true

    /node-fetch/2.6.7:
        resolution:
            {
                integrity: sha512-ZjMPFEfVx5j+y2yF35Kzx5sF7kDzxuDj6ziH4FFbOp87zKDZNx8yExJIb05OGF4Nlt9IHFIMBkRl41VdvcNdbQ==
            }
        engines: { node: 4.x || >=6.0.0 }
        peerDependencies:
            encoding: ^0.1.0
        peerDependenciesMeta:
            encoding:
                optional: true
        dependencies:
            whatwg-url: 5.0.0
        dev: false

    /node-int64/0.4.0:
        resolution:
            {
                integrity: sha512-O5lz91xSOeoXP6DulyHfllpq+Eg00MWitZIbtPfoSEvqIHdl5gfcY6hYzDWnj0qD5tz52PI08u9qUvSVeUBeHw==
            }
        dev: true

    /node-releases/2.0.1:
        resolution:
            {
                integrity: sha512-CqyzN6z7Q6aMeF/ktcMVTzhAHCEpf8SOarwpzpf8pNBY2k5/oM34UHldUwp8VKI7uxct2HxSRdJjBaZeESzcxA==
            }
        dev: true

    /normalize-package-data/2.5.0:
        resolution:
            {
                integrity: sha512-/5CMN3T0R4XTj4DcGaexo+roZSdSFW/0AOOTROrjxzCG1wrWXEsGbRKevjlIL+ZDE4sZlJr5ED4YW0yqmkK+eA==
            }
        dependencies:
            hosted-git-info: 2.8.9
            resolve: 1.21.0
            semver: 5.7.1
            validate-npm-package-license: 3.0.4

    /normalize-path/3.0.0:
        resolution:
            {
                integrity: sha512-6eZs5Ls3WtCisHWp9S2GUy8dqkpGi4BVSz3GaqiE6ezub0512ESztXUwUB6C6IKbQkY2Pnb/mD4WYojCRwcwLA==
            }
        engines: { node: '>=0.10.0' }

    /npm-run-path/4.0.1:
        resolution:
            {
                integrity: sha512-S48WzZW777zhNIrn7gxOlISNAqi9ZC/uQFnRdbeIHhZhCA6UqpkOT8T1G7BvfdgP4Er8gF4sUbaS0i7QvIfCWw==
            }
        engines: { node: '>=8' }
        dependencies:
            path-key: 3.1.1

    /npmlog/4.1.2:
        resolution:
            {
                integrity: sha512-2uUqazuKlTaSI/dC8AzicUck7+IrEaOnN/e0jd3Xtt1KcGpwx30v50mL7oPyr/h9bL3E4aZccVwpwP+5W9Vjkg==
            }
        dependencies:
            are-we-there-yet: 1.1.7
            console-control-strings: 1.1.0
            gauge: 2.7.4
            set-blocking: 2.0.0
        dev: false
        optional: true

    /number-is-nan/1.0.1:
        resolution: { integrity: sha1-CXtgK1NCKlIsGvuHkDGDNpQaAR0= }
        engines: { node: '>=0.10.0' }
        dev: false
        optional: true

    /nwsapi/2.2.0:
        resolution:
            {
                integrity: sha512-h2AatdwYH+JHiZpv7pt/gSX1XoRGb7L/qSIeuqA6GwYoF9w1vP1cw42TO0aI2pNyshRK5893hNSl+1//vHK7hQ==
            }
        dev: true

    /object-assign/4.1.1:
        resolution: { integrity: sha1-IQmtx5ZYh8/AXLvUQsrIv7s2CGM= }
        engines: { node: '>=0.10.0' }
        dev: false
        optional: true

    /object-copy/0.1.0:
        resolution: { integrity: sha1-fn2Fi3gb18mRpBupde04EnVOmYw= }
        engines: { node: '>=0.10.0' }
        dependencies:
            copy-descriptor: 0.1.1
            define-property: 0.2.5
            kind-of: 3.2.2
        dev: true

    /object-inspect/1.12.0:
        resolution:
            {
                integrity: sha512-Ho2z80bVIvJloH+YzRmpZVQe87+qASmBUKZDWgx9cu+KDrX2ZDH/3tMy+gXbZETVGs2M8YdxObOh7XAtim9Y0g==
            }
        dev: true

    /object-keys/1.1.1:
        resolution:
            {
                integrity: sha512-NuAESUOUMrlIXOfHKzD6bpPu3tYt3xvjNdRIQ+FeT0lNb4K8WR70CaDxhuNguS2XG+GjkyMwOzsN5ZktImfhLA==
            }
        engines: { node: '>= 0.4' }
        dev: true

    /object-visit/1.0.1:
        resolution: { integrity: sha1-95xEk68MU3e1n+OdOV5BBC3QRbs= }
        engines: { node: '>=0.10.0' }
        dependencies:
            isobject: 3.0.1
        dev: true

    /object.assign/4.1.2:
        resolution:
            {
                integrity: sha512-ixT2L5THXsApyiUPYKmW+2EHpXXe5Ii3M+f4e+aJFAHao5amFRW6J0OO6c/LU8Be47utCx2GL89hxGB6XSmKuQ==
            }
        engines: { node: '>= 0.4' }
        dependencies:
            call-bind: 1.0.2
            define-properties: 1.1.3
            has-symbols: 1.0.2
            object-keys: 1.1.1
        dev: true

    /object.pick/1.3.0:
        resolution: { integrity: sha1-h6EKxMFpS9Lhy/U1kaZhQftd10c= }
        engines: { node: '>=0.10.0' }
        dependencies:
            isobject: 3.0.1
        dev: true

    /object.values/1.1.5:
        resolution:
            {
                integrity: sha512-QUZRW0ilQ3PnPpbNtgdNV1PDbEqLIiSFB3l+EnGtBQ/8SUTLj1PZwtQHABZtLgwpJZTSZhuGLOGk57Drx2IvYg==
            }
        engines: { node: '>= 0.4' }
        dependencies:
            call-bind: 1.0.2
            define-properties: 1.1.3
            es-abstract: 1.19.1
        dev: true

    /on-finished/2.3.0:
        resolution: { integrity: sha1-IPEzZIGwg811M3mSoWlxqi2QaUc= }
        engines: { node: '>= 0.8' }
        dependencies:
            ee-first: 1.1.1
        dev: false

    /once/1.4.0:
        resolution:
            {
                integrity: sha512-lNaJgI+2Q5URQBkccEKHTQOPaXdUxnZZElQTZY0MFUAuaEqe1E+Nyvgdz/aIyNi6Z9MzO5dv1H8n58/GELp3+w==
            }
        dependencies:
            wrappy: 1.0.2

    /one-time/1.0.0:
        resolution:
            {
                integrity: sha512-5DXOiRKwuSEcQ/l0kGCF6Q3jcADFv5tSmRaJck/OqkVFcOzutB134KRSfF0xDrL39MNnqxbHBbUUcjZIhTgb2g==
            }
        dependencies:
            fn.name: 1.1.0
        dev: false

    /onetime/5.1.2:
        resolution:
            {
                integrity: sha512-kbpaSSGJTWdAY5KPVeMOKXSrPtr8C8C7wodJbcsd51jRnmD+GZu8Y0VoU6Dm5Z4vWr0Ig/1NKuWRKf7j5aaYSg==
            }
        engines: { node: '>=6' }
        dependencies:
            mimic-fn: 2.1.0

    /open/7.0.3:
        resolution:
            {
                integrity: sha512-sP2ru2v0P290WFfv49Ap8MF6PkzGNnGlAwHweB4WR4mr5d2d0woiCluUeJ218w7/+PmoBy9JmYgD5A4mLcWOFA==
            }
        engines: { node: '>=8' }
        dependencies:
            is-docker: 2.2.1
            is-wsl: 2.2.0
        dev: false

    /open/8.4.0:
        resolution:
            {
                integrity: sha512-XgFPPM+B28FtCCgSb9I+s9szOC1vZRSwgWsRUA5ylIxRTgKozqjOCrVOqGsYABPYK5qnfqClxZTFBa8PKt2v6Q==
            }
        engines: { node: '>=12' }
        dependencies:
            define-lazy-prop: 2.0.0
            is-docker: 2.2.1
            is-wsl: 2.2.0
        dev: true

    /optionator/0.8.3:
        resolution:
            {
                integrity: sha512-+IW9pACdk3XWmmTXG8m3upGUJst5XRGzxMRjXzAuJ1XnIFNvfhjjIuYkDvysnPQ7qzqVzLt78BCruntqRhWQbA==
            }
        engines: { node: '>= 0.8.0' }
        dependencies:
            deep-is: 0.1.4
            fast-levenshtein: 2.0.6
            levn: 0.3.0
            prelude-ls: 1.1.2
            type-check: 0.3.2
            word-wrap: 1.2.3

    /optionator/0.9.1:
        resolution:
            {
                integrity: sha512-74RlY5FCnhq4jRxVUPKDaRwrVNXMqsGsiW6AJw4XK8hmtm10wC0ypZBLw5IIp85NZMr91+qd1RvvENwg7jjRFw==
            }
        engines: { node: '>= 0.8.0' }
        dependencies:
            deep-is: 0.1.4
            fast-levenshtein: 2.0.6
            levn: 0.4.1
            prelude-ls: 1.2.1
            type-check: 0.4.0
            word-wrap: 1.2.3
        dev: true

    /os-tmpdir/1.0.2:
        resolution:
            {
                integrity: sha512-D2FR03Vir7FIu45XBY20mTb+/ZSWB00sjU9jdQXt83gDrI4Ztz5Fs7/yy74g2N5SVQY4xY1qDr4rNddwYRVX0g==
            }
        engines: { node: '>=0.10.0' }
        dev: true

    /outdent/0.5.0:
        resolution:
            {
                integrity: sha512-/jHxFIzoMXdqPzTaCpFzAAWhpkSjZPF4Vsn6jAfNpmbH/ymsmd7Qc6VE9BGn0L6YMj6uwpQLxCECpus4ukKS9Q==
            }
        dev: true

    /p-filter/2.1.0:
        resolution:
            {
                integrity: sha512-ZBxxZ5sL2HghephhpGAQdoskxplTwr7ICaehZwLIlfL6acuVgZPm8yBNuRAFBGEqtD/hmUeq9eqLg2ys9Xr/yw==
            }
        engines: { node: '>=8' }
        dependencies:
            p-map: 2.1.0
        dev: true

    /p-limit/1.3.0:
        resolution:
            {
                integrity: sha512-vvcXsLAJ9Dr5rQOPk7toZQZJApBl2K4J6dANSsEuh6QI41JYcsS/qhTGa9ErIUUgK3WNQoJYvylxvjqmiqEA9Q==
            }
        engines: { node: '>=4' }
        dependencies:
            p-try: 1.0.0
        dev: true

    /p-limit/2.3.0:
        resolution:
            {
                integrity: sha512-//88mFWSJx8lxCzwdAABTJL2MyWB12+eIY7MDL2SqLmAkeKU9qxRvWuSyTjm3FUmpBEMuFfckAIqEaVGUDxb6w==
            }
        engines: { node: '>=6' }
        dependencies:
            p-try: 2.2.0

    /p-limit/3.1.0:
        resolution:
            {
                integrity: sha512-TYOanM3wGwNGsZN2cVTYPArw454xnXj5qmWF1bEoAc4+cU/ol7GVh7odevjp1FNHduHc3KZMcFduxU5Xc6uJRQ==
            }
        engines: { node: '>=10' }
        dependencies:
            yocto-queue: 0.1.0
        dev: true

    /p-locate/2.0.0:
        resolution:
            {
                integrity: sha512-nQja7m7gSKuewoVRen45CtVfODR3crN3goVQ0DDZ9N3yHxgpkuBhZqsaiotSQRrADUrne346peY7kT3TSACykg==
            }
        engines: { node: '>=4' }
        dependencies:
            p-limit: 1.3.0
        dev: true

    /p-locate/4.1.0:
        resolution:
            {
                integrity: sha512-R79ZZ/0wAxKGu3oYMlz8jy/kbhsNrS7SKZ7PxEHBgJ5+F2mtFW2fK2cOtBh1cHYkQsbzFV7I+EoRKe6Yt0oK7A==
            }
        engines: { node: '>=8' }
        dependencies:
            p-limit: 2.3.0

    /p-locate/5.0.0:
        resolution:
            {
                integrity: sha512-LaNjtRWUBY++zB5nE/NwcaoMylSPk+S+ZHNB1TzdbMJMny6dynpAGt7X/tl/QYq3TIeE6nxHppbo2LGymrG5Pw==
            }
        engines: { node: '>=10' }
        dependencies:
            p-limit: 3.1.0
        dev: true

    /p-map/2.1.0:
        resolution:
            {
                integrity: sha512-y3b8Kpd8OAN444hxfBbFfj1FY/RjtTd8tzYwhUqNYXx0fXx2iX4maP4Qr6qhIKbQXI02wTLAda4fYUbDagTUFw==
            }
        engines: { node: '>=6' }
        dev: true

    /p-try/1.0.0:
        resolution:
            {
                integrity: sha512-U1etNYuMJoIz3ZXSrrySFjsXQTWOx2/jdi86L+2pRvph/qMKL6sbcCYdH23fqsbm8TH2Gn0OybpT4eSFlCVHww==
            }
        engines: { node: '>=4' }
        dev: true

    /p-try/2.2.0:
        resolution:
            {
                integrity: sha512-R4nPAVTAU0B9D35/Gk3uJf/7XYbQcyohSKdvAxIRSNghFl4e71hVoGnBNQz9cWaXxO2I10KTC+3jMdvvoKw6dQ==
            }
        engines: { node: '>=6' }

    /parent-module/1.0.1:
        resolution:
            {
                integrity: sha512-GQ2EWRpQV8/o+Aw8YqtfZZPfNRWZYkbidE9k5rpl/hC3vtHHBfGm2Ifi6qWV+coDGkrUKZAxE3Lot5kcsRlh+g==
            }
        engines: { node: '>=6' }
        dependencies:
            callsites: 3.1.0
        dev: true

    /parse-json/5.2.0:
        resolution:
            {
                integrity: sha512-ayCKvm/phCGxOkYRSCM82iDwct8/EonSEgCSxWxD7ve6jHggsFl4fZVQBPRNgQoKiuV/odhFrGzQXZwbifC8Rg==
            }
        engines: { node: '>=8' }
        dependencies:
            '@babel/code-frame': 7.16.7
            error-ex: 1.3.2
            json-parse-even-better-errors: 2.3.1
            lines-and-columns: 1.2.4

    /parse5/6.0.1:
        resolution:
            {
                integrity: sha512-Ofn/CTFzRGTTxwpNEs9PP93gXShHcTq255nzRYSKe8AkVpZY7e1fpmTfOyoIvjP5HG7Z2ZM7VS9PPhQGW2pOpw==
            }
        dev: true

    /parseurl/1.3.3:
        resolution:
            {
                integrity: sha512-CiyeOxFT/JZyN5m0z9PfXw4SCBJ6Sygz1Dpl0wqjlhDEGGBP1GnsUVEL0p63hoG1fcj3fHynXi9NYO4nWOL+qQ==
            }
        engines: { node: '>= 0.8' }
        dev: false

    /pascalcase/0.1.1:
        resolution: { integrity: sha1-s2PlXoAGym/iF4TS2yK9FdeRfxQ= }
        engines: { node: '>=0.10.0' }
        dev: true

    /path-exists/3.0.0:
        resolution:
            {
                integrity: sha512-bpC7GYwiDYQ4wYLe+FA8lhRjhQCMcQGuSgGGqDkg/QerRWw9CmGRT0iSOVRSZJ29NMLZgIzqaljJ63oaL4NIJQ==
            }
        engines: { node: '>=4' }
        dev: true

    /path-exists/4.0.0:
        resolution:
            {
                integrity: sha512-ak9Qy5Q7jYb2Wwcey5Fpvg2KoAc/ZIhLSLOSBmRmygPsGwkVVt0fZa0qrtMz+m6tJTAHfZQ8FnmB4MG4LWy7/w==
            }
        engines: { node: '>=8' }

    /path-is-absolute/1.0.1:
        resolution:
            {
                integrity: sha512-AVbw3UJ2e9bq64vSaS9Am0fje1Pa8pbGqTTsmXfaIiMpnr5DlDhfJOuLj9Sf95ZPVDAUerDfEk88MPmPe7UCQg==
            }
        engines: { node: '>=0.10.0' }

    /path-key/3.1.1:
        resolution:
            {
                integrity: sha512-ojmeN0qd+y0jszEtoY48r0Peq5dwMEkIlCOu6Q5f41lfkswXuKtYrhgoTpLnyIcHm24Uhqx+5Tqm2InSwLhE6Q==
            }
        engines: { node: '>=8' }

    /path-parse/1.0.7:
        resolution:
            {
                integrity: sha512-LDJzPVEEEPR+y48z93A0Ed0yXb8pAByGWo/k5YYdYgpY2/2EsOsksJrq7lOHxryrVOn1ejG6oAp8ahvOIQD8sw==
            }

    /path-to-regexp/0.1.7:
        resolution: { integrity: sha1-32BBeABfUi8V60SQ5yR6G/qmf4w= }
        dev: false

    /path-type/4.0.0:
        resolution:
            {
                integrity: sha512-gDKb8aZMDeD/tZWs9P6+q0J9Mwkdl6xMV8TjnGP3qJVJ06bdMgkbBlLU8IdfOsIsFz2BW1rNVT3XuNEl8zPAvw==
            }
        engines: { node: '>=8' }

    /picocolors/1.0.0:
        resolution:
            {
                integrity: sha512-1fygroTLlHu66zi26VoTDv8yRgm0Fccecssto+MhsZ0D/DGW2sm8E8AjW7NU5VVTRt5GxbeZ5qBuJr+HyLYkjQ==
            }
        dev: true

    /picomatch/2.3.1:
        resolution:
            {
                integrity: sha512-JU3teHTNjmE2VCGFzuY8EXzCDVwEqB2a8fsIvwaStHhAWJEeVd1o1QD80CU6+ZdEXXSLbSsuLwJjkCBWqRQUVA==
            }
        engines: { node: '>=8.6' }

    /pify/2.3.0:
        resolution: { integrity: sha1-7RQaasBDqEnqWISY59yosVMw6Qw= }
        engines: { node: '>=0.10.0' }

    /pify/4.0.1:
        resolution:
            {
                integrity: sha512-uB80kBFb/tfd68bVleG9T5GGsGPjJrLAUpR5PZIrhBnIaRTQRjqdJSsIKkOP6OAIFbj7GOrcudc5pNjZ+geV2g==
            }
        engines: { node: '>=6' }
        dev: true

    /pirates/4.0.4:
        resolution:
            {
                integrity: sha512-ZIrVPH+A52Dw84R0L3/VS9Op04PuQ2SEoJL6bkshmiTic/HldyW9Tf7oH5mhJZBK7NmDx27vSMrYEXPXclpDKw==
            }
        engines: { node: '>= 6' }
        dev: true

    /pkg-dir/4.2.0:
        resolution:
            {
                integrity: sha512-HRDzbaKjC+AOWVXxAU/x54COGeIv9eb+6CkDSQoNTt4XyWoIJvuPsXizxu/Fr23EiekbtZwmh1IcIG/l/a10GQ==
            }
        engines: { node: '>=8' }
        dependencies:
            find-up: 4.1.0
        dev: true

    /pluralize/8.0.0:
        resolution:
            {
                integrity: sha512-Nc3IT5yHzflTfbjgqWcCPpo7DaKy4FnpB0l/zCAW0Tc7jxAiuqSxHasntB3D7887LSrA93kDJ9IXovxJYxyLCA==
            }
        engines: { node: '>=4' }
        dev: false

    /posix-character-classes/0.1.1:
        resolution: { integrity: sha1-AerA/jta9xoqbAL+q7jB/vfgDqs= }
        engines: { node: '>=0.10.0' }
        dev: true

    /prebuild-install/7.0.1:
        resolution:
            {
                integrity: sha512-QBSab31WqkyxpnMWQxubYAHR5S9B2+r81ucocew34Fkl98FhvKIF50jIJnNOBmAZfyNV7vE5T6gd3hTVWgY6tg==
            }
        engines: { node: '>=10' }
        hasBin: true
        dependencies:
            detect-libc: 2.0.0
            expand-template: 2.0.3
            github-from-package: 0.0.0
            minimist: 1.2.6
            mkdirp-classic: 0.5.3
            napi-build-utils: 1.0.2
            node-abi: 3.8.0
            npmlog: 4.1.2
            pump: 3.0.0
            rc: 1.2.8
            simple-get: 4.0.1
            tar-fs: 2.1.1
            tunnel-agent: 0.6.0
        dev: false
        optional: true

    /preferred-pm/3.0.3:
        resolution:
            {
                integrity: sha512-+wZgbxNES/KlJs9q40F/1sfOd/j7f1O9JaHcW5Dsn3aUUOZg3L2bjpVUcKV2jvtElYfoTuQiNeMfQJ4kwUAhCQ==
            }
        engines: { node: '>=10' }
        dependencies:
            find-up: 5.0.0
            find-yarn-workspace-root2: 1.2.16
            path-exists: 4.0.0
            which-pm: 2.0.0
        dev: true

    /prelude-ls/1.1.2:
        resolution:
            {
                integrity: sha512-ESF23V4SKG6lVSGZgYNpbsiaAkdab6ZgOxe52p7+Kid3W3u3bxR4Vfd/o21dmN7jSt0IwgZ4v5MUd26FEtXE9w==
            }
        engines: { node: '>= 0.8.0' }

    /prelude-ls/1.2.1:
        resolution:
            {
                integrity: sha512-vkcDPrRZo1QZLbn5RLGPpg/WmIQ65qoWWhcGKf/b5eplkkarX0m9z8ppCat4mlOqUsWpyNuYgO3VRyrYHSzX5g==
            }
        engines: { node: '>= 0.8.0' }
        dev: true

    /prettier-linter-helpers/1.0.0:
        resolution:
            {
                integrity: sha512-GbK2cP9nraSSUF9N2XwUwqfzlAFlMNYYl+ShE/V+H8a9uNl/oUqB1w2EL54Jh0OlyRSd8RfWYJ3coVS4TROP2w==
            }
        engines: { node: '>=6.0.0' }
        dependencies:
            fast-diff: 1.2.0
        dev: true

    /prettier/1.19.1:
        resolution:
            {
                integrity: sha512-s7PoyDv/II1ObgQunCbB9PdLmUcBZcnWOcxDh7O0N/UwDEsHyqkW+Qh28jW+mVuCdx7gLB0BotYI1Y6uI9iyew==
            }
        engines: { node: '>=4' }
        hasBin: true
        dev: true

    /prettier/2.7.1:
        resolution:
            {
                integrity: sha512-ujppO+MkdPqoVINuDFDRLClm7D78qbDt0/NR+wp5FqEZOoTNAjPHWj17QRhu7geIHJfcNhRk1XVQmF8Bp3ye+g==
            }
        engines: { node: '>=10.13.0' }
        hasBin: true
        dev: true

    /prettify-xml/1.2.0:
        resolution: { integrity: sha1-Rtzx7oqNi3PbMLfgbvJtyc8/bxg= }
        dev: false

    /pretty-format/22.4.3:
        resolution:
            {
                integrity: sha512-S4oT9/sT6MN7/3COoOy+ZJeA92VmOnveLHgrwBE3Z1W5N9S2A1QGNYiE1z75DAENbJrXXUb+OWXhpJcg05QKQQ==
            }
        dependencies:
            ansi-regex: 5.0.1
            ansi-styles: 3.2.1
        dev: true

    /pretty-format/24.9.0:
        resolution:
            {
                integrity: sha512-00ZMZUiHaJrNfk33guavqgvfJS30sLYf0f8+Srklv0AMPodGGHcoHgksZ3OThYnIvOd+8yMCn0YiEOogjlgsnA==
            }
        engines: { node: '>= 6' }
        dependencies:
            '@jest/types': 24.9.0
            ansi-regex: 5.0.1
            ansi-styles: 3.2.1
            react-is: 16.13.1
        dev: true

    /pretty-format/26.6.2:
        resolution:
            {
                integrity: sha512-7AeGuCYNGmycyQbCqd/3PWH4eOoX/OiCa0uphp57NVTeAGdJGaAliecxwBDHYQCIvrW7aDBZCYeNTP/WX69mkg==
            }
        engines: { node: '>= 10' }
        dependencies:
            '@jest/types': 26.6.2
            ansi-regex: 5.0.1
            ansi-styles: 4.3.0
            react-is: 17.0.2
        dev: true

    /pretty-format/27.3.1:
        resolution:
            {
                integrity: sha512-DR/c+pvFc52nLimLROYjnXPtolawm+uWDxr4FjuLDLUn+ktWnSN851KoHwHzzqq6rfCOjkzN8FLgDrSub6UDuA==
            }
        engines: { node: ^10.13.0 || ^12.13.0 || ^14.15.0 || >=15.0.0 }
        dependencies:
            '@jest/types': 27.2.5
            ansi-regex: 5.0.1
            ansi-styles: 5.2.0
            react-is: 17.0.2
        dev: true

    /pretty-format/27.5.1:
        resolution:
            {
                integrity: sha512-Qb1gy5OrP5+zDf2Bvnzdl3jsTf1qXVMazbvCoKhtKqVs4/YK4ozX4gKQJJVyNe+cajNPn0KoC0MC3FUmaHWEmQ==
            }
        engines: { node: ^10.13.0 || ^12.13.0 || ^14.15.0 || >=15.0.0 }
        dependencies:
            ansi-regex: 5.0.1
            ansi-styles: 5.2.0
            react-is: 17.0.2
        dev: true

    /pretty-quick/3.1.3_prettier@2.7.1:
        resolution:
            {
                integrity: sha512-kOCi2FJabvuh1as9enxYmrnBC6tVMoVOenMaBqRfsvBHB0cbpYHjdQEpSglpASDFEXVwplpcGR4CLEaisYAFcA==
            }
        engines: { node: '>=10.13' }
        hasBin: true
        peerDependencies:
            prettier: '>=2.0.0'
        dependencies:
            chalk: 3.0.0
            execa: 4.1.0
            find-up: 4.1.0
            ignore: 5.2.0
            mri: 1.2.0
            multimatch: 4.0.0
            prettier: 2.7.1
        dev: true

    /process-nextick-args/2.0.1:
        resolution:
            {
                integrity: sha512-3ouUOpQhtgrbOa17J7+uxOTpITYWaGP7/AhoR3+A+/1e9skrzelGi/dXzEYyvbxubEF6Wn2ypscTKiKJFFn1ag==
            }

    /prompts/2.4.2:
        resolution:
            {
                integrity: sha512-NxNv/kLguCA7p3jE8oL2aEBsrJWgAakBpgmgK6lpPWV+WuOmY6r2/zbAVnP+T8bQlA0nzHXSJSJW0Hq7ylaD2Q==
            }
        engines: { node: '>= 6' }
        dependencies:
            kleur: 3.0.3
            sisteransi: 1.0.5

    /propagate/2.0.1:
        resolution:
            {
                integrity: sha512-vGrhOavPSTz4QVNuBNdcNXePNdNMaO1xj9yBeH1ScQPjk/rhg9sSlCXPhMkFuaNNW/syTvYqsnbIJxMBfRbbag==
            }
        engines: { node: '>= 8' }
        dev: true

    /properties-reader/2.2.0:
        resolution:
            {
                integrity: sha512-CgVcr8MwGoBKK24r9TwHfZkLLaNFHQ6y4wgT9w/XzdpacOOi5ciH4hcuLechSDAwXsfrGQtI2JTutY2djOx2Ow==
            }
        engines: { node: '>=10' }
        dependencies:
            mkdirp: 1.0.4
        dev: false

    /proxy-addr/2.0.7:
        resolution:
            {
                integrity: sha512-llQsMLSUDUPT44jdrU/O37qlnifitDP+ZwrmmZcoSKyLKvtZxpyV0n2/bD/N4tBAAZ/gJEdZU7KMraoK1+XYAg==
            }
        engines: { node: '>= 0.10' }
        dependencies:
            forwarded: 0.2.0
            ipaddr.js: 1.9.1
        dev: false

    /pseudomap/1.0.2:
        resolution:
            {
                integrity: sha512-b/YwNhb8lk1Zz2+bXXpS/LK9OisiZZ1SNsSLxN1x2OXVEhW2Ckr/7mWE5vrC1ZTiJlD9g19jWszTmJsB+oEpFQ==
            }
        dev: true

    /psl/1.8.0:
        resolution:
            {
                integrity: sha512-RIdOzyoavK+hA18OGGWDqUTsCLhtA7IcZ/6NCs4fFJaHBDab+pDDmDIByWFRQJq2Cd7r1OoQxBGKOaztq+hjIQ==
            }
        dev: true

    /pump/3.0.0:
        resolution:
            {
                integrity: sha512-LwZy+p3SFs1Pytd/jYct4wpv49HiYCqd9Rlc5ZVdk0V+8Yzv6jR5Blk3TRmPL1ft69TxP0IMZGJ+WPFU2BFhww==
            }
        dependencies:
            end-of-stream: 1.4.4
            once: 1.4.0

    /punycode/1.3.2:
        resolution: { integrity: sha1-llOgNvt8HuQjQvIyXM7v6jkmxI0= }
        dev: false

    /punycode/2.1.1:
        resolution:
            {
                integrity: sha512-XRsRjdf+j5ml+y/6GKHPZbrF/8p2Yga0JPtdqTIY2Xe5ohJPD9saDJJLPvp9+NSBprVvevdXZybnj2cv8OEd0A==
            }
        engines: { node: '>=6' }
        dev: true

    /pure-rand/5.0.0:
        resolution:
            {
                integrity: sha512-lD2/y78q+7HqBx2SaT6OT4UcwtvXNRfEpzYEzl0EQ+9gZq2Qi3fa0HDnYPeqQwhlHJFBUhT7AO3mLU3+8bynHA==
            }
        dev: true

    /qs/6.10.3:
        resolution:
            {
                integrity: sha512-wr7M2E0OFRfIfJZjKGieI8lBKb7fRCH4Fv5KNPEs7gJ8jadvotdsS08PzOKR7opXhZ/Xkjtt3WF9g38drmyRqQ==
            }
        engines: { node: '>=0.6' }
        dependencies:
            side-channel: 1.0.4
        dev: true

    /qs/6.7.0:
        resolution:
            {
                integrity: sha512-VCdBRNFTX1fyE7Nb6FYoURo/SPe62QCaAyzJvUjwRaIsc+NePBEniHlvxFmmX56+HZphIGtV0XeCirBtpDrTyQ==
            }
        engines: { node: '>=0.6' }
        dev: false

    /qs/6.9.3:
        resolution:
            {
                integrity: sha512-EbZYNarm6138UKKq46tdx08Yo/q9ZhFoAXAI1meAFd2GtbRDhbZY2WQSICskT0c5q99aFzLG1D4nvTk9tqfXIw==
            }
        engines: { node: '>=0.6' }
        dev: true

    /qs/6.9.6:
        resolution:
            {
                integrity: sha512-TIRk4aqYLNoJUbd+g2lEdz5kLWIuTMRagAXxl78Q0RiVjAOugHmeKNGdd3cwo/ktpf9aL9epCfFqWDEKysUlLQ==
            }
        engines: { node: '>=0.6' }
        dev: false

    /querystring/0.2.0:
        resolution: { integrity: sha1-sgmEkgO7Jd+CDadW50cAWHhSFiA= }
        engines: { node: '>=0.4.x' }
        deprecated: The querystring API is considered Legacy. new code should use the URLSearchParams API instead.
        dev: false

    /queue-microtask/1.2.3:
        resolution:
            {
                integrity: sha512-NuaNSa6flKT5JaSYQzJok04JzTL1CA6aGhv5rfLW3PgqA+M2ChpZQnAC8h8i4ZFkBS8X5RqkDBHA7r4hej3K9A==
            }

    /quick-lru/4.0.1:
        resolution:
            {
                integrity: sha512-ARhCpm70fzdcvNQfPoy49IaanKkTlRWF2JMzqhcJbhSFRZv7nPTvZJdcY7301IPmvW+/p0RgIWnQDLJxifsQ7g==
            }
        engines: { node: '>=8' }
        dev: true

    /range-parser/1.2.1:
        resolution:
            {
                integrity: sha512-Hrgsx+orqoygnmhFbKaHE6c296J+HTAQXoxEF6gNupROmmGJRoyzfG3ccAveqCBrwr/2yxQ5BVd/GTl5agOwSg==
            }
        engines: { node: '>= 0.6' }
        dev: false

    /raw-body/2.4.0:
        resolution:
            {
                integrity: sha512-4Oz8DUIwdvoa5qMJelxipzi/iJIi40O5cGV1wNYp5hvZP8ZN0T+jiNkL0QepXs+EsQ9XJ8ipEDoiH70ySUJP3Q==
            }
        engines: { node: '>= 0.8' }
        dependencies:
            bytes: 3.1.0
            http-errors: 1.7.2
            iconv-lite: 0.4.24
            unpipe: 1.0.0
        dev: false

    /raw-body/2.4.2:
        resolution:
            {
                integrity: sha512-RPMAFUJP19WIet/99ngh6Iv8fzAbqum4Li7AD6DtGaW2RpMB/11xDoalPiJMTbu6I3hkbMVkATvZrqb9EEqeeQ==
            }
        engines: { node: '>= 0.8' }
        dependencies:
            bytes: 3.1.1
            http-errors: 1.8.1
            iconv-lite: 0.4.24
            unpipe: 1.0.0
        dev: false

    /rc/1.2.8:
        resolution:
            {
                integrity: sha512-y3bGgqKj3QBdxLbLkomlohkvsA8gdAiUQlSBJnBhfn+BPxg4bc62d8TcBW15wavDfgexCgccckhcZvywyQYPOw==
            }
        hasBin: true
        dependencies:
            deep-extend: 0.6.0
            ini: 1.3.8
            minimist: 1.2.6
            strip-json-comments: 2.0.1
        dev: false
        optional: true

    /react-is/16.13.1:
        resolution:
            {
                integrity: sha512-24e6ynE2H+OKt4kqsOvNd8kBpV65zoxbA4BVsEOB3ARVWQki/DHzaUoC5KuON/BiccDaCCTZBuOcfZs70kR8bQ==
            }
        dev: true

    /react-is/17.0.2:
        resolution:
            {
                integrity: sha512-w2GsyukL62IJnlaff/nRegPQR94C/XXamvMWmSHRJ4y7Ts/4ocGRmTHvOs8PSE6pB3dWOrD/nueuU5sduBsQ4w==
            }
        dev: true

    /read-pkg-up/7.0.1:
        resolution:
            {
                integrity: sha512-zK0TB7Xd6JpCLmlLmufqykGE+/TlOePD6qKClNW7hHDKFh/J7/7gCWGR7joEQEW1bKq3a3yUZSObOoWLFQ4ohg==
            }
        engines: { node: '>=8' }
        dependencies:
            find-up: 4.1.0
            read-pkg: 5.2.0
            type-fest: 0.8.1

    /read-pkg/5.2.0:
        resolution:
            {
                integrity: sha512-Ug69mNOpfvKDAc2Q8DRpMjjzdtrnv9HcSMX+4VsZxD1aZ6ZzrIE7rlzXBtWTyhULSMKg076AW6WR5iZpD0JiOg==
            }
        engines: { node: '>=8' }
        dependencies:
            '@types/normalize-package-data': 2.4.1
            normalize-package-data: 2.5.0
            parse-json: 5.2.0
            type-fest: 0.6.0

    /read-yaml-file/1.1.0:
        resolution:
            {
                integrity: sha512-VIMnQi/Z4HT2Fxuwg5KrY174U1VdUIASQVWXXyqtNRtxSr9IYkn1rsI6Tb6HsrHCmB7gVpNwX6JxPTHcH6IoTA==
            }
        engines: { node: '>=6' }
        dependencies:
            graceful-fs: 4.2.9
            js-yaml: 3.14.1
            pify: 4.0.1
            strip-bom: 3.0.0
        dev: true

    /readable-stream/2.3.7:
        resolution:
            {
                integrity: sha512-Ebho8K4jIbHAxnuxi7o42OrZgF/ZTNcsZj6nRKyUmkhLFq8CHItp/fy6hQZuZmP/n3yZ9VBUbp4zz/mX8hmYPw==
            }
        dependencies:
            core-util-is: 1.0.3
            inherits: 2.0.4
            isarray: 1.0.0
            process-nextick-args: 2.0.1
            safe-buffer: 5.1.2
            string_decoder: 1.1.1
            util-deprecate: 1.0.2

    /readable-stream/3.6.0:
        resolution:
            {
                integrity: sha512-BViHy7LKeTz4oNnkcLJ+lVSL6vpiFeX6/d3oSH8zCW7UxP2onchk+vTGB143xuFjHS3deTgkKoXXymXqymiIdA==
            }
        engines: { node: '>= 6' }
        dependencies:
            inherits: 2.0.4
            string_decoder: 1.1.1
            util-deprecate: 1.0.2

    /readdir-glob/1.1.2:
        resolution:
            {
                integrity: sha512-6RLVvwJtVwEDfPdn6X6Ille4/lxGl0ATOY4FN/B9nxQcgOazvvI0nodiD19ScKq0PvA/29VpaOQML36o5IzZWA==
            }
        dependencies:
            minimatch: 5.1.0
        dev: false

    /rechoir/0.6.2:
        resolution: { integrity: sha1-hSBLVNuoLVdC4oyWdW70OvUOM4Q= }
        engines: { node: '>= 0.10' }
        dependencies:
            resolve: 1.21.0
        dev: false

    /redent/3.0.0:
        resolution:
            {
                integrity: sha512-6tDA8g98We0zd0GvVeMT9arEOnTw9qM03L9cJXaCjrip1OO764RDBLBfrB4cwzNGDj5OA5ioymC9GkizgWJDUg==
            }
        engines: { node: '>=8' }
        dependencies:
            indent-string: 4.0.0
            strip-indent: 3.0.0
        dev: true

    /reflect-metadata/0.1.13:
        resolution:
            {
                integrity: sha512-Ts1Y/anZELhSsjMcU605fU9RE4Oi3p5ORujwbIKXfWa+0Zxs510Qrmrce5/Jowq3cHSZSJqBjypxmHarc+vEWg==
            }
        dev: false

    /regenerator-runtime/0.13.9:
        resolution:
            {
                integrity: sha512-p3VT+cOEgxFsRRA9X4lkI1E+k2/CtnKtU4gcxyaCUreilL/vqI6CdZ3wxVUx3UOUg+gnUOQQcRI7BmSI656MYA==
            }

    /regex-not/1.0.2:
        resolution:
            {
                integrity: sha512-J6SDjUgDxQj5NusnOtdFxDwN/+HWykR8GELwctJ7mdqhcyy1xEc4SRFHUXvxTp661YaVKAjfRLZ9cCqS6tn32A==
            }
        engines: { node: '>=0.10.0' }
        dependencies:
            extend-shallow: 3.0.2
            safe-regex: 1.1.0
        dev: true

    /regexpp/3.2.0:
        resolution:
            {
                integrity: sha512-pq2bWo9mVD43nbts2wGv17XLiNLya+GklZ8kaDLV2Z08gDCsGpnKn9BFMepvWuHCbyVvY7J5o5+BVvoQbmlJLg==
            }
        engines: { node: '>=8' }
        dev: true

    /remove-trailing-separator/1.1.0:
        resolution: { integrity: sha1-wkvOKig62tW8P1jg1IJJuSN52O8= }

    /repeat-element/1.1.4:
        resolution:
            {
                integrity: sha512-LFiNfRcSu7KK3evMyYOuCzv3L10TW7yC1G2/+StMjK8Y6Vqd2MG7r/Qjw4ghtuCOjFvlnms/iMmLqpvW/ES/WQ==
            }
        engines: { node: '>=0.10.0' }
        dev: true

    /repeat-string/1.6.1:
        resolution: { integrity: sha1-jcrkcOHIirwtYA//Sndihtp15jc= }
        engines: { node: '>=0.10' }

    /replace-ext/1.0.1:
        resolution:
            {
                integrity: sha512-yD5BHCe7quCgBph4rMQ+0KkIRKwWCrHDOX1p1Gp6HwjPM5kVoCdKGNhN7ydqqsX6lJEnQDKZ/tFMiEdQ1dvPEw==
            }
        engines: { node: '>= 0.10' }

    /require-directory/2.1.1:
        resolution: { integrity: sha1-jGStX9MNqxyXbiNE/+f3kqam30I= }
        engines: { node: '>=0.10.0' }
        dev: true

    /require-main-filename/2.0.0:
        resolution:
            {
                integrity: sha512-NKN5kMDylKuldxYLSUfrbo5Tuzh4hd+2E8NPPX02mZtn1VuREQToYe/ZdlJy+J3uCpfaiGF05e7B8W0iXbQHmg==
            }
        dev: true

    /requires-port/1.0.0:
        resolution: { integrity: sha1-kl0mAdOaxIXgkc8NpcbmlNw9yv8= }
        dev: false

    /resolve-cwd/3.0.0:
        resolution:
            {
                integrity: sha512-OrZaX2Mb+rJCpH/6CpSqt9xFVpN++x01XnN2ie9g6P5/3xelLAkXWVADpdz1IHD/KFfEXyE6V0U01OQ3UO2rEg==
            }
        engines: { node: '>=8' }
        dependencies:
            resolve-from: 5.0.0
        dev: true

    /resolve-from/4.0.0:
        resolution:
            {
                integrity: sha512-pb/MYmXstAkysRFx8piNI1tGFNQIFA3vkE3Gq4EuA1dF6gHp/+vgZqsCGJapvy8N3Q+4o7FwvquPJcnZ7RYy4g==
            }
        engines: { node: '>=4' }
        dev: true

    /resolve-from/5.0.0:
        resolution:
            {
                integrity: sha512-qYg9KP24dD5qka9J47d0aVky0N+b4fTU89LN9iDnjB5waksiC49rvMB0PrUJQGoTmH50XPiqOvAjDfaijGxYZw==
            }
        engines: { node: '>=8' }
        dev: true

    /resolve-url/0.2.1:
        resolution: { integrity: sha1-LGN/53yJOv0qZj/iGqkIAGjiBSo= }
        deprecated: https://github.com/lydell/resolve-url#deprecated
        dev: true

    /resolve.exports/1.1.0:
        resolution:
            {
                integrity: sha512-J1l+Zxxp4XK3LUDZ9m60LRJF/mAe4z6a4xyabPHk7pvK5t35dACV32iIjJDFeWZFfZlO29w6SZ67knR0tHzJtQ==
            }
        engines: { node: '>=10' }
        dev: true

    /resolve/1.21.0:
        resolution:
            {
                integrity: sha512-3wCbTpk5WJlyE4mSOtDLhqQmGFi0/TD9VPwmiolnk8U0wRgMEktqCXd3vy5buTO3tljvalNvKrjHEfrd2WpEKA==
            }
        hasBin: true
        dependencies:
            is-core-module: 2.8.1
            path-parse: 1.0.7
            supports-preserve-symlinks-flag: 1.0.0

    /resolve/1.22.1:
        resolution:
            {
                integrity: sha512-nBpuuYuY5jFsli/JIs1oldw6fOQCBioohqWZg/2hiaOybXOft4lonv85uDOKXdf8rhyK159cxU5cDcK/NKk8zw==
            }
        hasBin: true
        dependencies:
            is-core-module: 2.9.0
            path-parse: 1.0.7
            supports-preserve-symlinks-flag: 1.0.0
        dev: true

    /ret/0.1.15:
        resolution:
            {
                integrity: sha512-TTlYpa+OL+vMMNG24xSlQGEJ3B/RzEfUlLct7b5G/ytav+wPrplCpVMFuwzXbkecJrb6IYo1iFb0S9v37754mg==
            }
        engines: { node: '>=0.12' }
        dev: true

    /reusify/1.0.4:
        resolution:
            {
                integrity: sha512-U9nH88a3fc/ekCF1l0/UP1IosiuIjyTh7hBvXVMHYgVcfGvt897Xguj2UOLDeI5BG2m7/uwyaLVT6fbtCwTyzw==
            }
        engines: { iojs: '>=1.0.0', node: '>=0.10.0' }

    /rimraf/3.0.2:
        resolution:
            {
                integrity: sha512-JZkJMZkAGFFPP2YqXZXPbMlMBgsxzE8ILs4lMIX/2o0L9UBw9O/Y3o6wFw/i9YLapcUJWwqbi3kdxIPdC62TIA==
            }
        hasBin: true
        dependencies:
            glob: 7.2.0
        dev: true

    /run-async/2.4.1:
        resolution:
            {
                integrity: sha512-tvVnVv01b8c1RrA6Ep7JkStj85Guv/YrMcwqYQnwjsAS2cTmmPGBBjAjpCW7RrSodNSoE2/qg9O4bceNvUuDgQ==
            }
        engines: { node: '>=0.12.0' }
        dev: false

    /run-parallel/1.2.0:
        resolution:
            {
                integrity: sha512-5l4VyZR86LZ/lDxZTR6jqL8AFE2S0IFLMP26AbjsLVADxHdhB/c0GUsH+y39UfCi3dzz8OlQuPmnaJOMoDHQBA==
            }
        dependencies:
            queue-microtask: 1.2.3

    /rxjs/6.6.7:
        resolution:
            {
                integrity: sha512-hTdwr+7yYNIT5n4AMYp85KA6yw2Va0FLa3Rguvbpa4W3I5xynaBZo41cM3XM+4Q6fRMj3sBYIR1VAmZMXYJvRQ==
            }
        engines: { npm: '>=2.0.0' }
        dependencies:
            tslib: 1.14.1
        dev: true

    /rxjs/7.5.5:
        resolution:
            {
                integrity: sha512-sy+H0pQofO95VDmFLzyaw9xNJU4KTRSwQIGM6+iG3SypAtCiLDzpeG8sJrNCWn2Up9km+KhkvTdbkrdy+yzZdw==
            }
        dependencies:
            tslib: 2.4.0
        dev: true

    /safe-buffer/5.1.2:
        resolution:
            {
                integrity: sha512-Gd2UZBJDkXlY7GbJxfsE8/nvKkUEU1G38c1siN6QP6a9PT9MmHB8GnpscSmMJSoF8LOIrt8ud/wPtojys4G6+g==
            }

    /safe-buffer/5.2.1:
        resolution:
            {
                integrity: sha512-rp3So07KcdmmKbGvgaNxQSJr7bGVSVk5S9Eq1F+ppbRo70+YeaDxkw5Dd8NPN+GD6bjnYm2VuPuCXmpuYvmCXQ==
            }
        dev: false

    /safe-regex/1.1.0:
        resolution: { integrity: sha1-QKNmnzsHfR6UPURinhV91IAjvy4= }
        dependencies:
            ret: 0.1.15
        dev: true

    /safe-stable-stringify/1.1.1:
        resolution:
            {
                integrity: sha512-ERq4hUjKDbJfE4+XtZLFPCDi8Vb1JqaxAPTxWFLBx8XcAlf9Bda/ZJdVezs/NAfsMQScyIlUMx+Yeu7P7rx5jw==
            }

    /safer-buffer/2.1.2:
        resolution:
            {
                integrity: sha512-YZo3K82SD7Riyi0E1EQPojLz7kpepnSQI9IyPbHHg1XXXevb5dJI7tpyN2ADxGcQbHG7vcyRHk0cbwqcQriUtg==
            }

    /saxes/5.0.1:
        resolution:
            {
                integrity: sha512-5LBh1Tls8c9xgGjw3QrMwETmTMVk0oFgvrFSvWx62llR2hcEInrKNZ2GZCCuuy2lvWrdl5jhbpeqc5hRYKFOcw==
            }
        engines: { node: '>=10' }
        dependencies:
            xmlchars: 2.2.0
        dev: true

    /semver/5.7.1:
        resolution:
            {
                integrity: sha512-sauaDf/PZdVgrLTNYHRtpXa1iRiKcaebiKQ1BJdpQlWH2lCvexQdX55snPFyK7QzpudqbCI0qXFfOasHdyNDGQ==
            }
        hasBin: true

    /semver/6.3.0:
        resolution:
            {
                integrity: sha512-b39TBaTSfV6yBrapU89p5fKekE2m/NwnDocOVruQFS1/veMgdzuPcnOM34M6CwxW8jH/lxEa5rBoDeUwu5HHTw==
            }
        hasBin: true
        dev: true

    /semver/7.3.5:
        resolution:
            {
                integrity: sha512-PoeGJYh8HK4BTO/a9Tf6ZG3veo/A7ZVsYrSA6J8ny9nb3B1VrpkuN+z9OE5wfE5p6H4LchYZsegiQgbJD94ZFQ==
            }
        engines: { node: '>=10' }
        hasBin: true
        dependencies:
            lru-cache: 6.0.0

    /semver/7.3.7:
        resolution:
            {
                integrity: sha512-QlYTucUYOews+WeEujDoEGziz4K6c47V/Bd+LjSSYcA94p+DmINdf7ncaUinThfvZyu13lN9OY1XDxt8C0Tw0g==
            }
        engines: { node: '>=10' }
        hasBin: true
        dependencies:
            lru-cache: 6.0.0
        dev: true

    /send/0.17.1:
        resolution:
            {
                integrity: sha512-BsVKsiGcQMFwT8UxypobUKyv7irCNRHk1T0G680vk88yf6LBByGcZJOTJCrTP2xVN6yI+XjPJcNuE3V4fT9sAg==
            }
        engines: { node: '>= 0.8.0' }
        dependencies:
            debug: 2.6.9
            depd: 1.1.2
            destroy: 1.0.4
            encodeurl: 1.0.2
            escape-html: 1.0.3
            etag: 1.8.1
            fresh: 0.5.2
            http-errors: 1.7.2
            mime: 1.6.0
            ms: 2.1.1
            on-finished: 2.3.0
            range-parser: 1.2.1
            statuses: 1.5.0
        transitivePeerDependencies:
            - supports-color
        dev: false

    /send/0.17.2:
        resolution:
            {
                integrity: sha512-UJYB6wFSJE3G00nEivR5rgWp8c2xXvJ3OPWPhmuteU0IKj8nKbG3DrjiOmLwpnHGYWAVwA69zmTm++YG0Hmwww==
            }
        engines: { node: '>= 0.8.0' }
        dependencies:
            debug: 2.6.9
            depd: 1.1.2
            destroy: 1.0.4
            encodeurl: 1.0.2
            escape-html: 1.0.3
            etag: 1.8.1
            fresh: 0.5.2
            http-errors: 1.8.1
            mime: 1.6.0
            ms: 2.1.3
            on-finished: 2.3.0
            range-parser: 1.2.1
            statuses: 1.5.0
        transitivePeerDependencies:
            - supports-color
        dev: false

    /serve-static/1.14.1:
        resolution:
            {
                integrity: sha512-JMrvUwE54emCYWlTI+hGrGv5I8dEwmco/00EvkzIIsR7MqrHonbD9pO2MOfFnpFntl7ecpZs+3mW+XbQZu9QCg==
            }
        engines: { node: '>= 0.8.0' }
        dependencies:
            encodeurl: 1.0.2
            escape-html: 1.0.3
            parseurl: 1.3.3
            send: 0.17.1
        transitivePeerDependencies:
            - supports-color
        dev: false

    /serve-static/1.14.2:
        resolution:
            {
                integrity: sha512-+TMNA9AFxUEGuC0z2mevogSnn9MXKb4fa7ngeRMJaaGv8vTwnIEkKi+QGvPt33HSnf8pRS+WGM0EbMtCJLKMBQ==
            }
        engines: { node: '>= 0.8.0' }
        dependencies:
            encodeurl: 1.0.2
            escape-html: 1.0.3
            parseurl: 1.3.3
            send: 0.17.2
        transitivePeerDependencies:
            - supports-color
        dev: false

    /set-blocking/2.0.0:
        resolution: { integrity: sha1-BF+XgtARrppoA93TgrJDkrPYkPc= }

    /set-value/2.0.1:
        resolution:
            {
                integrity: sha512-JxHc1weCN68wRY0fhCoXpyK55m/XPHafOmK4UWD7m2CI14GMcFypt4w/0+NV5f/ZMby2F6S2wwA7fgynh9gWSw==
            }
        engines: { node: '>=0.10.0' }
        dependencies:
            extend-shallow: 2.0.1
            is-extendable: 0.1.1
            is-plain-object: 2.0.4
            split-string: 3.1.0
        dev: true

    /setprototypeof/1.1.1:
        resolution:
            {
                integrity: sha512-JvdAWfbXeIGaZ9cILp38HntZSFSo3mWg6xGcJJsd+d4aRMOqauag1C63dJfDw7OaMYwEbHMOxEZ1lqVRYP2OAw==
            }
        dev: false

    /setprototypeof/1.2.0:
        resolution:
            {
                integrity: sha512-E5LDX7Wrp85Kil5bhZv46j8jOeboKq5JMmYM3gVGdGH8xFpPWXUMsNrlODCrkoxMEeNi/XZIwuRvY4XNwYMJpw==
            }
        dev: false

    /shebang-command/1.2.0:
        resolution:
            {
                integrity: sha512-EV3L1+UQWGor21OmnvojK36mhg+TyIKDh3iFBKBohr5xeXIhNBcx8oWdgkTEEQ+BEFFYdLRuqMfd5L84N1V5Vg==
            }
        engines: { node: '>=0.10.0' }
        dependencies:
            shebang-regex: 1.0.0
        dev: true

    /shebang-command/2.0.0:
        resolution:
            {
                integrity: sha512-kHxr2zZpYtdmrN1qDjrrX/Z1rR1kG8Dx+gkpK1G4eXmvXswmcE1hTWBWYUzlraYw1/yZp6YuDY77YtvbN0dmDA==
            }
        engines: { node: '>=8' }
        dependencies:
            shebang-regex: 3.0.0

    /shebang-regex/1.0.0:
        resolution:
            {
                integrity: sha512-wpoSFAxys6b2a2wHZ1XpDSgD7N9iVjg29Ph9uV/uaP9Ex/KXlkTZTeddxDPSYQpgvzKLGJke2UU0AzoGCjNIvQ==
            }
        engines: { node: '>=0.10.0' }
        dev: true

    /shebang-regex/3.0.0:
        resolution:
            {
                integrity: sha512-7++dFhtcx3353uBaq8DDR4NuxBetBzC7ZQOhmTQInHEd6bSrXdiEyzCvG07Z44UYdLShWUyXt5M/yhz8ekcb1A==
            }
        engines: { node: '>=8' }

    /shelljs/0.8.5:
        resolution:
            {
                integrity: sha512-TiwcRcrkhHvbrZbnRcFYMLl30Dfov3HKqzp5tO5b4pt6G/SezKcYhmDg15zXVBswHmctSAQKznqNW2LO5tTDow==
            }
        engines: { node: '>=4' }
        hasBin: true
        dependencies:
            glob: 7.2.0
            interpret: 1.4.0
            rechoir: 0.6.2
        dev: false

    /side-channel/1.0.4:
        resolution:
            {
                integrity: sha512-q5XPytqFEIKHkGdiMIrY10mvLRvnQh42/+GoBlFW3b2LXLE2xxJpZFdm94we0BaoV3RwJyGqg5wS7epxTv0Zvw==
            }
        dependencies:
            call-bind: 1.0.2
            get-intrinsic: 1.1.1
            object-inspect: 1.12.0
        dev: true

    /signal-exit/3.0.6:
        resolution:
            {
                integrity: sha512-sDl4qMFpijcGw22U5w63KmD3cZJfBuFlVNbVMKje2keoKML7X2UzWbc4XrmEbDwg0NXJc3yv4/ox7b+JWb57kQ==
            }

    /signal-exit/3.0.7:
        resolution:
            {
                integrity: sha512-wnD2ZE+l+SPC/uoS0vXeE9L1+0wuaMqKlfz9AMUo38JsyLSBWSFcHR1Rri62LZc12vLr1gb3jl7iwQhgwpAbGQ==
            }
        dev: true

    /simple-concat/1.0.1:
        resolution:
            {
                integrity: sha512-cSFtAPtRhljv69IK0hTVZQ+OfE9nePi/rtJmw5UjHeVyVroEqJXP1sFztKUy1qU+xvz3u/sfYJLa947b7nAN2Q==
            }
        dev: false
        optional: true

    /simple-get/4.0.1:
        resolution:
            {
                integrity: sha512-brv7p5WgH0jmQJr1ZDDfKDOSeWWg+OVypG99A/5vYGPqJ6pxiaHLy8nxtFjBA7oMa01ebA9gfh1uMCFqOuXxvA==
            }
        dependencies:
            decompress-response: 6.0.0
            once: 1.4.0
            simple-concat: 1.0.1
        dev: false
        optional: true

    /simple-swizzle/0.2.2:
        resolution: { integrity: sha1-pNprY1/8zMoz9w0Xy5JZLeleVXo= }
        dependencies:
            is-arrayish: 0.3.2
        dev: false

    /sisteransi/1.0.5:
        resolution:
            {
                integrity: sha512-bLGGlR1QxBcynn2d5YmDX4MGjlZvy2MRBDRNHLJ8VI6l6+9FUiyTFNJ0IveOSP0bcXgVDPRcfGqA0pjaqUpfVg==
            }

    /slash/2.0.0:
        resolution:
            {
                integrity: sha512-ZYKh3Wh2z1PpEXWr0MpSBZ0V6mZHAQfYevttO11c51CaWjGTaadiKZ+wVt1PbMlDV5qhMFslpZCemhwOK7C89A==
            }
        engines: { node: '>=6' }
        dev: true

    /slash/3.0.0:
        resolution:
            {
                integrity: sha512-g9Q1haeby36OSStwb4ntCGGGaKsaVSjQ68fBxoQcutl5fS1vuY18H3wSt3jFyFtrkx+Kz0V1G85A4MyAdDMi2Q==
            }
        engines: { node: '>=8' }

    /slash/4.0.0:
        resolution:
            {
                integrity: sha512-3dOsAHXXUkQTpOYcoAxLIorMTp4gIQr5IW3iVb7A7lFIp0VHhnynm9izx6TssdrIcVIESAlVjtnO2K8bg+Coew==
            }
        engines: { node: '>=12' }
        dev: true

    /smartwrap/2.0.2:
        resolution:
            {
                integrity: sha512-vCsKNQxb7PnCNd2wY1WClWifAc2lwqsG8OaswpJkVJsvMGcnEntdTCDajZCkk93Ay1U3t/9puJmb525Rg5MZBA==
            }
        engines: { node: '>=6' }
        hasBin: true
        dependencies:
            array.prototype.flat: 1.2.5
            breakword: 1.0.5
            grapheme-splitter: 1.0.4
            strip-ansi: 6.0.1
            wcwidth: 1.0.1
            yargs: 15.4.1
        dev: true

    /snapdragon-node/2.1.1:
        resolution:
            {
                integrity: sha512-O27l4xaMYt/RSQ5TR3vpWCAB5Kb/czIcqUFOM/C4fYcLnbZUc1PkjTAMjof2pBWaSTwOUd6qUHcFGVGj7aIwnw==
            }
        engines: { node: '>=0.10.0' }
        dependencies:
            define-property: 1.0.0
            isobject: 3.0.1
            snapdragon-util: 3.0.1
        dev: true

    /snapdragon-util/3.0.1:
        resolution:
            {
                integrity: sha512-mbKkMdQKsjX4BAL4bRYTj21edOf8cN7XHdYUJEe+Zn99hVEYcMvKPct1IqNe7+AZPirn8BCDOQBHQZknqmKlZQ==
            }
        engines: { node: '>=0.10.0' }
        dependencies:
            kind-of: 3.2.2
        dev: true

    /snapdragon/0.8.2:
        resolution:
            {
                integrity: sha512-FtyOnWN/wCHTVXOMwvSv26d+ko5vWlIDD6zoUJ7LW8vh+ZBC8QdljveRP+crNrtBwioEUWy/4dMtbBjA4ioNlg==
            }
        engines: { node: '>=0.10.0' }
        dependencies:
            base: 0.11.2
            debug: 2.6.9
            define-property: 0.2.5
            extend-shallow: 2.0.1
            map-cache: 0.2.2
            source-map: 0.5.7
            source-map-resolve: 0.5.3
            use: 3.1.1
        transitivePeerDependencies:
            - supports-color
        dev: true

    /sort-keys/4.2.0:
        resolution:
            {
                integrity: sha512-aUYIEU/UviqPgc8mHR6IW1EGxkAXpeRETYcrzg8cLAvUPZcpAlleSXHV2mY7G12GphSH6Gzv+4MMVSSkbdteHg==
            }
        engines: { node: '>=8' }
        dependencies:
            is-plain-obj: 2.1.0
        dev: false

    /source-map-resolve/0.5.3:
        resolution:
            {
                integrity: sha512-Htz+RnsXWk5+P2slx5Jh3Q66vhQj1Cllm0zvnaY98+NFx+Dv2CF/f5O/t8x+KaNdrdIAsruNzoh/KpialbqAnw==
            }
        deprecated: See https://github.com/lydell/source-map-resolve#deprecated
        dependencies:
            atob: 2.1.2
            decode-uri-component: 0.2.0
            resolve-url: 0.2.1
            source-map-url: 0.4.1
            urix: 0.1.0
        dev: true

    /source-map-support/0.5.21:
        resolution:
            {
                integrity: sha512-uBHU3L3czsIyYXKX88fdrGovxdSCoTGDRZ6SYXtSRxLZUzHg5P/66Ht6uoUlHu9EZod+inXhKo3qQgwXUT/y1w==
            }
        dependencies:
            buffer-from: 1.1.2
            source-map: 0.6.1
        dev: true

    /source-map-url/0.4.1:
        resolution:
            {
                integrity: sha512-cPiFOTLUKvJFIg4SKVScy4ilPPW6rFgMgfuZJPNoDuMs3nC1HbMUycBoJw77xFIp6z1UJQJOfx6C9GMH80DiTw==
            }
        deprecated: See https://github.com/lydell/source-map-url#deprecated
        dev: true

    /source-map/0.5.7:
        resolution: { integrity: sha1-igOdLRAh0i0eoUyA2OpGi6LvP8w= }
        engines: { node: '>=0.10.0' }
        dev: true

    /source-map/0.6.1:
        resolution:
            {
                integrity: sha512-UjgapumWlbMhkBgzT7Ykc5YXUT46F0iKu8SGXq0bcwP5dz/h0Plj6enJqjz1Zbq2l5WaqYnrVbwWOWMyF3F47g==
            }
        engines: { node: '>=0.10.0' }

    /source-map/0.7.3:
        resolution:
            {
                integrity: sha512-CkCj6giN3S+n9qrYiBTX5gystlENnRW5jZeNLHpe6aue+SrHcG5VYwujhW9s4dY31mEGsxBDrHR6oI69fTXsaQ==
            }
        engines: { node: '>= 8' }
        dev: true

    /spawndamnit/2.0.0:
        resolution:
            {
                integrity: sha512-j4JKEcncSjFlqIwU5L/rp2N5SIPsdxaRsIv678+TZxZ0SRDJTm8JrxJMjE/XuiEZNEir3S8l0Fa3Ke339WI4qA==
            }
        dependencies:
            cross-spawn: 5.1.0
            signal-exit: 3.0.7
        dev: true

    /spdx-correct/3.1.1:
        resolution:
            {
                integrity: sha512-cOYcUWwhCuHCXi49RhFRCyJEK3iPj1Ziz9DpViV3tbZOwXD49QzIN3MpOLJNxh2qwq2lJJZaKMVw9qNi4jTC0w==
            }
        dependencies:
            spdx-expression-parse: 3.0.1
            spdx-license-ids: 3.0.11

    /spdx-exceptions/2.3.0:
        resolution:
            {
                integrity: sha512-/tTrYOC7PPI1nUAgx34hUpqXuyJG+DTHJTnIULG4rDygi4xu/tfgmq1e1cIRwRzwZgo4NLySi+ricLkZkw4i5A==
            }

    /spdx-expression-parse/3.0.1:
        resolution:
            {
                integrity: sha512-cbqHunsQWnJNE6KhVSMsMeH5H/L9EpymbzqTQ3uLwNCLZ1Q481oWaofqH7nO6V07xlXwY6PhQdQ2IedWx/ZK4Q==
            }
        dependencies:
            spdx-exceptions: 2.3.0
            spdx-license-ids: 3.0.11

    /spdx-license-ids/3.0.11:
        resolution:
            {
                integrity: sha512-Ctl2BrFiM0X3MANYgj3CkygxhRmr9mi6xhejbdO960nF6EDJApTYpn0BQnDKlnNBULKiCN1n3w9EBkHK8ZWg+g==
            }

    /split-string/3.1.0:
        resolution:
            {
                integrity: sha512-NzNVhJDYpwceVVii8/Hu6DKfD2G+NrQHlS/V/qgv763EYudVwEcMQNxd2lh+0VrUByXN/oJkl5grOhYWvQUYiw==
            }
        engines: { node: '>=0.10.0' }
        dependencies:
            extend-shallow: 3.0.2
        dev: true

    /sprintf-js/1.0.3:
        resolution:
            {
                integrity: sha512-D9cPgkvLlV3t3IzL0D0YLvGA9Ahk4PcvVwUbN0dSGr1aP0Nrt4AEnTUbuGvquEC0mA64Gqt1fzirlRs5ibXx8g==
            }

    /stack-trace/0.0.10:
        resolution: { integrity: sha1-VHxws0fo0ytOEI6hoqFZ5f3eGcA= }
        dev: false

    /stack-utils/1.0.5:
        resolution:
            {
                integrity: sha512-KZiTzuV3CnSnSvgMRrARVCj+Ht7rMbauGDK0LdVFRGyenwdylpajAp4Q0i6SX8rEmbTpMMf6ryq2gb8pPq2WgQ==
            }
        engines: { node: '>=8' }
        dependencies:
            escape-string-regexp: 2.0.0
        dev: true

    /stack-utils/2.0.3:
        resolution:
            {
                integrity: sha512-gL//fkxfWUsIlFL2Tl42Cl6+HFALEaB1FU76I/Fy+oZjRreP7OPMXFlGbxM7NQsI0ZpUfw76sHnv0WNYuTb7Iw==
            }
        engines: { node: '>=10' }
        dependencies:
            escape-string-regexp: 2.0.0
        dev: true

    /stack-utils/2.0.5:
        resolution:
            {
                integrity: sha512-xrQcmYhOsn/1kX+Vraq+7j4oE2j/6BFscZ0etmYg81xuM8Gq0022Pxb8+IqgOFUIaxHs0KaSb7T1+OegiNrNFA==
            }
        engines: { node: '>=10' }
        dependencies:
            escape-string-regexp: 2.0.0
        dev: true

    /static-eval/2.0.2:
        resolution:
            {
                integrity: sha512-N/D219Hcr2bPjLxPiV+TQE++Tsmrady7TqAJugLy7Xk1EumfDWS/f5dtBbkRCGE7wKKXuYockQoj8Rm2/pVKyg==
            }
        dependencies:
            escodegen: 1.14.3
        dev: false

    /static-extend/0.1.2:
        resolution: { integrity: sha1-YICcOcv/VTNyJv1eC1IPNB8ftcY= }
        engines: { node: '>=0.10.0' }
        dependencies:
            define-property: 0.2.5
            object-copy: 0.1.0
        dev: true

    /statuses/1.5.0:
        resolution: { integrity: sha1-Fhx9rBd2Wf2YEfQ3cfqZOBR4Yow= }
        engines: { node: '>= 0.6' }
        dev: false

    /stream-transform/2.1.3:
        resolution:
            {
                integrity: sha512-9GHUiM5hMiCi6Y03jD2ARC1ettBXkQBoQAe7nJsPknnI0ow10aXjTnew8QtYQmLjzn974BnmWEAJgCY6ZP1DeQ==
            }
        dependencies:
            mixme: 0.5.4
        dev: true

    /string-length/4.0.2:
        resolution:
            {
                integrity: sha512-+l6rNN5fYHNhZZy41RXsYptCjA2Igmq4EG7kZAYFQI1E1VTXarr6ZPXBg6eq7Y6eK4FEhY6AJlyuFIb/v/S0VQ==
            }
        engines: { node: '>=10' }
        dependencies:
            char-regex: 1.0.2
            strip-ansi: 6.0.1
        dev: true

    /string-width/1.0.2:
        resolution: { integrity: sha1-EYvfW4zcUaKn5w0hHgfisLmxB9M= }
        engines: { node: '>=0.10.0' }
        dependencies:
            code-point-at: 1.1.0
            is-fullwidth-code-point: 1.0.0
            strip-ansi: 3.0.1
        dev: false
        optional: true

    /string-width/4.2.3:
        resolution:
            {
                integrity: sha512-wKyQRQpjJ0sIp62ErSZdGsjMJWsap5oRNihHhu6G7JVO/9jIB6UyevL+tXuOqrng8j/cxKTWyWUwvSTriiZz/g==
            }
        engines: { node: '>=8' }
        dependencies:
            emoji-regex: 8.0.0
            is-fullwidth-code-point: 3.0.0
            strip-ansi: 6.0.1

    /string.prototype.trimend/1.0.4:
        resolution:
            {
                integrity: sha512-y9xCjw1P23Awk8EvTpcyL2NIr1j7wJ39f+k6lvRnSMz+mz9CGz9NYPelDk42kOz6+ql8xjfK8oYzy3jAP5QU5A==
            }
        dependencies:
            call-bind: 1.0.2
            define-properties: 1.1.3
        dev: true

    /string.prototype.trimstart/1.0.4:
        resolution:
            {
                integrity: sha512-jh6e984OBfvxS50tdY2nRZnoC5/mLFKOREQfw8t5yytkoUsJRNxvI/E39qu1sD0OtWI3OC0XgKSmcWwziwYuZw==
            }
        dependencies:
            call-bind: 1.0.2
            define-properties: 1.1.3
        dev: true

    /string_decoder/1.1.1:
        resolution:
            {
                integrity: sha512-n/ShnvDi6FHbbVfviro+WojiFzv+s8MPMHBczVePfUpDJLwoLT0ht1l4YwBCbi8pJAveEEdnkHyPyTP/mzRfwg==
            }
        dependencies:
            safe-buffer: 5.1.2

    /strip-ansi/3.0.1:
        resolution: { integrity: sha1-ajhfuIU9lS1f8F0Oiq+UJ43GPc8= }
        engines: { node: '>=0.10.0' }
        dependencies:
            ansi-regex: 5.0.1
        dev: false
        optional: true

    /strip-ansi/6.0.1:
        resolution:
            {
                integrity: sha512-Y38VPSHcqkFrCpFnQ9vuSXmquuv5oXOKpGeT6aGrr3o3Gc9AlVa6JBfUSOCnbxGGZF+/0ooI7KrPuUSztUdU5A==
            }
        engines: { node: '>=8' }
        dependencies:
            ansi-regex: 5.0.1

    /strip-bom-buf/1.0.0:
        resolution: { integrity: sha1-HLRar1dTD0yvhsf3UXnSyaUd1XI= }
        engines: { node: '>=4' }
        dependencies:
            is-utf8: 0.2.1

    /strip-bom-stream/2.0.0:
        resolution: { integrity: sha1-+H217yYT9paKpUWr/h7HKLaoKco= }
        engines: { node: '>=0.10.0' }
        dependencies:
            first-chunk-stream: 2.0.0
            strip-bom: 2.0.0

    /strip-bom/2.0.0:
        resolution: { integrity: sha1-YhmoVhZSBJHzV4i9vxRHqZx+aw4= }
        engines: { node: '>=0.10.0' }
        dependencies:
            is-utf8: 0.2.1

    /strip-bom/3.0.0:
        resolution:
            {
                integrity: sha512-vavAMRXOgBVNF6nyEEmL3DBK19iRpDcoIwW+swQ+CbGiu7lju6t+JklA1MHweoWtadgt4ISVUsXLyDq34ddcwA==
            }
        engines: { node: '>=4' }
        dev: true

    /strip-bom/4.0.0:
        resolution:
            {
                integrity: sha512-3xurFv5tEgii33Zi8Jtp55wEIILR9eh34FAW00PZf+JnSsTmV/ioewSgQl97JHvgjoRGwPShsWm+IdrxB35d0w==
            }
        engines: { node: '>=8' }
        dev: true

    /strip-final-newline/2.0.0:
        resolution:
            {
                integrity: sha512-BrpvfNAE3dcvq7ll3xVumzjKjZQ5tI1sEUIKr3Uoks0XUl45St3FlatVqef9prk4jRDzhW6WZg+3bk93y6pLjA==
            }
        engines: { node: '>=6' }

    /strip-indent/3.0.0:
        resolution:
            {
                integrity: sha512-laJTa3Jb+VQpaC6DseHhF7dXVqHTfJPCRDaEbid/drOhgitgYku/letMUqOXFoWV0zIIUbjpdH2t+tYj4bQMRQ==
            }
        engines: { node: '>=8' }
        dependencies:
            min-indent: 1.0.1
        dev: true

    /strip-json-comments/2.0.1:
        resolution: { integrity: sha1-PFMZQukIwml8DsNEhYwobHygpgo= }
        engines: { node: '>=0.10.0' }
        dev: false
        optional: true

    /strip-json-comments/3.1.1:
        resolution:
            {
                integrity: sha512-6fPc+R4ihwqP6N/aIv2f1gMH8lOVtWQHoqC4yK6oSDVVocumAsfCqjkXnqiYMhmMwS/mEHLp7Vehlt3ql6lEig==
            }
        engines: { node: '>=8' }
        dev: true

    /strnum/1.0.5:
        resolution:
            {
                integrity: sha512-J8bbNyKKXl5qYcR36TIO8W3mVGVHrmmxsd5PAItGkmyzwJvybiw2IVq5nqd0i4LSNSkB/sx9VHllbfFdr9k1JA==
            }
        dev: false

    /superagent/7.1.2:
        resolution:
            {
                integrity: sha512-o9/fP6dww7a4xmEF5a484o2rG34UUGo8ztDlv7vbCWuqPhpndMi0f7eXxdlryk5U12Kzy46nh8eNpLAJ93Alsg==
            }
        engines: { node: '>=6.4.0 <13 || >=14' }
        deprecated: Deprecated due to bug in CI build https://github.com/visionmedia/superagent/pull/1677\#issuecomment-1081361876
        dependencies:
            component-emitter: 1.3.0
            cookiejar: 2.1.3
            debug: 4.3.4
            fast-safe-stringify: 2.1.1
            form-data: 4.0.0
            formidable: 2.0.1
            methods: 1.1.2
            mime: 2.6.0
            qs: 6.10.3
            readable-stream: 3.6.0
            semver: 7.3.5
        transitivePeerDependencies:
            - supports-color
        dev: true

    /supertest/6.2.2:
        resolution:
            {
                integrity: sha512-wCw9WhAtKJsBvh07RaS+/By91NNE0Wh0DN19/hWPlBOU8tAfOtbZoVSV4xXeoKoxgPx0rx2y+y+8660XtE7jzg==
            }
        engines: { node: '>=6.0.0' }
        dependencies:
            methods: 1.1.2
            superagent: 7.1.2
        transitivePeerDependencies:
            - supports-color
        dev: true

    /supports-color/5.5.0:
        resolution:
            {
                integrity: sha512-QjVjwdXIt408MIiAqCX4oUKsgU2EqAGzs2Ppkm4aQYbjm+ZEWEcW4SfFNTr4uMNZma0ey4f5lgLrkB0aX0QMow==
            }
        engines: { node: '>=4' }
        dependencies:
            has-flag: 3.0.0

    /supports-color/7.2.0:
        resolution:
            {
                integrity: sha512-qpCAvRl9stuOHveKsn7HncJRvv501qIacKzQlO/+Lwxc9+0q2wLyv4Dfvt80/DPn2pqOBsJdDiogXGR9+OvwRw==
            }
        engines: { node: '>=8' }
        dependencies:
            has-flag: 4.0.0

    /supports-color/8.1.1:
        resolution:
            {
                integrity: sha512-MpUEN2OodtUzxvKQl72cUF7RQ5EiHsGvSsVG0ia9c5RbWGL2CI4C7EpPS8UTBIplnlzZiNuV56w+FuNxy3ty2Q==
            }
        engines: { node: '>=10' }
        dependencies:
            has-flag: 4.0.0
        dev: true

    /supports-hyperlinks/2.2.0:
        resolution:
            {
                integrity: sha512-6sXEzV5+I5j8Bmq9/vUphGRM/RJNT9SCURJLjwfOg51heRtguGWDzcaBlgAzKhQa0EVNpPEKzQuBwZ8S8WaCeQ==
            }
        engines: { node: '>=8' }
        dependencies:
            has-flag: 4.0.0
            supports-color: 7.2.0
        dev: true

    /supports-preserve-symlinks-flag/1.0.0:
        resolution:
            {
                integrity: sha512-ot0WnXS9fgdkgIcePe6RHNk1WA8+muPa6cSjeR3V8K27q9BB1rTE3R1p7Hv0z1ZyAc8s6Vvv8DIyWf681MAt0w==
            }
        engines: { node: '>= 0.4' }

    /symbol-tree/3.2.4:
        resolution:
            {
                integrity: sha512-9QNk5KwDF+Bvz+PyObkmSYjI5ksVUYtjW7AU22r2NKcfLJcXp96hkDWU3+XndOsUb+AQ9QhfzfCT2O+CNWT5Tw==
            }
        dev: true

    /synckit/0.8.1:
        resolution:
            {
                integrity: sha512-rJEeygO5PNmcZICmrgnbOd2usi5zWE1ESc0Gn5tTmJlongoU8zCTwMFQtar2UgMSiR68vK9afPQ+uVs2lURSIA==
            }
        engines: { node: ^14.18.0 || >=16.0.0 }
        dependencies:
            '@pkgr/utils': 2.3.0
            tslib: 2.4.0
        dev: true

    /tapable/2.2.1:
        resolution:
            {
                integrity: sha512-GNzQvQTOIP6RyTfE2Qxb8ZVlNmw0n88vp1szwWRimP02mnTsx3Wtn5qRdqY9w2XduFNUgvOwhNnQsjwCp+kqaQ==
            }
        engines: { node: '>=6' }
        dev: true

    /tar-fs/2.1.1:
        resolution:
            {
                integrity: sha512-V0r2Y9scmbDRLCNex/+hYzvp/zyYjvFbHPNgVTKfQvVrb6guiE/fxP+XblDNR011utopbkex2nM4dHNV6GDsng==
            }
        dependencies:
            chownr: 1.1.4
            mkdirp-classic: 0.5.3
            pump: 3.0.0
            tar-stream: 2.2.0
        dev: false
        optional: true

    /tar-stream/2.2.0:
        resolution:
            {
                integrity: sha512-ujeqbceABgwMZxEJnk2HDY2DlnUZ+9oEcb1KzTVfYHio0UE6dG71n60d8D2I4qNvleWrrXpmjpt7vZeF1LnMZQ==
            }
        engines: { node: '>=6' }
        dependencies:
            bl: 4.1.0
            end-of-stream: 1.4.4
            fs-constants: 1.0.0
            inherits: 2.0.4
            readable-stream: 3.6.0
        dev: false

    /term-size/2.2.1:
        resolution:
            {
                integrity: sha512-wK0Ri4fOGjv/XPy8SBHZChl8CM7uMc5VML7SqiQ0zG7+J5Vr+RMQDoHa2CNT6KHUnTGIXH34UDMkPzAUyapBZg==
            }
        engines: { node: '>=8' }
        dev: true

    /terminal-link/2.1.1:
        resolution:
            {
                integrity: sha512-un0FmiRUQNr5PJqy9kP7c40F5BOfpGlYTrxonDChEZB7pzZxRNp/bt+ymiy9/npwXya9KH99nJ/GXFIiUkYGFQ==
            }
        engines: { node: '>=8' }
        dependencies:
            ansi-escapes: 4.3.2
            supports-hyperlinks: 2.2.0
        dev: true

    /test-exclude/6.0.0:
        resolution:
            {
                integrity: sha512-cAGWPIyOHU6zlmg88jwm7VRyXnMN7iV68OGAbYDk/Mh/xC/pzVPlQtY6ngoIH/5/tciuhGfvESU8GrHrcxD56w==
            }
        engines: { node: '>=8' }
        dependencies:
            '@istanbuljs/schema': 0.1.3
            glob: 7.2.0
            minimatch: 3.1.2
        dev: true

    /text-hex/1.0.0:
        resolution:
            {
                integrity: sha512-uuVGNWzgJ4yhRaNSiubPY7OjISw4sw4E5Uv0wbjp+OzcbmVU/rsT8ujgcXJhn9ypzsgr5vlzpPqP+MBBKcGvbg==
            }
        dev: false

    /text-table/0.2.0:
        resolution: { integrity: sha1-f17oI66AUgfACvLfSoTsP8+lcLQ= }

    /textextensions/5.14.0:
        resolution:
            {
                integrity: sha512-4cAYwNFNYlIAHBUo7p6zw8POUvWbZor+/R0Tanv+rIhsauEyV9QSrEXL40pI+GfTQxKX8k6Tyw6CmdSDSmASrg==
            }
        engines: { node: '>=0.8' }

    /throat/6.0.1:
        resolution:
            {
                integrity: sha512-8hmiGIJMDlwjg7dlJ4yKGLK8EsYqKgPWbG3b4wjJddKNwc7N7Dpn08Df4szr/sZdMVeOstrdYSsqzX6BYbcB+w==
            }
        dev: true

    /tiny-glob/0.2.9:
        resolution:
            {
                integrity: sha512-g/55ssRPUjShh+xkfx9UPDXqhckHEsHr4Vd9zX55oSdGZc/MD0m3sferOkwWtp98bv+kcVfEHtRJgBVJzelrzg==
            }
        dependencies:
            globalyzer: 0.1.0
            globrex: 0.1.2
        dev: true

    /tmp/0.0.33:
        resolution:
            {
                integrity: sha512-jRCJlojKnZ3addtTOjdIqoRuPEKBvNXcGYqzO6zWZX8KfKEpnGY5jfggJQ3EjKuu8D4bJRr0y+cYJFmYbImXGw==
            }
        engines: { node: '>=0.6.0' }
        dependencies:
            os-tmpdir: 1.0.2
        dev: true

    /tmpl/1.0.5:
        resolution:
            {
                integrity: sha512-3f0uOEAQwIqGuWW2MVzYg8fV/QNnc/IpuJNG837rLuczAaLVHslWHZQj4IGiEl5Hs3kkbhwL9Ab7Hrsmuj+Smw==
            }
        dev: true

    /to-fast-properties/2.0.0:
        resolution:
            {
                integrity: sha512-/OaKK0xYrs3DmxRYqL/yDc+FxFUVYhDlXMhRmv3z915w2HF1tnN1omB354j8VUGO/hbRzyD6Y3sA7v7GS/ceog==
            }
        engines: { node: '>=4' }
        dev: true

    /to-object-path/0.3.0:
        resolution: { integrity: sha1-KXWIt7Dn4KwI4E5nL4XB9JmeF68= }
        engines: { node: '>=0.10.0' }
        dependencies:
            kind-of: 3.2.2
        dev: true

    /to-regex-range/2.1.1:
        resolution: { integrity: sha1-fIDBe53+vlmeJzZ+DU3VWQFB2zg= }
        engines: { node: '>=0.10.0' }
        dependencies:
            is-number: 3.0.0
            repeat-string: 1.6.1
        dev: true

    /to-regex-range/5.0.1:
        resolution:
            {
                integrity: sha512-65P7iz6X5yEr1cwcgvQxbbIw7Uk3gOy5dIdtZ4rDveLqhrdJP+Li/Hx6tyK0NEb+2GCyneCMJiGqrADCSNk8sQ==
            }
        engines: { node: '>=8.0' }
        dependencies:
            is-number: 7.0.0

    /to-regex/3.0.2:
        resolution:
            {
                integrity: sha512-FWtleNAtZ/Ki2qtqej2CXTOayOH9bHDQF+Q48VpWyDXjbYxA4Yz8iDB31zXOBUlOHHKidDbqGVrTUvQMPmBGBw==
            }
        engines: { node: '>=0.10.0' }
        dependencies:
            define-property: 2.0.2
            extend-shallow: 3.0.2
            regex-not: 1.0.2
            safe-regex: 1.1.0
        dev: true

    /toidentifier/1.0.0:
        resolution:
            {
                integrity: sha512-yaOH/Pk/VEhBWWTlhI+qXxDFXlejDGcQipMlyxda9nthulaxLZUNcUqFxokp0vcYnvteJln5FNQDRrxj3YcbVw==
            }
        engines: { node: '>=0.6' }
        dev: false

    /toidentifier/1.0.1:
        resolution:
            {
                integrity: sha512-o5sSPKEkg/DIQNmH43V0/uerLrpzVedkUh8tGNvaeXpfpuwjKenlSox/2O/BTlZUtEe+JG7s5YhEz608PlAHRA==
            }
        engines: { node: '>=0.6' }
        dev: false

    /tough-cookie/4.0.0:
        resolution:
            {
                integrity: sha512-tHdtEpQCMrc1YLrMaqXXcj6AxhYi/xgit6mZu1+EDWUn+qhUf8wMQoFIy9NXuq23zAwtcB0t/MjACGR18pcRbg==
            }
        engines: { node: '>=6' }
        dependencies:
            psl: 1.8.0
            punycode: 2.1.1
            universalify: 0.1.2
        dev: true

    /tr46/0.0.3:
        resolution: { integrity: sha1-gYT9NH2snNwYWZLzpmIuFLnZq2o= }
        dev: false

    /tr46/2.1.0:
        resolution:
            {
                integrity: sha512-15Ih7phfcdP5YxqiB+iDtLoaTz4Nd35+IiAv0kQ5FNKHzXgdWqPoTIqEDDJmXceQt4JZk6lVPT8lnDlPpGDppw==
            }
        engines: { node: '>=8' }
        dependencies:
            punycode: 2.1.1
        dev: true

    /trim-newlines/3.0.1:
        resolution:
            {
                integrity: sha512-c1PTsA3tYrIsLGkJkzHF+w9F2EyxfXGo4UyJc4pFL++FMjnq0HJS69T3M7d//gKrFKwy429bouPescbjecU+Zw==
            }
        engines: { node: '>=8' }
        dev: true

    /triple-beam/1.3.0:
        resolution:
            {
                integrity: sha512-XrHUvV5HpdLmIj4uVMxHggLbFSZYIn7HEWsqePZcI50pco+MPqJ50wMGY794X7AOOhxOBAjbkqfAbEe/QMp2Lw==
            }

    /ts-essentials/7.0.3_typescript@4.0.8:
        resolution:
            {
                integrity: sha512-8+gr5+lqO3G84KdiTSMRLtuyJ+nTBVRKuCrK4lidMPdVeEp0uqC875uE5NMcaA7YYMN7XsNiFQuMvasF8HT/xQ==
            }
        peerDependencies:
            typescript: '>=3.7.0'
        dependencies:
            typescript: 4.0.8
        dev: true

    /ts-jest/27.1.5_wye5kbc3sqtj6awq46fqxr6haq:
        resolution:
            {
                integrity: sha512-Xv6jBQPoBEvBq/5i2TeSG9tt/nqkbpcurrEG1b+2yfBrcJelOZF9Ml6dmyMh7bcW9JyFbRYpR5rxROSlBLTZHA==
            }
        engines: { node: ^10.13.0 || ^12.13.0 || ^14.15.0 || >=15.0.0 }
        hasBin: true
        peerDependencies:
            '@babel/core': '>=7.0.0-beta.0 <8'
            '@types/jest': ^27.0.0
            babel-jest: '>=27.0.0 <28'
            esbuild: '*'
            jest: ^27.0.0
            typescript: '>=3.8 <5.0'
        peerDependenciesMeta:
            '@babel/core':
                optional: true
            '@types/jest':
                optional: true
            babel-jest:
                optional: true
            esbuild:
                optional: true
        dependencies:
            '@types/jest': 27.4.1
            bs-logger: 0.2.6
            fast-json-stable-stringify: 2.1.0
            jest: 27.5.1
            jest-util: 27.5.1
            json5: 2.2.1
            lodash.memoize: 4.1.2
            make-error: 1.3.6
            semver: 7.3.7
            typescript: 4.0.8
            yargs-parser: 20.2.9
        dev: true

    /tsconfig-paths/3.14.1:
        resolution:
            {
                integrity: sha512-fxDhWnFSLt3VuTwtvJt5fpwxBHg5AdKWMsgcPOOIilyjymcYVZoCQF8fvFRezCNfblEXmi+PcM1eYHeOAgXCOQ==
            }
        dependencies:
            '@types/json5': 0.0.29
            json5: 1.0.1
            minimist: 1.2.6
            strip-bom: 3.0.0
        dev: true

    /tslib/1.14.1:
        resolution:
            {
                integrity: sha512-Xni35NKzjgMrwevysHTCArtLDpPvye8zV/0E4EyYn43P7/7qvQwPh9BGkHewbMulVntbigmcT7rdX3BNo9wRJg==
            }
        dev: true

    /tslib/2.4.0:
        resolution:
            {
                integrity: sha512-d6xOpEDfsi2CZVlPQzGeux8XMwLT9hssAsaPYExaQMuYskwb+x1x7J371tWlbBdWHroy99KnVB6qIkUbs5X3UQ==
            }
        dev: true

    /tsutils/3.21.0_typescript@4.0.8:
        resolution:
            {
                integrity: sha512-mHKK3iUXL+3UF6xL5k0PEhKRUBKPBCv/+RkEOpjRWxxx27KKRBmmA60A9pgOUvMi8GKhRMPEmjBRPzs2W7O1OA==
            }
        engines: { node: '>= 6' }
        peerDependencies:
            typescript: '>=2.8.0 || >= 3.2.0-dev || >= 3.3.0-dev || >= 3.4.0-dev || >= 3.5.0-dev || >= 3.6.0-dev || >= 3.6.0-beta || >= 3.7.0-dev || >= 3.7.0-beta'
        dependencies:
            tslib: 1.14.1
            typescript: 4.0.8
        dev: true

    /tty-table/4.1.6:
        resolution:
            {
                integrity: sha512-kRj5CBzOrakV4VRRY5kUWbNYvo/FpOsz65DzI5op9P+cHov3+IqPbo1JE1ZnQGkHdZgNFDsrEjrfqqy/Ply9fw==
            }
        engines: { node: '>=8.0.0' }
        hasBin: true
        dependencies:
            chalk: 4.1.2
            csv: 5.5.3
            kleur: 4.1.5
            smartwrap: 2.0.2
            strip-ansi: 6.0.1
            wcwidth: 1.0.1
            yargs: 17.5.1
        dev: true

    /tunnel-agent/0.6.0:
        resolution: { integrity: sha1-J6XeoGs2sEoKmWZ3SykIaPD8QP0= }
        dependencies:
            safe-buffer: 5.2.1
        dev: false
        optional: true

    /type-check/0.3.2:
        resolution:
            {
                integrity: sha512-ZCmOJdvOWDBYJlzAoFkC+Q0+bUyEOS1ltgp1MGU03fqHG+dbi9tBFU2Rd9QKiDZFAYrhPh2JUf7rZRIuHRKtOg==
            }
        engines: { node: '>= 0.8.0' }
        dependencies:
            prelude-ls: 1.1.2

    /type-check/0.4.0:
        resolution:
            {
                integrity: sha512-XleUoc9uwGXqjWwXaUTZAmzMcFZ5858QA2vvx1Ur5xIcixXIP+8LnFDgRplU30us6teqdlskFfu+ae4K79Ooew==
            }
        engines: { node: '>= 0.8.0' }
        dependencies:
            prelude-ls: 1.2.1
        dev: true

    /type-detect/4.0.8:
        resolution:
            {
                integrity: sha512-0fr/mIH1dlO+x7TlcMy+bIDqKPsw/70tVyeHW787goQjhmqaZe10uwLujubK9q9Lg6Fiho1KUKDYz0Z7k7g5/g==
            }
        engines: { node: '>=4' }
        dev: true

    /type-fest/0.13.1:
        resolution:
            {
                integrity: sha512-34R7HTnG0XIJcBSn5XhDd7nNFPRcXYRZrBB2O2jdKqYODldSzBAqzsWoZYYvduky73toYS/ESqxPvkDf/F0XMg==
            }
        engines: { node: '>=10' }
        dev: true

    /type-fest/0.20.2:
        resolution:
            {
                integrity: sha512-Ne+eE4r0/iWnpAxD852z3A+N0Bt5RN//NjJwRd2VFHEmrywxf5vsZlh4R6lixl6B+wz/8d+maTSAkN1FIkI3LQ==
            }
        engines: { node: '>=10' }
        dev: true

    /type-fest/0.21.3:
        resolution:
            {
                integrity: sha512-t0rzBq87m3fVcduHDUFhKmyyX+9eo6WQjZvf51Ea/M0Q7+T374Jp1aUiyUl0GKxp8M/OETVHSDvmkyPgvX+X2w==
            }
        engines: { node: '>=10' }
        dev: true

    /type-fest/0.6.0:
        resolution:
            {
                integrity: sha512-q+MB8nYR1KDLrgr4G5yemftpMC7/QLqVndBmEEdqzmNj5dcFOO4Oo8qlwZE3ULT3+Zim1F8Kq4cBnikNhlCMlg==
            }
        engines: { node: '>=8' }

    /type-fest/0.8.1:
        resolution:
            {
                integrity: sha512-4dbzIzqvjtgiM5rw1k5rEHtBANKmdudhGyBEajN01fEyhaAIhsoKNy6y7+IN93IfpFtwY9iqi7kD+xwKhQsNJA==
            }
        engines: { node: '>=8' }

    /type-is/1.6.18:
        resolution:
            {
                integrity: sha512-TkRKr9sUTxEH8MdfuCSP7VizJyzRNMjj2J2do2Jr3Kym598JVdEksuzPQCnlFPW4ky9Q+iA+ma9BGm06XQBy8g==
            }
        engines: { node: '>= 0.6' }
        dependencies:
            media-typer: 0.3.0
            mime-types: 2.1.34
        dev: false

    /typedarray-to-buffer/3.1.5:
        resolution:
            {
                integrity: sha512-zdu8XMNEDepKKR+XYOXAVPtWui0ly0NtohUscw+UmaHiAWT8hrV1rr//H6V+0DvJ3OQ19S979M0laLfX8rm82Q==
            }
        dependencies:
            is-typedarray: 1.0.0
        dev: true

    /typescript/4.0.8:
        resolution:
            {
                integrity: sha512-oz1765PN+imfz1MlZzSZPtC/tqcwsCyIYA8L47EkRnRW97ztRk83SzMiWLrnChC0vqoYxSU1fcFUDA5gV/ZiPg==
            }
        engines: { node: '>=4.2.0' }
        hasBin: true
        dev: true

    /unbox-primitive/1.0.1:
        resolution:
            {
                integrity: sha512-tZU/3NqK3dA5gpE1KtyiJUrEB0lxnGkMFHptJ7q6ewdZ8s12QrODwNbhIJStmJkd1QDXa1NRA8aF2A1zk/Ypyw==
            }
        dependencies:
            function-bind: 1.1.1
            has-bigints: 1.0.1
            has-symbols: 1.0.2
            which-boxed-primitive: 1.0.2
        dev: true

    /underscore/1.12.1:
        resolution:
            {
                integrity: sha512-hEQt0+ZLDVUMhebKxL4x1BTtDY7bavVofhZ9KZ4aI26X9SRaE+Y3m83XUL1UP2jn8ynjndwCCpEHdUG+9pP1Tw==
            }
        dev: false

    /union-value/1.0.1:
        resolution:
            {
                integrity: sha512-tJfXmxMeWYnczCVs7XAEvIV7ieppALdyepWMkHkwciRpZraG/xwT+s2JN8+pr1+8jCRf80FFzvr+MpQeeoF4Xg==
            }
        engines: { node: '>=0.10.0' }
        dependencies:
            arr-union: 3.1.0
            get-value: 2.0.6
            is-extendable: 0.1.1
            set-value: 2.0.1
        dev: true

    /unionfs/4.4.0:
        resolution:
            {
                integrity: sha512-N+TuJHJ3PjmzIRCE1d2N3VN4qg/P78eh/nxzwHnzpg3W2Mvf8Wvi7J1mvv6eNkb8neUeSdFSQsKna0eXVyF4+w==
            }
        dependencies:
            fs-monkey: 1.0.3
        dev: true

    /universal-user-agent/6.0.0:
        resolution:
            {
                integrity: sha512-isyNax3wXoKaulPDZWHQqbmIx1k2tb9fb3GGDBRxCscfYV2Ch7WxPArBsFEG8s/safwXTT7H4QGhaIkTp9447w==
            }
        dev: false

    /universalify/0.1.2:
        resolution:
            {
                integrity: sha512-rBJeI5CXAlmy1pV+617WB9J63U6XcazHHF2f2dbJix4XzpUF0RS3Zbj0FGIOCAva5P/d/GBOYaACQ1w+0azUkg==
            }
        engines: { node: '>= 4.0.0' }
        dev: true

    /universalify/2.0.0:
        resolution:
            {
                integrity: sha512-hAZsKq7Yy11Zu1DE0OzWjw7nnLZmJZYTDZZyEFHZdUhV8FkH5MCfoU1XMaxXovpyW5nq5scPqq0ZDP9Zyl04oQ==
            }
        engines: { node: '>= 10.0.0' }

    /unpipe/1.0.0:
        resolution: { integrity: sha1-sr9O6FFKrmFltIF4KdIbLvSZBOw= }
        engines: { node: '>= 0.8' }
        dev: false

    /unset-value/1.0.0:
        resolution: { integrity: sha1-g3aHP30jNRef+x5vw6jtDfyKtVk= }
        engines: { node: '>=0.10.0' }
        dependencies:
            has-value: 0.3.1
            isobject: 3.0.1
        dev: true

    /uri-js/4.4.1:
        resolution:
            {
                integrity: sha512-7rKUyy33Q1yc98pQ1DAmLtwX109F7TIfWlW1Ydo8Wl1ii1SeHieeh0HHfPeL2fMXK6z0s8ecKs9frCuLJvndBg==
            }
        dependencies:
            punycode: 2.1.1
        dev: true

    /urix/0.1.0:
        resolution: { integrity: sha1-2pN/emLiH+wf0Y1Js1wpNQZ6bHI= }
        deprecated: Please see https://github.com/lydell/urix#deprecated
        dev: true

    /url-join/4.0.1:
        resolution:
            {
                integrity: sha512-jk1+QP6ZJqyOiuEI9AEWQfju/nB2Pw466kbA0LEZljHwKeMgd9WrAEgEGxjPDD2+TNbbb37rTyhEfrCXfuKXnA==
            }
        dev: false

    /url/0.11.0:
        resolution: { integrity: sha1-ODjpfPxgUh63PFJajlW/3Z4uKPE= }
        dependencies:
            punycode: 1.3.2
            querystring: 0.2.0
        dev: false

    /use/3.1.1:
        resolution:
            {
                integrity: sha512-cwESVXlO3url9YWlFW/TA9cshCEhtu7IKJ/p5soJ/gGpj7vbvFrAY/eIioQ6Dw23KjZhYgiIo8HOs1nQ2vr/oQ==
            }
        engines: { node: '>=0.10.0' }
        dev: true

    /util-deprecate/1.0.2:
        resolution:
            {
                integrity: sha512-EPD5q1uXyFxJpCrLnCc1nHnq3gOa6DZBocAIiI2TaSCA7VCJ1UJDMagCzIkXNsUYfD1daK//LTEQ8xiIbrHtcw==
            }

    /utils-merge/1.0.1:
        resolution: { integrity: sha1-n5VxD1CiZ5R7LMwSR0HBAoQn5xM= }
        engines: { node: '>= 0.4.0' }
        dev: false

    /v8-compile-cache/2.3.0:
        resolution:
            {
                integrity: sha512-l8lCEmLcLYZh4nbunNZvQCJc5pv7+RCwa8q/LdUx8u7lsWvPDKmpodJAJNwkAhJC//dFY48KuIEmjtd4RViDrA==
            }
        dev: true

    /v8-to-istanbul/8.1.1:
        resolution:
            {
                integrity: sha512-FGtKtv3xIpR6BYhvgH8MI/y78oT7d8Au3ww4QIxymrCtZEh5b8gCw2siywE+puhEmuWKDtmfrvF5UlB298ut3w==
            }
        engines: { node: '>=10.12.0' }
        dependencies:
            '@types/istanbul-lib-coverage': 2.0.4
            convert-source-map: 1.8.0
            source-map: 0.7.3
        dev: true

    /validate-npm-package-license/3.0.4:
        resolution:
            {
                integrity: sha512-DpKm2Ui/xN7/HQKCtpZxoRWBhZ9Z0kqtygG8XCgNQ8ZlDnxuQmWhj566j8fN4Cu3/JmbhsDo7fcAJq4s9h27Ew==
            }
        dependencies:
            spdx-correct: 3.1.1
            spdx-expression-parse: 3.0.1

    /vary/1.1.2:
        resolution: { integrity: sha1-IpnwLG3tMNSllhsLn3RSShj2NPw= }
        engines: { node: '>= 0.8' }
        dev: false

    /vinyl-file/3.0.0:
        resolution: { integrity: sha1-sQTZ5ECf+jJfqt1SBkLQo7SIs2U= }
        engines: { node: '>=4' }
        dependencies:
            graceful-fs: 4.2.9
            pify: 2.3.0
            strip-bom-buf: 1.0.0
            strip-bom-stream: 2.0.0
            vinyl: 2.2.1

    /vinyl/2.2.1:
        resolution:
            {
                integrity: sha512-LII3bXRFBZLlezoG5FfZVcXflZgWP/4dCwKtxd5ky9+LOtM4CS3bIRQsmR1KMnMW07jpE8fqR2lcxPZ+8sJIcw==
            }
        engines: { node: '>= 0.10' }
        dependencies:
            clone: 2.1.2
            clone-buffer: 1.0.0
            clone-stats: 1.0.0
            cloneable-readable: 1.1.3
            remove-trailing-separator: 1.1.0
            replace-ext: 1.0.1

    /vm2/3.9.9:
        resolution:
            {
                integrity: sha512-xwTm7NLh/uOjARRBs8/95H0e8fT3Ukw5D/JJWhxMbhKzNh1Nu981jQKvkep9iKYNxzlVrdzD0mlBGkDKZWprlw==
            }
        engines: { node: '>=6.0' }
        hasBin: true
        dependencies:
            acorn: 8.7.0
            acorn-walk: 8.2.0
        dev: false

    /w3c-hr-time/1.0.2:
        resolution:
            {
                integrity: sha512-z8P5DvDNjKDoFIHK7q8r8lackT6l+jo/Ye3HOle7l9nICP9lf1Ci25fy9vHd0JOWewkIFzXIEig3TdKT7JQ5fQ==
            }
        dependencies:
            browser-process-hrtime: 1.0.0
        dev: true

    /w3c-xmlserializer/2.0.0:
        resolution:
            {
                integrity: sha512-4tzD0mF8iSiMiNs30BiLO3EpfGLZUT2MSX/G+o7ZywDzliWQ3OPtTZ0PTC3B3ca1UAf4cJMHB+2Bf56EriJuRA==
            }
        engines: { node: '>=10' }
        dependencies:
            xml-name-validator: 3.0.0
        dev: true

    /walker/1.0.8:
        resolution:
            {
                integrity: sha512-ts/8E8l5b7kY0vlWLewOkDXMmPdLcVV4GmOQLyxuSswIJsweeFZtAsMF7k1Nszz+TYBQrlYRmzOnr398y1JemQ==
            }
        dependencies:
            makeerror: 1.0.12
        dev: true

    /wcwidth/1.0.1:
        resolution:
            {
                integrity: sha512-XHPEwS0q6TaxcvG85+8EYkbiCux2XtWG2mkc47Ng2A77BQu9+DqIOJldST4HgPkuea7dvKSj5VgX3P1d4rW8Tg==
            }
        dependencies:
            defaults: 1.0.3
        dev: true

    /webidl-conversions/3.0.1:
        resolution: { integrity: sha1-JFNCdeKnvGvnvIZhHMFq4KVlSHE= }
        dev: false

    /webidl-conversions/5.0.0:
        resolution:
            {
                integrity: sha512-VlZwKPCkYKxQgeSbH5EyngOmRp7Ww7I9rQLERETtf5ofd9pGeswWiOtogpEO850jziPRarreGxn5QIiTqpb2wA==
            }
        engines: { node: '>=8' }
        dev: true

    /webidl-conversions/6.1.0:
        resolution:
            {
                integrity: sha512-qBIvFLGiBpLjfwmYAaHPXsn+ho5xZnGvyGvsarywGNc8VyQJUMHJ8OBKGGrPER0okBeMDaan4mNBlgBROxuI8w==
            }
        engines: { node: '>=10.4' }
        dev: true

    /whatwg-encoding/1.0.5:
        resolution:
            {
                integrity: sha512-b5lim54JOPN9HtzvK9HFXvBma/rnfFeqsic0hSpjtDbVxR3dJKLc+KB4V6GgiGOvl7CY/KNh8rxSo9DKQrnUEw==
            }
        dependencies:
            iconv-lite: 0.4.24
        dev: true

    /whatwg-mimetype/2.3.0:
        resolution:
            {
                integrity: sha512-M4yMwr6mAnQz76TbJm914+gPpB/nCwvZbJU28cUD6dR004SAxDLOOSUaB1JDRqLtaOV/vi0IC5lEAGFgrjGv/g==
            }
        dev: true

    /whatwg-url/5.0.0:
        resolution: { integrity: sha1-lmRU6HZUYuN2RNNib2dCzotwll0= }
        dependencies:
            tr46: 0.0.3
            webidl-conversions: 3.0.1
        dev: false

    /whatwg-url/8.7.0:
        resolution:
            {
                integrity: sha512-gAojqb/m9Q8a5IV96E3fHJM70AzCkgt4uXYX2O7EmuyOnLrViCQlsEBmF9UQIu3/aeAIp2U17rtbpZWNntQqdg==
            }
        engines: { node: '>=10' }
        dependencies:
            lodash: 4.17.21
            tr46: 2.1.0
            webidl-conversions: 6.1.0
        dev: true

    /which-boxed-primitive/1.0.2:
        resolution:
            {
                integrity: sha512-bwZdv0AKLpplFY2KZRX6TvyuN7ojjr7lwkg6ml0roIy9YeuSr7JS372qlNW18UQYzgYK9ziGcerWqZOmEn9VNg==
            }
        dependencies:
            is-bigint: 1.0.4
            is-boolean-object: 1.1.2
            is-number-object: 1.0.6
            is-string: 1.0.7
            is-symbol: 1.0.4
        dev: true

    /which-module/2.0.0:
        resolution:
            {
                integrity: sha512-B+enWhmw6cjfVC7kS8Pj9pCrKSc5txArRyaYGe088shv/FGWH+0Rjx/xPgtsWfsUtS27FkP697E4DDhgrgoc0Q==
            }
        dev: true

    /which-pm/2.0.0:
        resolution:
            {
                integrity: sha512-Lhs9Pmyph0p5n5Z3mVnN0yWcbQYUAD7rbQUiMsQxOJ3T57k7RFe35SUwWMf7dsbDZks1uOmw4AecB/JMDj3v/w==
            }
        engines: { node: '>=8.15' }
        dependencies:
            load-yaml-file: 0.2.0
            path-exists: 4.0.0
        dev: true

    /which/1.3.1:
        resolution:
            {
                integrity: sha512-HxJdYWq1MTIQbJ3nw0cqssHoTNU267KlrDuGZ1WYlxDStUtKUhOaJmh112/TZmHxxUfuJqPXSOm7tDyas0OSIQ==
            }
        hasBin: true
        dependencies:
            isexe: 2.0.0
        dev: true

    /which/2.0.2:
        resolution:
            {
                integrity: sha512-BLI3Tl1TW3Pvl70l3yq3Y64i+awpwXqsGBYWkkqMtnbXgrMD+yj7rhW0kuEDxzJaYXGjEW5ogapKNMEKNMjibA==
            }
        engines: { node: '>= 8' }
        hasBin: true
        dependencies:
            isexe: 2.0.0

    /wide-align/1.1.5:
        resolution:
            {
                integrity: sha512-eDMORYaPNZ4sQIuuYPDHdQvf4gyCF9rEEV/yPxGfwPkRodwEgiMUUXTx/dex+Me0wxx53S+NgUHaP7y3MGlDmg==
            }
        dependencies:
            string-width: 4.2.3
        dev: false
        optional: true

    /winston-transport/4.4.1:
        resolution:
            {
                integrity: sha512-ciZRlU4CSjHqHe8RQG1iPxKMRVwv6ZJ0RC7DxStKWd0KjpAhPDy5gVYSCpIUq+5CUsP+IyNOTZy1X0tO2QZqjg==
            }
        engines: { node: '>= 6.4.0' }
        dependencies:
            logform: 2.3.2
            readable-stream: 3.6.0
            triple-beam: 1.3.0
        dev: false

    /winston/3.3.3:
        resolution:
            {
                integrity: sha512-oEXTISQnC8VlSAKf1KYSSd7J6IWuRPQqDdo8eoRNaYKLvwSb5+79Z3Yi1lrl6KDpU6/VWaxpakDAtb1oQ4n9aw==
            }
        engines: { node: '>= 6.4.0' }
        dependencies:
            '@dabh/diagnostics': 2.0.2
            async: 3.2.3
            is-stream: 2.0.0
            logform: 2.3.2
            one-time: 1.0.0
            readable-stream: 3.6.0
            stack-trace: 0.0.10
            triple-beam: 1.3.0
            winston-transport: 4.4.1
        dev: false

    /word-wrap/1.2.3:
        resolution:
            {
                integrity: sha512-Hz/mrNwitNRh/HUAtM/VT/5VH+ygD6DV7mYKZAtHOrbs8U7lvPS6xf7EJKMF0uW1KJCl0H701g3ZGus+muE5vQ==
            }
        engines: { node: '>=0.10.0' }

    /wrap-ansi/6.2.0:
        resolution:
            {
                integrity: sha512-r6lPcBGxZXlIcymEu7InxDMhdW0KDxpLgoFLcguasxCaJ/SOIZwINatK9KY/tf+ZrlywOKU0UDj3ATXUBfxJXA==
            }
        engines: { node: '>=8' }
        dependencies:
            ansi-styles: 4.3.0
            string-width: 4.2.3
            strip-ansi: 6.0.1
        dev: true

    /wrap-ansi/7.0.0:
        resolution:
            {
                integrity: sha512-YVGIj2kamLSTxw6NsZjoBxfSwsn0ycdesmc4p+Q21c5zPuZ1pl+NfxVdxPtdHvmNVOQ6XSYG4AUtyt/Fi7D16Q==
            }
        engines: { node: '>=10' }
        dependencies:
            ansi-styles: 4.3.0
            string-width: 4.2.3
            strip-ansi: 6.0.1
        dev: true

    /wrappy/1.0.2:
        resolution:
            {
                integrity: sha512-l4Sp/DRseor9wL6EvV2+TuQn63dMkPjZ/sp9XkghTEbV9KlPS1xUsZ3u7/IQO4wxtcFB4bgpQPRcR3QCvezPcQ==
            }

    /write-file-atomic/3.0.3:
        resolution:
            {
                integrity: sha512-AvHcyZ5JnSfq3ioSyjrBkH9yW4m7Ayk8/9My/DD9onKeu/94fwrMocemO2QAJFAlnnDN+ZDS+ZjAR5ua1/PV/Q==
            }
        dependencies:
            imurmurhash: 0.1.4
            is-typedarray: 1.0.0
            signal-exit: 3.0.7
            typedarray-to-buffer: 3.1.5
        dev: true

    /ws/7.5.6:
        resolution:
            {
                integrity: sha512-6GLgCqo2cy2A2rjCNFlxQS6ZljG/coZfZXclldI8FB/1G3CCI36Zd8xy2HrFVACi8tfk5XrgLQEk+P0Tnz9UcA==
            }
        engines: { node: '>=8.3.0' }
        peerDependencies:
            bufferutil: ^4.0.1
            utf-8-validate: ^5.0.2
        peerDependenciesMeta:
            bufferutil:
                optional: true
            utf-8-validate:
                optional: true
        dev: true

    /ws/8.8.1:
        resolution:
            {
                integrity: sha512-bGy2JzvzkPowEJV++hF07hAD6niYSr0JzBNo/J29WsB57A2r7Wlc1UFcTR9IzrPvuNVO4B8LGqF8qcpsVOhJCA==
            }
        engines: { node: '>=10.0.0' }
        peerDependencies:
            bufferutil: ^4.0.1
            utf-8-validate: ^5.0.2
        peerDependenciesMeta:
            bufferutil:
                optional: true
            utf-8-validate:
                optional: true
        dev: false

    /xml-formatter/2.6.1:
        resolution:
            {
                integrity: sha512-dOiGwoqm8y22QdTNI7A+N03tyVfBlQ0/oehAzxIZtwnFAHGeSlrfjF73YQvzSsa/Kt6+YZasKsrdu6OIpuBggw==
            }
        engines: { node: '>= 10' }
        dependencies:
            xml-parser-xo: 3.2.0
        dev: false

    /xml-name-validator/3.0.0:
        resolution:
            {
                integrity: sha512-A5CUptxDsvxKJEU3yO6DuWBSJz/qizqzJKOMIfUJHETbBw/sFaDxgd6fxm1ewUaM0jZ444Fc5vC5ROYurg/4Pw==
            }
        dev: true

    /xml-parser-xo/3.2.0:
        resolution:
            {
                integrity: sha512-8LRU6cq+d7mVsoDaMhnkkt3CTtAs4153p49fRo+HIB3I1FD1o5CeXRjRH29sQevIfVJIcPjKSsPU/+Ujhq09Rg==
            }
        engines: { node: '>= 10' }
        dev: false

    /xmlchars/2.2.0:
        resolution:
            {
                integrity: sha512-JZnDKK8B0RCDw84FNdDAIpZK+JuJw+s7Lz8nksI7SIuU3UXJJslUthsi+uWBUYOwPFwW7W7PRLRfUKpxjtjFCw==
            }
        dev: true

    /xpath/0.0.32:
        resolution:
            {
                integrity: sha512-rxMJhSIoiO8vXcWvSifKqhvV96GjiD5wYb8/QHdoRyQvraTpp4IEv944nhGausZZ3u7dhQXteZuZbaqfpB7uYw==
            }
        engines: { node: '>=0.6.0' }
        dev: false

    /y18n/4.0.3:
        resolution:
            {
                integrity: sha512-JKhqTOwSrqNA1NY5lSztJ1GrBiUodLMmIZuLiDaMRJ+itFd+ABVE8XBjOvIWL+rSqNDC74LCSFmlb/U4UZ4hJQ==
            }
        dev: true

    /y18n/5.0.8:
        resolution:
            {
                integrity: sha512-0pfFzegeDWJHJIAmTLRP2DwHjdF5s7jo9tuztdQxAhINCdvS+3nGINqPd00AphqJR/0LhANUS6/+7SCb98YOfA==
            }
        engines: { node: '>=10' }
        dev: true

    /yallist/2.1.2:
        resolution:
            {
                integrity: sha512-ncTzHV7NvsQZkYe1DW7cbDLm0YpzHmZF5r/iyP3ZnQtMiJ+pjzisCiMNI+Sj+xQF5pXhSHxSB3uDbsBTzY/c2A==
            }
        dev: true

    /yallist/4.0.0:
        resolution:
            {
                integrity: sha512-3wdGidZyq5PB084XLES5TpOSRA3wjXAlIWMhum2kRcv/41Sn2emQ0dycQW4uZXLejwKvg6EsvbdlVL+FYEct7A==
            }

    /yaml/2.0.0-10:
        resolution:
            {
                integrity: sha512-FHV8s5ODFFQXX/enJEU2EkanNl1UDBUz8oa4k5Qo/sR+Iq7VmhCDkRMb0/mjJCNeAWQ31W8WV6PYStDE4d9EIw==
            }
        engines: { node: '>= 12' }

    /yamljs/0.3.0:
        resolution:
            {
                integrity: sha512-C/FsVVhht4iPQYXOInoxUM/1ELSf9EsgKH34FofQOp6hwCPrW4vG4w5++TED3xRUo8gD7l0P1J1dLlDYzODsTQ==
            }
        hasBin: true
        dependencies:
            argparse: 1.0.10
            glob: 7.2.0
        dev: false

    /yargs-parser/18.1.3:
        resolution:
            {
                integrity: sha512-o50j0JeToy/4K6OZcaQmW6lyXXKhq7csREXcDwk2omFPJEwUNOVtJKvmDr9EI1fAJZUyZcRF7kxGBWmRXudrCQ==
            }
        engines: { node: '>=6' }
        dependencies:
            camelcase: 5.3.1
            decamelize: 1.2.0
        dev: true

    /yargs-parser/20.2.9:
        resolution:
            {
                integrity: sha512-y11nGElTIV+CT3Zv9t7VKl+Q3hTQoT9a1Qzezhhl6Rp21gJ/IVTW7Z3y9EWXhuUBC2Shnf+DX0antecpAwSP8w==
            }
        engines: { node: '>=10' }
        dev: true

    /yargs-parser/21.0.1:
        resolution:
            {
                integrity: sha512-9BK1jFpLzJROCI5TzwZL/TU4gqjK5xiHV/RfWLOahrjAko/e4DJkRDZQXfvqAsiZzzYhgAzbgz6lg48jcm4GLg==
            }
        engines: { node: '>=12' }
        dev: true

    /yargs/15.4.1:
        resolution:
            {
                integrity: sha512-aePbxDmcYW++PaqBsJ+HYUFwCdv4LVvdnhBy78E57PIor8/OVvhMrADFFEDh8DHDFRv/O9i3lPhsENjO7QX0+A==
            }
        engines: { node: '>=8' }
        dependencies:
            cliui: 6.0.0
            decamelize: 1.2.0
            find-up: 4.1.0
            get-caller-file: 2.0.5
            require-directory: 2.1.1
            require-main-filename: 2.0.0
            set-blocking: 2.0.0
            string-width: 4.2.3
            which-module: 2.0.0
            y18n: 4.0.3
            yargs-parser: 18.1.3
        dev: true

    /yargs/16.2.0:
        resolution:
            {
                integrity: sha512-D1mvvtDG0L5ft/jGWkLpG1+m0eQxOfaBvTNELraWj22wSVUMWxZUvYgJYcKh6jGGIkJFhH4IZPQhR4TKpc8mBw==
            }
        engines: { node: '>=10' }
        dependencies:
            cliui: 7.0.4
            escalade: 3.1.1
            get-caller-file: 2.0.5
            require-directory: 2.1.1
            string-width: 4.2.3
            y18n: 5.0.8
            yargs-parser: 20.2.9
        dev: true

    /yargs/17.5.1:
        resolution:
            {
                integrity: sha512-t6YAJcxDkNX7NFYiVtKvWUz8l+PaKTLiL63mJYWR2GnHq2gjEWISzsLp9wg3aY36dY1j+gfIEL3pIF+XlJJfbA==
            }
        engines: { node: '>=12' }
        dependencies:
            cliui: 7.0.4
            escalade: 3.1.1
            get-caller-file: 2.0.5
            require-directory: 2.1.1
            string-width: 4.2.3
            y18n: 5.0.8
            yargs-parser: 21.0.1
        dev: true

    /yeoman-generator/5.6.1:
        resolution:
            {
                integrity: sha512-XllgFvmDEwoPMq2rKtL4/N52WlINJW6a3I3XtlCrMb3/dqO5dW0nPNgR0L3IIUIdf9y1EHb1ZFMs2Qp3ZEEFxg==
            }
        engines: { node: '>=12.10.0' }
        peerDependencies:
            yeoman-environment: ^3.2.0
        peerDependenciesMeta:
            yeoman-environment:
                optional: true
        dependencies:
            chalk: 4.1.2
            dargs: 7.0.0
            debug: 4.3.4
            execa: 4.1.0
            github-username: 6.0.0
            lodash: 4.17.21
            minimist: 1.2.6
            read-pkg-up: 7.0.1
            run-async: 2.4.1
            semver: 7.3.5
            shelljs: 0.8.5
            sort-keys: 4.2.0
            text-table: 0.2.0
        transitivePeerDependencies:
            - encoding
            - supports-color
        dev: false

    /yocto-queue/0.1.0:
        resolution:
            {
                integrity: sha512-rVksvsnNCdJ/ohGc6xgPwyN8eheCxsiLM8mxuE/t/mOVqJewPuO1miLpTHQiRgTKCLexL4MeAFVagts7HmNZ2Q==
            }
        engines: { node: '>=10' }
        dev: true

    /zip-stream/4.1.0:
        resolution:
            {
                integrity: sha512-zshzwQW7gG7hjpBlgeQP9RuyPGNxvJdzR8SUM3QhxCnLjWN2E7j3dOvpeDcQoETfHx0urRS7EtmVToql7YpU4A==
            }
        engines: { node: '>= 10' }
        dependencies:
            archiver-utils: 2.1.0
            compress-commons: 4.1.1
            readable-stream: 3.6.0
        dev: false<|MERGE_RESOLUTION|>--- conflicted
+++ resolved
@@ -72,17 +72,11 @@
             '@sap-ux/fiori-freestyle-writer': workspace:*
             '@sap-ux/logger': workspace:*
             '@sap-ux/odata-service-writer': workspace:*
-<<<<<<< HEAD
             '@sap-ux/store': workspace:*
             '@sap-ux/ui5-application-writer': workspace:*
             '@types/yeoman-environment': 2.10.6
             '@types/yeoman-generator': 5.2.9
             axios: 0.24.0
-=======
-            '@sap-ux/ui5-application-writer': workspace:*
-            '@types/yeoman-environment': 2.10.6
-            '@types/yeoman-generator': 5.2.9
->>>>>>> feb29a54
             yeoman-generator: 5.6.1
         dependencies:
             '@sap-ux/axios-extension': link:../../packages/axios-extension
@@ -90,20 +84,14 @@
             '@sap-ux/fiori-elements-writer': link:../../packages/fiori-elements-writer
             '@sap-ux/fiori-freestyle-writer': link:../../packages/fiori-freestyle-writer
             '@sap-ux/logger': link:../../packages/logger
-<<<<<<< HEAD
             '@sap-ux/store': link:../../packages/store
-=======
->>>>>>> feb29a54
             yeoman-generator: 5.6.1
         devDependencies:
             '@sap-ux/odata-service-writer': link:../../packages/odata-service-writer
             '@sap-ux/ui5-application-writer': link:../../packages/ui5-application-writer
             '@types/yeoman-environment': 2.10.6
             '@types/yeoman-generator': 5.2.9
-<<<<<<< HEAD
             axios: 0.24.0
-=======
->>>>>>> feb29a54
 
     packages/axios-extension:
         specifiers:
@@ -2998,10 +2986,6 @@
             follow-redirects: 1.14.9
         transitivePeerDependencies:
             - debug
-<<<<<<< HEAD
-=======
-        dev: false
->>>>>>> feb29a54
 
     /babel-jest/27.5.1_@babel+core@7.16.7:
         resolution:
@@ -3511,11 +3495,17 @@
         dev: true
 
     /clone-buffer/1.0.0:
-        resolution: { integrity: sha1-4+JbIHrE5wGvch4staFnksrD3Fg= }
+        resolution:
+            {
+                integrity: sha512-KLLTJWrvwIP+OPfMn0x2PheDEP20RPUcGXj/ERegTgdmPEZylALQldygiqrPPu8P45uNuPs7ckmReLY6v/iA5g==
+            }
         engines: { node: '>= 0.10' }
 
     /clone-stats/1.0.0:
-        resolution: { integrity: sha1-s3gt/4u1R04Yuba/D9/ngvh3doA= }
+        resolution:
+            {
+                integrity: sha512-au6ydSpg6nsrigcZ4m8Bc9hxjeW+GJ8xh5G3BJCMt4WXe1H10UNaVOamqQTmrx1kjVuxAHIQSNU6hY4Nsn9/ag==
+            }
 
     /clone/1.0.4:
         resolution:
@@ -3526,7 +3516,10 @@
         dev: true
 
     /clone/2.1.2:
-        resolution: { integrity: sha1-G39Ln1kfHo+DZwQBYANFoCiHQ18= }
+        resolution:
+            {
+                integrity: sha512-3Pe/CF1Nn94hyhIYpjtiLhdCoEoz0DqQ+988E9gmeEdQZlojxnOb74wctFyuwWQHzqyf9X7C7MG8juUpqBJT8w==
+            }
         engines: { node: '>=0.8' }
 
     /cloneable-readable/1.1.3:
@@ -3680,7 +3673,10 @@
         dev: true
 
     /commondir/1.0.1:
-        resolution: { integrity: sha1-3dgA2gxmEnOTzKWVDqloo6rxJTs= }
+        resolution:
+            {
+                integrity: sha512-W9pAhw0ja1Edb5GVdIF1mjZw/ASI0AlShXM83UUGe2DVr5TdAPEA1OA8m/g8zWp9x6On7gqufY+FatDbC3MDQg==
+            }
 
     /component-emitter/1.3.0:
         resolution:
@@ -3703,10 +3699,7 @@
         dev: false
 
     /concat-map/0.0.1:
-        resolution:
-            {
-                integrity: sha512-/Srv4dswyQNBfohGpz9o6Yb3Gz3SrUDqBH5rTuhGR7ahtlbYKnVxw2bCFMRljaA7EXHaXZ8wsHdodFvbkhKmqg==
-            }
+        resolution: { integrity: sha1-2Klr13/Wjfd5OnMDajug1UBdR3s= }
 
     /console-control-strings/1.1.0:
         resolution: { integrity: sha1-PXz0Rk22RG6mRL9LOVB/mFEAjo4= }
@@ -5135,7 +5128,7 @@
                 integrity: sha512-z7O0IS8Plc39rTCq6i6iHxk43duYOn8uFJiWSewIq0Bww1RNybVHSCjahmcC87ZqAm4OTvFzlzeGu3XAzG1ctQ==
             }
         dependencies:
-            minimatch: 3.0.4
+            minimatch: 3.1.2
 
     /fill-range/4.0.0:
         resolution: { integrity: sha1-1USBHUKPmOsGpj3EAtJAPDKMOPc= }
@@ -5224,7 +5217,10 @@
         dev: false
 
     /first-chunk-stream/2.0.0:
-        resolution: { integrity: sha1-G97NuOCDwGZLkZRVgVd6Q6nzHXA= }
+        resolution:
+            {
+                integrity: sha512-X8Z+b/0L4lToKYq+lwnKqi9X/Zek0NibLpsJgVsSxpoYq7JtiCtRb5HqKVEjEw/qAb/4AKKRLOwwKHlWNpm2Eg==
+            }
         engines: { node: '>=0.10.0' }
         dependencies:
             readable-stream: 2.3.7
@@ -5265,10 +5261,6 @@
         peerDependenciesMeta:
             debug:
                 optional: true
-<<<<<<< HEAD
-=======
-        dev: false
->>>>>>> feb29a54
 
     /for-in/1.0.2:
         resolution: { integrity: sha1-gQaNKVqBQuwKxybG4iAMMPttXoA= }
@@ -6390,7 +6382,10 @@
         dev: true
 
     /is-utf8/0.2.1:
-        resolution: { integrity: sha1-Sw2hRCEE0bM2NA6AeX6GXPOffXI= }
+        resolution:
+            {
+                integrity: sha512-rMYPYvCzsXywIsldgLaSoPlw5PfoB/ssr7hY4pLfcodrA5M/eArza1a9VmTiNIBNMjOGr1Ow9mTyU2o69U6U9Q==
+            }
 
     /is-weakref/1.0.2:
         resolution:
@@ -6521,7 +6516,7 @@
             async: 3.2.3
             chalk: 4.1.2
             filelist: 1.0.2
-            minimatch: 3.0.4
+            minimatch: 3.1.2
 
     /jest-changed-files/27.5.1:
         resolution:
@@ -7817,7 +7812,7 @@
             globby: 11.1.0
             isbinaryfile: 4.0.8
             mem-fs: 2.1.0
-            minimatch: 3.0.4
+            minimatch: 3.1.2
             multimatch: 5.0.0
             normalize-path: 3.0.0
             textextensions: 5.14.0
@@ -8110,7 +8105,7 @@
             array-differ: 3.0.0
             array-union: 2.1.0
             arrify: 2.0.1
-            minimatch: 3.0.4
+            minimatch: 3.1.2
 
     /nanomatch/1.2.13:
         resolution:
@@ -8675,7 +8670,10 @@
         engines: { node: '>=8.6' }
 
     /pify/2.3.0:
-        resolution: { integrity: sha1-7RQaasBDqEnqWISY59yosVMw6Qw= }
+        resolution:
+            {
+                integrity: sha512-udgsAY+fTnvv7kI7aaxbqwWNb0AHiB0qBO89PZKPkoTmGOgdbrHDKD+0B2X4uTfJ/FT1R09r9gTsjUjNJotuog==
+            }
         engines: { node: '>=0.10.0' }
 
     /pify/4.0.1:
@@ -9205,7 +9203,10 @@
         dev: true
 
     /remove-trailing-separator/1.1.0:
-        resolution: { integrity: sha1-wkvOKig62tW8P1jg1IJJuSN52O8= }
+        resolution:
+            {
+                integrity: sha512-/hS+Y0u3aOfIETiaiirUFwDBDzmXPvO+jAfKTitUngIPzdKc6Z0LoFjM/CK5PL4C+eKwHohlHAb6H0VFfmmUsw==
+            }
 
     /repeat-element/1.1.4:
         resolution:
@@ -9993,20 +9994,29 @@
             ansi-regex: 5.0.1
 
     /strip-bom-buf/1.0.0:
-        resolution: { integrity: sha1-HLRar1dTD0yvhsf3UXnSyaUd1XI= }
+        resolution:
+            {
+                integrity: sha512-1sUIL1jck0T1mhOLP2c696BIznzT525Lkub+n4jjMHjhjhoAQA6Ye659DxdlZBr0aLDMQoTxKIpnlqxgtwjsuQ==
+            }
         engines: { node: '>=4' }
         dependencies:
             is-utf8: 0.2.1
 
     /strip-bom-stream/2.0.0:
-        resolution: { integrity: sha1-+H217yYT9paKpUWr/h7HKLaoKco= }
+        resolution:
+            {
+                integrity: sha512-yH0+mD8oahBZWnY43vxs4pSinn8SMKAdml/EOGBewoe1Y0Eitd0h2Mg3ZRiXruUW6L4P+lvZiEgbh0NgUGia1w==
+            }
         engines: { node: '>=0.10.0' }
         dependencies:
             first-chunk-stream: 2.0.0
             strip-bom: 2.0.0
 
     /strip-bom/2.0.0:
-        resolution: { integrity: sha1-YhmoVhZSBJHzV4i9vxRHqZx+aw4= }
+        resolution:
+            {
+                integrity: sha512-kwrX1y7czp1E69n2ajbG65mIo9dqvJ+8aBQXOGVxqwvNbsXdFM6Lq37dLAY3mknUwru8CfcCbfOLL/gMo+fi3g==
+            }
         engines: { node: '>=0.10.0' }
         dependencies:
             is-utf8: 0.2.1
@@ -10745,7 +10755,10 @@
         dev: false
 
     /vinyl-file/3.0.0:
-        resolution: { integrity: sha1-sQTZ5ECf+jJfqt1SBkLQo7SIs2U= }
+        resolution:
+            {
+                integrity: sha512-BoJDj+ca3D9xOuPEM6RWVtWQtvEPQiQYn82LvdxhLWplfQsBzBqtgK0yhCP0s1BNTi6dH9BO+dzybvyQIacifg==
+            }
         engines: { node: '>=4' }
         dependencies:
             graceful-fs: 4.2.9
