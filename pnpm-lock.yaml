lockfileVersion: 5.4

overrides:
    ansi-regex: ^5.0.1
    follow-redirects: '>=1.14.8'
    tmpl: ^1.0.5
    vm2@<3.9.6: ^3.9.6
    minimist: ^1.2.6

importers:
<<<<<<< HEAD
    .:
        specifiers:
            '@changesets/cli': 2.21.1
            '@types/jest': 27.4.1
            '@types/node': 12.12.6
            '@typescript-eslint/eslint-plugin': 5.16.0
            '@typescript-eslint/parser': 5.16.0
            eslint: 8.11.0
            eslint-config-prettier: 8.5.0
            eslint-import-resolver-typescript: 2.5.0
            eslint-plugin-import: 2.25.4
            eslint-plugin-jsdoc: 39.2.9
            eslint-plugin-prettier: 4.0.0
            eslint-plugin-promise: 6.0.0
            husky: 7.0.4
            jest: 27.5.1
            jest-sonar: 0.2.12
            prettier: 2.6.0
            pretty-quick: 3.1.3
            rimraf: 3.0.2
            ts-jest: 27.1.3
            typescript: 4.0.8
        devDependencies:
            '@changesets/cli': 2.21.1
            '@types/jest': 27.4.1
            '@types/node': 12.12.6
            '@typescript-eslint/eslint-plugin': 5.16.0_qd7xrrmpwehv5bdogwn54v5fpu
            '@typescript-eslint/parser': 5.16.0_cppdphovtxbnvcvx2irz6hc5ue
            eslint: 8.11.0
            eslint-config-prettier: 8.5.0_eslint@8.11.0
            eslint-import-resolver-typescript: 2.5.0_7yrnqyx753fo5bwjhiag2wpedy
            eslint-plugin-import: 2.25.4_znvipj6vagw2fxxmrueqoi2i7y
            eslint-plugin-jsdoc: 39.2.9_eslint@8.11.0
            eslint-plugin-prettier: 4.0.0_ndw46vtq6n3sdoxv2lfmmesoju
            eslint-plugin-promise: 6.0.0_eslint@8.11.0
            husky: 7.0.4
            jest: 27.5.1
            jest-sonar: 0.2.12
            prettier: 2.6.0
            pretty-quick: 3.1.3_prettier@2.6.0
            rimraf: 3.0.2
            ts-jest: 27.1.3_wye5kbc3sqtj6awq46fqxr6haq
            typescript: 4.0.8

    examples/odata-cli:
        specifiers:
            '@sap-ux/axios-extension': workspace:*
            '@sap-ux/btp-utils': workspace:*
            '@sap-ux/logger': workspace:*
            dotenv: 10.0.0
        dependencies:
            '@sap-ux/axios-extension': link:../../packages/axios-extension
            '@sap-ux/btp-utils': link:../../packages/btp-utils
            '@sap-ux/logger': link:../../packages/logger
            dotenv: 10.0.0

    examples/simple-generator:
        specifiers:
            '@sap-ux/axios-extension': workspace:*
            '@sap-ux/btp-utils': workspace:*
            '@sap-ux/fiori-elements-writer': workspace:*
            '@sap-ux/fiori-freestyle-writer': workspace:*
            '@sap-ux/logger': workspace:*
            '@sap-ux/odata-service-writer': workspace:*
            '@sap-ux/ui5-application-writer': workspace:*
            '@types/yeoman-environment': 2.10.6
            '@types/yeoman-generator': 5.2.9
            yeoman-generator: 5.6.1
        dependencies:
            '@sap-ux/axios-extension': link:../../packages/axios-extension
            '@sap-ux/btp-utils': link:../../packages/btp-utils
            '@sap-ux/fiori-elements-writer': link:../../packages/fiori-elements-writer
            '@sap-ux/fiori-freestyle-writer': link:../../packages/fiori-freestyle-writer
            '@sap-ux/logger': link:../../packages/logger
            yeoman-generator: 5.6.1
        devDependencies:
            '@sap-ux/odata-service-writer': link:../../packages/odata-service-writer
            '@sap-ux/ui5-application-writer': link:../../packages/ui5-application-writer
            '@types/yeoman-environment': 2.10.6
            '@types/yeoman-generator': 5.2.9

    packages/axios-extension:
        specifiers:
            '@sap-ux/btp-utils': workspace:*
            '@sap-ux/logger': workspace:*
            '@types/lodash.clonedeep': 4.5.6
            axios: 0.24.0
            detect-content-type: 1.2.0
            express: 4.17.1
            fast-xml-parser: 3.12.20
            lodash.clonedeep: 4.5.0
            nock: 13.2.1
            open: 7.0.3
            qs: 6.7.0
            reflect-metadata: 0.1.13
            supertest: 6.2.2
        dependencies:
            '@sap-ux/btp-utils': link:../btp-utils
            '@sap-ux/logger': link:../logger
            axios: 0.24.0
            detect-content-type: 1.2.0
            express: 4.17.1
            fast-xml-parser: 3.12.20
            lodash.clonedeep: 4.5.0
            open: 7.0.3
            qs: 6.7.0
        devDependencies:
            '@types/lodash.clonedeep': 4.5.6
            nock: 13.2.1
            reflect-metadata: 0.1.13
            supertest: 6.2.2

    packages/backend-proxy-middleware:
        specifiers:
            '@sap-ux/axios-extension': workspace:*
            '@sap-ux/btp-utils': workspace:*
            '@sap-ux/logger': workspace:*
            '@sap-ux/store': workspace:*
            '@types/express': 4.17.13
            '@types/http-proxy': ^1.17.5
            '@types/prompts': 2.0.14
            '@types/supertest': 2.0.12
            chalk: 4.1.2
            dotenv: 16.0.0
            express: 4.17.2
            http-proxy-middleware: 2.0.1
            https-proxy-agent: 5.0.0
            i18next: 20.3.2
            nock: 13.2.4
            prompts: 2.4.2
            supertest: 6.2.2
            yaml: 2.0.0-10
        dependencies:
            '@sap-ux/axios-extension': link:../axios-extension
            '@sap-ux/btp-utils': link:../btp-utils
            '@sap-ux/logger': link:../logger
            '@sap-ux/store': link:../store
            chalk: 4.1.2
            dotenv: 16.0.0
            express: 4.17.2
            http-proxy-middleware: 2.0.1
            https-proxy-agent: 5.0.0
            i18next: 20.3.2
            prompts: 2.4.2
        devDependencies:
            '@types/express': 4.17.13
            '@types/http-proxy': 1.17.8
            '@types/prompts': 2.0.14
            '@types/supertest': 2.0.12
            nock: 13.2.4
            supertest: 6.2.2
            yaml: 2.0.0-10

    packages/btp-utils:
        specifiers:
            '@sap/cf-tools': 2.1.1
            axios: 0.24.0
            nock: 13.2.1
        dependencies:
            '@sap/cf-tools': 2.1.1
            axios: 0.24.0
        devDependencies:
            nock: 13.2.1

    packages/fe-fpm-writer:
        specifiers:
            '@sap-ux/ui5-config': workspace:*
            '@types/ejs': 3.1.0
            '@types/mem-fs': 1.1.2
            '@types/mem-fs-editor': 7.0.1
            '@types/semver': 7.3.9
            ejs: 3.1.7
            mem-fs: 2.1.0
            mem-fs-editor: 9.4.0
            semver: 7.3.5
            xml-js: 1.6.11
        dependencies:
            ejs: 3.1.7
            mem-fs: 2.1.0
            mem-fs-editor: 9.4.0_mem-fs@2.1.0
            semver: 7.3.5
            xml-js: 1.6.11
        devDependencies:
            '@sap-ux/ui5-config': link:../ui5-config
            '@types/ejs': 3.1.0
            '@types/mem-fs': 1.1.2
            '@types/mem-fs-editor': 7.0.1
            '@types/semver': 7.3.9

    packages/fiori-elements-writer:
        specifiers:
            '@sap-ux/odata-service-writer': workspace:*
            '@sap-ux/ui5-application-writer': workspace:*
            '@sap-ux/ui5-config': workspace:*
            '@types/ejs': 3.1.0
            '@types/fs-extra': 9.0.13
            '@types/lodash': 4.14.176
            '@types/mem-fs': 1.1.2
            '@types/mem-fs-editor': 7.0.1
            '@types/semver': 7.3.9
            ejs: 3.1.7
            fs-extra: 10.0.0
            i18next: 20.3.2
            lodash: 4.17.21
            mem-fs: 2.1.0
            mem-fs-editor: 9.4.0
            read-pkg-up: 7.0.1
            semver: 7.3.5
        dependencies:
            '@sap-ux/odata-service-writer': link:../odata-service-writer
            '@sap-ux/ui5-application-writer': link:../ui5-application-writer
            '@sap-ux/ui5-config': link:../ui5-config
            ejs: 3.1.7
            i18next: 20.3.2
            lodash: 4.17.21
            mem-fs: 2.1.0
            mem-fs-editor: 9.4.0_mem-fs@2.1.0
            read-pkg-up: 7.0.1
            semver: 7.3.5
        devDependencies:
            '@types/ejs': 3.1.0
            '@types/fs-extra': 9.0.13
            '@types/lodash': 4.14.176
            '@types/mem-fs': 1.1.2
            '@types/mem-fs-editor': 7.0.1
            '@types/semver': 7.3.9
            fs-extra: 10.0.0

    packages/fiori-freestyle-writer:
        specifiers:
            '@sap-ux/odata-service-writer': workspace:*
            '@sap-ux/ui5-application-writer': workspace:*
            '@sap-ux/ui5-config': workspace:*
            '@types/ejs': 3.1.0
            '@types/fs-extra': 9.0.13
            '@types/lodash': 4.14.176
            '@types/mem-fs': 1.1.2
            '@types/mem-fs-editor': 7.0.1
            ejs: 3.1.7
            fs-extra: 10.0.0
            i18next: 20.3.2
            lodash: 4.17.21
            mem-fs: 2.1.0
            mem-fs-editor: 9.4.0
            read-pkg-up: 7.0.1
        dependencies:
            '@sap-ux/odata-service-writer': link:../odata-service-writer
            '@sap-ux/ui5-application-writer': link:../ui5-application-writer
            '@sap-ux/ui5-config': link:../ui5-config
            ejs: 3.1.7
            i18next: 20.3.2
            lodash: 4.17.21
            mem-fs: 2.1.0
            mem-fs-editor: 9.4.0_mem-fs@2.1.0
            read-pkg-up: 7.0.1
        devDependencies:
            '@types/ejs': 3.1.0
            '@types/fs-extra': 9.0.13
            '@types/lodash': 4.14.176
            '@types/mem-fs': 1.1.2
            '@types/mem-fs-editor': 7.0.1
            fs-extra: 10.0.0

    packages/logger:
        specifiers:
            '@types/debug': 4.1.7
            '@types/lodash': 4.14.176
            '@types/vscode': 1.63.1
            chalk: 4.1.2
            jest-extended: 1.2.0
            lodash: 4.17.21
            logform: 2.3.2
            winston: 3.3.3
            winston-transport: 4.4.1
        dependencies:
            chalk: 4.1.2
            lodash: 4.17.21
            winston: 3.3.3
            winston-transport: 4.4.1
        devDependencies:
            '@types/debug': 4.1.7
            '@types/lodash': 4.14.176
            '@types/vscode': 1.63.1
            jest-extended: 1.2.0
            logform: 2.3.2

    packages/odata-service-writer:
        specifiers:
            '@sap-ux/ui5-config': workspace:*
            '@types/ejs': 3.1.0
            '@types/fs-extra': 9.0.13
            '@types/mem-fs': 1.1.2
            '@types/mem-fs-editor': 7.0.1
            ejs: 3.1.7
            fast-xml-parser: 4.0.1
            fs-extra: 10.0.0
            i18next: 20.3.2
            lodash: 4.17.21
            mem-fs: 2.1.0
            mem-fs-editor: 9.4.0
            prettify-xml: 1.2.0
        dependencies:
            '@sap-ux/ui5-config': link:../ui5-config
            ejs: 3.1.7
            fast-xml-parser: 4.0.1
            i18next: 20.3.2
            mem-fs: 2.1.0
            mem-fs-editor: 9.4.0_mem-fs@2.1.0
            prettify-xml: 1.2.0
        devDependencies:
            '@types/ejs': 3.1.0
            '@types/fs-extra': 9.0.13
            '@types/mem-fs': 1.1.2
            '@types/mem-fs-editor': 7.0.1
            fs-extra: 10.0.0
            lodash: 4.17.21

    packages/store:
        specifiers:
            '@sap-ux/logger': workspace:*
            '@types/i18next-fs-backend': 1.0.0
            '@types/pluralize': 0.0.29
            '@types/qs': 6.9.1
            fast-check: 2.19.0
            i18next: 20.3.2
            i18next-fs-backend: 1.1.1
            jest: 27.5.1
            jest-extended: 0.11.5
            jest-mock-extended: 2.0.4
            keytar: 7.8.0
            memfs: 3.3.0
            pluralize: 8.0.0
            reflect-metadata: 0.1.13
            typescript: 4.0.8
            unionfs: 4.4.0
        dependencies:
            '@sap-ux/logger': link:../logger
            i18next: 20.3.2
            i18next-fs-backend: 1.1.1
            pluralize: 8.0.0
            reflect-metadata: 0.1.13
        optionalDependencies:
            keytar: 7.8.0
        devDependencies:
            '@types/i18next-fs-backend': 1.0.0
            '@types/pluralize': 0.0.29
            '@types/qs': 6.9.1
            fast-check: 2.19.0
            jest: 27.5.1
            jest-extended: 0.11.5
            jest-mock-extended: 2.0.4_purtu5guvbdyesnfsb44cpkwcy
            memfs: 3.3.0
            typescript: 4.0.8
            unionfs: 4.4.0

    packages/ui5-application-writer:
        specifiers:
            '@sap-ux/ui5-config': workspace:*
            '@types/ejs': 3.1.0
            '@types/fs-extra': 9.0.13
            '@types/mem-fs': 1.1.2
            '@types/mem-fs-editor': 7.0.1
            '@types/semver': 7.3.9
            ejs: 3.1.7
            fs-extra: 10.0.0
            i18next: 21.6.11
            json-merger: 1.1.7
            mem-fs: 2.1.0
            mem-fs-editor: 9.4.0
            semver: 7.3.5
        dependencies:
            '@sap-ux/ui5-config': link:../ui5-config
            ejs: 3.1.7
            i18next: 21.6.11
            json-merger: 1.1.7
            mem-fs: 2.1.0
            mem-fs-editor: 9.4.0_mem-fs@2.1.0
            semver: 7.3.5
        devDependencies:
            '@types/ejs': 3.1.0
            '@types/fs-extra': 9.0.13
            '@types/mem-fs': 1.1.2
            '@types/mem-fs-editor': 7.0.1
            '@types/semver': 7.3.9
            fs-extra: 10.0.0

    packages/ui5-config:
        specifiers:
            '@sap-ux/yaml': workspace:*
            mem-fs: 2.1.0
            mem-fs-editor: 9.4.0
        dependencies:
            '@sap-ux/yaml': link:../yaml
        devDependencies:
            mem-fs: 2.1.0
            mem-fs-editor: 9.4.0_mem-fs@2.1.0

    packages/ui5-proxy-middleware:
        specifiers:
            '@sap-ux/logger': workspace:*
            '@sap-ux/ui5-config': workspace:*
            '@types/express': 4.17.13
            '@types/supertest': 2.0.12
            dotenv: 16.0.0
            express: 4.17.2
            http-proxy-middleware: 2.0.1
            https-proxy-agent: 5.0.0
            i18next: 20.3.2
            nock: 13.2.4
            supertest: 6.2.2
            yaml: 2.0.0-10
        dependencies:
            '@sap-ux/logger': link:../logger
            '@sap-ux/ui5-config': link:../ui5-config
            dotenv: 16.0.0
            express: 4.17.2
            http-proxy-middleware: 2.0.1
            https-proxy-agent: 5.0.0
            i18next: 20.3.2
        devDependencies:
            '@types/express': 4.17.13
            '@types/supertest': 2.0.12
            nock: 13.2.4
            supertest: 6.2.2
            yaml: 2.0.0-10

    packages/yaml:
        specifiers:
            '@types/i18next-fs-backend': 1.0.0
            '@types/lodash.merge': 4.6.6
            i18next: 20.3.2
            i18next-fs-backend: 1.1.1
            lodash.merge: 4.6.2
            yaml: 2.0.0-10
        dependencies:
            i18next: 20.3.2
            i18next-fs-backend: 1.1.1
            lodash.merge: 4.6.2
            yaml: 2.0.0-10
        devDependencies:
            '@types/i18next-fs-backend': 1.0.0
            '@types/lodash.merge': 4.6.6
=======

  .:
    specifiers:
      '@changesets/cli': 2.21.1
      '@types/jest': 27.4.1
      '@types/node': 12.12.6
      '@typescript-eslint/eslint-plugin': 5.16.0
      '@typescript-eslint/parser': 5.16.0
      eslint: 8.11.0
      eslint-config-prettier: 8.5.0
      eslint-import-resolver-typescript: 2.5.0
      eslint-plugin-import: 2.25.4
      eslint-plugin-jsdoc: 39.2.9
      eslint-plugin-prettier: 4.0.0
      eslint-plugin-promise: 6.0.0
      husky: 7.0.4
      jest: 27.5.1
      jest-sonar: 0.2.12
      prettier: 2.6.0
      pretty-quick: 3.1.3
      rimraf: 3.0.2
      ts-jest: 27.1.3
      typescript: 4.0.8
    devDependencies:
      '@changesets/cli': 2.21.1
      '@types/jest': 27.4.1
      '@types/node': 12.12.6
      '@typescript-eslint/eslint-plugin': 5.16.0_qd7xrrmpwehv5bdogwn54v5fpu
      '@typescript-eslint/parser': 5.16.0_cppdphovtxbnvcvx2irz6hc5ue
      eslint: 8.11.0
      eslint-config-prettier: 8.5.0_eslint@8.11.0
      eslint-import-resolver-typescript: 2.5.0_7yrnqyx753fo5bwjhiag2wpedy
      eslint-plugin-import: 2.25.4_znvipj6vagw2fxxmrueqoi2i7y
      eslint-plugin-jsdoc: 39.2.9_eslint@8.11.0
      eslint-plugin-prettier: 4.0.0_ndw46vtq6n3sdoxv2lfmmesoju
      eslint-plugin-promise: 6.0.0_eslint@8.11.0
      husky: 7.0.4
      jest: 27.5.1
      jest-sonar: 0.2.12
      prettier: 2.6.0
      pretty-quick: 3.1.3_prettier@2.6.0
      rimraf: 3.0.2
      ts-jest: 27.1.3_wye5kbc3sqtj6awq46fqxr6haq
      typescript: 4.0.8

  examples/odata-cli:
    specifiers:
      '@sap-ux/axios-extension': workspace:*
      '@sap-ux/btp-utils': workspace:*
      '@sap-ux/logger': workspace:*
      dotenv: 10.0.0
    dependencies:
      '@sap-ux/axios-extension': link:../../packages/axios-extension
      '@sap-ux/btp-utils': link:../../packages/btp-utils
      '@sap-ux/logger': link:../../packages/logger
      dotenv: 10.0.0

  examples/simple-generator:
    specifiers:
      '@sap-ux/axios-extension': workspace:*
      '@sap-ux/btp-utils': workspace:*
      '@sap-ux/fiori-elements-writer': workspace:*
      '@sap-ux/fiori-freestyle-writer': workspace:*
      '@sap-ux/logger': workspace:*
      '@sap-ux/odata-service-writer': workspace:*
      '@sap-ux/ui5-application-writer': workspace:*
      '@types/yeoman-environment': 2.10.6
      '@types/yeoman-generator': 5.2.9
      yeoman-generator: 5.6.1
    dependencies:
      '@sap-ux/axios-extension': link:../../packages/axios-extension
      '@sap-ux/btp-utils': link:../../packages/btp-utils
      '@sap-ux/fiori-elements-writer': link:../../packages/fiori-elements-writer
      '@sap-ux/fiori-freestyle-writer': link:../../packages/fiori-freestyle-writer
      '@sap-ux/logger': link:../../packages/logger
      yeoman-generator: 5.6.1
    devDependencies:
      '@sap-ux/odata-service-writer': link:../../packages/odata-service-writer
      '@sap-ux/ui5-application-writer': link:../../packages/ui5-application-writer
      '@types/yeoman-environment': 2.10.6
      '@types/yeoman-generator': 5.2.9

  packages/axios-extension:
    specifiers:
      '@sap-ux/btp-utils': workspace:*
      '@sap-ux/logger': workspace:*
      '@types/lodash.clonedeep': 4.5.6
      axios: 0.24.0
      detect-content-type: 1.2.0
      express: 4.17.1
      fast-xml-parser: 3.12.20
      lodash.clonedeep: 4.5.0
      nock: 13.2.1
      open: 7.0.3
      qs: 6.7.0
      supertest: 6.2.2
    dependencies:
      '@sap-ux/btp-utils': link:../btp-utils
      '@sap-ux/logger': link:../logger
      axios: 0.24.0
      detect-content-type: 1.2.0
      express: 4.17.1
      fast-xml-parser: 3.12.20
      lodash.clonedeep: 4.5.0
      open: 7.0.3
      qs: 6.7.0
    devDependencies:
      '@types/lodash.clonedeep': 4.5.6
      nock: 13.2.1
      supertest: 6.2.2

  packages/backend-proxy-middleware:
    specifiers:
      '@sap-ux/axios-extension': workspace:*
      '@sap-ux/btp-utils': workspace:*
      '@sap-ux/logger': workspace:*
      '@sap-ux/store': workspace:*
      '@types/express': 4.17.13
      '@types/http-proxy': ^1.17.5
      '@types/prompts': 2.0.14
      '@types/supertest': 2.0.12
      chalk: 4.1.2
      dotenv: 16.0.0
      express: 4.17.2
      http-proxy-middleware: 2.0.1
      https-proxy-agent: 5.0.0
      i18next: 20.3.2
      nock: 13.2.4
      prompts: 2.4.2
      supertest: 6.2.2
      yaml: 2.0.0-10
    dependencies:
      '@sap-ux/axios-extension': link:../axios-extension
      '@sap-ux/btp-utils': link:../btp-utils
      '@sap-ux/logger': link:../logger
      '@sap-ux/store': link:../store
      chalk: 4.1.2
      dotenv: 16.0.0
      express: 4.17.2
      http-proxy-middleware: 2.0.1
      https-proxy-agent: 5.0.0
      i18next: 20.3.2
      prompts: 2.4.2
    devDependencies:
      '@types/express': 4.17.13
      '@types/http-proxy': 1.17.8
      '@types/prompts': 2.0.14
      '@types/supertest': 2.0.12
      nock: 13.2.4
      supertest: 6.2.2
      yaml: 2.0.0-10

  packages/btp-utils:
    specifiers:
      '@sap/cf-tools': 2.1.1
      axios: 0.24.0
      nock: 13.2.1
    dependencies:
      '@sap/cf-tools': 2.1.1
      axios: 0.24.0
    devDependencies:
      nock: 13.2.1

  packages/fe-fpm-writer:
    specifiers:
      '@sap-ux/ui5-config': workspace:*
      '@types/ejs': 3.1.0
      '@types/mem-fs': 1.1.2
      '@types/mem-fs-editor': 7.0.1
      '@types/semver': 7.3.9
      '@xmldom/xmldom': 0.8.2
      ejs: 3.1.7
      mem-fs: 2.1.0
      mem-fs-editor: 9.4.0
      semver: 7.3.5
      xml-formatter: 2.6.1
      xpath: 0.0.32
    dependencies:
      '@xmldom/xmldom': 0.8.2
      ejs: 3.1.7
      mem-fs: 2.1.0
      mem-fs-editor: 9.4.0_mem-fs@2.1.0
      semver: 7.3.5
      xml-formatter: 2.6.1
      xpath: 0.0.32
    devDependencies:
      '@sap-ux/ui5-config': link:../ui5-config
      '@types/ejs': 3.1.0
      '@types/mem-fs': 1.1.2
      '@types/mem-fs-editor': 7.0.1
      '@types/semver': 7.3.9

  packages/fiori-elements-writer:
    specifiers:
      '@sap-ux/odata-service-writer': workspace:*
      '@sap-ux/ui5-application-writer': workspace:*
      '@sap-ux/ui5-config': workspace:*
      '@types/ejs': 3.1.0
      '@types/fs-extra': 9.0.13
      '@types/lodash': 4.14.176
      '@types/mem-fs': 1.1.2
      '@types/mem-fs-editor': 7.0.1
      '@types/semver': 7.3.9
      ejs: 3.1.7
      fs-extra: 10.0.0
      i18next: 20.3.2
      lodash: 4.17.21
      mem-fs: 2.1.0
      mem-fs-editor: 9.4.0
      read-pkg-up: 7.0.1
      semver: 7.3.5
    dependencies:
      '@sap-ux/odata-service-writer': link:../odata-service-writer
      '@sap-ux/ui5-application-writer': link:../ui5-application-writer
      '@sap-ux/ui5-config': link:../ui5-config
      ejs: 3.1.7
      i18next: 20.3.2
      lodash: 4.17.21
      mem-fs: 2.1.0
      mem-fs-editor: 9.4.0_mem-fs@2.1.0
      read-pkg-up: 7.0.1
      semver: 7.3.5
    devDependencies:
      '@types/ejs': 3.1.0
      '@types/fs-extra': 9.0.13
      '@types/lodash': 4.14.176
      '@types/mem-fs': 1.1.2
      '@types/mem-fs-editor': 7.0.1
      '@types/semver': 7.3.9
      fs-extra: 10.0.0

  packages/fiori-freestyle-writer:
    specifiers:
      '@sap-ux/odata-service-writer': workspace:*
      '@sap-ux/ui5-application-writer': workspace:*
      '@sap-ux/ui5-config': workspace:*
      '@types/ejs': 3.1.0
      '@types/fs-extra': 9.0.13
      '@types/lodash': 4.14.176
      '@types/mem-fs': 1.1.2
      '@types/mem-fs-editor': 7.0.1
      ejs: 3.1.7
      fs-extra: 10.0.0
      i18next: 20.3.2
      lodash: 4.17.21
      mem-fs: 2.1.0
      mem-fs-editor: 9.4.0
      read-pkg-up: 7.0.1
    dependencies:
      '@sap-ux/odata-service-writer': link:../odata-service-writer
      '@sap-ux/ui5-application-writer': link:../ui5-application-writer
      '@sap-ux/ui5-config': link:../ui5-config
      ejs: 3.1.7
      i18next: 20.3.2
      lodash: 4.17.21
      mem-fs: 2.1.0
      mem-fs-editor: 9.4.0_mem-fs@2.1.0
      read-pkg-up: 7.0.1
    devDependencies:
      '@types/ejs': 3.1.0
      '@types/fs-extra': 9.0.13
      '@types/lodash': 4.14.176
      '@types/mem-fs': 1.1.2
      '@types/mem-fs-editor': 7.0.1
      fs-extra: 10.0.0

  packages/logger:
    specifiers:
      '@types/debug': 4.1.7
      '@types/lodash': 4.14.176
      '@types/vscode': 1.63.1
      chalk: 4.1.2
      jest-extended: 1.2.0
      lodash: 4.17.21
      logform: 2.3.2
      winston: 3.3.3
      winston-transport: 4.4.1
    dependencies:
      chalk: 4.1.2
      lodash: 4.17.21
      winston: 3.3.3
      winston-transport: 4.4.1
    devDependencies:
      '@types/debug': 4.1.7
      '@types/lodash': 4.14.176
      '@types/vscode': 1.63.1
      jest-extended: 1.2.0
      logform: 2.3.2

  packages/odata-service-writer:
    specifiers:
      '@sap-ux/ui5-config': workspace:*
      '@types/ejs': 3.1.0
      '@types/fs-extra': 9.0.13
      '@types/mem-fs': 1.1.2
      '@types/mem-fs-editor': 7.0.1
      ejs: 3.1.7
      fast-xml-parser: 4.0.1
      fs-extra: 10.0.0
      i18next: 20.3.2
      lodash: 4.17.21
      mem-fs: 2.1.0
      mem-fs-editor: 9.4.0
      prettify-xml: 1.2.0
    dependencies:
      '@sap-ux/ui5-config': link:../ui5-config
      ejs: 3.1.7
      fast-xml-parser: 4.0.1
      i18next: 20.3.2
      mem-fs: 2.1.0
      mem-fs-editor: 9.4.0_mem-fs@2.1.0
      prettify-xml: 1.2.0
    devDependencies:
      '@types/ejs': 3.1.0
      '@types/fs-extra': 9.0.13
      '@types/mem-fs': 1.1.2
      '@types/mem-fs-editor': 7.0.1
      fs-extra: 10.0.0
      lodash: 4.17.21

  packages/store:
    specifiers:
      '@sap-ux/logger': workspace:*
      '@types/i18next-fs-backend': 1.0.0
      '@types/pluralize': 0.0.29
      '@types/qs': 6.9.1
      fast-check: 2.19.0
      i18next: 20.3.2
      i18next-fs-backend: 1.1.1
      jest: 27.5.1
      jest-extended: 0.11.5
      jest-mock-extended: 2.0.4
      keytar: 7.8.0
      memfs: 3.3.0
      pluralize: 8.0.0
      reflect-metadata: 0.1.13
      typescript: 4.0.8
      unionfs: 4.4.0
    dependencies:
      '@sap-ux/logger': link:../logger
      i18next: 20.3.2
      i18next-fs-backend: 1.1.1
      pluralize: 8.0.0
      reflect-metadata: 0.1.13
    optionalDependencies:
      keytar: 7.8.0
    devDependencies:
      '@types/i18next-fs-backend': 1.0.0
      '@types/pluralize': 0.0.29
      '@types/qs': 6.9.1
      fast-check: 2.19.0
      jest: 27.5.1
      jest-extended: 0.11.5
      jest-mock-extended: 2.0.4_purtu5guvbdyesnfsb44cpkwcy
      memfs: 3.3.0
      typescript: 4.0.8
      unionfs: 4.4.0

  packages/ui5-application-writer:
    specifiers:
      '@sap-ux/ui5-config': workspace:*
      '@types/ejs': 3.1.0
      '@types/fs-extra': 9.0.13
      '@types/mem-fs': 1.1.2
      '@types/mem-fs-editor': 7.0.1
      '@types/semver': 7.3.9
      ejs: 3.1.7
      fs-extra: 10.0.0
      i18next: 21.6.11
      json-merger: 1.1.7
      mem-fs: 2.1.0
      mem-fs-editor: 9.4.0
      semver: 7.3.5
    dependencies:
      '@sap-ux/ui5-config': link:../ui5-config
      ejs: 3.1.7
      i18next: 21.6.11
      json-merger: 1.1.7
      mem-fs: 2.1.0
      mem-fs-editor: 9.4.0_mem-fs@2.1.0
      semver: 7.3.5
    devDependencies:
      '@types/ejs': 3.1.0
      '@types/fs-extra': 9.0.13
      '@types/mem-fs': 1.1.2
      '@types/mem-fs-editor': 7.0.1
      '@types/semver': 7.3.9
      fs-extra: 10.0.0

  packages/ui5-config:
    specifiers:
      '@sap-ux/yaml': workspace:*
      mem-fs: 2.1.0
      mem-fs-editor: 9.4.0
    dependencies:
      '@sap-ux/yaml': link:../yaml
    devDependencies:
      mem-fs: 2.1.0
      mem-fs-editor: 9.4.0_mem-fs@2.1.0

  packages/ui5-proxy-middleware:
    specifiers:
      '@sap-ux/logger': workspace:*
      '@sap-ux/ui5-config': workspace:*
      '@types/express': 4.17.13
      '@types/supertest': 2.0.12
      dotenv: 16.0.0
      express: 4.17.2
      http-proxy-middleware: 2.0.1
      https-proxy-agent: 5.0.0
      i18next: 20.3.2
      nock: 13.2.4
      supertest: 6.2.2
      yaml: 2.0.0-10
    dependencies:
      '@sap-ux/logger': link:../logger
      '@sap-ux/ui5-config': link:../ui5-config
      dotenv: 16.0.0
      express: 4.17.2
      http-proxy-middleware: 2.0.1
      https-proxy-agent: 5.0.0
      i18next: 20.3.2
    devDependencies:
      '@types/express': 4.17.13
      '@types/supertest': 2.0.12
      nock: 13.2.4
      supertest: 6.2.2
      yaml: 2.0.0-10

  packages/yaml:
    specifiers:
      '@types/i18next-fs-backend': 1.0.0
      '@types/lodash.merge': 4.6.6
      i18next: 20.3.2
      i18next-fs-backend: 1.1.1
      lodash.merge: 4.6.2
      yaml: 2.0.0-10
    dependencies:
      i18next: 20.3.2
      i18next-fs-backend: 1.1.1
      lodash.merge: 4.6.2
      yaml: 2.0.0-10
    devDependencies:
      '@types/i18next-fs-backend': 1.0.0
      '@types/lodash.merge': 4.6.6
>>>>>>> 9d4e3bcf

packages:
    /@babel/code-frame/7.14.5:
        resolution:
            {
                integrity: sha512-9pzDqyc6OLDaqe+zbACgFkb6fKMNG6CObKpnYXChRsvYGyEdc7CA2BaqeOM+vOtCS5ndmJicPJhKAwYRI6UfFw==
            }
        engines: { node: '>=6.9.0' }
        dependencies:
            '@babel/highlight': 7.14.5
        dev: true

    /@babel/code-frame/7.16.7:
        resolution:
            {
                integrity: sha512-iAXqUn8IIeBTNd72xsFlgaXHkMBMt6y4HJp1tIaK465CWLT/fG1aqB7ykr95gHHmlBdGbFeWWfyB4NJJ0nmeIg==
            }
        engines: { node: '>=6.9.0' }
        dependencies:
            '@babel/highlight': 7.16.7

    /@babel/compat-data/7.16.8:
        resolution:
            {
                integrity: sha512-m7OkX0IdKLKPpBlJtF561YJal5y/jyI5fNfWbPxh2D/nbzzGI4qRyrD8xO2jB24u7l+5I2a43scCG2IrfjC50Q==
            }
        engines: { node: '>=6.9.0' }
        dev: true

    /@babel/core/7.16.7:
        resolution:
            {
                integrity: sha512-aeLaqcqThRNZYmbMqtulsetOQZ/5gbR/dWruUCJcpas4Qoyy+QeagfDsPdMrqwsPRDNxJvBlRiZxxX7THO7qtA==
            }
        engines: { node: '>=6.9.0' }
        dependencies:
            '@babel/code-frame': 7.16.7
            '@babel/generator': 7.16.8
            '@babel/helper-compilation-targets': 7.16.7_@babel+core@7.16.7
            '@babel/helper-module-transforms': 7.16.7
            '@babel/helpers': 7.16.7
            '@babel/parser': 7.16.8
            '@babel/template': 7.16.7
            '@babel/traverse': 7.16.8
            '@babel/types': 7.16.8
            convert-source-map: 1.8.0
            debug: 4.3.4
            gensync: 1.0.0-beta.2
            json5: 2.2.0
            semver: 6.3.0
            source-map: 0.5.7
        transitivePeerDependencies:
            - supports-color
        dev: true

    /@babel/generator/7.16.8:
        resolution:
            {
                integrity: sha512-1ojZwE9+lOXzcWdWmO6TbUzDfqLD39CmEhN8+2cX9XkDo5yW1OpgfejfliysR2AWLpMamTiOiAp/mtroaymhpw==
            }
        engines: { node: '>=6.9.0' }
        dependencies:
            '@babel/types': 7.16.8
            jsesc: 2.5.2
            source-map: 0.5.7
        dev: true

    /@babel/helper-compilation-targets/7.16.7_@babel+core@7.16.7:
        resolution:
            {
                integrity: sha512-mGojBwIWcwGD6rfqgRXVlVYmPAv7eOpIemUG3dGnDdCY4Pae70ROij3XmfrH6Fa1h1aiDylpglbZyktfzyo/hA==
            }
        engines: { node: '>=6.9.0' }
        peerDependencies:
            '@babel/core': ^7.0.0
        dependencies:
            '@babel/compat-data': 7.16.8
            '@babel/core': 7.16.7
            '@babel/helper-validator-option': 7.16.7
            browserslist: 4.19.1
            semver: 6.3.0
        dev: true

    /@babel/helper-environment-visitor/7.16.7:
        resolution:
            {
                integrity: sha512-SLLb0AAn6PkUeAfKJCCOl9e1R53pQlGAfc4y4XuMRZfqeMYLE0dM1LMhqbGAlGQY0lfw5/ohoYWAe9V1yibRag==
            }
        engines: { node: '>=6.9.0' }
        dependencies:
            '@babel/types': 7.16.8
        dev: true

    /@babel/helper-function-name/7.16.7:
        resolution:
            {
                integrity: sha512-QfDfEnIUyyBSR3HtrtGECuZ6DAyCkYFp7GHl75vFtTnn6pjKeK0T1DB5lLkFvBea8MdaiUABx3osbgLyInoejA==
            }
        engines: { node: '>=6.9.0' }
        dependencies:
            '@babel/helper-get-function-arity': 7.16.7
            '@babel/template': 7.16.7
            '@babel/types': 7.16.8
        dev: true

    /@babel/helper-get-function-arity/7.16.7:
        resolution:
            {
                integrity: sha512-flc+RLSOBXzNzVhcLu6ujeHUrD6tANAOU5ojrRx/as+tbzf8+stUCj7+IfRRoAbEZqj/ahXEMsjhOhgeZsrnTw==
            }
        engines: { node: '>=6.9.0' }
        dependencies:
            '@babel/types': 7.16.8
        dev: true

    /@babel/helper-hoist-variables/7.16.7:
        resolution:
            {
                integrity: sha512-m04d/0Op34H5v7pbZw6pSKP7weA6lsMvfiIAMeIvkY/R4xQtBSMFEigu9QTZ2qB/9l22vsxtM8a+Q8CzD255fg==
            }
        engines: { node: '>=6.9.0' }
        dependencies:
            '@babel/types': 7.16.8
        dev: true

    /@babel/helper-module-imports/7.16.7:
        resolution:
            {
                integrity: sha512-LVtS6TqjJHFc+nYeITRo6VLXve70xmq7wPhWTqDJusJEgGmkAACWwMiTNrvfoQo6hEhFwAIixNkvB0jPXDL8Wg==
            }
        engines: { node: '>=6.9.0' }
        dependencies:
            '@babel/types': 7.16.8
        dev: true

    /@babel/helper-module-transforms/7.16.7:
        resolution:
            {
                integrity: sha512-gaqtLDxJEFCeQbYp9aLAefjhkKdjKcdh6DB7jniIGU3Pz52WAmP268zK0VgPz9hUNkMSYeH976K2/Y6yPadpng==
            }
        engines: { node: '>=6.9.0' }
        dependencies:
            '@babel/helper-environment-visitor': 7.16.7
            '@babel/helper-module-imports': 7.16.7
            '@babel/helper-simple-access': 7.16.7
            '@babel/helper-split-export-declaration': 7.16.7
            '@babel/helper-validator-identifier': 7.16.7
            '@babel/template': 7.16.7
            '@babel/traverse': 7.16.8
            '@babel/types': 7.16.8
        transitivePeerDependencies:
            - supports-color
        dev: true

    /@babel/helper-plugin-utils/7.16.7:
        resolution:
            {
                integrity: sha512-Qg3Nk7ZxpgMrsox6HreY1ZNKdBq7K72tDSliA6dCl5f007jR4ne8iD5UzuNnCJH2xBf2BEEVGr+/OL6Gdp7RxA==
            }
        engines: { node: '>=6.9.0' }
        dev: true

    /@babel/helper-simple-access/7.16.7:
        resolution:
            {
                integrity: sha512-ZIzHVyoeLMvXMN/vok/a4LWRy8G2v205mNP0XOuf9XRLyX5/u9CnVulUtDgUTama3lT+bf/UqucuZjqiGuTS1g==
            }
        engines: { node: '>=6.9.0' }
        dependencies:
            '@babel/types': 7.16.8
        dev: true

    /@babel/helper-split-export-declaration/7.16.7:
        resolution:
            {
                integrity: sha512-xbWoy/PFoxSWazIToT9Sif+jJTlrMcndIsaOKvTA6u7QEo7ilkRZpjew18/W3c7nm8fXdUDXh02VXTbZ0pGDNw==
            }
        engines: { node: '>=6.9.0' }
        dependencies:
            '@babel/types': 7.16.8
        dev: true

    /@babel/helper-validator-identifier/7.14.5:
        resolution:
            {
                integrity: sha512-5lsetuxCLilmVGyiLEfoHBRX8UCFD+1m2x3Rj97WrW3V7H3u4RWRXA4evMjImCsin2J2YT0QaVDGf+z8ondbAg==
            }
        engines: { node: '>=6.9.0' }
        dev: true

    /@babel/helper-validator-identifier/7.16.7:
        resolution:
            {
                integrity: sha512-hsEnFemeiW4D08A5gUAZxLBTXpZ39P+a+DGDsHw1yxqyQ/jzFEnxf5uTEGp+3bzAbNOxU1paTgYS4ECU/IgfDw==
            }
        engines: { node: '>=6.9.0' }

    /@babel/helper-validator-option/7.16.7:
        resolution:
            {
                integrity: sha512-TRtenOuRUVo9oIQGPC5G9DgK4743cdxvtOw0weQNpZXaS16SCBi5MNjZF8vba3ETURjZpTbVn7Vvcf2eAwFozQ==
            }
        engines: { node: '>=6.9.0' }
        dev: true

    /@babel/helpers/7.16.7:
        resolution:
            {
                integrity: sha512-9ZDoqtfY7AuEOt3cxchfii6C7GDyyMBffktR5B2jvWv8u2+efwvpnVKXMWzNehqy68tKgAfSwfdw/lWpthS2bw==
            }
        engines: { node: '>=6.9.0' }
        dependencies:
            '@babel/template': 7.16.7
            '@babel/traverse': 7.16.8
            '@babel/types': 7.16.8
        transitivePeerDependencies:
            - supports-color
        dev: true

    /@babel/highlight/7.14.5:
        resolution:
            {
                integrity: sha512-qf9u2WFWVV0MppaL877j2dBtQIDgmidgjGk5VIMw3OadXvYaXn66U1BFlH2t4+t3i+8PhedppRv+i40ABzd+gg==
            }
        engines: { node: '>=6.9.0' }
        dependencies:
            '@babel/helper-validator-identifier': 7.14.5
            chalk: 2.4.2
            js-tokens: 4.0.0
        dev: true

    /@babel/highlight/7.16.7:
        resolution:
            {
                integrity: sha512-aKpPMfLvGO3Q97V0qhw/V2SWNWlwfJknuwAunU7wZLSfrM4xTBvg7E5opUVi1kJTBKihE38CPg4nBiqX83PWYw==
            }
        engines: { node: '>=6.9.0' }
        dependencies:
            '@babel/helper-validator-identifier': 7.16.7
            chalk: 2.4.2
            js-tokens: 4.0.0

    /@babel/parser/7.16.8:
        resolution:
            {
                integrity: sha512-i7jDUfrVBWc+7OKcBzEe5n7fbv3i2fWtxKzzCvOjnzSxMfWMigAhtfJ7qzZNGFNMsCCd67+uz553dYKWXPvCKw==
            }
        engines: { node: '>=6.0.0' }
        hasBin: true
        dependencies:
            '@babel/types': 7.16.8
        dev: true

    /@babel/plugin-syntax-async-generators/7.8.4_@babel+core@7.16.7:
        resolution:
            {
                integrity: sha512-tycmZxkGfZaxhMRbXlPXuVFpdWlXpir2W4AMhSJgRKzk/eDlIXOhb2LHWoLpDF7TEHylV5zNhykX6KAgHJmTNw==
            }
        peerDependencies:
            '@babel/core': ^7.0.0-0
        dependencies:
            '@babel/core': 7.16.7
            '@babel/helper-plugin-utils': 7.16.7
        dev: true

    /@babel/plugin-syntax-bigint/7.8.3_@babel+core@7.16.7:
        resolution:
            {
                integrity: sha512-wnTnFlG+YxQm3vDxpGE57Pj0srRU4sHE/mDkt1qv2YJJSeUAec2ma4WLUnUPeKjyrfntVwe/N6dCXpU+zL3Npg==
            }
        peerDependencies:
            '@babel/core': ^7.0.0-0
        dependencies:
            '@babel/core': 7.16.7
            '@babel/helper-plugin-utils': 7.16.7
        dev: true

    /@babel/plugin-syntax-class-properties/7.12.13_@babel+core@7.16.7:
        resolution:
            {
                integrity: sha512-fm4idjKla0YahUNgFNLCB0qySdsoPiZP3iQE3rky0mBUtMZ23yDJ9SJdg6dXTSDnulOVqiF3Hgr9nbXvXTQZYA==
            }
        peerDependencies:
            '@babel/core': ^7.0.0-0
        dependencies:
            '@babel/core': 7.16.7
            '@babel/helper-plugin-utils': 7.16.7
        dev: true

    /@babel/plugin-syntax-import-meta/7.10.4_@babel+core@7.16.7:
        resolution:
            {
                integrity: sha512-Yqfm+XDx0+Prh3VSeEQCPU81yC+JWZ2pDPFSS4ZdpfZhp4MkFMaDC1UqseovEKwSUpnIL7+vK+Clp7bfh0iD7g==
            }
        peerDependencies:
            '@babel/core': ^7.0.0-0
        dependencies:
            '@babel/core': 7.16.7
            '@babel/helper-plugin-utils': 7.16.7
        dev: true

    /@babel/plugin-syntax-json-strings/7.8.3_@babel+core@7.16.7:
        resolution:
            {
                integrity: sha512-lY6kdGpWHvjoe2vk4WrAapEuBR69EMxZl+RoGRhrFGNYVK8mOPAW8VfbT/ZgrFbXlDNiiaxQnAtgVCZ6jv30EA==
            }
        peerDependencies:
            '@babel/core': ^7.0.0-0
        dependencies:
            '@babel/core': 7.16.7
            '@babel/helper-plugin-utils': 7.16.7
        dev: true

    /@babel/plugin-syntax-logical-assignment-operators/7.10.4_@babel+core@7.16.7:
        resolution:
            {
                integrity: sha512-d8waShlpFDinQ5MtvGU9xDAOzKH47+FFoney2baFIoMr952hKOLp1HR7VszoZvOsV/4+RRszNY7D17ba0te0ig==
            }
        peerDependencies:
            '@babel/core': ^7.0.0-0
        dependencies:
            '@babel/core': 7.16.7
            '@babel/helper-plugin-utils': 7.16.7
        dev: true

    /@babel/plugin-syntax-nullish-coalescing-operator/7.8.3_@babel+core@7.16.7:
        resolution:
            {
                integrity: sha512-aSff4zPII1u2QD7y+F8oDsz19ew4IGEJg9SVW+bqwpwtfFleiQDMdzA/R+UlWDzfnHFCxxleFT0PMIrR36XLNQ==
            }
        peerDependencies:
            '@babel/core': ^7.0.0-0
        dependencies:
            '@babel/core': 7.16.7
            '@babel/helper-plugin-utils': 7.16.7
        dev: true

    /@babel/plugin-syntax-numeric-separator/7.10.4_@babel+core@7.16.7:
        resolution:
            {
                integrity: sha512-9H6YdfkcK/uOnY/K7/aA2xpzaAgkQn37yzWUMRK7OaPOqOpGS1+n0H5hxT9AUw9EsSjPW8SVyMJwYRtWs3X3ug==
            }
        peerDependencies:
            '@babel/core': ^7.0.0-0
        dependencies:
            '@babel/core': 7.16.7
            '@babel/helper-plugin-utils': 7.16.7
        dev: true

    /@babel/plugin-syntax-object-rest-spread/7.8.3_@babel+core@7.16.7:
        resolution:
            {
                integrity: sha512-XoqMijGZb9y3y2XskN+P1wUGiVwWZ5JmoDRwx5+3GmEplNyVM2s2Dg8ILFQm8rWM48orGy5YpI5Bl8U1y7ydlA==
            }
        peerDependencies:
            '@babel/core': ^7.0.0-0
        dependencies:
            '@babel/core': 7.16.7
            '@babel/helper-plugin-utils': 7.16.7
        dev: true

    /@babel/plugin-syntax-optional-catch-binding/7.8.3_@babel+core@7.16.7:
        resolution:
            {
                integrity: sha512-6VPD0Pc1lpTqw0aKoeRTMiB+kWhAoT24PA+ksWSBrFtl5SIRVpZlwN3NNPQjehA2E/91FV3RjLWoVTglWcSV3Q==
            }
        peerDependencies:
            '@babel/core': ^7.0.0-0
        dependencies:
            '@babel/core': 7.16.7
            '@babel/helper-plugin-utils': 7.16.7
        dev: true

    /@babel/plugin-syntax-optional-chaining/7.8.3_@babel+core@7.16.7:
        resolution:
            {
                integrity: sha512-KoK9ErH1MBlCPxV0VANkXW2/dw4vlbGDrFgz8bmUsBGYkFRcbRwMh6cIJubdPrkxRwuGdtCk0v/wPTKbQgBjkg==
            }
        peerDependencies:
            '@babel/core': ^7.0.0-0
        dependencies:
            '@babel/core': 7.16.7
            '@babel/helper-plugin-utils': 7.16.7
        dev: true

    /@babel/plugin-syntax-top-level-await/7.14.5_@babel+core@7.16.7:
        resolution:
            {
                integrity: sha512-hx++upLv5U1rgYfwe1xBQUhRmU41NEvpUvrp8jkrSCdvGSnM5/qdRMtylJ6PG5OFkBaHkbTAKTnd3/YyESRHFw==
            }
        engines: { node: '>=6.9.0' }
        peerDependencies:
            '@babel/core': ^7.0.0-0
        dependencies:
            '@babel/core': 7.16.7
            '@babel/helper-plugin-utils': 7.16.7
        dev: true

    /@babel/plugin-syntax-typescript/7.16.7_@babel+core@7.16.7:
        resolution:
            {
                integrity: sha512-YhUIJHHGkqPgEcMYkPCKTyGUdoGKWtopIycQyjJH8OjvRgOYsXsaKehLVPScKJWAULPxMa4N1vCe6szREFlZ7A==
            }
        engines: { node: '>=6.9.0' }
        peerDependencies:
            '@babel/core': ^7.0.0-0
        dependencies:
            '@babel/core': 7.16.7
            '@babel/helper-plugin-utils': 7.16.7
        dev: true

    /@babel/runtime/7.16.7:
        resolution:
            {
                integrity: sha512-9E9FJowqAsytyOY6LG+1KuueckRL+aQW+mKvXRXnuFGyRAyepJPmEo9vgMfXUA6O9u3IeEdv9MAkppFcaQwogQ==
            }
        engines: { node: '>=6.9.0' }
        dependencies:
            regenerator-runtime: 0.13.9

    /@babel/template/7.16.7:
        resolution:
            {
                integrity: sha512-I8j/x8kHUrbYRTUxXrrMbfCa7jxkE7tZre39x3kjr9hvI82cK1FfqLygotcWN5kdPGWcLdWMHpSBavse5tWw3w==
            }
        engines: { node: '>=6.9.0' }
        dependencies:
            '@babel/code-frame': 7.16.7
            '@babel/parser': 7.16.8
            '@babel/types': 7.16.8
        dev: true

    /@babel/traverse/7.16.8:
        resolution:
            {
                integrity: sha512-xe+H7JlvKsDQwXRsBhSnq1/+9c+LlQcCK3Tn/l5sbx02HYns/cn7ibp9+RV1sIUqu7hKg91NWsgHurO9dowITQ==
            }
        engines: { node: '>=6.9.0' }
        dependencies:
            '@babel/code-frame': 7.16.7
            '@babel/generator': 7.16.8
            '@babel/helper-environment-visitor': 7.16.7
            '@babel/helper-function-name': 7.16.7
            '@babel/helper-hoist-variables': 7.16.7
            '@babel/helper-split-export-declaration': 7.16.7
            '@babel/parser': 7.16.8
            '@babel/types': 7.16.8
            debug: 4.3.4
            globals: 11.12.0
        transitivePeerDependencies:
            - supports-color
        dev: true

    /@babel/types/7.16.8:
        resolution:
            {
                integrity: sha512-smN2DQc5s4M7fntyjGtyIPbRJv6wW4rU/94fmYJ7PKQuZkC0qGMHXJbg6sNGt12JmVr4k5YaptI/XtiLJBnmIg==
            }
        engines: { node: '>=6.9.0' }
        dependencies:
            '@babel/helper-validator-identifier': 7.16.7
            to-fast-properties: 2.0.0
        dev: true

    /@bcoe/v8-coverage/0.2.3:
        resolution:
            {
                integrity: sha512-0hYQ8SB4Db5zvZB4axdMHGwEaQjkZzFjQiN9LVYvIFB2nSUHW9tYpxWriPrWDASIxiaXax83REcLxuSdnGPZtw==
            }
        dev: true

    /@changesets/apply-release-plan/5.0.5:
        resolution:
            {
                integrity: sha512-CxL9dkhzjHiVmXCyHgsLCQj7i/coFTMv/Yy0v6BC5cIWZkQml+lf7zvQqAcFXwY7b54HxRWZPku02XFB53Q0Uw==
            }
        dependencies:
            '@babel/runtime': 7.16.7
            '@changesets/config': 1.7.0
            '@changesets/get-version-range-type': 0.3.2
            '@changesets/git': 1.3.1
            '@changesets/types': 4.1.0
            '@manypkg/get-packages': 1.1.3
            detect-indent: 6.1.0
            fs-extra: 7.0.1
            lodash.startcase: 4.4.0
            outdent: 0.5.0
            prettier: 1.19.1
            resolve-from: 5.0.0
            semver: 5.7.1
        dev: true

    /@changesets/assemble-release-plan/5.1.1:
        resolution:
            {
                integrity: sha512-TQRZnK1sqYuoibJdSwpqE81rfDh0Xrkkr/M6bCQZ1ogGoRJNVbNYDWvNfkNvR4rEdRylri8cfKzffo/ruoy8QA==
            }
        dependencies:
            '@babel/runtime': 7.16.7
            '@changesets/errors': 0.1.4
            '@changesets/get-dependents-graph': 1.3.1
            '@changesets/types': 4.1.0
            '@manypkg/get-packages': 1.1.3
            semver: 5.7.1
        dev: true

    /@changesets/changelog-git/0.1.10:
        resolution:
            {
                integrity: sha512-4t7zqPOv3aDZp4Y+AyDhiOG2ypaUXDpOz+MT1wOk3uSZNv78AaDByam0hdk5kfYuH1RlMecWU4/U5lO1ZL5eaA==
            }
        dependencies:
            '@changesets/types': 4.1.0
        dev: true

    /@changesets/cli/2.21.1:
        resolution:
            {
                integrity: sha512-4AJKo/UW0P217m2VHjiuhZy+CstLw54eu9I1fsY7tst76GeEN7mX0mVrTNEisR6CvOH7wLav3ITqvDcKVPbKsw==
            }
        hasBin: true
        dependencies:
            '@babel/runtime': 7.16.7
            '@changesets/apply-release-plan': 5.0.5
            '@changesets/assemble-release-plan': 5.1.1
            '@changesets/changelog-git': 0.1.10
            '@changesets/config': 1.7.0
            '@changesets/errors': 0.1.4
            '@changesets/get-dependents-graph': 1.3.1
            '@changesets/get-release-plan': 3.0.7
            '@changesets/git': 1.3.1
            '@changesets/logger': 0.0.5
            '@changesets/pre': 1.0.10
            '@changesets/read': 0.5.4
            '@changesets/types': 4.1.0
            '@changesets/write': 0.1.7
            '@manypkg/get-packages': 1.1.3
            '@types/is-ci': 3.0.0
            '@types/semver': 6.2.3
            chalk: 2.4.2
            enquirer: 2.3.6
            external-editor: 3.1.0
            fs-extra: 7.0.1
            human-id: 1.0.2
            is-ci: 3.0.1
            meow: 6.1.1
            outdent: 0.5.0
            p-limit: 2.3.0
            preferred-pm: 3.0.3
            semver: 5.7.1
            spawndamnit: 2.0.0
            term-size: 2.2.1
            tty-table: 2.8.13
        dev: true

    /@changesets/config/1.7.0:
        resolution:
            {
                integrity: sha512-Ctk6ZO5Ay6oZ95bbKXyA2a1QG0jQUePaGCY6BKkZtUG4PgysesfmiQOPgOY5OsRMt8exJeo6l+DJ75YiKmh0rQ==
            }
        dependencies:
            '@changesets/errors': 0.1.4
            '@changesets/get-dependents-graph': 1.3.1
            '@changesets/logger': 0.0.5
            '@changesets/types': 4.1.0
            '@manypkg/get-packages': 1.1.3
            fs-extra: 7.0.1
            micromatch: 4.0.4
        dev: true

    /@changesets/errors/0.1.4:
        resolution:
            {
                integrity: sha512-HAcqPF7snsUJ/QzkWoKfRfXushHTu+K5KZLJWPb34s4eCZShIf8BFO3fwq6KU8+G7L5KdtN2BzQAXOSXEyiY9Q==
            }
        dependencies:
            extendable-error: 0.1.7
        dev: true

    /@changesets/get-dependents-graph/1.3.1:
        resolution:
            {
                integrity: sha512-HwUs8U0XK/ZqCQon1/80jJEyswS8JVmTiHTZslrTpuavyhhhxrSpO1eVCdKgaVHBRalOw3gRzdS3uzkmqYsQSQ==
            }
        dependencies:
            '@changesets/types': 4.1.0
            '@manypkg/get-packages': 1.1.3
            chalk: 2.4.2
            fs-extra: 7.0.1
            semver: 5.7.1
        dev: true

    /@changesets/get-release-plan/3.0.7:
        resolution:
            {
                integrity: sha512-zDp6RIEKvERIF4Osy8sJ5BzqTiiLMhPWBO02y6w3nzTQJ0VBMaTs4hhwImQ/54O9I34eUHR3D0DwmwGQ27ifaw==
            }
        dependencies:
            '@babel/runtime': 7.16.7
            '@changesets/assemble-release-plan': 5.1.1
            '@changesets/config': 1.7.0
            '@changesets/pre': 1.0.10
            '@changesets/read': 0.5.4
            '@changesets/types': 4.1.0
            '@manypkg/get-packages': 1.1.3
        dev: true

    /@changesets/get-version-range-type/0.3.2:
        resolution:
            {
                integrity: sha512-SVqwYs5pULYjYT4op21F2pVbcrca4qA/bAA3FmFXKMN7Y+HcO8sbZUTx3TAy2VXulP2FACd1aC7f2nTuqSPbqg==
            }
        dev: true

    /@changesets/git/1.3.1:
        resolution:
            {
                integrity: sha512-yg60QUi38VA0XGXdBy9SRYJhs8xJHE97Z1CaB/hFyByBlh5k1i+avFNBvvw66MsoT/aiml6y9scIG6sC8R5mfg==
            }
        dependencies:
            '@babel/runtime': 7.16.7
            '@changesets/errors': 0.1.4
            '@changesets/types': 4.1.0
            '@manypkg/get-packages': 1.1.3
            is-subdir: 1.2.0
            spawndamnit: 2.0.0
        dev: true

    /@changesets/logger/0.0.5:
        resolution:
            {
                integrity: sha512-gJyZHomu8nASHpaANzc6bkQMO9gU/ib20lqew1rVx753FOxffnCrJlGIeQVxNWCqM+o6OOleCo/ivL8UAO5iFw==
            }
        dependencies:
            chalk: 2.4.2
        dev: true

    /@changesets/parse/0.3.12:
        resolution:
            {
                integrity: sha512-FOBz2L1dT9PcvyQU1Qp2sQ0B4Jw7EgRDAKFVzAQwhzXqCq03TcE7vgKU6VSksCJAioMYDowdVVHNnv/Uak6yZQ==
            }
        dependencies:
            '@changesets/types': 4.1.0
            js-yaml: 3.14.1
        dev: true

    /@changesets/pre/1.0.10:
        resolution:
            {
                integrity: sha512-cZC1C1wTSC17/TcTWivAQ4LAXz5jEYDuy3UeZiBz1wnTTzMHyTHLLwJi60juhl4hawXunDLw0mwZkcpS8Ivitg==
            }
        dependencies:
            '@babel/runtime': 7.16.7
            '@changesets/errors': 0.1.4
            '@changesets/types': 4.1.0
            '@manypkg/get-packages': 1.1.3
            fs-extra: 7.0.1
        dev: true

    /@changesets/read/0.5.4:
        resolution:
            {
                integrity: sha512-12dTx+p5ztFs9QgJDGHRHR6HzTIbHct9S4lK2I/i6Qkz1cNfAPVIbdoMCdbPIWeLank9muMUjiiFmCWJD7tQIg==
            }
        dependencies:
            '@babel/runtime': 7.16.7
            '@changesets/git': 1.3.1
            '@changesets/logger': 0.0.5
            '@changesets/parse': 0.3.12
            '@changesets/types': 4.1.0
            chalk: 2.4.2
            fs-extra: 7.0.1
            p-filter: 2.1.0
        dev: true

    /@changesets/types/4.1.0:
        resolution:
            {
                integrity: sha512-LDQvVDv5Kb50ny2s25Fhm3d9QSZimsoUGBsUioj6MC3qbMUCuC8GPIvk/M6IvXx3lYhAs0lwWUQLb+VIEUCECw==
            }
        dev: true

    /@changesets/write/0.1.7:
        resolution:
            {
                integrity: sha512-6r+tc6u2l5BBIwEAh7ivRYWFir+XKiw0q/6Hx6NJA4dSN5fNu9uyWRQ+IMHCllD9dBcsh+e79sOepc+xT8l28g==
            }
        dependencies:
            '@babel/runtime': 7.16.7
            '@changesets/types': 4.1.0
            fs-extra: 7.0.1
            human-id: 1.0.2
            prettier: 1.19.1
        dev: true

    /@dabh/diagnostics/2.0.2:
        resolution:
            {
                integrity: sha512-+A1YivoVDNNVCdfozHSR8v/jyuuLTMXwjWuxPFlFlUapXoGc+Gj9mDlTDDfrwl7rXCl2tNZ0kE8sIBO6YOn96Q==
            }
        dependencies:
            colorspace: 1.1.4
            enabled: 2.0.0
            kuler: 2.0.0
        dev: false

    /@es-joy/jsdoccomment/0.29.0:
        resolution:
            {
                integrity: sha512-4yKy5t+/joLihG+ei6CCU6sc08sjUdEdXCQ2U+9h9VP13EiqHQ4YMgDC18ys/AsLdJDBX3KRx/AWY6PR7hn52Q==
            }
        engines: { node: ^14 || ^16 || ^17 || ^18 }
        dependencies:
            comment-parser: 1.3.1
            esquery: 1.4.0
            jsdoc-type-pratt-parser: 3.0.1
        dev: true

    /@eslint/eslintrc/1.2.1:
        resolution:
            {
                integrity: sha512-bxvbYnBPN1Gibwyp6NrpnFzA3YtRL3BBAyEAFVIpNTm2Rn4Vy87GA5M4aSn3InRrlsbX5N0GW7XIx+U4SAEKdQ==
            }
        engines: { node: ^12.22.0 || ^14.17.0 || >=16.0.0 }
        dependencies:
            ajv: 6.12.6
            debug: 4.3.4
            espree: 9.3.1
            globals: 13.12.0
            ignore: 5.2.0
            import-fresh: 3.3.0
            js-yaml: 4.1.0
            minimatch: 3.0.4
            strip-json-comments: 3.1.1
        transitivePeerDependencies:
            - supports-color
        dev: true

    /@humanwhocodes/config-array/0.9.2:
        resolution:
            {
                integrity: sha512-UXOuFCGcwciWckOpmfKDq/GyhlTf9pN/BzG//x8p8zTOFEcGuA68ANXheFS0AGvy3qgZqLBUkMs7hqzqCKOVwA==
            }
        engines: { node: '>=10.10.0' }
        dependencies:
            '@humanwhocodes/object-schema': 1.2.1
            debug: 4.3.4
            minimatch: 3.0.4
        transitivePeerDependencies:
            - supports-color
        dev: true

    /@humanwhocodes/object-schema/1.2.1:
        resolution:
            {
                integrity: sha512-ZnQMnLV4e7hDlUvw8H+U8ASL02SS2Gn6+9Ac3wGGLIe7+je2AeAOxPY+izIPJDfFDb7eDjev0Us8MO1iFRN8hA==
            }
        dev: true

    /@istanbuljs/load-nyc-config/1.1.0:
        resolution:
            {
                integrity: sha512-VjeHSlIzpv/NyD3N0YuHfXOPDIixcA1q2ZV98wsMqcYlPmv2n3Yb2lYP9XMElnaFVXg5A7YLTeLu6V84uQDjmQ==
            }
        engines: { node: '>=8' }
        dependencies:
            camelcase: 5.3.1
            find-up: 4.1.0
            get-package-type: 0.1.0
            js-yaml: 3.14.1
            resolve-from: 5.0.0
        dev: true

    /@istanbuljs/schema/0.1.3:
        resolution:
            {
                integrity: sha512-ZXRY4jNvVgSVQ8DL3LTcakaAtXwTVUxE81hslsyD2AtoXW/wVob10HkOJ1X/pAlcI7D+2YoZKg5do8G/w6RYgA==
            }
        engines: { node: '>=8' }
        dev: true

    /@jest/console/24.9.0:
        resolution:
            {
                integrity: sha512-Zuj6b8TnKXi3q4ymac8EQfc3ea/uhLeCGThFqXeC8H9/raaH8ARPUTdId+XyGd03Z4In0/VjD2OYFcBF09fNLQ==
            }
        engines: { node: '>= 6' }
        dependencies:
            '@jest/source-map': 24.9.0
            chalk: 2.4.2
            slash: 2.0.0
        dev: true

    /@jest/console/27.5.1:
        resolution:
            {
                integrity: sha512-kZ/tNpS3NXn0mlXXXPNuDZnb4c0oZ20r4K5eemM2k30ZC3G0T02nXUvyhf5YdbXWHPEJLc9qGLxEZ216MdL+Zg==
            }
        engines: { node: ^10.13.0 || ^12.13.0 || ^14.15.0 || >=15.0.0 }
        dependencies:
            '@jest/types': 27.5.1
            '@types/node': 17.0.9
            chalk: 4.1.2
            jest-message-util: 27.5.1
            jest-util: 27.5.1
            slash: 3.0.0
        dev: true

    /@jest/core/27.5.1:
        resolution:
            {
                integrity: sha512-AK6/UTrvQD0Cd24NSqmIA6rKsu0tKIxfiCducZvqxYdmMisOYAsdItspT+fQDQYARPf8XgjAFZi0ogW2agH5nQ==
            }
        engines: { node: ^10.13.0 || ^12.13.0 || ^14.15.0 || >=15.0.0 }
        peerDependencies:
            node-notifier: ^8.0.1 || ^9.0.0 || ^10.0.0
        peerDependenciesMeta:
            node-notifier:
                optional: true
        dependencies:
            '@jest/console': 27.5.1
            '@jest/reporters': 27.5.1
            '@jest/test-result': 27.5.1
            '@jest/transform': 27.5.1
            '@jest/types': 27.5.1
            '@types/node': 17.0.9
            ansi-escapes: 4.3.2
            chalk: 4.1.2
            emittery: 0.8.1
            exit: 0.1.2
            graceful-fs: 4.2.9
            jest-changed-files: 27.5.1
            jest-config: 27.5.1
            jest-haste-map: 27.5.1
            jest-message-util: 27.5.1
            jest-regex-util: 27.5.1
            jest-resolve: 27.5.1
            jest-resolve-dependencies: 27.5.1
            jest-runner: 27.5.1
            jest-runtime: 27.5.1
            jest-snapshot: 27.5.1
            jest-util: 27.5.1
            jest-validate: 27.5.1
            jest-watcher: 27.5.1
            micromatch: 4.0.4
            rimraf: 3.0.2
            slash: 3.0.0
            strip-ansi: 6.0.1
        transitivePeerDependencies:
            - bufferutil
            - canvas
            - supports-color
            - ts-node
            - utf-8-validate
        dev: true

    /@jest/environment/27.5.1:
        resolution:
            {
                integrity: sha512-/WQjhPJe3/ghaol/4Bq480JKXV/Rfw8nQdN7f41fM8VDHLcxKXou6QyXAh3EFr9/bVG3x74z1NWDkP87EiY8gA==
            }
        engines: { node: ^10.13.0 || ^12.13.0 || ^14.15.0 || >=15.0.0 }
        dependencies:
            '@jest/fake-timers': 27.5.1
            '@jest/types': 27.5.1
            '@types/node': 17.0.9
            jest-mock: 27.5.1
        dev: true

    /@jest/fake-timers/27.5.1:
        resolution:
            {
                integrity: sha512-/aPowoolwa07k7/oM3aASneNeBGCmGQsc3ugN4u6s4C/+s5M64MFo/+djTdiwcbQlRfFElGuDXWzaWj6QgKObQ==
            }
        engines: { node: ^10.13.0 || ^12.13.0 || ^14.15.0 || >=15.0.0 }
        dependencies:
            '@jest/types': 27.5.1
            '@sinonjs/fake-timers': 8.1.0
            '@types/node': 17.0.9
            jest-message-util: 27.5.1
            jest-mock: 27.5.1
            jest-util: 27.5.1
        dev: true

    /@jest/globals/27.5.1:
        resolution:
            {
                integrity: sha512-ZEJNB41OBQQgGzgyInAv0UUfDDj3upmHydjieSxFvTRuZElrx7tXg/uVQ5hYVEwiXs3+aMsAeEc9X7xiSKCm4Q==
            }
        engines: { node: ^10.13.0 || ^12.13.0 || ^14.15.0 || >=15.0.0 }
        dependencies:
            '@jest/environment': 27.5.1
            '@jest/types': 27.5.1
            expect: 27.5.1
        dev: true

    /@jest/reporters/27.5.1:
        resolution:
            {
                integrity: sha512-cPXh9hWIlVJMQkVk84aIvXuBB4uQQmFqZiacloFuGiP3ah1sbCxCosidXFDfqG8+6fO1oR2dTJTlsOy4VFmUfw==
            }
        engines: { node: ^10.13.0 || ^12.13.0 || ^14.15.0 || >=15.0.0 }
        peerDependencies:
            node-notifier: ^8.0.1 || ^9.0.0 || ^10.0.0
        peerDependenciesMeta:
            node-notifier:
                optional: true
        dependencies:
            '@bcoe/v8-coverage': 0.2.3
            '@jest/console': 27.5.1
            '@jest/test-result': 27.5.1
            '@jest/transform': 27.5.1
            '@jest/types': 27.5.1
            '@types/node': 17.0.9
            chalk: 4.1.2
            collect-v8-coverage: 1.0.1
            exit: 0.1.2
            glob: 7.2.0
            graceful-fs: 4.2.9
            istanbul-lib-coverage: 3.2.0
            istanbul-lib-instrument: 5.1.0
            istanbul-lib-report: 3.0.0
            istanbul-lib-source-maps: 4.0.1
            istanbul-reports: 3.1.3
            jest-haste-map: 27.5.1
            jest-resolve: 27.5.1
            jest-util: 27.5.1
            jest-worker: 27.5.1
            slash: 3.0.0
            source-map: 0.6.1
            string-length: 4.0.2
            terminal-link: 2.1.1
            v8-to-istanbul: 8.1.1
        transitivePeerDependencies:
            - supports-color
        dev: true

    /@jest/source-map/24.9.0:
        resolution:
            {
                integrity: sha512-/Xw7xGlsZb4MJzNDgB7PW5crou5JqWiBQaz6xyPd3ArOg2nfn/PunV8+olXbbEZzNl591o5rWKE9BRDaFAuIBg==
            }
        engines: { node: '>= 6' }
        dependencies:
            callsites: 3.1.0
            graceful-fs: 4.2.9
            source-map: 0.6.1
        dev: true

    /@jest/source-map/27.5.1:
        resolution:
            {
                integrity: sha512-y9NIHUYF3PJRlHk98NdC/N1gl88BL08aQQgu4k4ZopQkCw9t9cV8mtl3TV8b/YCB8XaVTFrmUTAJvjsntDireg==
            }
        engines: { node: ^10.13.0 || ^12.13.0 || ^14.15.0 || >=15.0.0 }
        dependencies:
            callsites: 3.1.0
            graceful-fs: 4.2.9
            source-map: 0.6.1
        dev: true

    /@jest/test-result/24.9.0:
        resolution:
            {
                integrity: sha512-XEFrHbBonBJ8dGp2JmF8kP/nQI/ImPpygKHwQ/SY+es59Z3L5PI4Qb9TQQMAEeYsThG1xF0k6tmG0tIKATNiiA==
            }
        engines: { node: '>= 6' }
        dependencies:
            '@jest/console': 24.9.0
            '@jest/types': 24.9.0
            '@types/istanbul-lib-coverage': 2.0.4
        dev: true

    /@jest/test-result/27.5.1:
        resolution:
            {
                integrity: sha512-EW35l2RYFUcUQxFJz5Cv5MTOxlJIQs4I7gxzi2zVU7PJhOwfYq1MdC5nhSmYjX1gmMmLPvB3sIaC+BkcHRBfag==
            }
        engines: { node: ^10.13.0 || ^12.13.0 || ^14.15.0 || >=15.0.0 }
        dependencies:
            '@jest/console': 27.5.1
            '@jest/types': 27.5.1
            '@types/istanbul-lib-coverage': 2.0.4
            collect-v8-coverage: 1.0.1
        dev: true

    /@jest/test-sequencer/27.5.1:
        resolution:
            {
                integrity: sha512-LCheJF7WB2+9JuCS7VB/EmGIdQuhtqjRNI9A43idHv3E4KltCTsPsLxvdaubFHSYwY/fNjMWjl6vNRhDiN7vpQ==
            }
        engines: { node: ^10.13.0 || ^12.13.0 || ^14.15.0 || >=15.0.0 }
        dependencies:
            '@jest/test-result': 27.5.1
            graceful-fs: 4.2.9
            jest-haste-map: 27.5.1
            jest-runtime: 27.5.1
        transitivePeerDependencies:
            - supports-color
        dev: true

    /@jest/transform/27.5.1:
        resolution:
            {
                integrity: sha512-ipON6WtYgl/1329g5AIJVbUuEh0wZVbdpGwC99Jw4LwuoBNS95MVphU6zOeD9pDkon+LLbFL7lOQRapbB8SCHw==
            }
        engines: { node: ^10.13.0 || ^12.13.0 || ^14.15.0 || >=15.0.0 }
        dependencies:
            '@babel/core': 7.16.7
            '@jest/types': 27.5.1
            babel-plugin-istanbul: 6.1.1
            chalk: 4.1.2
            convert-source-map: 1.8.0
            fast-json-stable-stringify: 2.1.0
            graceful-fs: 4.2.9
            jest-haste-map: 27.5.1
            jest-regex-util: 27.5.1
            jest-util: 27.5.1
            micromatch: 4.0.4
            pirates: 4.0.4
            slash: 3.0.0
            source-map: 0.6.1
            write-file-atomic: 3.0.3
        transitivePeerDependencies:
            - supports-color
        dev: true

    /@jest/types/24.9.0:
        resolution:
            {
                integrity: sha512-XKK7ze1apu5JWQ5eZjHITP66AX+QsLlbaJRBGYr8pNzwcAE2JVkwnf0yqjHTsDRcjR0mujy/NmZMXw5kl+kGBw==
            }
        engines: { node: '>= 6' }
        dependencies:
            '@types/istanbul-lib-coverage': 2.0.4
            '@types/istanbul-reports': 1.1.2
            '@types/yargs': 13.0.12
        dev: true

    /@jest/types/26.6.2:
        resolution:
            {
                integrity: sha512-fC6QCp7Sc5sX6g8Tvbmj4XUTbyrik0akgRy03yjXbQaBWWNWGE7SGtJk98m0N8nzegD/7SggrUlivxo5ax4KWQ==
            }
        engines: { node: '>= 10.14.2' }
        dependencies:
            '@types/istanbul-lib-coverage': 2.0.3
            '@types/istanbul-reports': 3.0.1
            '@types/node': 17.0.8
            '@types/yargs': 15.0.14
            chalk: 4.1.2
        dev: true

    /@jest/types/27.2.5:
        resolution:
            {
                integrity: sha512-nmuM4VuDtCZcY+eTpw+0nvstwReMsjPoj7ZR80/BbixulhLaiX+fbv8oeLW8WZlJMcsGQsTmMKT/iTZu1Uy/lQ==
            }
        engines: { node: ^10.13.0 || ^12.13.0 || ^14.15.0 || >=15.0.0 }
        dependencies:
            '@types/istanbul-lib-coverage': 2.0.3
            '@types/istanbul-reports': 3.0.1
            '@types/node': 17.0.8
            '@types/yargs': 16.0.4
            chalk: 4.1.2
        dev: true

    /@jest/types/27.4.2:
        resolution:
            {
                integrity: sha512-j35yw0PMTPpZsUoOBiuHzr1zTYoad1cVIE0ajEjcrJONxxrko/IRGKkXx3os0Nsi4Hu3+5VmDbVfq5WhG/pWAg==
            }
        engines: { node: ^10.13.0 || ^12.13.0 || ^14.15.0 || >=15.0.0 }
        dependencies:
            '@types/istanbul-lib-coverage': 2.0.4
            '@types/istanbul-reports': 3.0.1
            '@types/node': 17.0.9
            '@types/yargs': 16.0.4
            chalk: 4.1.2
        dev: true

    /@jest/types/27.5.1:
        resolution:
            {
                integrity: sha512-Cx46iJ9QpwQTjIdq5VJu2QTMMs3QlEjI0x1QbBP5W1+nMzyc2XmimiRR/CbX9TO0cPTeUlxWMOu8mslYsJ8DEw==
            }
        engines: { node: ^10.13.0 || ^12.13.0 || ^14.15.0 || >=15.0.0 }
        dependencies:
            '@types/istanbul-lib-coverage': 2.0.4
            '@types/istanbul-reports': 3.0.1
            '@types/node': 17.0.9
            '@types/yargs': 16.0.4
            chalk: 4.1.2
        dev: true

    /@manypkg/find-root/1.1.0:
        resolution:
            {
                integrity: sha512-mki5uBvhHzO8kYYix/WRy2WX8S3B5wdVSc9D6KcU5lQNglP2yt58/VfLuAK49glRXChosY8ap2oJ1qgma3GUVA==
            }
        dependencies:
            '@babel/runtime': 7.16.7
            '@types/node': 12.20.42
            find-up: 4.1.0
            fs-extra: 8.1.0
        dev: true

    /@manypkg/get-packages/1.1.3:
        resolution:
            {
                integrity: sha512-fo+QhuU3qE/2TQMQmbVMqaQ6EWbMhi4ABWP+O4AM1NqPBuy0OrApV5LO6BrrgnhtAHS2NH6RrVk9OL181tTi8A==
            }
        dependencies:
            '@babel/runtime': 7.16.7
            '@changesets/types': 4.1.0
            '@manypkg/find-root': 1.1.0
            fs-extra: 8.1.0
            globby: 11.1.0
            read-yaml-file: 1.1.0
        dev: true

    /@nodelib/fs.scandir/2.1.5:
        resolution:
            {
                integrity: sha512-vq24Bq3ym5HEQm2NKCr3yXDwjc7vTsEThRDnkp2DK9p1uqLR+DHurm/NOTo0KG7HYHU7eppKZj3MyqYuMBf62g==
            }
        engines: { node: '>= 8' }
        dependencies:
            '@nodelib/fs.stat': 2.0.5
            run-parallel: 1.2.0

    /@nodelib/fs.stat/2.0.5:
        resolution:
            {
                integrity: sha512-RkhPPp2zrqDAQA/2jNhnztcPAlv64XdhIp7a7454A5ovI7Bukxgt7MX7udwAu3zg1DcpPU0rz3VV1SeaqvY4+A==
            }
        engines: { node: '>= 8' }

    /@nodelib/fs.walk/1.2.8:
        resolution:
            {
                integrity: sha512-oGB+UxlgWcgQkgwo8GcEGwemoTFt3FIO9ababBmaGwXIoBKZ+GTy0pP185beGg7Llih/NSHSV2XAs1lnznocSg==
            }
        engines: { node: '>= 8' }
        dependencies:
            '@nodelib/fs.scandir': 2.1.5
            fastq: 1.13.0

    /@octokit/auth-token/2.5.0:
        resolution:
            {
                integrity: sha512-r5FVUJCOLl19AxiuZD2VRZ/ORjp/4IN98Of6YJoJOkY75CIBuYfmiNHGrDwXr+aLGG55igl9QrxX3hbiXlLb+g==
            }
        dependencies:
            '@octokit/types': 6.34.0
        dev: false

    /@octokit/core/3.6.0:
        resolution:
            {
                integrity: sha512-7RKRKuA4xTjMhY+eG3jthb3hlZCsOwg3rztWh75Xc+ShDWOfDDATWbeZpAHBNRpm4Tv9WgBMOy1zEJYXG6NJ7Q==
            }
        dependencies:
            '@octokit/auth-token': 2.5.0
            '@octokit/graphql': 4.8.0
            '@octokit/request': 5.6.3
            '@octokit/request-error': 2.1.0
            '@octokit/types': 6.34.0
            before-after-hook: 2.2.2
            universal-user-agent: 6.0.0
        transitivePeerDependencies:
            - encoding
        dev: false

    /@octokit/endpoint/6.0.12:
        resolution:
            {
                integrity: sha512-lF3puPwkQWGfkMClXb4k/eUT/nZKQfxinRWJrdZaJO85Dqwo/G0yOC434Jr2ojwafWJMYqFGFa5ms4jJUgujdA==
            }
        dependencies:
            '@octokit/types': 6.34.0
            is-plain-object: 5.0.0
            universal-user-agent: 6.0.0
        dev: false

    /@octokit/graphql/4.8.0:
        resolution:
            {
                integrity: sha512-0gv+qLSBLKF0z8TKaSKTsS39scVKF9dbMxJpj3U0vC7wjNWFuIpL/z76Qe2fiuCbDRcJSavkXsVtMS6/dtQQsg==
            }
        dependencies:
            '@octokit/request': 5.6.3
            '@octokit/types': 6.34.0
            universal-user-agent: 6.0.0
        transitivePeerDependencies:
            - encoding
        dev: false

    /@octokit/openapi-types/11.2.0:
        resolution:
            {
                integrity: sha512-PBsVO+15KSlGmiI8QAzaqvsNlZlrDlyAJYcrXBCvVUxCp7VnXjkwPoFHgjEJXx3WF9BAwkA6nfCUA7i9sODzKA==
            }
        dev: false

    /@octokit/plugin-paginate-rest/2.17.0_@octokit+core@3.6.0:
        resolution:
            {
                integrity: sha512-tzMbrbnam2Mt4AhuyCHvpRkS0oZ5MvwwcQPYGtMv4tUa5kkzG58SVB0fcsLulOZQeRnOgdkZWkRUiyBlh0Bkyw==
            }
        peerDependencies:
            '@octokit/core': '>=2'
        dependencies:
            '@octokit/core': 3.6.0
            '@octokit/types': 6.34.0
        dev: false

    /@octokit/plugin-request-log/1.0.4_@octokit+core@3.6.0:
        resolution:
            {
                integrity: sha512-mLUsMkgP7K/cnFEw07kWqXGF5LKrOkD+lhCrKvPHXWDywAwuDUeDwWBpc69XK3pNX0uKiVt8g5z96PJ6z9xCFA==
            }
        peerDependencies:
            '@octokit/core': '>=3'
        dependencies:
            '@octokit/core': 3.6.0
        dev: false

    /@octokit/plugin-rest-endpoint-methods/5.13.0_@octokit+core@3.6.0:
        resolution:
            {
                integrity: sha512-uJjMTkN1KaOIgNtUPMtIXDOjx6dGYysdIFhgA52x4xSadQCz3b/zJexvITDVpANnfKPW/+E0xkOvLntqMYpviA==
            }
        peerDependencies:
            '@octokit/core': '>=3'
        dependencies:
            '@octokit/core': 3.6.0
            '@octokit/types': 6.34.0
            deprecation: 2.3.1
        dev: false

    /@octokit/request-error/2.1.0:
        resolution:
            {
                integrity: sha512-1VIvgXxs9WHSjicsRwq8PlR2LR2x6DwsJAaFgzdi0JfJoGSO8mYI/cHJQ+9FbN21aa+DrgNLnwObmyeSC8Rmpg==
            }
        dependencies:
            '@octokit/types': 6.34.0
            deprecation: 2.3.1
            once: 1.4.0
        dev: false

    /@octokit/request/5.6.3:
        resolution:
            {
                integrity: sha512-bFJl0I1KVc9jYTe9tdGGpAMPy32dLBXXo1dS/YwSCTL/2nd9XeHsY616RE3HPXDVk+a+dBuzyz5YdlXwcDTr2A==
            }
        dependencies:
            '@octokit/endpoint': 6.0.12
            '@octokit/request-error': 2.1.0
            '@octokit/types': 6.34.0
            is-plain-object: 5.0.0
            node-fetch: 2.6.7
            universal-user-agent: 6.0.0
        transitivePeerDependencies:
            - encoding
        dev: false

    /@octokit/rest/18.12.0:
        resolution:
            {
                integrity: sha512-gDPiOHlyGavxr72y0guQEhLsemgVjwRePayJ+FcKc2SJqKUbxbkvf5kAZEWA/MKvsfYlQAMVzNJE3ezQcxMJ2Q==
            }
        dependencies:
            '@octokit/core': 3.6.0
            '@octokit/plugin-paginate-rest': 2.17.0_@octokit+core@3.6.0
            '@octokit/plugin-request-log': 1.0.4_@octokit+core@3.6.0
            '@octokit/plugin-rest-endpoint-methods': 5.13.0_@octokit+core@3.6.0
        transitivePeerDependencies:
            - encoding
        dev: false

    /@octokit/types/6.34.0:
        resolution:
            {
                integrity: sha512-s1zLBjWhdEI2zwaoSgyOFoKSl109CUcVBCc7biPJ3aAf6LGLU6szDvi31JPU7bxfla2lqfhjbbg/5DdFNxOwHw==
            }
        dependencies:
            '@octokit/openapi-types': 11.2.0
        dev: false

    /@sap/cf-tools/2.1.1:
        resolution:
            {
                integrity: sha512-GM1Os0/zLyJNNSwKawOy1zRC38qMg8K/gUvxThbqDKuwfR5raMZZjlHwuoLgF74MsJJ+kDDk71LWRJn9WWzH4w==
            }
        dependencies:
            comment-json: 4.1.0
            lodash: 4.17.21
            properties-reader: 2.2.0
            url: 0.11.0
        dev: false

    /@sinonjs/commons/1.8.3:
        resolution:
            {
                integrity: sha512-xkNcLAn/wZaX14RPlwizcKicDk9G3F8m2nU3L7Ukm5zBgTwiT0wsoFAHx9Jq56fJA1z/7uKGtCRu16sOUCLIHQ==
            }
        dependencies:
            type-detect: 4.0.8
        dev: true

    /@sinonjs/fake-timers/8.1.0:
        resolution:
            {
                integrity: sha512-OAPJUAtgeINhh/TAlUID4QTs53Njm7xzddaVlEs/SXwgtiD1tW22zAB/W1wdqfrpmikgaWQ9Fw6Ws+hsiRm5Vg==
            }
        dependencies:
            '@sinonjs/commons': 1.8.3
        dev: true

    /@tootallnate/once/1.1.2:
        resolution:
            {
                integrity: sha512-RbzJvlNzmRq5c3O09UipeuXno4tA1FE6ikOjxZK0tuxVv3412l64l5t1W5pj4+rJq9vpkm/kwiR07aZXnsKPxw==
            }
        engines: { node: '>= 6' }
        dev: true

    /@types/babel__core/7.1.18:
        resolution:
            {
                integrity: sha512-S7unDjm/C7z2A2R9NzfKCK1I+BAALDtxEmsJBwlB3EzNfb929ykjL++1CK9LO++EIp2fQrC8O+BwjKvz6UeDyQ==
            }
        dependencies:
            '@babel/parser': 7.16.8
            '@babel/types': 7.16.8
            '@types/babel__generator': 7.6.4
            '@types/babel__template': 7.4.1
            '@types/babel__traverse': 7.14.2
        dev: true

    /@types/babel__generator/7.6.4:
        resolution:
            {
                integrity: sha512-tFkciB9j2K755yrTALxD44McOrk+gfpIpvC3sxHjRawj6PfnQxrse4Clq5y/Rq+G3mrBurMax/lG8Qn2t9mSsg==
            }
        dependencies:
            '@babel/types': 7.16.8
        dev: true

    /@types/babel__template/7.4.1:
        resolution:
            {
                integrity: sha512-azBFKemX6kMg5Io+/rdGT0dkGreboUVR0Cdm3fz9QJWpaQGJRQXl7C+6hOTCZcMll7KFyEQpgbYI2lHdsS4U7g==
            }
        dependencies:
            '@babel/parser': 7.16.8
            '@babel/types': 7.16.8
        dev: true

    /@types/babel__traverse/7.14.2:
        resolution:
            {
                integrity: sha512-K2waXdXBi2302XUdcHcR1jCeU0LL4TD9HRs/gk0N2Xvrht+G/BfJa4QObBQZfhMdxiCpV3COl5Nfq4uKTeTnJA==
            }
        dependencies:
            '@babel/types': 7.16.8
        dev: true

    /@types/body-parser/1.19.2:
        resolution:
            {
                integrity: sha512-ALYone6pm6QmwZoAgeyNksccT9Q4AWZQ6PvfwR37GT6r6FWUPguq6sUmNGSMV2Wr761oQoBxwGGa6DR5o1DC9g==
            }
        dependencies:
            '@types/connect': 3.4.35
            '@types/node': 17.0.9
        dev: true

    /@types/connect/3.4.35:
        resolution:
            {
                integrity: sha512-cdeYyv4KWoEgpBISTxWvqYsVy444DOqehiF3fM3ne10AmJ62RSyNkUnxMJXHQWRQQX2eR94m5y1IZyDwBjV9FQ==
            }
        dependencies:
            '@types/node': 17.0.9
        dev: true

    /@types/cookiejar/2.1.2:
        resolution:
            {
                integrity: sha512-t73xJJrvdTjXrn4jLS9VSGRbz0nUY3cl2DMGDU48lKl+HR9dbbjW2A9r3g40VA++mQpy6uuHg33gy7du2BKpog==
            }
        dev: true

    /@types/debug/4.1.7:
        resolution:
            {
                integrity: sha512-9AonUzyTjXXhEOa0DnqpzZi6VHlqKMswga9EXjpXnnqxwLtdvPPtlO8evrI5D9S6asFRCQ6v+wpiUKbw+vKqyg==
            }
        dependencies:
            '@types/ms': 0.7.31
        dev: true

    /@types/diff/5.0.2:
        resolution:
            {
                integrity: sha512-uw8eYMIReOwstQ0QKF0sICefSy8cNO/v7gOTiIy9SbwuHyEecJUm7qlgueOO5S1udZ5I/irVydHVwMchgzbKTg==
            }
        dev: true

    /@types/ejs/3.1.0:
        resolution:
            {
                integrity: sha512-DCg+Ka+uDQ31lJ/UtEXVlaeV3d6t81gifaVWKJy4MYVVgvJttyX/viREy+If7fz+tK/gVxTGMtyrFPnm4gjrVA==
            }
        dev: true

    /@types/expect/1.20.4:
        resolution:
            {
                integrity: sha512-Q5Vn3yjTDyCMV50TB6VRIbQNxSE4OmZR86VSbGaNpfUolm0iePBB4KdEEHmxoY5sT2+2DIvXW0rvMDP2nHZ4Mg==
            }
        dev: true

    /@types/express-serve-static-core/4.17.28:
        resolution:
            {
                integrity: sha512-P1BJAEAW3E2DJUlkgq4tOL3RyMunoWXqbSCygWo5ZIWTjUgN1YnaXWW4VWl/oc8vs/XoYibEGBKP0uZyF4AHig==
            }
        dependencies:
            '@types/node': 17.0.9
            '@types/qs': 6.9.1
            '@types/range-parser': 1.2.4
        dev: true

    /@types/express/4.17.13:
        resolution:
            {
                integrity: sha512-6bSZTPaTIACxn48l50SR+axgrqm6qXFIxrdAKaG6PaJk3+zuUr35hBlgT7vOmJcum+OEaIBLtHV/qloEAFITeA==
            }
        dependencies:
            '@types/body-parser': 1.19.2
            '@types/express-serve-static-core': 4.17.28
            '@types/qs': 6.9.1
            '@types/serve-static': 1.13.10
        dev: true

    /@types/fs-extra/9.0.13:
        resolution:
            {
                integrity: sha512-nEnwB++1u5lVDM2UI4c1+5R+FYaKfaAzS4OococimjVm3nQw3TuzH5UNsocrcTBbhnerblyHj4A49qXbIiZdpA==
            }
        dependencies:
            '@types/node': 17.0.9
        dev: true

    /@types/glob/7.2.0:
        resolution:
            {
                integrity: sha512-ZUxbzKl0IfJILTS6t7ip5fQQM/J3TJYubDm3nMbgubNNYS62eXeUpoLUC8/7fJNiFYHTrGPQn7hspDUzIHX3UA==
            }
        dependencies:
            '@types/minimatch': 3.0.5
            '@types/node': 17.0.9
        dev: true

    /@types/graceful-fs/4.1.5:
        resolution:
            {
                integrity: sha512-anKkLmZZ+xm4p8JWBf4hElkM4XR+EZeA2M9BAkkTldmcyDY4mbdIJnRghDJH3Ov5ooY7/UAoENtmdMSkaAd7Cw==
            }
        dependencies:
            '@types/node': 17.0.9
        dev: true

    /@types/http-proxy/1.17.8:
        resolution:
            {
                integrity: sha512-5kPLG5BKpWYkw/LVOGWpiq3nEVqxiN32rTgI53Sk12/xHFQ2rG3ehI9IO+O3W2QoKeyB92dJkoka8SUm6BX1pA==
            }
        dependencies:
            '@types/node': 17.0.9

    /@types/i18next-fs-backend/1.0.0:
        resolution:
            {
                integrity: sha512-PotQ0NE17NavxXCsdyq9qIKZQOB7+A5O/2nDdvfbfm6/IgvvC1YUO6hxK3nIHASu+QGjO1QV5J8PJw4OL12LMQ==
            }
        dependencies:
            i18next: 19.9.2
        dev: true

    /@types/inquirer/8.2.1:
        resolution:
            {
                integrity: sha512-wKW3SKIUMmltbykg4I5JzCVzUhkuD9trD6efAmYgN2MrSntY0SMRQzEnD3mkyJ/rv9NLbTC7g3hKKE86YwEDLw==
            }
        dependencies:
            '@types/through': 0.0.30
            rxjs: 7.5.5
        dev: true

    /@types/is-ci/3.0.0:
        resolution:
            {
                integrity: sha512-Q0Op0hdWbYd1iahB+IFNQcWXFq4O0Q5MwQP7uN0souuQ4rPg1vEYcnIOfr1gY+M+6rc8FGoRaBO1mOOvL29sEQ==
            }
        dependencies:
            ci-info: 3.3.0
        dev: true

    /@types/istanbul-lib-coverage/2.0.3:
        resolution:
            {
                integrity: sha512-sz7iLqvVUg1gIedBOvlkxPlc8/uVzyS5OwGz1cKjXzkl3FpL3al0crU8YGU1WoHkxn0Wxbw5tyi6hvzJKNzFsw==
            }
        dev: true

    /@types/istanbul-lib-coverage/2.0.4:
        resolution:
            {
                integrity: sha512-z/QT1XN4K4KYuslS23k62yDIDLwLFkzxOuMplDtObz0+y7VqJCaO2o+SPwHCvLFZh7xazvvoor2tA/hPz9ee7g==
            }
        dev: true

    /@types/istanbul-lib-report/3.0.0:
        resolution:
            {
                integrity: sha512-plGgXAPfVKFoYfa9NpYDAkseG+g6Jr294RqeqcqDixSbU34MZVJRi/P+7Y8GDpzkEwLaGZZOpKIEmeVZNtKsrg==
            }
        dependencies:
            '@types/istanbul-lib-coverage': 2.0.4
        dev: true

    /@types/istanbul-reports/1.1.2:
        resolution:
            {
                integrity: sha512-P/W9yOX/3oPZSpaYOCQzGqgCQRXn0FFO/V8bWrCQs+wLmvVVxk6CRBXALEvNs9OHIatlnlFokfhuDo2ug01ciw==
            }
        dependencies:
            '@types/istanbul-lib-coverage': 2.0.4
            '@types/istanbul-lib-report': 3.0.0
        dev: true

    /@types/istanbul-reports/3.0.1:
        resolution:
            {
                integrity: sha512-c3mAZEuK0lvBp8tmuL74XRKn1+y2dcwOUpH7x4WrF6gk1GIgiluDRgMYQtw2OFcBvAJWlt6ASU3tSqxp0Uu0Aw==
            }
        dependencies:
            '@types/istanbul-lib-report': 3.0.0
        dev: true

    /@types/jest/27.4.1:
        resolution:
            {
                integrity: sha512-23iPJADSmicDVrWk+HT58LMJtzLAnB2AgIzplQuq/bSrGaxCrlvRFjGbXmamnnk/mAmCdLStiGqggu28ocUyiw==
            }
        dependencies:
            jest-matcher-utils: 27.4.6
            pretty-format: 27.4.6
        dev: true

    /@types/json-schema/7.0.9:
        resolution:
            {
                integrity: sha512-qcUXuemtEu+E5wZSJHNxUXeCZhAfXKQ41D+duX+VYPde7xyEVZci+/oXKJL13tnRs9lR2pr4fod59GT6/X1/yQ==
            }
        dev: true

    /@types/json5/0.0.29:
        resolution: { integrity: sha1-7ihweulOEdK4J7y+UnC86n8+ce4= }
        dev: true

    /@types/lodash.clonedeep/4.5.6:
        resolution:
            {
                integrity: sha512-cE1jYr2dEg1wBImvXlNtp0xDoS79rfEdGozQVgliDZj1uERH4k+rmEMTudP9b4VQ8O6nRb5gPqft0QzEQGMQgA==
            }
        dependencies:
            '@types/lodash': 4.14.178
        dev: true

    /@types/lodash.merge/4.6.6:
        resolution:
            {
                integrity: sha512-IB90krzMf7YpfgP3u/EvZEdXVvm4e3gJbUvh5ieuI+o+XqiNEt6fCzqNRaiLlPVScLI59RxIGZMQ3+Ko/DJ8vQ==
            }
        dependencies:
            '@types/lodash': 4.14.178
        dev: true

    /@types/lodash/4.14.176:
        resolution:
            {
                integrity: sha512-xZmuPTa3rlZoIbtDUyJKZQimJV3bxCmzMIO2c9Pz9afyDro6kr7R79GwcB6mRhuoPmV2p1Vb66WOJH7F886WKQ==
            }
        dev: true

    /@types/lodash/4.14.178:
        resolution:
            {
                integrity: sha512-0d5Wd09ItQWH1qFbEyQ7oTQ3GZrMfth5JkbN3EvTKLXcHLRDSXeLnlvlOn0wvxVIwK5o2M8JzP/OWz7T3NRsbw==
            }
        dev: true

    /@types/mem-fs-editor/7.0.1:
        resolution:
            {
                integrity: sha512-aixqlCy0k0fZa+J4k7SZ7ZQCuJUmD4YuuMk42Q86YrGNBTZOSSnqkV8QcedBgLF5uR78PXj8HDWIFpXn+eOJbw==
            }
        dependencies:
            '@types/ejs': 3.1.0
            '@types/glob': 7.2.0
            '@types/json-schema': 7.0.9
            '@types/mem-fs': 1.1.2
            '@types/node': 17.0.9
            '@types/vinyl': 2.0.6
        dev: true

    /@types/mem-fs/1.1.2:
        resolution:
            {
                integrity: sha512-tt+4IoDO8/wmtaP2bHnB91c8AnzYtR9MK6NxfcZY9E3XgtmzOiFMeSXu3EZrBeevd0nJ87iGoUiFDGsb9QUvew==
            }
        dependencies:
            '@types/node': 17.0.9
            '@types/vinyl': 2.0.6
        dev: true

    /@types/mime/1.3.2:
        resolution:
            {
                integrity: sha512-YATxVxgRqNH6nHEIsvg6k2Boc1JHI9ZbH5iWFFv/MTkchz3b1ieGDa5T0a9RznNdI0KhVbdbWSN+KWWrQZRxTw==
            }
        dev: true

    /@types/minimatch/3.0.5:
        resolution:
            {
                integrity: sha512-Klz949h02Gz2uZCMGwDUSDS1YBlTdDDgbWHi+81l29tQALUtvz4rAYi5uoVhE5Lagoq6DeqAUlbrHvW/mXDgdQ==
            }

    /@types/minimist/1.2.2:
        resolution:
            {
                integrity: sha512-jhuKLIRrhvCPLqwPcx6INqmKeiA5EWrsCOPhrlFSrbrmU4ZMPjj5Ul/oLCMDO98XRUIwVm78xICz4EPCektzeQ==
            }
        dev: true

    /@types/ms/0.7.31:
        resolution:
            {
                integrity: sha512-iiUgKzV9AuaEkZqkOLDIvlQiL6ltuZd9tGcW3gwpnX8JbuiuhFlEGmmFXEXkN50Cvq7Os88IY2v0dkDqXYWVgA==
            }
        dev: true

    /@types/node/12.12.6:
        resolution:
            {
                integrity: sha512-FjsYUPzEJdGXjwKqSpE0/9QEh6kzhTAeObA54rn6j3rR4C/mzpI9L0KNfoeASSPMMdxIsoJuCLDWcM/rVjIsSA==
            }
        dev: true

    /@types/node/12.20.42:
        resolution:
            {
                integrity: sha512-aI3/oo5DzyiI5R/xAhxxRzfZlWlsbbqdgxfTPkqu/Zt+23GXiJvMCyPJT4+xKSXOnLqoL8jJYMLTwvK2M3a5hw==
            }
        dev: true

    /@types/node/17.0.8:
        resolution:
            {
                integrity: sha512-YofkM6fGv4gDJq78g4j0mMuGMkZVxZDgtU0JRdx6FgiJDG+0fY0GKVolOV8WqVmEhLCXkQRjwDdKyPxJp/uucg==
            }
        dev: true

    /@types/node/17.0.9:
        resolution:
            {
                integrity: sha512-5dNBXu/FOER+EXnyah7rn8xlNrfMOQb/qXnw4NQgLkCygKBKhdmF/CA5oXVOKZLBEahw8s2WP9LxIcN/oDDRgQ==
            }

    /@types/normalize-package-data/2.4.1:
        resolution:
            {
                integrity: sha512-Gj7cI7z+98M282Tqmp2K5EIsoouUEzbBJhQQzDE3jSIRk6r9gsz0oUokqIUR4u1R3dMHo0pDHM7sNOHyhulypw==
            }

    /@types/pluralize/0.0.29:
        resolution:
            {
                integrity: sha512-BYOID+l2Aco2nBik+iYS4SZX0Lf20KPILP5RGmM1IgzdwNdTs0eebiFriOPcej1sX9mLnSoiNte5zcFxssgpGA==
            }
        dev: true

    /@types/prettier/2.4.3:
        resolution:
            {
                integrity: sha512-QzSuZMBuG5u8HqYz01qtMdg/Jfctlnvj1z/lYnIDXs/golxw0fxtRAHd9KrzjR7Yxz1qVeI00o0kiO3PmVdJ9w==
            }
        dev: true

    /@types/prompts/2.0.14:
        resolution:
            {
                integrity: sha512-HZBd99fKxRWpYCErtm2/yxUZv6/PBI9J7N4TNFffl5JbrYMHBwF25DjQGTW3b3jmXq+9P6/8fCIb2ee57BFfYA==
            }
        dependencies:
            '@types/node': 17.0.9
        dev: true

    /@types/qs/6.9.1:
        resolution:
            {
                integrity: sha512-lhbQXx9HKZAPgBkISrBcmAcMpZsmpe/Cd/hY7LGZS5OfkySUBItnPZHgQPssWYUET8elF+yCFBbP1Q0RZPTdaw==
            }
        dev: true

    /@types/range-parser/1.2.4:
        resolution:
            {
                integrity: sha512-EEhsLsD6UsDM1yFhAvy0Cjr6VwmpMWqFBCb9w07wVugF7w9nfajxLuVmngTIpgS6svCnm6Vaw+MZhoDCKnOfsw==
            }
        dev: true

    /@types/semver/6.2.3:
        resolution:
            {
                integrity: sha512-KQf+QAMWKMrtBMsB8/24w53tEsxllMj6TuA80TT/5igJalLI/zm0L3oXRbIAl4Ohfc85gyHX/jhMwsVkmhLU4A==
            }
        dev: true

    /@types/semver/7.3.9:
        resolution:
            {
                integrity: sha512-L/TMpyURfBkf+o/526Zb6kd/tchUP3iBDEPjqjb+U2MAJhVRxxrmr2fwpe08E7QsV7YLcpq0tUaQ9O9x97ZIxQ==
            }
        dev: true

    /@types/serve-static/1.13.10:
        resolution:
            {
                integrity: sha512-nCkHGI4w7ZgAdNkrEu0bv+4xNV/XDqW+DydknebMOQwkpDGx8G+HTlj7R7ABI8i8nKxVw0wtKPi1D+lPOkh4YQ==
            }
        dependencies:
            '@types/mime': 1.3.2
            '@types/node': 17.0.9
        dev: true

    /@types/stack-utils/1.0.1:
        resolution:
            {
                integrity: sha512-l42BggppR6zLmpfU6fq9HEa2oGPEI8yrSPL3GITjfRInppYFahObbIQOQK3UGxEnyQpltZLaPe75046NOZQikw==
            }
        dev: true

    /@types/stack-utils/2.0.1:
        resolution:
            {
                integrity: sha512-Hl219/BT5fLAaz6NDkSuhzasy49dwQS/DSdu4MdggFB8zcXv7vflBI3xp7FEmkmdDkBUI2bPUNeMttp2knYdxw==
            }
        dev: true

    /@types/superagent/4.1.15:
        resolution:
            {
                integrity: sha512-mu/N4uvfDN2zVQQ5AYJI/g4qxn2bHB6521t1UuH09ShNWjebTqN0ZFuYK9uYjcgmI0dTQEs+Owi1EO6U0OkOZQ==
            }
        dependencies:
            '@types/cookiejar': 2.1.2
            '@types/node': 17.0.9
        dev: true

    /@types/supertest/2.0.12:
        resolution:
            {
                integrity: sha512-X3HPWTwXRerBZS7Mo1k6vMVR1Z6zmJcDVn5O/31whe0tnjE4te6ZJSJGq1RiqHPjzPdMTfjCFogDJmwng9xHaQ==
            }
        dependencies:
            '@types/superagent': 4.1.15
        dev: true

    /@types/text-table/0.2.2:
        resolution:
            {
                integrity: sha512-dGoI5Af7To0R2XE8wJuc6vwlavWARsCh3UKJPjWs1YEqGUqfgBI/j/4GX0yf19/DsDPPf0YAXWAp8psNeIehLg==
            }
        dev: true

    /@types/through/0.0.30:
        resolution:
            {
                integrity: sha512-FvnCJljyxhPM3gkRgWmxmDZyAQSiBQQWLI0A0VFL0K7W1oRUrPJSqNO0NvTnLkBcotdlp3lKvaT0JrnyRDkzOg==
            }
        dependencies:
            '@types/node': 17.0.9
        dev: true

    /@types/vinyl/2.0.6:
        resolution:
            {
                integrity: sha512-ayJ0iOCDNHnKpKTgBG6Q6JOnHTj9zFta+3j2b8Ejza0e4cvRyMn0ZoLEmbPrTHe5YYRlDYPvPWVdV4cTaRyH7g==
            }
        dependencies:
            '@types/expect': 1.20.4
            '@types/node': 17.0.9
        dev: true

    /@types/vscode/1.63.1:
        resolution:
            {
                integrity: sha512-Z+ZqjRcnGfHP86dvx/BtSwWyZPKQ/LBdmAVImY82TphyjOw2KgTKcp7Nx92oNwCTsHzlshwexAG/WiY2JuUm3g==
            }
        dev: true

    /@types/yargs-parser/20.2.1:
        resolution:
            {
                integrity: sha512-7tFImggNeNBVMsn0vLrpn1H1uPrUBdnARPTpZoitY37ZrdJREzf7I16tMrlK3hen349gr1NYh8CmZQa7CTG6Aw==
            }
        dev: true

    /@types/yargs/13.0.12:
        resolution:
            {
                integrity: sha512-qCxJE1qgz2y0hA4pIxjBR+PelCH0U5CK1XJXFwCNqfmliatKp47UCXXE9Dyk1OXBDLvsCF57TqQEJaeLfDYEOQ==
            }
        dependencies:
            '@types/yargs-parser': 20.2.1
        dev: true

    /@types/yargs/15.0.14:
        resolution:
            {
                integrity: sha512-yEJzHoxf6SyQGhBhIYGXQDSCkJjB6HohDShto7m8vaKg9Yp0Yn8+71J9eakh2bnPg6BfsH9PRMhiRTZnd4eXGQ==
            }
        dependencies:
            '@types/yargs-parser': 20.2.1
        dev: true

    /@types/yargs/16.0.4:
        resolution:
            {
                integrity: sha512-T8Yc9wt/5LbJyCaLiHPReJa0kApcIgJ7Bn735GjItUfh08Z1pJvu8QZqb9s+mMvKV6WUQRV7K2R46YbjMXTTJw==
            }
        dependencies:
            '@types/yargs-parser': 20.2.1
        dev: true

    /@types/yeoman-environment/2.10.6:
        resolution:
            {
                integrity: sha512-LxouMcULWzEr919MQ82g0qPc7JypnldWA1IVMFUcnqn8nWKt2jjxK8RyxUohxzVDG2ou9EH1upt2jGqprhcnNA==
            }
        dependencies:
            '@types/diff': 5.0.2
            '@types/inquirer': 8.2.1
            '@types/mem-fs': 1.1.2
            '@types/text-table': 0.2.2
            '@types/vinyl': 2.0.6
            '@types/yeoman-generator': 5.2.9
            chalk: 4.1.2
            commander: 9.2.0
            execa: 5.1.1
            rxjs: 6.6.7
        dev: true

    /@types/yeoman-generator/5.2.9:
        resolution:
            {
                integrity: sha512-nLcJvIoq83s/FBjTgSjtwPEUk6U8nVzVZ4fBOh9Untdgu00MjjQOFORob8kzlTSJIh0MC9mPnNuV2ErD/NlabQ==
            }
        dependencies:
            '@types/debug': 4.1.7
            '@types/ejs': 3.1.0
            '@types/inquirer': 8.2.1
            '@types/mem-fs-editor': 7.0.1
            '@types/yeoman-environment': 2.10.6
            rxjs: 6.6.7
        dev: true

    /@typescript-eslint/eslint-plugin/5.16.0_qd7xrrmpwehv5bdogwn54v5fpu:
        resolution:
            {
                integrity: sha512-SJoba1edXvQRMmNI505Uo4XmGbxCK9ARQpkvOd00anxzri9RNQk0DDCxD+LIl+jYhkzOJiOMMKYEHnHEODjdCw==
            }
        engines: { node: ^12.22.0 || ^14.17.0 || >=16.0.0 }
        peerDependencies:
            '@typescript-eslint/parser': ^5.0.0
            eslint: ^6.0.0 || ^7.0.0 || ^8.0.0
            typescript: '*'
        peerDependenciesMeta:
            typescript:
                optional: true
        dependencies:
            '@typescript-eslint/parser': 5.16.0_cppdphovtxbnvcvx2irz6hc5ue
            '@typescript-eslint/scope-manager': 5.16.0
            '@typescript-eslint/type-utils': 5.16.0_cppdphovtxbnvcvx2irz6hc5ue
            '@typescript-eslint/utils': 5.16.0_cppdphovtxbnvcvx2irz6hc5ue
            debug: 4.3.3
            eslint: 8.11.0
            functional-red-black-tree: 1.0.1
            ignore: 5.2.0
            regexpp: 3.2.0
            semver: 7.3.5
            tsutils: 3.21.0_typescript@4.0.8
            typescript: 4.0.8
        transitivePeerDependencies:
            - supports-color
        dev: true

    /@typescript-eslint/parser/5.16.0_cppdphovtxbnvcvx2irz6hc5ue:
        resolution:
            {
                integrity: sha512-fkDq86F0zl8FicnJtdXakFs4lnuebH6ZADDw6CYQv0UZeIjHvmEw87m9/29nk2Dv5Lmdp0zQ3zDQhiMWQf/GbA==
            }
        engines: { node: ^12.22.0 || ^14.17.0 || >=16.0.0 }
        peerDependencies:
            eslint: ^6.0.0 || ^7.0.0 || ^8.0.0
            typescript: '*'
        peerDependenciesMeta:
            typescript:
                optional: true
        dependencies:
            '@typescript-eslint/scope-manager': 5.16.0
            '@typescript-eslint/types': 5.16.0
            '@typescript-eslint/typescript-estree': 5.16.0_typescript@4.0.8
            debug: 4.3.3
            eslint: 8.11.0
            typescript: 4.0.8
        transitivePeerDependencies:
            - supports-color
        dev: true

    /@typescript-eslint/scope-manager/5.16.0:
        resolution:
            {
                integrity: sha512-P+Yab2Hovg8NekLIR/mOElCDPyGgFZKhGoZA901Yax6WR6HVeGLbsqJkZ+Cvk5nts/dAlFKm8PfL43UZnWdpIQ==
            }
        engines: { node: ^12.22.0 || ^14.17.0 || >=16.0.0 }
        dependencies:
            '@typescript-eslint/types': 5.16.0
            '@typescript-eslint/visitor-keys': 5.16.0
        dev: true

    /@typescript-eslint/type-utils/5.16.0_cppdphovtxbnvcvx2irz6hc5ue:
        resolution:
            {
                integrity: sha512-SKygICv54CCRl1Vq5ewwQUJV/8padIWvPgCxlWPGO/OgQLCijY9G7lDu6H+mqfQtbzDNlVjzVWQmeqbLMBLEwQ==
            }
        engines: { node: ^12.22.0 || ^14.17.0 || >=16.0.0 }
        peerDependencies:
            eslint: '*'
            typescript: '*'
        peerDependenciesMeta:
            typescript:
                optional: true
        dependencies:
            '@typescript-eslint/utils': 5.16.0_cppdphovtxbnvcvx2irz6hc5ue
            debug: 4.3.4
            eslint: 8.11.0
            tsutils: 3.21.0_typescript@4.0.8
            typescript: 4.0.8
        transitivePeerDependencies:
            - supports-color
        dev: true

    /@typescript-eslint/types/5.16.0:
        resolution:
            {
                integrity: sha512-oUorOwLj/3/3p/HFwrp6m/J2VfbLC8gjW5X3awpQJ/bSG+YRGFS4dpsvtQ8T2VNveV+LflQHjlLvB6v0R87z4g==
            }
        engines: { node: ^12.22.0 || ^14.17.0 || >=16.0.0 }
        dev: true

    /@typescript-eslint/typescript-estree/5.16.0_typescript@4.0.8:
        resolution:
            {
                integrity: sha512-SE4VfbLWUZl9MR+ngLSARptUv2E8brY0luCdgmUevU6arZRY/KxYoLI/3V/yxaURR8tLRN7bmZtJdgmzLHI6pQ==
            }
        engines: { node: ^12.22.0 || ^14.17.0 || >=16.0.0 }
        peerDependencies:
            typescript: '*'
        peerDependenciesMeta:
            typescript:
                optional: true
        dependencies:
            '@typescript-eslint/types': 5.16.0
            '@typescript-eslint/visitor-keys': 5.16.0
            debug: 4.3.4
            globby: 11.1.0
            is-glob: 4.0.3
            semver: 7.3.7
            tsutils: 3.21.0_typescript@4.0.8
            typescript: 4.0.8
        transitivePeerDependencies:
            - supports-color
        dev: true

    /@typescript-eslint/utils/5.16.0_cppdphovtxbnvcvx2irz6hc5ue:
        resolution:
            {
                integrity: sha512-iYej2ER6AwmejLWMWzJIHy3nPJeGDuCqf8Jnb+jAQVoPpmWzwQOfa9hWVB8GIQE5gsCv/rfN4T+AYb/V06WseQ==
            }
        engines: { node: ^12.22.0 || ^14.17.0 || >=16.0.0 }
        peerDependencies:
            eslint: ^6.0.0 || ^7.0.0 || ^8.0.0
        dependencies:
            '@types/json-schema': 7.0.9
            '@typescript-eslint/scope-manager': 5.16.0
            '@typescript-eslint/types': 5.16.0
            '@typescript-eslint/typescript-estree': 5.16.0_typescript@4.0.8
            eslint: 8.11.0
            eslint-scope: 5.1.1
            eslint-utils: 3.0.0_eslint@8.11.0
        transitivePeerDependencies:
            - supports-color
            - typescript
        dev: true

    /@typescript-eslint/visitor-keys/5.16.0:
        resolution:
            {
                integrity: sha512-jqxO8msp5vZDhikTwq9ubyMHqZ67UIvawohr4qF3KhlpL7gzSjOd+8471H3nh5LyABkaI85laEKKU8SnGUK5/g==
            }
        engines: { node: ^12.22.0 || ^14.17.0 || >=16.0.0 }
        dependencies:
            '@typescript-eslint/types': 5.16.0
            eslint-visitor-keys: 3.3.0
        dev: true

    /abab/2.0.5:
        resolution:
            {
                integrity: sha512-9IK9EadsbHo6jLWIpxpR6pL0sazTXV6+SQv25ZB+F7Bj9mJNaOc4nCRabwd5M/JwmUa8idz6Eci6eKfJryPs6Q==
            }
        dev: true

    /accepts/1.3.8:
        resolution:
            {
                integrity: sha512-PYAthTa2m2VKxuvSD3DPC/Gy+U+sOA1LAuT8mkmRuvw+NACSaeXEQ+NHcVF7rONl6qcaxV3Uuemwawk+7+SJLw==
            }
        engines: { node: '>= 0.6' }
        dependencies:
            mime-types: 2.1.34
            negotiator: 0.6.3
        dev: false

    /acorn-globals/6.0.0:
        resolution:
            {
                integrity: sha512-ZQl7LOWaF5ePqqcX4hLuv/bLXYQNfNWw2c0/yX/TsPRKamzHcTGQnlCjHT3TsmkOUVEPS3crCxiPfdzE/Trlhg==
            }
        dependencies:
            acorn: 7.4.1
            acorn-walk: 7.2.0
        dev: true

    /acorn-jsx/5.3.2_acorn@8.7.0:
        resolution:
            {
                integrity: sha512-rq9s+JNhf0IChjtDXxllJ7g41oZk5SlXtp0LHwyA5cejwn7vKmKp4pPri6YEePv2PU65sAsegbXtIinmDFDXgQ==
            }
        peerDependencies:
            acorn: ^6.0.0 || ^7.0.0 || ^8.0.0
        dependencies:
            acorn: 8.7.0
        dev: true

    /acorn-walk/7.2.0:
        resolution:
            {
                integrity: sha512-OPdCF6GsMIP+Az+aWfAAOEt2/+iVDKE7oy6lJ098aoe59oAmK76qV6Gw60SbZ8jHuG2wH058GF4pLFbYamYrVA==
            }
        engines: { node: '>=0.4.0' }
        dev: true

    /acorn-walk/8.2.0:
        resolution:
            {
                integrity: sha512-k+iyHEuPgSw6SbuDpGQM+06HQUa04DZ3o+F6CSzXMvvI5KMvnaEqXe+YVe555R9nn6GPt404fos4wcgpw12SDA==
            }
        engines: { node: '>=0.4.0' }
        dev: false

    /acorn/7.4.1:
        resolution:
            {
                integrity: sha512-nQyp0o1/mNdbTO1PO6kHkwSrmgZ0MT/jCCpNiwbUjGoRN4dlBhqJtoQuCnEOKzgTVwg0ZWiCoQy6SxMebQVh8A==
            }
        engines: { node: '>=0.4.0' }
        hasBin: true
        dev: true

    /acorn/8.7.0:
        resolution:
            {
                integrity: sha512-V/LGr1APy+PXIwKebEWrkZPwoeoF+w1jiOBUmuxuiUIaOHtob8Qc9BTrYo7VuI5fR8tqsy+buA2WFooR5olqvQ==
            }
        engines: { node: '>=0.4.0' }
        hasBin: true

    /agent-base/6.0.2:
        resolution:
            {
                integrity: sha512-RZNwNclF7+MS/8bDg70amg32dyeZGZxiDuQmZxKLAlQjr3jGyLx+4Kkk58UO7D2QdgFIQCovuSuZESne6RG6XQ==
            }
        engines: { node: '>= 6.0.0' }
        dependencies:
            debug: 4.3.4
        transitivePeerDependencies:
            - supports-color

    /ajv/6.12.6:
        resolution:
            {
                integrity: sha512-j3fVLgvTo527anyYyJOGTYJbG+vnnQYvE0m5mmkc1TK+nxAppkCLMIL0aZ4dblVCNoGShhm+kzE4ZUykBoMg4g==
            }
        dependencies:
            fast-deep-equal: 3.1.3
            fast-json-stable-stringify: 2.1.0
            json-schema-traverse: 0.4.1
            uri-js: 4.4.1
        dev: true

    /ansi-colors/4.1.1:
        resolution:
            {
                integrity: sha512-JoX0apGbHaUJBNl6yF+p6JAFYZ666/hhCGKN5t9QFjbJQKUU/g8MNbFDbvfrgKXvI1QpZplPOnwIo99lX/AAmA==
            }
        engines: { node: '>=6' }
        dev: true

    /ansi-escapes/4.3.2:
        resolution:
            {
                integrity: sha512-gKXj5ALrKWQLsYG9jlTRmR/xKluxHV+Z9QEwNIgCfM1/uwPMCuzVVnh5mwTd+OuBZcwSIMbqssNWRm1lE51QaQ==
            }
        engines: { node: '>=8' }
        dependencies:
            type-fest: 0.21.3
        dev: true

    /ansi-regex/5.0.1:
        resolution:
            {
                integrity: sha512-quJQXlTSUGL2LH9SUXo8VwsY4soanhgo6LNSm84E1LBcE8s3O0wpdiRzyR9z/ZZJMlMWv37qOOb9pdJlMUEKFQ==
            }
        engines: { node: '>=8' }

    /ansi-styles/3.2.1:
        resolution:
            {
                integrity: sha512-VT0ZI6kZRdTh8YyJw3SMbYm/u+NqfsAxEpWO0Pf9sq8/e94WxxOpPKx9FR1FlyCtOVDNOQ+8ntlqFxiRc+r5qA==
            }
        engines: { node: '>=4' }
        dependencies:
            color-convert: 1.9.3

    /ansi-styles/4.3.0:
        resolution:
            {
                integrity: sha512-zbB9rCJAT1rbjiVDb2hqKFHNYLxgtk8NURxZ3IZwD3F6NtxbXZQCnnSi1Lkx+IDohdPlFp222wVALIheZJQSEg==
            }
        engines: { node: '>=8' }
        dependencies:
            color-convert: 2.0.1

    /ansi-styles/5.2.0:
        resolution:
            {
                integrity: sha512-Cxwpt2SfTzTtXcfOlzGEee8O+c+MmUgGrNiBcXnuWxuFJHe6a5Hz7qwhwe5OgaSYI0IJvkLqWX1ASG+cJOkEiA==
            }
        engines: { node: '>=10' }
        dev: true

    /anymatch/3.1.2:
        resolution:
            {
                integrity: sha512-P43ePfOAIupkguHUycrc4qJ9kz8ZiuOUijaETwX7THt0Y/GNK7v0aa8rY816xWjZ7rJdA5XdMcpVFTKMq+RvWg==
            }
        engines: { node: '>= 8' }
        dependencies:
            normalize-path: 3.0.0
            picomatch: 2.3.1
        dev: true

    /aproba/1.2.0:
        resolution:
            {
                integrity: sha512-Y9J6ZjXtoYh8RnXVCMOU/ttDmk1aBjunq9vO0ta5x85WDQiQfUF9sIPBITdbiiIVcBo03Hi3jMxigBtsddlXRw==
            }
        dev: false
        optional: true

    /are-we-there-yet/1.1.7:
        resolution:
            {
                integrity: sha512-nxwy40TuMiUGqMyRHgCSWZ9FM4VAoRP4xUYSTv5ImRog+h9yISPbVH7H8fASCIzYn9wlEv4zvFL7uKDMCFQm3g==
            }
        dependencies:
            delegates: 1.0.0
            readable-stream: 2.3.7
        dev: false
        optional: true

    /argparse/1.0.10:
        resolution:
            {
                integrity: sha512-o5Roy6tNG4SL/FOkCAN6RzjiakZS25RLYFrcMttJqbdd8BWrnA+fGz57iN5Pb06pvBGvl5gQ0B48dJlslXvoTg==
            }
        dependencies:
            sprintf-js: 1.0.3
        dev: true

    /argparse/2.0.1:
        resolution:
            {
                integrity: sha512-8+9WqebbFzpX9OR+Wa6O29asIogeRMzcGtAINdpMHHyAg10f05aSFVBbcEqGf/PXw1EjAZ+q2/bEBg3DvurK3Q==
            }

    /arr-diff/4.0.0:
        resolution: { integrity: sha1-1kYQdP6/7HHn4VI1dhoyml3HxSA= }
        engines: { node: '>=0.10.0' }
        dev: true

    /arr-flatten/1.1.0:
        resolution:
            {
                integrity: sha512-L3hKV5R/p5o81R7O02IGnwpDmkp6E982XhtbuwSe3O4qOtMMMtodicASA1Cny2U+aCXcNpml+m4dPsvsJ3jatg==
            }
        engines: { node: '>=0.10.0' }
        dev: true

    /arr-union/3.1.0:
        resolution: { integrity: sha1-45sJrqne+Gao8gbiiK9jkZuuOcQ= }
        engines: { node: '>=0.10.0' }
        dev: true

    /array-differ/3.0.0:
        resolution:
            {
                integrity: sha512-THtfYS6KtME/yIAhKjZ2ul7XI96lQGHRputJQHO80LAWQnuGP4iCIN8vdMRboGbIEYBwU33q8Tch1os2+X0kMg==
            }
        engines: { node: '>=8' }

    /array-flatten/1.1.1:
        resolution: { integrity: sha1-ml9pkFGx5wczKPKgCJaLZOopVdI= }
        dev: false

    /array-includes/3.1.4:
        resolution:
            {
                integrity: sha512-ZTNSQkmWumEbiHO2GF4GmWxYVTiQyJy2XOTa15sdQSrvKn7l+180egQMqlrMOUMCyLMD7pmyQe4mMDUT6Behrw==
            }
        engines: { node: '>= 0.4' }
        dependencies:
            call-bind: 1.0.2
            define-properties: 1.1.3
            es-abstract: 1.19.1
            get-intrinsic: 1.1.1
            is-string: 1.0.7
        dev: true

    /array-timsort/1.0.3:
        resolution:
            {
                integrity: sha512-/+3GRL7dDAGEfM6TseQk/U+mi18TU2Ms9I3UlLdUMhz2hbvGNTKdj9xniwXfUqgYhHxRx0+8UnKkvlNwVU+cWQ==
            }
        dev: false

    /array-union/2.1.0:
        resolution:
            {
                integrity: sha512-HGyxoOTYUyCM6stUe6EJgnd4EoewAI7zMdfqO+kGjnlZmBDz/cR5pf8r/cR4Wq60sL/p0IkcjUEEPwS3GFrIyw==
            }
        engines: { node: '>=8' }

    /array-unique/0.3.2:
        resolution: { integrity: sha1-qJS3XUvE9s1nnvMkSp/Y9Gri1Cg= }
        engines: { node: '>=0.10.0' }
        dev: true

    /array.prototype.flat/1.2.5:
        resolution:
            {
                integrity: sha512-KaYU+S+ndVqyUnignHftkwc58o3uVU1jzczILJ1tN2YaIZpFIKBiP/x/j97E5MVPsaCloPbqWLB/8qCTVvT2qg==
            }
        engines: { node: '>= 0.4' }
        dependencies:
            call-bind: 1.0.2
            define-properties: 1.1.3
            es-abstract: 1.19.1
        dev: true

    /arrify/1.0.1:
        resolution: { integrity: sha1-iYUI2iIm84DfkEcoRWhJwVAaSw0= }
        engines: { node: '>=0.10.0' }
        dev: true

    /arrify/2.0.1:
        resolution:
            {
                integrity: sha512-3duEwti880xqi4eAMN8AyR4a0ByT90zoYdLlevfrvU43vb0YZwZVfxOgxWrLXXXpyugL0hNZc9G6BiB5B3nUug==
            }
        engines: { node: '>=8' }

    /asap/2.0.6:
        resolution:
            {
                integrity: sha512-BSHWgDSAiKs50o2Re8ppvp3seVHXSRM44cdSsT9FfNEUUZLOGWVCsiWaRPWM1Znn+mqZ1OfVZ3z3DWEzSp7hRA==
            }
        dev: true

    /assign-symbols/1.0.0:
        resolution: { integrity: sha1-WWZ/QfrdTyDMvCu5a41Pf3jsA2c= }
        engines: { node: '>=0.10.0' }
        dev: true

    /async/3.2.3:
        resolution:
            {
                integrity: sha512-spZRyzKL5l5BZQrr/6m/SqFdBN0q3OCI0f9rjfBzCMBIP4p75P620rR3gTmaksNOhmzgdxcaxdNfMy6anrbM0g==
            }

    /asynckit/0.4.0:
        resolution:
            {
                integrity: sha512-Oei9OH4tRh0YqU3GxhX79dM/mwVgvbZJaSNaRk+bshkj0S5cfHcgYakreBjrHwatXKbz+IoIdYLxrKim2MjW0Q==
            }
        dev: true

    /at-least-node/1.0.0:
        resolution:
            {
                integrity: sha512-+q/t7Ekv1EDY2l6Gda6LLiX14rU9TV20Wa3ofeQmwPFZbOMo9DXrLbOjFaaclkXKWidIaopwAObQDqwWtGUjqg==
            }
        engines: { node: '>= 4.0.0' }
        dev: false

    /atob/2.1.2:
        resolution:
            {
                integrity: sha512-Wm6ukoaOGJi/73p/cl2GvLjTI5JM1k/O14isD73YML8StrH/7/lRFgmg8nICZgD3bZZvjwCGxtMOD3wWNAu8cg==
            }
        engines: { node: '>= 4.5.0' }
        hasBin: true
        dev: true

    /axios/0.24.0:
        resolution:
            {
                integrity: sha512-Q6cWsys88HoPgAaFAVUb0WpPk0O8iTeisR9IMqy9G8AbO4NlpVknrnQS03zzF9PGAWgO3cgletO3VjV/P7VztA==
            }
        dependencies:
            follow-redirects: 1.14.9
        transitivePeerDependencies:
            - debug
        dev: false

    /babel-jest/27.5.1_@babel+core@7.16.7:
        resolution:
            {
                integrity: sha512-cdQ5dXjGRd0IBRATiQ4mZGlGlRE8kJpjPOixdNRdT+m3UcNqmYWN6rK6nvtXYfY3D76cb8s/O1Ss8ea24PIwcg==
            }
        engines: { node: ^10.13.0 || ^12.13.0 || ^14.15.0 || >=15.0.0 }
        peerDependencies:
            '@babel/core': ^7.8.0
        dependencies:
            '@babel/core': 7.16.7
            '@jest/transform': 27.5.1
            '@jest/types': 27.5.1
            '@types/babel__core': 7.1.18
            babel-plugin-istanbul: 6.1.1
            babel-preset-jest: 27.5.1_@babel+core@7.16.7
            chalk: 4.1.2
            graceful-fs: 4.2.9
            slash: 3.0.0
        transitivePeerDependencies:
            - supports-color
        dev: true

    /babel-plugin-istanbul/6.1.1:
        resolution:
            {
                integrity: sha512-Y1IQok9821cC9onCx5otgFfRm7Lm+I+wwxOx738M/WLPZ9Q42m4IG5W0FNX8WLL2gYMZo3JkuXIH2DOpWM+qwA==
            }
        engines: { node: '>=8' }
        dependencies:
            '@babel/helper-plugin-utils': 7.16.7
            '@istanbuljs/load-nyc-config': 1.1.0
            '@istanbuljs/schema': 0.1.3
            istanbul-lib-instrument: 5.1.0
            test-exclude: 6.0.0
        transitivePeerDependencies:
            - supports-color
        dev: true

    /babel-plugin-jest-hoist/27.5.1:
        resolution:
            {
                integrity: sha512-50wCwD5EMNW4aRpOwtqzyZHIewTYNxLA4nhB+09d8BIssfNfzBRhkBIHiaPv1Si226TQSvp8gxAJm2iY2qs2hQ==
            }
        engines: { node: ^10.13.0 || ^12.13.0 || ^14.15.0 || >=15.0.0 }
        dependencies:
            '@babel/template': 7.16.7
            '@babel/types': 7.16.8
            '@types/babel__core': 7.1.18
            '@types/babel__traverse': 7.14.2
        dev: true

    /babel-preset-current-node-syntax/1.0.1_@babel+core@7.16.7:
        resolution:
            {
                integrity: sha512-M7LQ0bxarkxQoN+vz5aJPsLBn77n8QgTFmo8WK0/44auK2xlCXrYcUxHFxgU7qW5Yzw/CjmLRK2uJzaCd7LvqQ==
            }
        peerDependencies:
            '@babel/core': ^7.0.0
        dependencies:
            '@babel/core': 7.16.7
            '@babel/plugin-syntax-async-generators': 7.8.4_@babel+core@7.16.7
            '@babel/plugin-syntax-bigint': 7.8.3_@babel+core@7.16.7
            '@babel/plugin-syntax-class-properties': 7.12.13_@babel+core@7.16.7
            '@babel/plugin-syntax-import-meta': 7.10.4_@babel+core@7.16.7
            '@babel/plugin-syntax-json-strings': 7.8.3_@babel+core@7.16.7
            '@babel/plugin-syntax-logical-assignment-operators': 7.10.4_@babel+core@7.16.7
            '@babel/plugin-syntax-nullish-coalescing-operator': 7.8.3_@babel+core@7.16.7
            '@babel/plugin-syntax-numeric-separator': 7.10.4_@babel+core@7.16.7
            '@babel/plugin-syntax-object-rest-spread': 7.8.3_@babel+core@7.16.7
            '@babel/plugin-syntax-optional-catch-binding': 7.8.3_@babel+core@7.16.7
            '@babel/plugin-syntax-optional-chaining': 7.8.3_@babel+core@7.16.7
            '@babel/plugin-syntax-top-level-await': 7.14.5_@babel+core@7.16.7
        dev: true

    /babel-preset-jest/27.5.1_@babel+core@7.16.7:
        resolution:
            {
                integrity: sha512-Nptf2FzlPCWYuJg41HBqXVT8ym6bXOevuCTbhxlUpjwtysGaIWFvDEjp4y+G7fl13FgOdjs7P/DmErqH7da0Ag==
            }
        engines: { node: ^10.13.0 || ^12.13.0 || ^14.15.0 || >=15.0.0 }
        peerDependencies:
            '@babel/core': ^7.0.0
        dependencies:
            '@babel/core': 7.16.7
            babel-plugin-jest-hoist: 27.5.1
            babel-preset-current-node-syntax: 1.0.1_@babel+core@7.16.7
        dev: true

    /balanced-match/1.0.2:
        resolution:
            {
                integrity: sha512-3oSeUO0TMV67hN1AmbXsK4yaqU7tjiHlbxRDZOpH0KW9+CeX4bRAaX0Anxt0tx2MrpRpWwQaPwIlISEJhYU5Pw==
            }

    /base/0.11.2:
        resolution:
            {
                integrity: sha512-5T6P4xPgpp0YDFvSWwEZ4NoE3aM4QBQXDzmVbraCkFj8zHM+mba8SyqB5DbZWyR7mYHo6Y7BdQo3MoA4m0TeQg==
            }
        engines: { node: '>=0.10.0' }
        dependencies:
            cache-base: 1.0.1
            class-utils: 0.3.6
            component-emitter: 1.3.0
            define-property: 1.0.0
            isobject: 3.0.1
            mixin-deep: 1.3.2
            pascalcase: 0.1.1
        dev: true

    /base64-js/1.5.1:
        resolution:
            {
                integrity: sha512-AKpaYlHn8t4SVbOHCy+b5+KKgvR4vrsD8vbvrbiQJps7fKDTkjkDry6ji0rUJjC0kzbNePLwzxq8iypo41qeWA==
            }
        dev: false
        optional: true

    /before-after-hook/2.2.2:
        resolution:
            {
                integrity: sha512-3pZEU3NT5BFUo/AD5ERPWOgQOCZITni6iavr5AUw5AUwQjMlI0kzu5btnyD39AF0gUEsDPwJT+oY1ORBJijPjQ==
            }
        dev: false

    /better-path-resolve/1.0.0:
        resolution:
            {
                integrity: sha512-pbnl5XzGBdrFU/wT4jqmJVPn2B6UHPBOhzMQkY/SPUPB6QtUXtmBHBIwCbXJol93mOpGMnQyP/+BB19q04xj7g==
            }
        engines: { node: '>=4' }
        dependencies:
            is-windows: 1.0.2
        dev: true

    /binaryextensions/4.18.0:
        resolution:
            {
                integrity: sha512-PQu3Kyv9dM4FnwB7XGj1+HucW+ShvJzJqjuw1JkKVs1mWdwOKVcRjOi+pV9X52A0tNvrPCsPkbFFQb+wE1EAXw==
            }
        engines: { node: '>=0.8' }

    /bl/4.1.0:
        resolution:
            {
                integrity: sha512-1W07cM9gS6DcLperZfFSj+bWLtaPGSOHWhPiGzXmvVJbRLdG82sH/Kn8EtW1VqWVA54AKf2h5k5BbnIbwF3h6w==
            }
        dependencies:
            buffer: 5.7.1
            inherits: 2.0.4
            readable-stream: 3.6.0
        dev: false
        optional: true

    /body-parser/1.19.0:
        resolution:
            {
                integrity: sha512-dhEPs72UPbDnAQJ9ZKMNTP6ptJaionhP5cBb541nXPlW60Jepo9RV/a4fX4XWW9CuFNK22krhrj1+rgzifNCsw==
            }
        engines: { node: '>= 0.8' }
        dependencies:
            bytes: 3.1.0
            content-type: 1.0.4
            debug: 2.6.9
            depd: 1.1.2
            http-errors: 1.7.2
            iconv-lite: 0.4.24
            on-finished: 2.3.0
            qs: 6.7.0
            raw-body: 2.4.0
            type-is: 1.6.18
        transitivePeerDependencies:
            - supports-color
        dev: false

    /body-parser/1.19.1:
        resolution:
            {
                integrity: sha512-8ljfQi5eBk8EJfECMrgqNGWPEY5jWP+1IzkzkGdFFEwFQZZyaZ21UqdaHktgiMlH0xLHqIFtE/u2OYE5dOtViA==
            }
        engines: { node: '>= 0.8' }
        dependencies:
            bytes: 3.1.1
            content-type: 1.0.4
            debug: 2.6.9
            depd: 1.1.2
            http-errors: 1.8.1
            iconv-lite: 0.4.24
            on-finished: 2.3.0
            qs: 6.9.6
            raw-body: 2.4.2
            type-is: 1.6.18
        transitivePeerDependencies:
            - supports-color
        dev: false

    /brace-expansion/1.1.11:
        resolution:
            {
                integrity: sha512-iCuPHDFgrHX7H2vEI/5xpz07zSHB00TpugqhmYtVmMO6518mCuRMoOYFldEBl0g187ufozdaHgWKcYFb61qGiA==
            }
        dependencies:
            balanced-match: 1.0.2
            concat-map: 0.0.1

    /braces/2.3.2:
        resolution:
            {
                integrity: sha512-aNdbnj9P8PjdXU4ybaWLK2IF3jc/EoDYbC7AazW6to3TRsfXxscC9UXOB5iDiEQrkyIbWp2SLQda4+QAa7nc3w==
            }
        engines: { node: '>=0.10.0' }
        dependencies:
            arr-flatten: 1.1.0
            array-unique: 0.3.2
            extend-shallow: 2.0.1
            fill-range: 4.0.0
            isobject: 3.0.1
            repeat-element: 1.1.4
            snapdragon: 0.8.2
            snapdragon-node: 2.1.1
            split-string: 3.1.0
            to-regex: 3.0.2
        transitivePeerDependencies:
            - supports-color
        dev: true

    /braces/3.0.2:
        resolution:
            {
                integrity: sha512-b8um+L1RzM3WDSzvhm6gIz1yfTbBt6YTlcEKAvsmqCZZFw46z626lVj9j1yEPW33H5H+lBQpZMP1k8l+78Ha0A==
            }
        engines: { node: '>=8' }
        dependencies:
            fill-range: 7.0.1

    /breakword/1.0.5:
        resolution:
            {
                integrity: sha512-ex5W9DoOQ/LUEU3PMdLs9ua/CYZl1678NUkKOdUSi8Aw5F1idieaiRURCBFJCwVcrD1J8Iy3vfWSloaMwO2qFg==
            }
        dependencies:
            wcwidth: 1.0.1
        dev: true

    /browser-process-hrtime/1.0.0:
        resolution:
            {
                integrity: sha512-9o5UecI3GhkpM6DrXr69PblIuWxPKk9Y0jHBRhdocZ2y7YECBFCsHm79Pr3OyR2AvjhDkabFJaDJMYRazHgsow==
            }
        dev: true

    /browserslist/4.19.1:
        resolution:
            {
                integrity: sha512-u2tbbG5PdKRTUoctO3NBD8FQ5HdPh1ZXPHzp1rwaa5jTc+RV9/+RlWiAIKmjRPQF+xbGM9Kklj5bZQFa2s/38A==
            }
        engines: { node: ^6 || ^7 || ^8 || ^9 || ^10 || ^11 || ^12 || >=13.7 }
        hasBin: true
        dependencies:
            caniuse-lite: 1.0.30001300
            electron-to-chromium: 1.4.46
            escalade: 3.1.1
            node-releases: 2.0.1
            picocolors: 1.0.0
        dev: true

    /bs-logger/0.2.6:
        resolution:
            {
                integrity: sha512-pd8DCoxmbgc7hyPKOvxtqNcjYoOsABPQdcCUjGp3d42VR2CX1ORhk2A87oqqu5R1kk+76nsxZupkmyd+MVtCog==
            }
        engines: { node: '>= 6' }
        dependencies:
            fast-json-stable-stringify: 2.1.0
        dev: true

    /bser/2.1.1:
        resolution:
            {
                integrity: sha512-gQxTNE/GAfIIrmHLUE3oJyp5FO6HRBfhjnw4/wMmA63ZGDJnWBmgY/lyQBpnDUkGmAhbSe39tx2d/iTOAfglwQ==
            }
        dependencies:
            node-int64: 0.4.0
        dev: true

    /buffer-from/1.1.2:
        resolution:
            {
                integrity: sha512-E+XQCRwSbaaiChtv6k6Dwgc+bx+Bs6vuKJHHl5kox/BaKbhiXzqQOwK4cO22yElGp2OCmjwVhT3HmxgyPGnJfQ==
            }
        dev: true

    /buffer/5.7.1:
        resolution:
            {
                integrity: sha512-EHcyIPBQ4BSGlvjB16k5KgAJ27CIsHY/2JBmCRReo48y9rQ3MaUzWX3KVlBa4U7MyX02HdVj0K7C3WaB3ju7FQ==
            }
        dependencies:
            base64-js: 1.5.1
            ieee754: 1.2.1
        dev: false
        optional: true

    /bytes/3.1.0:
        resolution:
            {
                integrity: sha512-zauLjrfCG+xvoyaqLoV8bLVXXNGC4JqlxFCutSDWA6fJrTo2ZuvLYTqZ7aHBLZSMOopbzwv8f+wZcVzfVTI2Dg==
            }
        engines: { node: '>= 0.8' }
        dev: false

    /bytes/3.1.1:
        resolution:
            {
                integrity: sha512-dWe4nWO/ruEOY7HkUJ5gFt1DCFV9zPRoJr8pV0/ASQermOZjtq8jMjOprC0Kd10GLN+l7xaUPvxzJFWtxGu8Fg==
            }
        engines: { node: '>= 0.8' }
        dev: false

    /cache-base/1.0.1:
        resolution:
            {
                integrity: sha512-AKcdTnFSWATd5/GCPRxr2ChwIJ85CeyrEyjRHlKxQ56d4XJMGym0uAiKn0xbLOGOl3+yRpOTi484dVCEc5AUzQ==
            }
        engines: { node: '>=0.10.0' }
        dependencies:
            collection-visit: 1.0.0
            component-emitter: 1.3.0
            get-value: 2.0.6
            has-value: 1.0.0
            isobject: 3.0.1
            set-value: 2.0.1
            to-object-path: 0.3.0
            union-value: 1.0.1
            unset-value: 1.0.0
        dev: true

    /call-bind/1.0.2:
        resolution:
            {
                integrity: sha512-7O+FbCihrB5WGbFYesctwmTKae6rOiIzmz1icreWJ+0aA7LJfuqhEso2T9ncpcFtzMQtzXf2QGGueWJGTYsqrA==
            }
        dependencies:
            function-bind: 1.1.1
            get-intrinsic: 1.1.1
        dev: true

    /callsites/3.1.0:
        resolution:
            {
                integrity: sha512-P8BjAsXvZS+VIDUI11hHCQEv74YT67YUi5JJFNWIqL235sBmjX4+qx9Muvls5ivyNENctx46xQLQ3aTuE7ssaQ==
            }
        engines: { node: '>=6' }
        dev: true

    /camelcase-keys/6.2.2:
        resolution:
            {
                integrity: sha512-YrwaA0vEKazPBkn0ipTiMpSajYDSe+KjQfrjhcBMxJt/znbvlHd8Pw/Vamaz5EB4Wfhs3SUR3Z9mwRu/P3s3Yg==
            }
        engines: { node: '>=8' }
        dependencies:
            camelcase: 5.3.1
            map-obj: 4.3.0
            quick-lru: 4.0.1
        dev: true

    /camelcase/5.3.1:
        resolution:
            {
                integrity: sha512-L28STB170nwWS63UjtlEOE3dldQApaJXZkOI1uMFfzf3rRuPegHaHesyee+YxQ+W6SvRDQV6UrdOdRiR153wJg==
            }
        engines: { node: '>=6' }
        dev: true

    /camelcase/6.3.0:
        resolution:
            {
                integrity: sha512-Gmy6FhYlCY7uOElZUSbxo2UCDH8owEk996gkbrpsgGtrJLM3J7jGxl9Ic7Qwwj4ivOE5AWZWRMecDdF7hqGjFA==
            }
        engines: { node: '>=10' }
        dev: true

    /caniuse-lite/1.0.30001300:
        resolution:
            {
                integrity: sha512-cVjiJHWGcNlJi8TZVKNMnvMid3Z3TTdDHmLDzlOdIiZq138Exvo0G+G0wTdVYolxKb4AYwC+38pxodiInVtJSA==
            }
        dev: true

    /chalk/2.4.2:
        resolution:
            {
                integrity: sha512-Mti+f9lpJNcwF4tWV8/OrTTtF1gZi+f8FqlyAdouralcFWFQWF2+NgCHShjkCb+IFBLq9buZwE1xckQU4peSuQ==
            }
        engines: { node: '>=4' }
        dependencies:
            ansi-styles: 3.2.1
            escape-string-regexp: 1.0.5
            supports-color: 5.5.0

    /chalk/3.0.0:
        resolution:
            {
                integrity: sha512-4D3B6Wf41KOYRFdszmDqMCGq5VV/uMAB273JILmO+3jAlh8X4qDtdtgCR3fxtbLEMzSx22QdhnDcJvu2u1fVwg==
            }
        engines: { node: '>=8' }
        dependencies:
            ansi-styles: 4.3.0
            supports-color: 7.2.0
        dev: true

    /chalk/4.1.2:
        resolution:
            {
                integrity: sha512-oKnbhFyRIXpUuez8iBMmyEa4nbj4IOQyuhc/wy9kY7/WVPcwIO9VA668Pu8RkO7+0G76SLROeyw9CpQ061i4mA==
            }
        engines: { node: '>=10' }
        dependencies:
            ansi-styles: 4.3.0
            supports-color: 7.2.0

    /char-regex/1.0.2:
        resolution:
            {
                integrity: sha512-kWWXztvZ5SBQV+eRgKFeh8q5sLuZY2+8WUIzlxWVTg+oGwY14qylx1KbKzHd8P6ZYkAg0xyIDU9JMHhyJMZ1jw==
            }
        engines: { node: '>=10' }
        dev: true

    /chardet/0.7.0:
        resolution:
            {
                integrity: sha512-mT8iDcrh03qDGRRmoA2hmBJnxpllMR+0/0qlzjqZES6NdiWDcZkCNAk4rPFZ9Q85r27unkiNNg8ZOiwZXBHwcA==
            }
        dev: true

    /chownr/1.1.4:
        resolution:
            {
                integrity: sha512-jJ0bqzaylmJtVnNgzTeSOs8DPavpbYgEr/b0YL8/2GO3xJEhInFmhKMUnEJQjZumK7KXGFhUy89PrsJWlakBVg==
            }
        dev: false
        optional: true

    /ci-info/3.3.0:
        resolution:
            {
                integrity: sha512-riT/3vI5YpVH6/qomlDnJow6TBee2PBKSEpx3O32EGPYbWGIRsIlGRms3Sm74wYE1JMo8RnO04Hb12+v1J5ICw==
            }
        dev: true

    /cjs-module-lexer/1.2.2:
        resolution:
            {
                integrity: sha512-cOU9usZw8/dXIXKtwa8pM0OTJQuJkxMN6w30csNRUerHfeQ5R6U3kkU/FtJeIf3M202OHfY2U8ccInBG7/xogA==
            }
        dev: true

    /class-utils/0.3.6:
        resolution:
            {
                integrity: sha512-qOhPa/Fj7s6TY8H8esGu5QNpMMQxz79h+urzrNYN6mn+9BnxlDGf5QZ+XeCDsxSjPqsSR56XOZOJmpeurnLMeg==
            }
        engines: { node: '>=0.10.0' }
        dependencies:
            arr-union: 3.1.0
            define-property: 0.2.5
            isobject: 3.0.1
            static-extend: 0.1.2
        dev: true

    /cliui/6.0.0:
        resolution:
            {
                integrity: sha512-t6wbgtoCXvAzst7QgXxJYqPt0usEfbgQdftEPbLL/cvv6HPE5VgvqCuAIDR0NgU52ds6rFwqrgakNLrHEjCbrQ==
            }
        dependencies:
            string-width: 4.2.3
            strip-ansi: 6.0.1
            wrap-ansi: 6.2.0
        dev: true

    /cliui/7.0.4:
        resolution:
            {
                integrity: sha512-OcRE68cOsVMXp1Yvonl/fzkQOyjLSu/8bhPDfQt0e0/Eb283TKP20Fs2MqoPsr9SwA595rRCA+QMzYc9nBP+JQ==
            }
        dependencies:
            string-width: 4.2.3
            strip-ansi: 6.0.1
            wrap-ansi: 7.0.0
        dev: true

    /clone-buffer/1.0.0:
        resolution: { integrity: sha1-4+JbIHrE5wGvch4staFnksrD3Fg= }
        engines: { node: '>= 0.10' }

    /clone-stats/1.0.0:
        resolution: { integrity: sha1-s3gt/4u1R04Yuba/D9/ngvh3doA= }

    /clone/1.0.4:
        resolution: { integrity: sha1-2jCcwmPfFZlMaIypAheco8fNfH4= }
        engines: { node: '>=0.8' }
        dev: true

    /clone/2.1.2:
        resolution: { integrity: sha1-G39Ln1kfHo+DZwQBYANFoCiHQ18= }
        engines: { node: '>=0.8' }

    /cloneable-readable/1.1.3:
        resolution:
            {
                integrity: sha512-2EF8zTQOxYq70Y4XKtorQupqF0m49MBz2/yf5Bj+MHjvpG3Hy7sImifnqD6UA+TKYxeSV+u6qqQPawN5UvnpKQ==
            }
        dependencies:
            inherits: 2.0.4
            process-nextick-args: 2.0.1
            readable-stream: 2.3.7

    /co/4.6.0:
        resolution: { integrity: sha1-bqa989hTrlTMuOR7+gvz+QMfsYQ= }
        engines: { iojs: '>= 1.0.0', node: '>= 0.12.0' }
        dev: true

    /code-point-at/1.1.0:
        resolution: { integrity: sha1-DQcLTQQ6W+ozovGkDi7bPZpMz3c= }
        engines: { node: '>=0.10.0' }
        dev: false
        optional: true
<<<<<<< HEAD

    /collect-v8-coverage/1.0.1:
        resolution:
            {
                integrity: sha512-iBPtljfCNcTKNAto0KEtDfZ3qzjJvqE3aTGZsbhjSBlorqpXJlaWWtPO35D+ZImoC3KWejX64o+yPGxhWSTzfg==
            }
        dev: true

    /collection-visit/1.0.0:
        resolution: { integrity: sha1-S8A3PBZLwykbTTaMgpzxqApZ3KA= }
        engines: { node: '>=0.10.0' }
        dependencies:
            map-visit: 1.0.0
            object-visit: 1.0.1
        dev: true

    /color-convert/1.9.3:
        resolution:
            {
                integrity: sha512-QfAUtd+vFdAtFQcC8CCyYt1fYWxSqAiK2cSD6zDB8N3cpsEBAvRxp9zOGg6G/SHHJYAT88/az/IuDGALsNVbGg==
            }
        dependencies:
            color-name: 1.1.3

    /color-convert/2.0.1:
        resolution:
            {
                integrity: sha512-RRECPsj7iu/xb5oKYcsFHSppFNnsj/52OVTRKb4zP5onXwVF3zVmmToNcOfGC+CRDpfK/U584fMg38ZHCaElKQ==
            }
        engines: { node: '>=7.0.0' }
        dependencies:
            color-name: 1.1.4

    /color-name/1.1.3:
        resolution: { integrity: sha1-p9BVi9icQveV3UIyj3QIMcpTvCU= }

    /color-name/1.1.4:
        resolution:
            {
                integrity: sha512-dOy+3AuW3a2wNbZHIuMZpTcgjGuLU/uBL/ubcZF9OXbDo8ff4O8yVp5Bf0efS8uEoYo5q4Fx7dY9OgQGXgAsQA==
            }

    /color-string/1.9.0:
        resolution:
            {
                integrity: sha512-9Mrz2AQLefkH1UvASKj6v6hj/7eWgjnT/cVsR8CumieLoT+g900exWeNogqtweI8dxloXN9BDQTYro1oWu/5CQ==
            }
        dependencies:
            color-name: 1.1.4
            simple-swizzle: 0.2.2
        dev: false

    /color/3.2.1:
        resolution:
            {
                integrity: sha512-aBl7dZI9ENN6fUGC7mWpMTPNHmWUSNan9tuWN6ahh5ZLNk9baLJOnSMlrQkHcrfFgz2/RigjUVAjdx36VcemKA==
            }
        dependencies:
            color-convert: 1.9.3
            color-string: 1.9.0
        dev: false

    /colors/1.4.0:
        resolution:
            {
                integrity: sha512-a+UqTh4kgZg/SlGvfbzDHpgRu7AAQOmmqRHJnxhRZICKFUT91brVhNNt58CMWU9PsBbv3PDCZUHbVxuDiH2mtA==
            }
        engines: { node: '>=0.1.90' }

    /colorspace/1.1.4:
        resolution:
            {
                integrity: sha512-BgvKJiuVu1igBUF2kEjRCZXol6wiiGbY5ipL/oVPwm0BL9sIpMIzM8IK7vwuxIIzOXMV3Ey5w+vxhm0rR/TN8w==
            }
        dependencies:
            color: 3.2.1
            text-hex: 1.0.0
        dev: false

    /combined-stream/1.0.8:
        resolution:
            {
                integrity: sha512-FQN4MRfuJeHf7cBbBMJFXhKSDq+2kAArBlmRBvcvFE5BB1HZKXtSFASDhdlz9zOYwxh8lDdnvmMOe/+5cdoEdg==
            }
        engines: { node: '>= 0.8' }
        dependencies:
            delayed-stream: 1.0.0
        dev: true

    /commander/7.2.0:
        resolution:
            {
                integrity: sha512-QrWXB+ZQSVPmIWIhtEO9H+gwHaMGYiF5ChvoJ+K9ZGHG/sVsa6yiesAD1GC/x46sET00Xlwo1u49RVVVzvcSkw==
            }
        engines: { node: '>= 10' }
        dev: false

    /commander/9.2.0:
        resolution:
            {
                integrity: sha512-e2i4wANQiSXgnrBlIatyHtP1odfUp0BbV5Y5nEGbxtIrStkEOAAzCUirvLBNXHLr7kwLvJl6V+4V3XV9x7Wd9w==
            }
        engines: { node: ^12.20.0 || >=14 }
        dev: true

    /comment-json/4.1.0:
        resolution:
            {
                integrity: sha512-WEghmVYaNq9NlWbrkzQTSsya9ycLyxJxpTQfZEan6a5Jomnjw18zS3Podf8q1Zf9BvonvQd/+Z7Z39L7KKzzdQ==
            }
        engines: { node: '>= 6' }
        dependencies:
            array-timsort: 1.0.3
            core-util-is: 1.0.3
            esprima: 4.0.1
            has-own-prop: 2.0.0
            repeat-string: 1.6.1
        dev: false

    /comment-parser/1.3.1:
        resolution:
            {
                integrity: sha512-B52sN2VNghyq5ofvUsqZjmk6YkihBX5vMSChmSK9v4ShjKf3Vk5Xcmgpw4o+iIgtrnM/u5FiMpz9VKb8lpBveA==
            }
        engines: { node: '>= 12.0.0' }
        dev: true

    /commondir/1.0.1:
        resolution: { integrity: sha1-3dgA2gxmEnOTzKWVDqloo6rxJTs= }

    /component-emitter/1.3.0:
        resolution:
            {
                integrity: sha512-Rd3se6QB+sO1TwqZjscQrurpEPIfO0/yYnSin6Q/rD3mOutHvUrCAhJub3r90uNb+SESBuE0QYoB90YdfatsRg==
            }
        dev: true

    /concat-map/0.0.1:
        resolution: { integrity: sha1-2Klr13/Wjfd5OnMDajug1UBdR3s= }

    /console-control-strings/1.1.0:
        resolution: { integrity: sha1-PXz0Rk22RG6mRL9LOVB/mFEAjo4= }
        dev: false
=======
    dependencies:
      '@typescript-eslint/types': 5.16.0
      '@typescript-eslint/visitor-keys': 5.16.0
      debug: 4.3.4
      globby: 11.1.0
      is-glob: 4.0.3
      semver: 7.3.7
      tsutils: 3.21.0_typescript@4.0.8
      typescript: 4.0.8
    transitivePeerDependencies:
      - supports-color
    dev: true

  /@typescript-eslint/utils/5.16.0_cppdphovtxbnvcvx2irz6hc5ue:
    resolution: {integrity: sha512-iYej2ER6AwmejLWMWzJIHy3nPJeGDuCqf8Jnb+jAQVoPpmWzwQOfa9hWVB8GIQE5gsCv/rfN4T+AYb/V06WseQ==}
    engines: {node: ^12.22.0 || ^14.17.0 || >=16.0.0}
    peerDependencies:
      eslint: ^6.0.0 || ^7.0.0 || ^8.0.0
    dependencies:
      '@types/json-schema': 7.0.9
      '@typescript-eslint/scope-manager': 5.16.0
      '@typescript-eslint/types': 5.16.0
      '@typescript-eslint/typescript-estree': 5.16.0_typescript@4.0.8
      eslint: 8.11.0
      eslint-scope: 5.1.1
      eslint-utils: 3.0.0_eslint@8.11.0
    transitivePeerDependencies:
      - supports-color
      - typescript
    dev: true

  /@typescript-eslint/visitor-keys/5.16.0:
    resolution: {integrity: sha512-jqxO8msp5vZDhikTwq9ubyMHqZ67UIvawohr4qF3KhlpL7gzSjOd+8471H3nh5LyABkaI85laEKKU8SnGUK5/g==}
    engines: {node: ^12.22.0 || ^14.17.0 || >=16.0.0}
    dependencies:
      '@typescript-eslint/types': 5.16.0
      eslint-visitor-keys: 3.3.0
    dev: true

  /@xmldom/xmldom/0.8.2:
    resolution: {integrity: sha512-+R0juSseERyoPvnBQ/cZih6bpF7IpCXlWbHRoCRzYzqpz6gWHOgf8o4MOEf6KBVuOyqU+gCNLkCWVIJAro8XyQ==}
    engines: {node: '>=10.0.0'}
    dev: false

  /abab/2.0.5:
    resolution: {integrity: sha512-9IK9EadsbHo6jLWIpxpR6pL0sazTXV6+SQv25ZB+F7Bj9mJNaOc4nCRabwd5M/JwmUa8idz6Eci6eKfJryPs6Q==}
    dev: true

  /accepts/1.3.8:
    resolution: {integrity: sha512-PYAthTa2m2VKxuvSD3DPC/Gy+U+sOA1LAuT8mkmRuvw+NACSaeXEQ+NHcVF7rONl6qcaxV3Uuemwawk+7+SJLw==}
    engines: {node: '>= 0.6'}
    dependencies:
      mime-types: 2.1.34
      negotiator: 0.6.3
    dev: false

  /acorn-globals/6.0.0:
    resolution: {integrity: sha512-ZQl7LOWaF5ePqqcX4hLuv/bLXYQNfNWw2c0/yX/TsPRKamzHcTGQnlCjHT3TsmkOUVEPS3crCxiPfdzE/Trlhg==}
    dependencies:
      acorn: 7.4.1
      acorn-walk: 7.2.0
    dev: true

  /acorn-jsx/5.3.2_acorn@8.7.0:
    resolution: {integrity: sha512-rq9s+JNhf0IChjtDXxllJ7g41oZk5SlXtp0LHwyA5cejwn7vKmKp4pPri6YEePv2PU65sAsegbXtIinmDFDXgQ==}
    peerDependencies:
      acorn: ^6.0.0 || ^7.0.0 || ^8.0.0
    dependencies:
      acorn: 8.7.0
    dev: true

  /acorn-walk/7.2.0:
    resolution: {integrity: sha512-OPdCF6GsMIP+Az+aWfAAOEt2/+iVDKE7oy6lJ098aoe59oAmK76qV6Gw60SbZ8jHuG2wH058GF4pLFbYamYrVA==}
    engines: {node: '>=0.4.0'}
    dev: true

  /acorn-walk/8.2.0:
    resolution: {integrity: sha512-k+iyHEuPgSw6SbuDpGQM+06HQUa04DZ3o+F6CSzXMvvI5KMvnaEqXe+YVe555R9nn6GPt404fos4wcgpw12SDA==}
    engines: {node: '>=0.4.0'}
    dev: false

  /acorn/7.4.1:
    resolution: {integrity: sha512-nQyp0o1/mNdbTO1PO6kHkwSrmgZ0MT/jCCpNiwbUjGoRN4dlBhqJtoQuCnEOKzgTVwg0ZWiCoQy6SxMebQVh8A==}
    engines: {node: '>=0.4.0'}
    hasBin: true
    dev: true

  /acorn/8.7.0:
    resolution: {integrity: sha512-V/LGr1APy+PXIwKebEWrkZPwoeoF+w1jiOBUmuxuiUIaOHtob8Qc9BTrYo7VuI5fR8tqsy+buA2WFooR5olqvQ==}
    engines: {node: '>=0.4.0'}
    hasBin: true

  /agent-base/6.0.2:
    resolution: {integrity: sha512-RZNwNclF7+MS/8bDg70amg32dyeZGZxiDuQmZxKLAlQjr3jGyLx+4Kkk58UO7D2QdgFIQCovuSuZESne6RG6XQ==}
    engines: {node: '>= 6.0.0'}
    dependencies:
      debug: 4.3.4
    transitivePeerDependencies:
      - supports-color

  /ajv/6.12.6:
    resolution: {integrity: sha512-j3fVLgvTo527anyYyJOGTYJbG+vnnQYvE0m5mmkc1TK+nxAppkCLMIL0aZ4dblVCNoGShhm+kzE4ZUykBoMg4g==}
    dependencies:
      fast-deep-equal: 3.1.3
      fast-json-stable-stringify: 2.1.0
      json-schema-traverse: 0.4.1
      uri-js: 4.4.1
    dev: true

  /ansi-colors/4.1.1:
    resolution: {integrity: sha512-JoX0apGbHaUJBNl6yF+p6JAFYZ666/hhCGKN5t9QFjbJQKUU/g8MNbFDbvfrgKXvI1QpZplPOnwIo99lX/AAmA==}
    engines: {node: '>=6'}
    dev: true

  /ansi-escapes/4.3.2:
    resolution: {integrity: sha512-gKXj5ALrKWQLsYG9jlTRmR/xKluxHV+Z9QEwNIgCfM1/uwPMCuzVVnh5mwTd+OuBZcwSIMbqssNWRm1lE51QaQ==}
    engines: {node: '>=8'}
    dependencies:
      type-fest: 0.21.3
    dev: true

  /ansi-regex/5.0.1:
    resolution: {integrity: sha512-quJQXlTSUGL2LH9SUXo8VwsY4soanhgo6LNSm84E1LBcE8s3O0wpdiRzyR9z/ZZJMlMWv37qOOb9pdJlMUEKFQ==}
    engines: {node: '>=8'}

  /ansi-styles/3.2.1:
    resolution: {integrity: sha512-VT0ZI6kZRdTh8YyJw3SMbYm/u+NqfsAxEpWO0Pf9sq8/e94WxxOpPKx9FR1FlyCtOVDNOQ+8ntlqFxiRc+r5qA==}
    engines: {node: '>=4'}
    dependencies:
      color-convert: 1.9.3

  /ansi-styles/4.3.0:
    resolution: {integrity: sha512-zbB9rCJAT1rbjiVDb2hqKFHNYLxgtk8NURxZ3IZwD3F6NtxbXZQCnnSi1Lkx+IDohdPlFp222wVALIheZJQSEg==}
    engines: {node: '>=8'}
    dependencies:
      color-convert: 2.0.1

  /ansi-styles/5.2.0:
    resolution: {integrity: sha512-Cxwpt2SfTzTtXcfOlzGEee8O+c+MmUgGrNiBcXnuWxuFJHe6a5Hz7qwhwe5OgaSYI0IJvkLqWX1ASG+cJOkEiA==}
    engines: {node: '>=10'}
    dev: true

  /anymatch/3.1.2:
    resolution: {integrity: sha512-P43ePfOAIupkguHUycrc4qJ9kz8ZiuOUijaETwX7THt0Y/GNK7v0aa8rY816xWjZ7rJdA5XdMcpVFTKMq+RvWg==}
    engines: {node: '>= 8'}
    dependencies:
      normalize-path: 3.0.0
      picomatch: 2.3.1
    dev: true

  /aproba/1.2.0:
    resolution: {integrity: sha512-Y9J6ZjXtoYh8RnXVCMOU/ttDmk1aBjunq9vO0ta5x85WDQiQfUF9sIPBITdbiiIVcBo03Hi3jMxigBtsddlXRw==}
    dev: false
    optional: true

  /are-we-there-yet/1.1.7:
    resolution: {integrity: sha512-nxwy40TuMiUGqMyRHgCSWZ9FM4VAoRP4xUYSTv5ImRog+h9yISPbVH7H8fASCIzYn9wlEv4zvFL7uKDMCFQm3g==}
    dependencies:
      delegates: 1.0.0
      readable-stream: 2.3.7
    dev: false
    optional: true

  /argparse/1.0.10:
    resolution: {integrity: sha512-o5Roy6tNG4SL/FOkCAN6RzjiakZS25RLYFrcMttJqbdd8BWrnA+fGz57iN5Pb06pvBGvl5gQ0B48dJlslXvoTg==}
    dependencies:
      sprintf-js: 1.0.3
    dev: true

  /argparse/2.0.1:
    resolution: {integrity: sha512-8+9WqebbFzpX9OR+Wa6O29asIogeRMzcGtAINdpMHHyAg10f05aSFVBbcEqGf/PXw1EjAZ+q2/bEBg3DvurK3Q==}

  /arr-diff/4.0.0:
    resolution: {integrity: sha1-1kYQdP6/7HHn4VI1dhoyml3HxSA=}
    engines: {node: '>=0.10.0'}
    dev: true

  /arr-flatten/1.1.0:
    resolution: {integrity: sha512-L3hKV5R/p5o81R7O02IGnwpDmkp6E982XhtbuwSe3O4qOtMMMtodicASA1Cny2U+aCXcNpml+m4dPsvsJ3jatg==}
    engines: {node: '>=0.10.0'}
    dev: true

  /arr-union/3.1.0:
    resolution: {integrity: sha1-45sJrqne+Gao8gbiiK9jkZuuOcQ=}
    engines: {node: '>=0.10.0'}
    dev: true

  /array-differ/3.0.0:
    resolution: {integrity: sha512-THtfYS6KtME/yIAhKjZ2ul7XI96lQGHRputJQHO80LAWQnuGP4iCIN8vdMRboGbIEYBwU33q8Tch1os2+X0kMg==}
    engines: {node: '>=8'}

  /array-flatten/1.1.1:
    resolution: {integrity: sha1-ml9pkFGx5wczKPKgCJaLZOopVdI=}
    dev: false

  /array-includes/3.1.4:
    resolution: {integrity: sha512-ZTNSQkmWumEbiHO2GF4GmWxYVTiQyJy2XOTa15sdQSrvKn7l+180egQMqlrMOUMCyLMD7pmyQe4mMDUT6Behrw==}
    engines: {node: '>= 0.4'}
    dependencies:
      call-bind: 1.0.2
      define-properties: 1.1.3
      es-abstract: 1.19.1
      get-intrinsic: 1.1.1
      is-string: 1.0.7
    dev: true

  /array-timsort/1.0.3:
    resolution: {integrity: sha512-/+3GRL7dDAGEfM6TseQk/U+mi18TU2Ms9I3UlLdUMhz2hbvGNTKdj9xniwXfUqgYhHxRx0+8UnKkvlNwVU+cWQ==}
    dev: false

  /array-union/2.1.0:
    resolution: {integrity: sha512-HGyxoOTYUyCM6stUe6EJgnd4EoewAI7zMdfqO+kGjnlZmBDz/cR5pf8r/cR4Wq60sL/p0IkcjUEEPwS3GFrIyw==}
    engines: {node: '>=8'}

  /array-unique/0.3.2:
    resolution: {integrity: sha1-qJS3XUvE9s1nnvMkSp/Y9Gri1Cg=}
    engines: {node: '>=0.10.0'}
    dev: true

  /array.prototype.flat/1.2.5:
    resolution: {integrity: sha512-KaYU+S+ndVqyUnignHftkwc58o3uVU1jzczILJ1tN2YaIZpFIKBiP/x/j97E5MVPsaCloPbqWLB/8qCTVvT2qg==}
    engines: {node: '>= 0.4'}
    dependencies:
      call-bind: 1.0.2
      define-properties: 1.1.3
      es-abstract: 1.19.1
    dev: true

  /arrify/1.0.1:
    resolution: {integrity: sha1-iYUI2iIm84DfkEcoRWhJwVAaSw0=}
    engines: {node: '>=0.10.0'}
    dev: true

  /arrify/2.0.1:
    resolution: {integrity: sha512-3duEwti880xqi4eAMN8AyR4a0ByT90zoYdLlevfrvU43vb0YZwZVfxOgxWrLXXXpyugL0hNZc9G6BiB5B3nUug==}
    engines: {node: '>=8'}

  /asap/2.0.6:
    resolution: {integrity: sha512-BSHWgDSAiKs50o2Re8ppvp3seVHXSRM44cdSsT9FfNEUUZLOGWVCsiWaRPWM1Znn+mqZ1OfVZ3z3DWEzSp7hRA==}
    dev: true

  /assign-symbols/1.0.0:
    resolution: {integrity: sha1-WWZ/QfrdTyDMvCu5a41Pf3jsA2c=}
    engines: {node: '>=0.10.0'}
    dev: true

  /async/3.2.3:
    resolution: {integrity: sha512-spZRyzKL5l5BZQrr/6m/SqFdBN0q3OCI0f9rjfBzCMBIP4p75P620rR3gTmaksNOhmzgdxcaxdNfMy6anrbM0g==}

  /asynckit/0.4.0:
    resolution: {integrity: sha512-Oei9OH4tRh0YqU3GxhX79dM/mwVgvbZJaSNaRk+bshkj0S5cfHcgYakreBjrHwatXKbz+IoIdYLxrKim2MjW0Q==}
    dev: true

  /at-least-node/1.0.0:
    resolution: {integrity: sha512-+q/t7Ekv1EDY2l6Gda6LLiX14rU9TV20Wa3ofeQmwPFZbOMo9DXrLbOjFaaclkXKWidIaopwAObQDqwWtGUjqg==}
    engines: {node: '>= 4.0.0'}
    dev: false

  /atob/2.1.2:
    resolution: {integrity: sha512-Wm6ukoaOGJi/73p/cl2GvLjTI5JM1k/O14isD73YML8StrH/7/lRFgmg8nICZgD3bZZvjwCGxtMOD3wWNAu8cg==}
    engines: {node: '>= 4.5.0'}
    hasBin: true
    dev: true

  /axios/0.24.0:
    resolution: {integrity: sha512-Q6cWsys88HoPgAaFAVUb0WpPk0O8iTeisR9IMqy9G8AbO4NlpVknrnQS03zzF9PGAWgO3cgletO3VjV/P7VztA==}
    dependencies:
      follow-redirects: 1.14.9
    transitivePeerDependencies:
      - debug
    dev: false

  /babel-jest/27.5.1_@babel+core@7.16.7:
    resolution: {integrity: sha512-cdQ5dXjGRd0IBRATiQ4mZGlGlRE8kJpjPOixdNRdT+m3UcNqmYWN6rK6nvtXYfY3D76cb8s/O1Ss8ea24PIwcg==}
    engines: {node: ^10.13.0 || ^12.13.0 || ^14.15.0 || >=15.0.0}
    peerDependencies:
      '@babel/core': ^7.8.0
    dependencies:
      '@babel/core': 7.16.7
      '@jest/transform': 27.5.1
      '@jest/types': 27.5.1
      '@types/babel__core': 7.1.18
      babel-plugin-istanbul: 6.1.1
      babel-preset-jest: 27.5.1_@babel+core@7.16.7
      chalk: 4.1.2
      graceful-fs: 4.2.9
      slash: 3.0.0
    transitivePeerDependencies:
      - supports-color
    dev: true

  /babel-plugin-istanbul/6.1.1:
    resolution: {integrity: sha512-Y1IQok9821cC9onCx5otgFfRm7Lm+I+wwxOx738M/WLPZ9Q42m4IG5W0FNX8WLL2gYMZo3JkuXIH2DOpWM+qwA==}
    engines: {node: '>=8'}
    dependencies:
      '@babel/helper-plugin-utils': 7.16.7
      '@istanbuljs/load-nyc-config': 1.1.0
      '@istanbuljs/schema': 0.1.3
      istanbul-lib-instrument: 5.1.0
      test-exclude: 6.0.0
    transitivePeerDependencies:
      - supports-color
    dev: true

  /babel-plugin-jest-hoist/27.5.1:
    resolution: {integrity: sha512-50wCwD5EMNW4aRpOwtqzyZHIewTYNxLA4nhB+09d8BIssfNfzBRhkBIHiaPv1Si226TQSvp8gxAJm2iY2qs2hQ==}
    engines: {node: ^10.13.0 || ^12.13.0 || ^14.15.0 || >=15.0.0}
    dependencies:
      '@babel/template': 7.16.7
      '@babel/types': 7.16.8
      '@types/babel__core': 7.1.18
      '@types/babel__traverse': 7.14.2
    dev: true

  /babel-preset-current-node-syntax/1.0.1_@babel+core@7.16.7:
    resolution: {integrity: sha512-M7LQ0bxarkxQoN+vz5aJPsLBn77n8QgTFmo8WK0/44auK2xlCXrYcUxHFxgU7qW5Yzw/CjmLRK2uJzaCd7LvqQ==}
    peerDependencies:
      '@babel/core': ^7.0.0
    dependencies:
      '@babel/core': 7.16.7
      '@babel/plugin-syntax-async-generators': 7.8.4_@babel+core@7.16.7
      '@babel/plugin-syntax-bigint': 7.8.3_@babel+core@7.16.7
      '@babel/plugin-syntax-class-properties': 7.12.13_@babel+core@7.16.7
      '@babel/plugin-syntax-import-meta': 7.10.4_@babel+core@7.16.7
      '@babel/plugin-syntax-json-strings': 7.8.3_@babel+core@7.16.7
      '@babel/plugin-syntax-logical-assignment-operators': 7.10.4_@babel+core@7.16.7
      '@babel/plugin-syntax-nullish-coalescing-operator': 7.8.3_@babel+core@7.16.7
      '@babel/plugin-syntax-numeric-separator': 7.10.4_@babel+core@7.16.7
      '@babel/plugin-syntax-object-rest-spread': 7.8.3_@babel+core@7.16.7
      '@babel/plugin-syntax-optional-catch-binding': 7.8.3_@babel+core@7.16.7
      '@babel/plugin-syntax-optional-chaining': 7.8.3_@babel+core@7.16.7
      '@babel/plugin-syntax-top-level-await': 7.14.5_@babel+core@7.16.7
    dev: true

  /babel-preset-jest/27.5.1_@babel+core@7.16.7:
    resolution: {integrity: sha512-Nptf2FzlPCWYuJg41HBqXVT8ym6bXOevuCTbhxlUpjwtysGaIWFvDEjp4y+G7fl13FgOdjs7P/DmErqH7da0Ag==}
    engines: {node: ^10.13.0 || ^12.13.0 || ^14.15.0 || >=15.0.0}
    peerDependencies:
      '@babel/core': ^7.0.0
    dependencies:
      '@babel/core': 7.16.7
      babel-plugin-jest-hoist: 27.5.1
      babel-preset-current-node-syntax: 1.0.1_@babel+core@7.16.7
    dev: true

  /balanced-match/1.0.2:
    resolution: {integrity: sha512-3oSeUO0TMV67hN1AmbXsK4yaqU7tjiHlbxRDZOpH0KW9+CeX4bRAaX0Anxt0tx2MrpRpWwQaPwIlISEJhYU5Pw==}

  /base/0.11.2:
    resolution: {integrity: sha512-5T6P4xPgpp0YDFvSWwEZ4NoE3aM4QBQXDzmVbraCkFj8zHM+mba8SyqB5DbZWyR7mYHo6Y7BdQo3MoA4m0TeQg==}
    engines: {node: '>=0.10.0'}
    dependencies:
      cache-base: 1.0.1
      class-utils: 0.3.6
      component-emitter: 1.3.0
      define-property: 1.0.0
      isobject: 3.0.1
      mixin-deep: 1.3.2
      pascalcase: 0.1.1
    dev: true

  /base64-js/1.5.1:
    resolution: {integrity: sha512-AKpaYlHn8t4SVbOHCy+b5+KKgvR4vrsD8vbvrbiQJps7fKDTkjkDry6ji0rUJjC0kzbNePLwzxq8iypo41qeWA==}
    dev: false
    optional: true

  /before-after-hook/2.2.2:
    resolution: {integrity: sha512-3pZEU3NT5BFUo/AD5ERPWOgQOCZITni6iavr5AUw5AUwQjMlI0kzu5btnyD39AF0gUEsDPwJT+oY1ORBJijPjQ==}
    dev: false

  /better-path-resolve/1.0.0:
    resolution: {integrity: sha512-pbnl5XzGBdrFU/wT4jqmJVPn2B6UHPBOhzMQkY/SPUPB6QtUXtmBHBIwCbXJol93mOpGMnQyP/+BB19q04xj7g==}
    engines: {node: '>=4'}
    dependencies:
      is-windows: 1.0.2
    dev: true

  /binaryextensions/4.18.0:
    resolution: {integrity: sha512-PQu3Kyv9dM4FnwB7XGj1+HucW+ShvJzJqjuw1JkKVs1mWdwOKVcRjOi+pV9X52A0tNvrPCsPkbFFQb+wE1EAXw==}
    engines: {node: '>=0.8'}

  /bl/4.1.0:
    resolution: {integrity: sha512-1W07cM9gS6DcLperZfFSj+bWLtaPGSOHWhPiGzXmvVJbRLdG82sH/Kn8EtW1VqWVA54AKf2h5k5BbnIbwF3h6w==}
    dependencies:
      buffer: 5.7.1
      inherits: 2.0.4
      readable-stream: 3.6.0
    dev: false
    optional: true

  /body-parser/1.19.0:
    resolution: {integrity: sha512-dhEPs72UPbDnAQJ9ZKMNTP6ptJaionhP5cBb541nXPlW60Jepo9RV/a4fX4XWW9CuFNK22krhrj1+rgzifNCsw==}
    engines: {node: '>= 0.8'}
    dependencies:
      bytes: 3.1.0
      content-type: 1.0.4
      debug: 2.6.9
      depd: 1.1.2
      http-errors: 1.7.2
      iconv-lite: 0.4.24
      on-finished: 2.3.0
      qs: 6.7.0
      raw-body: 2.4.0
      type-is: 1.6.18
    transitivePeerDependencies:
      - supports-color
    dev: false

  /body-parser/1.19.1:
    resolution: {integrity: sha512-8ljfQi5eBk8EJfECMrgqNGWPEY5jWP+1IzkzkGdFFEwFQZZyaZ21UqdaHktgiMlH0xLHqIFtE/u2OYE5dOtViA==}
    engines: {node: '>= 0.8'}
    dependencies:
      bytes: 3.1.1
      content-type: 1.0.4
      debug: 2.6.9
      depd: 1.1.2
      http-errors: 1.8.1
      iconv-lite: 0.4.24
      on-finished: 2.3.0
      qs: 6.9.6
      raw-body: 2.4.2
      type-is: 1.6.18
    transitivePeerDependencies:
      - supports-color
    dev: false

  /brace-expansion/1.1.11:
    resolution: {integrity: sha512-iCuPHDFgrHX7H2vEI/5xpz07zSHB00TpugqhmYtVmMO6518mCuRMoOYFldEBl0g187ufozdaHgWKcYFb61qGiA==}
    dependencies:
      balanced-match: 1.0.2
      concat-map: 0.0.1

  /braces/2.3.2:
    resolution: {integrity: sha512-aNdbnj9P8PjdXU4ybaWLK2IF3jc/EoDYbC7AazW6to3TRsfXxscC9UXOB5iDiEQrkyIbWp2SLQda4+QAa7nc3w==}
    engines: {node: '>=0.10.0'}
    dependencies:
      arr-flatten: 1.1.0
      array-unique: 0.3.2
      extend-shallow: 2.0.1
      fill-range: 4.0.0
      isobject: 3.0.1
      repeat-element: 1.1.4
      snapdragon: 0.8.2
      snapdragon-node: 2.1.1
      split-string: 3.1.0
      to-regex: 3.0.2
    transitivePeerDependencies:
      - supports-color
    dev: true

  /braces/3.0.2:
    resolution: {integrity: sha512-b8um+L1RzM3WDSzvhm6gIz1yfTbBt6YTlcEKAvsmqCZZFw46z626lVj9j1yEPW33H5H+lBQpZMP1k8l+78Ha0A==}
    engines: {node: '>=8'}
    dependencies:
      fill-range: 7.0.1

  /breakword/1.0.5:
    resolution: {integrity: sha512-ex5W9DoOQ/LUEU3PMdLs9ua/CYZl1678NUkKOdUSi8Aw5F1idieaiRURCBFJCwVcrD1J8Iy3vfWSloaMwO2qFg==}
    dependencies:
      wcwidth: 1.0.1
    dev: true

  /browser-process-hrtime/1.0.0:
    resolution: {integrity: sha512-9o5UecI3GhkpM6DrXr69PblIuWxPKk9Y0jHBRhdocZ2y7YECBFCsHm79Pr3OyR2AvjhDkabFJaDJMYRazHgsow==}
    dev: true

  /browserslist/4.19.1:
    resolution: {integrity: sha512-u2tbbG5PdKRTUoctO3NBD8FQ5HdPh1ZXPHzp1rwaa5jTc+RV9/+RlWiAIKmjRPQF+xbGM9Kklj5bZQFa2s/38A==}
    engines: {node: ^6 || ^7 || ^8 || ^9 || ^10 || ^11 || ^12 || >=13.7}
    hasBin: true
    dependencies:
      caniuse-lite: 1.0.30001300
      electron-to-chromium: 1.4.46
      escalade: 3.1.1
      node-releases: 2.0.1
      picocolors: 1.0.0
    dev: true

  /bs-logger/0.2.6:
    resolution: {integrity: sha512-pd8DCoxmbgc7hyPKOvxtqNcjYoOsABPQdcCUjGp3d42VR2CX1ORhk2A87oqqu5R1kk+76nsxZupkmyd+MVtCog==}
    engines: {node: '>= 6'}
    dependencies:
      fast-json-stable-stringify: 2.1.0
    dev: true

  /bser/2.1.1:
    resolution: {integrity: sha512-gQxTNE/GAfIIrmHLUE3oJyp5FO6HRBfhjnw4/wMmA63ZGDJnWBmgY/lyQBpnDUkGmAhbSe39tx2d/iTOAfglwQ==}
    dependencies:
      node-int64: 0.4.0
    dev: true

  /buffer-from/1.1.2:
    resolution: {integrity: sha512-E+XQCRwSbaaiChtv6k6Dwgc+bx+Bs6vuKJHHl5kox/BaKbhiXzqQOwK4cO22yElGp2OCmjwVhT3HmxgyPGnJfQ==}
    dev: true

  /buffer/5.7.1:
    resolution: {integrity: sha512-EHcyIPBQ4BSGlvjB16k5KgAJ27CIsHY/2JBmCRReo48y9rQ3MaUzWX3KVlBa4U7MyX02HdVj0K7C3WaB3ju7FQ==}
    dependencies:
      base64-js: 1.5.1
      ieee754: 1.2.1
    dev: false
    optional: true

  /bytes/3.1.0:
    resolution: {integrity: sha512-zauLjrfCG+xvoyaqLoV8bLVXXNGC4JqlxFCutSDWA6fJrTo2ZuvLYTqZ7aHBLZSMOopbzwv8f+wZcVzfVTI2Dg==}
    engines: {node: '>= 0.8'}
    dev: false

  /bytes/3.1.1:
    resolution: {integrity: sha512-dWe4nWO/ruEOY7HkUJ5gFt1DCFV9zPRoJr8pV0/ASQermOZjtq8jMjOprC0Kd10GLN+l7xaUPvxzJFWtxGu8Fg==}
    engines: {node: '>= 0.8'}
    dev: false

  /cache-base/1.0.1:
    resolution: {integrity: sha512-AKcdTnFSWATd5/GCPRxr2ChwIJ85CeyrEyjRHlKxQ56d4XJMGym0uAiKn0xbLOGOl3+yRpOTi484dVCEc5AUzQ==}
    engines: {node: '>=0.10.0'}
    dependencies:
      collection-visit: 1.0.0
      component-emitter: 1.3.0
      get-value: 2.0.6
      has-value: 1.0.0
      isobject: 3.0.1
      set-value: 2.0.1
      to-object-path: 0.3.0
      union-value: 1.0.1
      unset-value: 1.0.0
    dev: true

  /call-bind/1.0.2:
    resolution: {integrity: sha512-7O+FbCihrB5WGbFYesctwmTKae6rOiIzmz1icreWJ+0aA7LJfuqhEso2T9ncpcFtzMQtzXf2QGGueWJGTYsqrA==}
    dependencies:
      function-bind: 1.1.1
      get-intrinsic: 1.1.1
    dev: true

  /callsites/3.1.0:
    resolution: {integrity: sha512-P8BjAsXvZS+VIDUI11hHCQEv74YT67YUi5JJFNWIqL235sBmjX4+qx9Muvls5ivyNENctx46xQLQ3aTuE7ssaQ==}
    engines: {node: '>=6'}
    dev: true

  /camelcase-keys/6.2.2:
    resolution: {integrity: sha512-YrwaA0vEKazPBkn0ipTiMpSajYDSe+KjQfrjhcBMxJt/znbvlHd8Pw/Vamaz5EB4Wfhs3SUR3Z9mwRu/P3s3Yg==}
    engines: {node: '>=8'}
    dependencies:
      camelcase: 5.3.1
      map-obj: 4.3.0
      quick-lru: 4.0.1
    dev: true

  /camelcase/5.3.1:
    resolution: {integrity: sha512-L28STB170nwWS63UjtlEOE3dldQApaJXZkOI1uMFfzf3rRuPegHaHesyee+YxQ+W6SvRDQV6UrdOdRiR153wJg==}
    engines: {node: '>=6'}
    dev: true

  /camelcase/6.3.0:
    resolution: {integrity: sha512-Gmy6FhYlCY7uOElZUSbxo2UCDH8owEk996gkbrpsgGtrJLM3J7jGxl9Ic7Qwwj4ivOE5AWZWRMecDdF7hqGjFA==}
    engines: {node: '>=10'}
    dev: true

  /caniuse-lite/1.0.30001300:
    resolution: {integrity: sha512-cVjiJHWGcNlJi8TZVKNMnvMid3Z3TTdDHmLDzlOdIiZq138Exvo0G+G0wTdVYolxKb4AYwC+38pxodiInVtJSA==}
    dev: true

  /chalk/2.4.2:
    resolution: {integrity: sha512-Mti+f9lpJNcwF4tWV8/OrTTtF1gZi+f8FqlyAdouralcFWFQWF2+NgCHShjkCb+IFBLq9buZwE1xckQU4peSuQ==}
    engines: {node: '>=4'}
    dependencies:
      ansi-styles: 3.2.1
      escape-string-regexp: 1.0.5
      supports-color: 5.5.0

  /chalk/3.0.0:
    resolution: {integrity: sha512-4D3B6Wf41KOYRFdszmDqMCGq5VV/uMAB273JILmO+3jAlh8X4qDtdtgCR3fxtbLEMzSx22QdhnDcJvu2u1fVwg==}
    engines: {node: '>=8'}
    dependencies:
      ansi-styles: 4.3.0
      supports-color: 7.2.0
    dev: true

  /chalk/4.1.2:
    resolution: {integrity: sha512-oKnbhFyRIXpUuez8iBMmyEa4nbj4IOQyuhc/wy9kY7/WVPcwIO9VA668Pu8RkO7+0G76SLROeyw9CpQ061i4mA==}
    engines: {node: '>=10'}
    dependencies:
      ansi-styles: 4.3.0
      supports-color: 7.2.0

  /char-regex/1.0.2:
    resolution: {integrity: sha512-kWWXztvZ5SBQV+eRgKFeh8q5sLuZY2+8WUIzlxWVTg+oGwY14qylx1KbKzHd8P6ZYkAg0xyIDU9JMHhyJMZ1jw==}
    engines: {node: '>=10'}
    dev: true

  /chardet/0.7.0:
    resolution: {integrity: sha512-mT8iDcrh03qDGRRmoA2hmBJnxpllMR+0/0qlzjqZES6NdiWDcZkCNAk4rPFZ9Q85r27unkiNNg8ZOiwZXBHwcA==}
    dev: true

  /chownr/1.1.4:
    resolution: {integrity: sha512-jJ0bqzaylmJtVnNgzTeSOs8DPavpbYgEr/b0YL8/2GO3xJEhInFmhKMUnEJQjZumK7KXGFhUy89PrsJWlakBVg==}
    dev: false
    optional: true

  /ci-info/3.3.0:
    resolution: {integrity: sha512-riT/3vI5YpVH6/qomlDnJow6TBee2PBKSEpx3O32EGPYbWGIRsIlGRms3Sm74wYE1JMo8RnO04Hb12+v1J5ICw==}
    dev: true

  /cjs-module-lexer/1.2.2:
    resolution: {integrity: sha512-cOU9usZw8/dXIXKtwa8pM0OTJQuJkxMN6w30csNRUerHfeQ5R6U3kkU/FtJeIf3M202OHfY2U8ccInBG7/xogA==}
    dev: true

  /class-utils/0.3.6:
    resolution: {integrity: sha512-qOhPa/Fj7s6TY8H8esGu5QNpMMQxz79h+urzrNYN6mn+9BnxlDGf5QZ+XeCDsxSjPqsSR56XOZOJmpeurnLMeg==}
    engines: {node: '>=0.10.0'}
    dependencies:
      arr-union: 3.1.0
      define-property: 0.2.5
      isobject: 3.0.1
      static-extend: 0.1.2
    dev: true

  /cliui/6.0.0:
    resolution: {integrity: sha512-t6wbgtoCXvAzst7QgXxJYqPt0usEfbgQdftEPbLL/cvv6HPE5VgvqCuAIDR0NgU52ds6rFwqrgakNLrHEjCbrQ==}
    dependencies:
      string-width: 4.2.3
      strip-ansi: 6.0.1
      wrap-ansi: 6.2.0
    dev: true

  /cliui/7.0.4:
    resolution: {integrity: sha512-OcRE68cOsVMXp1Yvonl/fzkQOyjLSu/8bhPDfQt0e0/Eb283TKP20Fs2MqoPsr9SwA595rRCA+QMzYc9nBP+JQ==}
    dependencies:
      string-width: 4.2.3
      strip-ansi: 6.0.1
      wrap-ansi: 7.0.0
    dev: true

  /clone-buffer/1.0.0:
    resolution: {integrity: sha1-4+JbIHrE5wGvch4staFnksrD3Fg=}
    engines: {node: '>= 0.10'}

  /clone-stats/1.0.0:
    resolution: {integrity: sha1-s3gt/4u1R04Yuba/D9/ngvh3doA=}

  /clone/1.0.4:
    resolution: {integrity: sha1-2jCcwmPfFZlMaIypAheco8fNfH4=}
    engines: {node: '>=0.8'}
    dev: true

  /clone/2.1.2:
    resolution: {integrity: sha1-G39Ln1kfHo+DZwQBYANFoCiHQ18=}
    engines: {node: '>=0.8'}

  /cloneable-readable/1.1.3:
    resolution: {integrity: sha512-2EF8zTQOxYq70Y4XKtorQupqF0m49MBz2/yf5Bj+MHjvpG3Hy7sImifnqD6UA+TKYxeSV+u6qqQPawN5UvnpKQ==}
    dependencies:
      inherits: 2.0.4
      process-nextick-args: 2.0.1
      readable-stream: 2.3.7

  /co/4.6.0:
    resolution: {integrity: sha1-bqa989hTrlTMuOR7+gvz+QMfsYQ=}
    engines: {iojs: '>= 1.0.0', node: '>= 0.12.0'}
    dev: true

  /code-point-at/1.1.0:
    resolution: {integrity: sha1-DQcLTQQ6W+ozovGkDi7bPZpMz3c=}
    engines: {node: '>=0.10.0'}
    dev: false
    optional: true

  /collect-v8-coverage/1.0.1:
    resolution: {integrity: sha512-iBPtljfCNcTKNAto0KEtDfZ3qzjJvqE3aTGZsbhjSBlorqpXJlaWWtPO35D+ZImoC3KWejX64o+yPGxhWSTzfg==}
    dev: true

  /collection-visit/1.0.0:
    resolution: {integrity: sha1-S8A3PBZLwykbTTaMgpzxqApZ3KA=}
    engines: {node: '>=0.10.0'}
    dependencies:
      map-visit: 1.0.0
      object-visit: 1.0.1
    dev: true

  /color-convert/1.9.3:
    resolution: {integrity: sha512-QfAUtd+vFdAtFQcC8CCyYt1fYWxSqAiK2cSD6zDB8N3cpsEBAvRxp9zOGg6G/SHHJYAT88/az/IuDGALsNVbGg==}
    dependencies:
      color-name: 1.1.3

  /color-convert/2.0.1:
    resolution: {integrity: sha512-RRECPsj7iu/xb5oKYcsFHSppFNnsj/52OVTRKb4zP5onXwVF3zVmmToNcOfGC+CRDpfK/U584fMg38ZHCaElKQ==}
    engines: {node: '>=7.0.0'}
    dependencies:
      color-name: 1.1.4

  /color-name/1.1.3:
    resolution: {integrity: sha1-p9BVi9icQveV3UIyj3QIMcpTvCU=}

  /color-name/1.1.4:
    resolution: {integrity: sha512-dOy+3AuW3a2wNbZHIuMZpTcgjGuLU/uBL/ubcZF9OXbDo8ff4O8yVp5Bf0efS8uEoYo5q4Fx7dY9OgQGXgAsQA==}

  /color-string/1.9.0:
    resolution: {integrity: sha512-9Mrz2AQLefkH1UvASKj6v6hj/7eWgjnT/cVsR8CumieLoT+g900exWeNogqtweI8dxloXN9BDQTYro1oWu/5CQ==}
    dependencies:
      color-name: 1.1.4
      simple-swizzle: 0.2.2
    dev: false

  /color/3.2.1:
    resolution: {integrity: sha512-aBl7dZI9ENN6fUGC7mWpMTPNHmWUSNan9tuWN6ahh5ZLNk9baLJOnSMlrQkHcrfFgz2/RigjUVAjdx36VcemKA==}
    dependencies:
      color-convert: 1.9.3
      color-string: 1.9.0
    dev: false

  /colors/1.4.0:
    resolution: {integrity: sha512-a+UqTh4kgZg/SlGvfbzDHpgRu7AAQOmmqRHJnxhRZICKFUT91brVhNNt58CMWU9PsBbv3PDCZUHbVxuDiH2mtA==}
    engines: {node: '>=0.1.90'}

  /colorspace/1.1.4:
    resolution: {integrity: sha512-BgvKJiuVu1igBUF2kEjRCZXol6wiiGbY5ipL/oVPwm0BL9sIpMIzM8IK7vwuxIIzOXMV3Ey5w+vxhm0rR/TN8w==}
    dependencies:
      color: 3.2.1
      text-hex: 1.0.0
    dev: false

  /combined-stream/1.0.8:
    resolution: {integrity: sha512-FQN4MRfuJeHf7cBbBMJFXhKSDq+2kAArBlmRBvcvFE5BB1HZKXtSFASDhdlz9zOYwxh8lDdnvmMOe/+5cdoEdg==}
    engines: {node: '>= 0.8'}
    dependencies:
      delayed-stream: 1.0.0
    dev: true

  /commander/7.2.0:
    resolution: {integrity: sha512-QrWXB+ZQSVPmIWIhtEO9H+gwHaMGYiF5ChvoJ+K9ZGHG/sVsa6yiesAD1GC/x46sET00Xlwo1u49RVVVzvcSkw==}
    engines: {node: '>= 10'}
    dev: false

  /commander/9.2.0:
    resolution: {integrity: sha512-e2i4wANQiSXgnrBlIatyHtP1odfUp0BbV5Y5nEGbxtIrStkEOAAzCUirvLBNXHLr7kwLvJl6V+4V3XV9x7Wd9w==}
    engines: {node: ^12.20.0 || >=14}
    dev: true

  /comment-json/4.1.0:
    resolution: {integrity: sha512-WEghmVYaNq9NlWbrkzQTSsya9ycLyxJxpTQfZEan6a5Jomnjw18zS3Podf8q1Zf9BvonvQd/+Z7Z39L7KKzzdQ==}
    engines: {node: '>= 6'}
    dependencies:
      array-timsort: 1.0.3
      core-util-is: 1.0.3
      esprima: 4.0.1
      has-own-prop: 2.0.0
      repeat-string: 1.6.1
    dev: false

  /comment-parser/1.3.1:
    resolution: {integrity: sha512-B52sN2VNghyq5ofvUsqZjmk6YkihBX5vMSChmSK9v4ShjKf3Vk5Xcmgpw4o+iIgtrnM/u5FiMpz9VKb8lpBveA==}
    engines: {node: '>= 12.0.0'}
    dev: true

  /commondir/1.0.1:
    resolution: {integrity: sha1-3dgA2gxmEnOTzKWVDqloo6rxJTs=}

  /component-emitter/1.3.0:
    resolution: {integrity: sha512-Rd3se6QB+sO1TwqZjscQrurpEPIfO0/yYnSin6Q/rD3mOutHvUrCAhJub3r90uNb+SESBuE0QYoB90YdfatsRg==}
    dev: true

  /concat-map/0.0.1:
    resolution: {integrity: sha1-2Klr13/Wjfd5OnMDajug1UBdR3s=}

  /console-control-strings/1.1.0:
    resolution: {integrity: sha1-PXz0Rk22RG6mRL9LOVB/mFEAjo4=}
    dev: false
    optional: true

  /content-disposition/0.5.3:
    resolution: {integrity: sha512-ExO0774ikEObIAEV9kDo50o+79VCUdEB6n6lzKgGwupcVeRlhrj3qGAfwq8G6uBJjkqLrhT0qEYFcWng8z1z0g==}
    engines: {node: '>= 0.6'}
    dependencies:
      safe-buffer: 5.1.2
    dev: false

  /content-disposition/0.5.4:
    resolution: {integrity: sha512-FveZTNuGw04cxlAiWbzi6zTAL/lhehaWbTtgluJh4/E95DqMwTmha3KZN1aAWA8cFIhHzMZUvLevkw5Rqk+tSQ==}
    engines: {node: '>= 0.6'}
    dependencies:
      safe-buffer: 5.2.1
    dev: false

  /content-type/1.0.4:
    resolution: {integrity: sha512-hIP3EEPs8tB9AT1L+NUqtwOAps4mk2Zob89MWXMHjHWg9milF/j4osnnQLXBCBFBk/tvIG/tUc9mOUJiPBhPXA==}
    engines: {node: '>= 0.6'}
    dev: false

  /convert-source-map/1.8.0:
    resolution: {integrity: sha512-+OQdjP49zViI/6i7nIJpA8rAl4sV/JdPfU9nZs3VqOwGIgizICvuN2ru6fMd+4llL0tar18UYJXfZ/TWtmhUjA==}
    dependencies:
      safe-buffer: 5.1.2
    dev: true

  /cookie-signature/1.0.6:
    resolution: {integrity: sha1-4wOogrNCzD7oylE6eZmXNNqzriw=}
    dev: false

  /cookie/0.4.0:
    resolution: {integrity: sha512-+Hp8fLp57wnUSt0tY0tHEXh4voZRDnoIrZPqlo3DPiI4y9lwg/jqx+1Om94/W6ZaPDOUbnjOt/99w66zk+l1Xg==}
    engines: {node: '>= 0.6'}
    dev: false

  /cookie/0.4.1:
    resolution: {integrity: sha512-ZwrFkGJxUR3EIoXtO+yVE69Eb7KlixbaeAWfBQB9vVsNn/o+Yw69gBWSSDK825hQNdN+wF8zELf3dFNl/kxkUA==}
    engines: {node: '>= 0.6'}
    dev: false

  /cookiejar/2.1.3:
    resolution: {integrity: sha512-JxbCBUdrfr6AQjOXrxoTvAMJO4HBTUIlBzslcJPAz+/KT8yk53fXun51u+RenNYvad/+Vc2DIz5o9UxlCDymFQ==}
    dev: true

  /copy-descriptor/0.1.1:
    resolution: {integrity: sha1-Z29us8OZl8LuGsOpJP1hJHSPV40=}
    engines: {node: '>=0.10.0'}
    dev: true

  /core-util-is/1.0.3:
    resolution: {integrity: sha512-ZQBvi1DcpJ4GDqanjucZ2Hj3wEO5pZDS89BWbkcrvdxksJorwUDDZamX9ldFkp9aw2lmBDLgkObEA4DWNJ9FYQ==}

  /cross-spawn/5.1.0:
    resolution: {integrity: sha1-6L0O/uWPz/b4+UUQoKVUu/ojVEk=}
    dependencies:
      lru-cache: 4.1.5
      shebang-command: 1.2.0
      which: 1.3.1
    dev: true

  /cross-spawn/7.0.3:
    resolution: {integrity: sha512-iRDPJKUPVEND7dHPO8rkbOnPpyDygcDFtWjpeWNCgy8WP2rXcxXL8TskReQl6OrB2G7+UJrags1q15Fudc7G6w==}
    engines: {node: '>= 8'}
    dependencies:
      path-key: 3.1.1
      shebang-command: 2.0.0
      which: 2.0.2

  /cssom/0.3.8:
    resolution: {integrity: sha512-b0tGHbfegbhPJpxpiBPU2sCkigAqtM9O121le6bbOlgyV+NyGyCmVfJ6QW9eRjz8CpNfWEOYBIMIGRYkLwsIYg==}
    dev: true

  /cssom/0.4.4:
    resolution: {integrity: sha512-p3pvU7r1MyyqbTk+WbNJIgJjG2VmTIaB10rI93LzVPrmDJKkzKYMtxxyAvQXR/NS6otuzveI7+7BBq3SjBS2mw==}
    dev: true

  /cssstyle/2.3.0:
    resolution: {integrity: sha512-AZL67abkUzIuvcHqk7c09cezpGNcxUxU4Ioi/05xHk4DQeTkWmGYftIE6ctU6AEt+Gn4n1lDStOtj7FKycP71A==}
    engines: {node: '>=8'}
    dependencies:
      cssom: 0.3.8
    dev: true

  /csv-generate/3.4.3:
    resolution: {integrity: sha512-w/T+rqR0vwvHqWs/1ZyMDWtHHSJaN06klRqJXBEpDJaM/+dZkso0OKh1VcuuYvK3XM53KysVNq8Ko/epCK8wOw==}
    dev: true

  /csv-parse/4.16.3:
    resolution: {integrity: sha512-cO1I/zmz4w2dcKHVvpCr7JVRu8/FymG5OEpmvsZYlccYolPBLoVGKUHgNoc4ZGkFeFlWGEDmMyBM+TTqRdW/wg==}
    dev: true

  /csv-stringify/5.6.5:
    resolution: {integrity: sha512-PjiQ659aQ+fUTQqSrd1XEDnOr52jh30RBurfzkscaE2tPaFsDH5wOAHJiw8XAHphRknCwMUE9KRayc4K/NbO8A==}
    dev: true

  /csv/5.5.3:
    resolution: {integrity: sha512-QTaY0XjjhTQOdguARF0lGKm5/mEq9PD9/VhZZegHDIBq2tQwgNpHc3dneD4mGo2iJs+fTKv5Bp0fZ+BRuY3Z0g==}
    engines: {node: '>= 0.1.90'}
    dependencies:
      csv-generate: 3.4.3
      csv-parse: 4.16.3
      csv-stringify: 5.6.5
      stream-transform: 2.1.3
    dev: true

  /dargs/7.0.0:
    resolution: {integrity: sha512-2iy1EkLdlBzQGvbweYRFxmFath8+K7+AKB0TlhHWkNuH+TmovaMH/Wp7V7R4u7f4SnX3OgLsU9t1NI9ioDnUpg==}
    engines: {node: '>=8'}
    dev: false

  /data-urls/2.0.0:
    resolution: {integrity: sha512-X5eWTSXO/BJmpdIKCRuKUgSCgAN0OwliVK3yPKbwIWU1Tdw5BRajxlzMidvh+gwko9AfQ9zIj52pzF91Q3YAvQ==}
    engines: {node: '>=10'}
    dependencies:
      abab: 2.0.5
      whatwg-mimetype: 2.3.0
      whatwg-url: 8.7.0
    dev: true

  /debug/2.6.9:
    resolution: {integrity: sha512-bC7ElrdJaJnPbAP+1EotYvqZsb3ecl5wi6Bfi6BJTUcNowp6cvspg0jXznRTKDjm/E7AdgFBVeAPVMNcKGsHMA==}
    peerDependencies:
      supports-color: '*'
    peerDependenciesMeta:
      supports-color:
>>>>>>> 9d4e3bcf
        optional: true

    /content-disposition/0.5.3:
        resolution:
            {
                integrity: sha512-ExO0774ikEObIAEV9kDo50o+79VCUdEB6n6lzKgGwupcVeRlhrj3qGAfwq8G6uBJjkqLrhT0qEYFcWng8z1z0g==
            }
        engines: { node: '>= 0.6' }
        dependencies:
            safe-buffer: 5.1.2
        dev: false

    /content-disposition/0.5.4:
        resolution:
            {
                integrity: sha512-FveZTNuGw04cxlAiWbzi6zTAL/lhehaWbTtgluJh4/E95DqMwTmha3KZN1aAWA8cFIhHzMZUvLevkw5Rqk+tSQ==
            }
        engines: { node: '>= 0.6' }
        dependencies:
            safe-buffer: 5.2.1
        dev: false

    /content-type/1.0.4:
        resolution:
            {
                integrity: sha512-hIP3EEPs8tB9AT1L+NUqtwOAps4mk2Zob89MWXMHjHWg9milF/j4osnnQLXBCBFBk/tvIG/tUc9mOUJiPBhPXA==
            }
        engines: { node: '>= 0.6' }
        dev: false

    /convert-source-map/1.8.0:
        resolution:
            {
                integrity: sha512-+OQdjP49zViI/6i7nIJpA8rAl4sV/JdPfU9nZs3VqOwGIgizICvuN2ru6fMd+4llL0tar18UYJXfZ/TWtmhUjA==
            }
        dependencies:
            safe-buffer: 5.1.2
        dev: true

    /cookie-signature/1.0.6:
        resolution: { integrity: sha1-4wOogrNCzD7oylE6eZmXNNqzriw= }
        dev: false

    /cookie/0.4.0:
        resolution:
            {
                integrity: sha512-+Hp8fLp57wnUSt0tY0tHEXh4voZRDnoIrZPqlo3DPiI4y9lwg/jqx+1Om94/W6ZaPDOUbnjOt/99w66zk+l1Xg==
            }
        engines: { node: '>= 0.6' }
        dev: false

    /cookie/0.4.1:
        resolution:
            {
                integrity: sha512-ZwrFkGJxUR3EIoXtO+yVE69Eb7KlixbaeAWfBQB9vVsNn/o+Yw69gBWSSDK825hQNdN+wF8zELf3dFNl/kxkUA==
            }
        engines: { node: '>= 0.6' }
        dev: false

    /cookiejar/2.1.3:
        resolution:
            {
                integrity: sha512-JxbCBUdrfr6AQjOXrxoTvAMJO4HBTUIlBzslcJPAz+/KT8yk53fXun51u+RenNYvad/+Vc2DIz5o9UxlCDymFQ==
            }
        dev: true

    /copy-descriptor/0.1.1:
        resolution: { integrity: sha1-Z29us8OZl8LuGsOpJP1hJHSPV40= }
        engines: { node: '>=0.10.0' }
        dev: true

    /core-util-is/1.0.3:
        resolution:
            {
                integrity: sha512-ZQBvi1DcpJ4GDqanjucZ2Hj3wEO5pZDS89BWbkcrvdxksJorwUDDZamX9ldFkp9aw2lmBDLgkObEA4DWNJ9FYQ==
            }

    /cross-spawn/5.1.0:
        resolution: { integrity: sha1-6L0O/uWPz/b4+UUQoKVUu/ojVEk= }
        dependencies:
            lru-cache: 4.1.5
            shebang-command: 1.2.0
            which: 1.3.1
        dev: true

    /cross-spawn/7.0.3:
        resolution:
            {
                integrity: sha512-iRDPJKUPVEND7dHPO8rkbOnPpyDygcDFtWjpeWNCgy8WP2rXcxXL8TskReQl6OrB2G7+UJrags1q15Fudc7G6w==
            }
        engines: { node: '>= 8' }
        dependencies:
            path-key: 3.1.1
            shebang-command: 2.0.0
            which: 2.0.2

    /cssom/0.3.8:
        resolution:
            {
                integrity: sha512-b0tGHbfegbhPJpxpiBPU2sCkigAqtM9O121le6bbOlgyV+NyGyCmVfJ6QW9eRjz8CpNfWEOYBIMIGRYkLwsIYg==
            }
        dev: true

    /cssom/0.4.4:
        resolution:
            {
                integrity: sha512-p3pvU7r1MyyqbTk+WbNJIgJjG2VmTIaB10rI93LzVPrmDJKkzKYMtxxyAvQXR/NS6otuzveI7+7BBq3SjBS2mw==
            }
        dev: true

    /cssstyle/2.3.0:
        resolution:
            {
                integrity: sha512-AZL67abkUzIuvcHqk7c09cezpGNcxUxU4Ioi/05xHk4DQeTkWmGYftIE6ctU6AEt+Gn4n1lDStOtj7FKycP71A==
            }
        engines: { node: '>=8' }
        dependencies:
            cssom: 0.3.8
        dev: true

    /csv-generate/3.4.3:
        resolution:
            {
                integrity: sha512-w/T+rqR0vwvHqWs/1ZyMDWtHHSJaN06klRqJXBEpDJaM/+dZkso0OKh1VcuuYvK3XM53KysVNq8Ko/epCK8wOw==
            }
        dev: true

    /csv-parse/4.16.3:
        resolution:
            {
                integrity: sha512-cO1I/zmz4w2dcKHVvpCr7JVRu8/FymG5OEpmvsZYlccYolPBLoVGKUHgNoc4ZGkFeFlWGEDmMyBM+TTqRdW/wg==
            }
        dev: true

    /csv-stringify/5.6.5:
        resolution:
            {
                integrity: sha512-PjiQ659aQ+fUTQqSrd1XEDnOr52jh30RBurfzkscaE2tPaFsDH5wOAHJiw8XAHphRknCwMUE9KRayc4K/NbO8A==
            }
        dev: true

    /csv/5.5.3:
        resolution:
            {
                integrity: sha512-QTaY0XjjhTQOdguARF0lGKm5/mEq9PD9/VhZZegHDIBq2tQwgNpHc3dneD4mGo2iJs+fTKv5Bp0fZ+BRuY3Z0g==
            }
        engines: { node: '>= 0.1.90' }
        dependencies:
            csv-generate: 3.4.3
            csv-parse: 4.16.3
            csv-stringify: 5.6.5
            stream-transform: 2.1.3
        dev: true

    /dargs/7.0.0:
        resolution:
            {
                integrity: sha512-2iy1EkLdlBzQGvbweYRFxmFath8+K7+AKB0TlhHWkNuH+TmovaMH/Wp7V7R4u7f4SnX3OgLsU9t1NI9ioDnUpg==
            }
        engines: { node: '>=8' }
        dev: false

    /data-urls/2.0.0:
        resolution:
            {
                integrity: sha512-X5eWTSXO/BJmpdIKCRuKUgSCgAN0OwliVK3yPKbwIWU1Tdw5BRajxlzMidvh+gwko9AfQ9zIj52pzF91Q3YAvQ==
            }
        engines: { node: '>=10' }
        dependencies:
            abab: 2.0.5
            whatwg-mimetype: 2.3.0
            whatwg-url: 8.7.0
        dev: true

    /debug/2.6.9:
        resolution:
            {
                integrity: sha512-bC7ElrdJaJnPbAP+1EotYvqZsb3ecl5wi6Bfi6BJTUcNowp6cvspg0jXznRTKDjm/E7AdgFBVeAPVMNcKGsHMA==
            }
        peerDependencies:
            supports-color: '*'
        peerDependenciesMeta:
            supports-color:
                optional: true
        dependencies:
            ms: 2.0.0

    /debug/3.2.7:
        resolution:
            {
                integrity: sha512-CFjzYYAi4ThfiQvizrFQevTTXHtnCqWfe7x1AhgEscTz6ZbLbfoLRLPugTQyBth6f8ZERVUSyWHFD/7Wu4t1XQ==
            }
        peerDependencies:
            supports-color: '*'
        peerDependenciesMeta:
            supports-color:
                optional: true
        dependencies:
            ms: 2.1.3
        dev: true

    /debug/4.3.3:
        resolution:
            {
                integrity: sha512-/zxw5+vh1Tfv+4Qn7a5nsbcJKPaSvCDhojn6FEl9vupwK2VCSDtEiEtqr8DFtzYFOdz63LBkxec7DYuc2jon6Q==
            }
        engines: { node: '>=6.0' }
        peerDependencies:
            supports-color: '*'
        peerDependenciesMeta:
            supports-color:
                optional: true
        dependencies:
            ms: 2.1.2
        dev: true

    /debug/4.3.4:
        resolution:
            {
                integrity: sha512-PRWFHuSU3eDtQJPvnNY7Jcket1j0t5OuOsFzPPzsekD52Zl8qUfFIPEiswXqIvHWGVHOgX+7G/vCNNhehwxfkQ==
            }
        engines: { node: '>=6.0' }
        peerDependencies:
            supports-color: '*'
        peerDependenciesMeta:
            supports-color:
                optional: true
        dependencies:
            ms: 2.1.2

    /decamelize-keys/1.1.0:
        resolution: { integrity: sha1-0XGoeTMlKAfrPLYdwcFEXQeN8tk= }
        engines: { node: '>=0.10.0' }
        dependencies:
            decamelize: 1.2.0
            map-obj: 1.0.1
        dev: true

    /decamelize/1.2.0:
        resolution: { integrity: sha1-9lNNFRSCabIDUue+4m9QH5oZEpA= }
        engines: { node: '>=0.10.0' }
        dev: true

    /decimal.js/10.3.1:
        resolution:
            {
                integrity: sha512-V0pfhfr8suzyPGOx3nmq4aHqabehUZn6Ch9kyFpV79TGDTWFmHqUqXdabR7QHqxzrYolF4+tVmJhUG4OURg5dQ==
            }
        dev: true

    /decode-uri-component/0.2.0:
        resolution: { integrity: sha1-6zkTMzRYd1y4TNGh+uBiEGu4dUU= }
        engines: { node: '>=0.10' }
        dev: true

    /decompress-response/6.0.0:
        resolution:
            {
                integrity: sha512-aW35yZM6Bb/4oJlZncMH2LCoZtJXTRxES17vE3hoRiowU2kWHaJKFkSBDnDR+cm9J+9QhXmREyIfv0pji9ejCQ==
            }
        engines: { node: '>=10' }
        dependencies:
            mimic-response: 3.1.0
        dev: false
        optional: true

    /dedent/0.7.0:
        resolution: { integrity: sha1-JJXduvbrh0q7Dhvp3yLS5aVEMmw= }
        dev: true

    /deep-extend/0.6.0:
        resolution:
            {
                integrity: sha512-LOHxIOaPYdHlJRtCQfDIVZtfw/ufM8+rVj649RIHzcm/vGwQRXFt6OPqIFWsm2XEMrNIEtWR64sY1LEKD2vAOA==
            }
        engines: { node: '>=4.0.0' }

    /deep-is/0.1.4:
        resolution:
            {
                integrity: sha512-oIPzksmTg4/MriiaYGO+okXDT7ztn/w3Eptv/+gSIdMdKsJo0u4CfYNFJPy+4SKMuCqGw2wxnA+URMg3t8a/bQ==
            }

    /deepmerge/4.2.2:
        resolution:
            {
                integrity: sha512-FJ3UgI4gIl+PHZm53knsuSFpE+nESMr7M4v9QcgB7S63Kj/6WqMiFQJpBBYz1Pt+66bZpP3Q7Lye0Oo9MPKEdg==
            }
        engines: { node: '>=0.10.0' }
        dev: true

    /defaults/1.0.3:
        resolution: { integrity: sha1-xlYFHpgX2f8I7YgUd/P+QBnz730= }
        dependencies:
            clone: 1.0.4
        dev: true

    /define-properties/1.1.3:
        resolution:
            {
                integrity: sha512-3MqfYKj2lLzdMSf8ZIZE/V+Zuy+BgD6f164e8K2w7dgnpKArBDerGYpM46IYYcjnkdPNMjPk9A6VFB8+3SKlXQ==
            }
        engines: { node: '>= 0.4' }
        dependencies:
            object-keys: 1.1.1
        dev: true

    /define-property/0.2.5:
        resolution: { integrity: sha1-w1se+RjsPJkPmlvFe+BKrOxcgRY= }
        engines: { node: '>=0.10.0' }
        dependencies:
            is-descriptor: 0.1.6
        dev: true

    /define-property/1.0.0:
        resolution: { integrity: sha1-dp66rz9KY6rTr56NMEybvnm/sOY= }
        engines: { node: '>=0.10.0' }
        dependencies:
            is-descriptor: 1.0.2
        dev: true

    /define-property/2.0.2:
        resolution:
            {
                integrity: sha512-jwK2UV4cnPpbcG7+VRARKTZPUWowwXA8bzH5NP6ud0oeAxyYPuGZUAC7hMugpCdz4BeSZl2Dl9k66CHJ/46ZYQ==
            }
        engines: { node: '>=0.10.0' }
        dependencies:
            is-descriptor: 1.0.2
            isobject: 3.0.1
        dev: true

    /delayed-stream/1.0.0:
        resolution: { integrity: sha1-3zrhmayt+31ECqrgsp4icrJOxhk= }
        engines: { node: '>=0.4.0' }
        dev: true

    /delegates/1.0.0:
        resolution: { integrity: sha1-hMbhWbgZBP3KWaDvRM2HDTElD5o= }
        dev: false
        optional: true

    /depd/1.1.2:
        resolution: { integrity: sha1-m81S4UwJd2PnSbJ0xDRu0uVgtak= }
        engines: { node: '>= 0.6' }
        dev: false

    /deprecation/2.3.1:
        resolution:
            {
                integrity: sha512-xmHIy4F3scKVwMsQ4WnVaS8bHOx0DmVwRywosKhaILI0ywMDWPtBSku2HNxRvF7jtwDRsoEwYQSfbxj8b7RlJQ==
            }
        dev: false

    /destroy/1.0.4:
        resolution: { integrity: sha1-l4hXRCxEdJ5CBmE+N5RiBYJqvYA= }
        dev: false

    /detect-content-type/1.2.0:
        resolution:
            {
                integrity: sha512-YCBxuqJLY9rMxV44Ict2kNgjYFN3v1dnsn6sJvd6sUwwU1TWP3D+K2dr/S9AF/fio2/RsAKYdRiEOtNoRbmiag==
            }
        dev: false

    /detect-indent/6.1.0:
        resolution:
            {
                integrity: sha512-reYkTUJAZb9gUuZ2RvVCNhVHdg62RHnJ7WJl8ftMi4diZ6NWlciOzQN88pUhSELEwflJht4oQDv0F0BMlwaYtA==
            }
        engines: { node: '>=8' }
        dev: true

    /detect-libc/2.0.0:
        resolution:
            {
                integrity: sha512-S55LzUl8HUav8l9E2PBTlC5PAJrHK7tkM+XXFGD+fbsbkTzhCpG6K05LxJcUOEWzMa4v6ptcMZ9s3fOdJDu0Zw==
            }
        engines: { node: '>=8' }
        dev: false
        optional: true

    /detect-newline/3.1.0:
        resolution:
            {
                integrity: sha512-TLz+x/vEXm/Y7P7wn1EJFNLxYpUD4TgMosxY6fAVJUnJMbupHBOncxyWUG9OpTaH9EBD7uFI5LfEgmMOc54DsA==
            }
        engines: { node: '>=8' }
        dev: true

    /dezalgo/1.0.3:
        resolution: { integrity: sha1-f3Qt4Gb8dIvI24IFad3c5Jvw1FY= }
        dependencies:
            asap: 2.0.6
            wrappy: 1.0.2
        dev: true

    /diff-sequences/24.9.0:
        resolution:
            {
                integrity: sha512-Dj6Wk3tWyTE+Fo1rW8v0Xhwk80um6yFYKbuAxc9c3EZxIHFDYwbi34Uk42u1CdnIiVorvt4RmlSDjIPyzGC2ew==
            }
        engines: { node: '>= 6' }
        dev: true

    /diff-sequences/26.6.2:
        resolution:
            {
                integrity: sha512-Mv/TDa3nZ9sbc5soK+OoA74BsS3mL37yixCvUAQkiuA4Wz6YtwP/K47n2rv2ovzHZvoiQeA5FTQOschKkEwB0Q==
            }
        engines: { node: '>= 10.14.2' }
        dev: true

    /diff-sequences/27.0.6:
        resolution:
            {
                integrity: sha512-ag6wfpBFyNXZ0p8pcuIDS//D8H062ZQJ3fzYxjpmeKjnz8W4pekL3AI8VohmyZmsWW2PWaHgjsmqR6L13101VQ==
            }
        engines: { node: ^10.13.0 || ^12.13.0 || ^14.15.0 || >=15.0.0 }
        dev: true

    /diff-sequences/27.4.0:
        resolution:
            {
                integrity: sha512-YqiQzkrsmHMH5uuh8OdQFU9/ZpADnwzml8z0O5HvRNda+5UZsaX/xN+AAxfR2hWq1Y7HZnAzO9J5lJXOuDz2Ww==
            }
        engines: { node: ^10.13.0 || ^12.13.0 || ^14.15.0 || >=15.0.0 }
        dev: true

    /diff-sequences/27.5.1:
        resolution:
            {
                integrity: sha512-k1gCAXAsNgLwEL+Y8Wvl+M6oEFj5bgazfZULpS5CneoPPXRaCCW7dm+q21Ky2VEE5X+VeRDBVg1Pcvvsr4TtNQ==
            }
        engines: { node: ^10.13.0 || ^12.13.0 || ^14.15.0 || >=15.0.0 }
        dev: true

    /dir-glob/3.0.1:
        resolution:
            {
                integrity: sha512-WkrWp9GR4KXfKGYzOLmTuGVi1UWFfws377n9cc55/tb6DuqyF6pcQ5AbiHEshaDpY9v6oaSr2XCDidGmMwdzIA==
            }
        engines: { node: '>=8' }
        dependencies:
            path-type: 4.0.0

    /doctrine/2.1.0:
        resolution:
            {
                integrity: sha512-35mSku4ZXK0vfCuHEDAwt55dg2jNajHZ1odvF+8SSr82EsZY4QmXfuWso8oEd8zRhVObSN18aM0CjSdoBX7zIw==
            }
        engines: { node: '>=0.10.0' }
        dependencies:
            esutils: 2.0.3
        dev: true

    /doctrine/3.0.0:
        resolution:
            {
                integrity: sha512-yS+Q5i3hBf7GBkd4KG8a7eBNNWNGLTaEwwYWUijIYM7zrlYDM0BFXHjjPWlWZ1Rg7UaddZeIDmi9jF3HmqiQ2w==
            }
        engines: { node: '>=6.0.0' }
        dependencies:
            esutils: 2.0.3
        dev: true

    /domexception/2.0.1:
        resolution:
            {
                integrity: sha512-yxJ2mFy/sibVQlu5qHjOkf9J3K6zgmCxgJ94u2EdvDOV09H+32LtRswEcUsmUWN72pVLOEnTSRaIVVzVQgS0dg==
            }
        engines: { node: '>=8' }
        dependencies:
            webidl-conversions: 5.0.0
        dev: true

    /dotenv/10.0.0:
        resolution:
            {
                integrity: sha512-rlBi9d8jpv9Sf1klPjNfFAuWDjKLwTIJJ/VxtoTwIR6hnZxcEOQCZg2oIL3MWBYw5GpUDKOEnND7LXTbIpQ03Q==
            }
        engines: { node: '>=10' }
        dev: false

    /dotenv/16.0.0:
        resolution:
            {
                integrity: sha512-qD9WU0MPM4SWLPJy/r2Be+2WgQj8plChsyrCNQzW/0WjvcJQiKQJ9mH3ZgB3fxbUUxgc/11ZJ0Fi5KiimWGz2Q==
            }
        engines: { node: '>=12' }
        dev: false

    /ee-first/1.1.1:
        resolution: { integrity: sha1-WQxhFWsK4vTwJVcyoViyZrxWsh0= }
        dev: false

    /ejs/3.1.7:
        resolution:
            {
                integrity: sha512-BIar7R6abbUxDA3bfXrO4DSgwo8I+fB5/1zgujl3HLLjwd6+9iOnrT+t3grn2qbk9vOgBubXOFwX2m9axoFaGw==
            }
        engines: { node: '>=0.10.0' }
        hasBin: true
        dependencies:
            jake: 10.8.5

    /electron-to-chromium/1.4.46:
        resolution:
            {
                integrity: sha512-UtV0xUA/dibCKKP2JMxOpDtXR74zABevuUEH4K0tvduFSIoxRVcYmQsbB51kXsFTX8MmOyWMt8tuZAlmDOqkrQ==
            }
        dev: true

    /emittery/0.8.1:
        resolution:
            {
                integrity: sha512-uDfvUjVrfGJJhymx/kz6prltenw1u7WrCg1oa94zYY8xxVpLLUu045LAT0dhDZdXG58/EpPL/5kA180fQ/qudg==
            }
        engines: { node: '>=10' }
        dev: true

    /emoji-regex/8.0.0:
        resolution:
            {
                integrity: sha512-MSjYzcWNOA0ewAHpz0MxpYFvwg6yjy1NG3xteoqz644VCo/RPgnr1/GGt+ic3iJTzQ8Eu3TdM14SawnVUmGE6A==
            }

    /enabled/2.0.0:
        resolution:
            {
                integrity: sha512-AKrN98kuwOzMIdAizXGI86UFBoo26CL21UM763y1h/GMSJ4/OHU9k2YlsmBpyScFo/wbLzWQJBMCW4+IO3/+OQ==
            }
        dev: false

    /encodeurl/1.0.2:
        resolution: { integrity: sha1-rT/0yG7C0CkyL1oCw6mmBslbP1k= }
        engines: { node: '>= 0.8' }
        dev: false

    /end-of-stream/1.4.4:
        resolution:
            {
                integrity: sha512-+uw1inIHVPQoaVuHzRyXd21icM+cnt4CzD5rW+NC1wjOUSTOs+Te7FOv7AhN7vS9x/oIyhLP5PR1H+phQAHu5Q==
            }
        dependencies:
            once: 1.4.0

    /enquirer/2.3.6:
        resolution:
            {
                integrity: sha512-yjNnPr315/FjS4zIsUxYguYUPP2e1NK4d7E7ZOLiyYCcbFBiTMyID+2wvm2w6+pZ/odMA7cRkjhsPbltwBOrLg==
            }
        engines: { node: '>=8.6' }
        dependencies:
            ansi-colors: 4.1.1
        dev: true

    /entities/2.2.0:
        resolution:
            {
                integrity: sha512-p92if5Nz619I0w+akJrLZH0MX0Pb5DX39XOwQTtXSdQQOaYH03S1uIQp4mhOZtAXrxq4ViO67YTiLBo2638o9A==
            }
        dev: true

    /error-ex/1.3.2:
        resolution:
            {
                integrity: sha512-7dFHNmqeFSEt2ZBsCriorKnn3Z2pj+fd9kmI6QoWw4//DL+icEBfc0U7qJCisqrTsKTjw4fNFy2pW9OqStD84g==
            }
        dependencies:
            is-arrayish: 0.2.1

    /es-abstract/1.19.1:
        resolution:
            {
                integrity: sha512-2vJ6tjA/UfqLm2MPs7jxVybLoB8i1t1Jd9R3kISld20sIxPcTbLuggQOUxeWeAvIUkduv/CfMjuh4WmiXr2v9w==
            }
        engines: { node: '>= 0.4' }
        dependencies:
            call-bind: 1.0.2
            es-to-primitive: 1.2.1
            function-bind: 1.1.1
            get-intrinsic: 1.1.1
            get-symbol-description: 1.0.0
            has: 1.0.3
            has-symbols: 1.0.2
            internal-slot: 1.0.3
            is-callable: 1.2.4
            is-negative-zero: 2.0.2
            is-regex: 1.1.4
            is-shared-array-buffer: 1.0.1
            is-string: 1.0.7
            is-weakref: 1.0.2
            object-inspect: 1.12.0
            object-keys: 1.1.1
            object.assign: 4.1.2
            string.prototype.trimend: 1.0.4
            string.prototype.trimstart: 1.0.4
            unbox-primitive: 1.0.1
        dev: true

    /es-to-primitive/1.2.1:
        resolution:
            {
                integrity: sha512-QCOllgZJtaUo9miYBcLChTUaHNjJF3PYs1VidD7AwiEj1kYxKeQTctLAezAOH5ZKRH0g2IgPn6KwB4IT8iRpvA==
            }
        engines: { node: '>= 0.4' }
        dependencies:
            is-callable: 1.2.4
            is-date-object: 1.0.5
            is-symbol: 1.0.4
        dev: true

    /escalade/3.1.1:
        resolution:
            {
                integrity: sha512-k0er2gUkLf8O0zKJiAhmkTnJlTvINGv7ygDNPbeIsX/TJjGJZHuh9B2UxbsaEkmlEo9MfhrSzmhIlhRlI2GXnw==
            }
        engines: { node: '>=6' }
        dev: true

    /escape-html/1.0.3:
        resolution: { integrity: sha1-Aljq5NPQwJdN4cFpGI7wBR0dGYg= }
        dev: false

    /escape-string-regexp/1.0.5:
        resolution: { integrity: sha1-G2HAViGQqN/2rjuyzwIAyhMLhtQ= }
        engines: { node: '>=0.8.0' }

    /escape-string-regexp/2.0.0:
        resolution:
            {
                integrity: sha512-UpzcLCXolUWcNu5HtVMHYdXJjArjsF9C0aNnquZYY4uW/Vu0miy5YoWvbV345HauVvcAUnpRuhMMcqTcGOY2+w==
            }
        engines: { node: '>=8' }
        dev: true

    /escape-string-regexp/4.0.0:
        resolution:
            {
                integrity: sha512-TtpcNJ3XAzx3Gq8sWRzJaVajRs0uVxA2YAkdb1jm2YkPz4G6egUFAyA3n5vtEIZefPk5Wa4UXbKuS5fKkJWdgA==
            }
        engines: { node: '>=10' }
        dev: true

    /escodegen/1.14.3:
        resolution:
            {
                integrity: sha512-qFcX0XJkdg+PB3xjZZG/wKSuT1PnQWx57+TVSjIMmILd2yC/6ByYElPwJnslDsuWuSAp4AwJGumarAAmJch5Kw==
            }
        engines: { node: '>=4.0' }
        hasBin: true
        dependencies:
            esprima: 4.0.1
            estraverse: 4.3.0
            esutils: 2.0.3
            optionator: 0.8.3
        optionalDependencies:
            source-map: 0.6.1
        dev: false

    /escodegen/2.0.0:
        resolution:
            {
                integrity: sha512-mmHKys/C8BFUGI+MAWNcSYoORYLMdPzjrknd2Vc+bUsjN5bXcr8EhrNB+UTqfL1y3I9c4fw2ihgtMPQLBRiQxw==
            }
        engines: { node: '>=6.0' }
        hasBin: true
        dependencies:
            esprima: 4.0.1
            estraverse: 5.3.0
            esutils: 2.0.3
            optionator: 0.8.3
        optionalDependencies:
            source-map: 0.6.1
        dev: true

    /eslint-config-prettier/8.5.0_eslint@8.11.0:
        resolution:
            {
                integrity: sha512-obmWKLUNCnhtQRKc+tmnYuQl0pFU1ibYJQ5BGhTVB08bHe9wC8qUeG7c08dj9XX+AuPj1YSGSQIHl1pnDHZR0Q==
            }
        hasBin: true
        peerDependencies:
            eslint: '>=7.0.0'
        dependencies:
            eslint: 8.11.0
        dev: true

    /eslint-import-resolver-node/0.3.6:
        resolution:
            {
                integrity: sha512-0En0w03NRVMn9Uiyn8YRPDKvWjxCWkslUEhGNTdGx15RvPJYQ+lbOlqrlNI2vEAs4pDYK4f/HN2TbDmk5TP0iw==
            }
        dependencies:
            debug: 3.2.7
            resolve: 1.21.0
        transitivePeerDependencies:
            - supports-color
        dev: true

    /eslint-import-resolver-typescript/2.5.0_7yrnqyx753fo5bwjhiag2wpedy:
        resolution:
            {
                integrity: sha512-qZ6e5CFr+I7K4VVhQu3M/9xGv9/YmwsEXrsm3nimw8vWaVHRDrQRp26BgCypTxBp3vUp4o5aVEJRiy0F2DFddQ==
            }
        engines: { node: '>=4' }
        peerDependencies:
            eslint: '*'
            eslint-plugin-import: '*'
        dependencies:
            debug: 4.3.3
            eslint: 8.11.0
            eslint-plugin-import: 2.25.4_znvipj6vagw2fxxmrueqoi2i7y
            glob: 7.2.0
            is-glob: 4.0.3
            resolve: 1.21.0
            tsconfig-paths: 3.12.0
        transitivePeerDependencies:
            - supports-color
        dev: true

    /eslint-module-utils/2.7.2_z2tl7pnubyta2tfjkmoxrxl2iq:
        resolution:
            {
                integrity: sha512-zquepFnWCY2ISMFwD/DqzaM++H+7PDzOpUvotJWm/y1BAFt5R4oeULgdrTejKqLkz7MA/tgstsUMNYc7wNdTrg==
            }
        engines: { node: '>=4' }
        peerDependencies:
            '@typescript-eslint/parser': '*'
            eslint-import-resolver-node: '*'
            eslint-import-resolver-typescript: '*'
            eslint-import-resolver-webpack: '*'
        peerDependenciesMeta:
            '@typescript-eslint/parser':
                optional: true
            eslint-import-resolver-node:
                optional: true
            eslint-import-resolver-typescript:
                optional: true
            eslint-import-resolver-webpack:
                optional: true
        dependencies:
            '@typescript-eslint/parser': 5.16.0_cppdphovtxbnvcvx2irz6hc5ue
            debug: 3.2.7
            eslint-import-resolver-node: 0.3.6
            eslint-import-resolver-typescript: 2.5.0_7yrnqyx753fo5bwjhiag2wpedy
            find-up: 2.1.0
        transitivePeerDependencies:
            - supports-color
        dev: true

    /eslint-plugin-import/2.25.4_znvipj6vagw2fxxmrueqoi2i7y:
        resolution:
            {
                integrity: sha512-/KJBASVFxpu0xg1kIBn9AUa8hQVnszpwgE7Ld0lKAlx7Ie87yzEzCgSkekt+le/YVhiaosO4Y14GDAOc41nfxA==
            }
        engines: { node: '>=4' }
        peerDependencies:
            '@typescript-eslint/parser': '*'
            eslint: ^2 || ^3 || ^4 || ^5 || ^6 || ^7.2.0 || ^8
        peerDependenciesMeta:
            '@typescript-eslint/parser':
                optional: true
        dependencies:
            '@typescript-eslint/parser': 5.16.0_cppdphovtxbnvcvx2irz6hc5ue
            array-includes: 3.1.4
            array.prototype.flat: 1.2.5
            debug: 2.6.9
            doctrine: 2.1.0
            eslint: 8.11.0
            eslint-import-resolver-node: 0.3.6
            eslint-module-utils: 2.7.2_z2tl7pnubyta2tfjkmoxrxl2iq
            has: 1.0.3
            is-core-module: 2.8.1
            is-glob: 4.0.3
            minimatch: 3.0.4
            object.values: 1.1.5
            resolve: 1.21.0
            tsconfig-paths: 3.12.0
        transitivePeerDependencies:
            - eslint-import-resolver-typescript
            - eslint-import-resolver-webpack
            - supports-color
        dev: true

    /eslint-plugin-jsdoc/39.2.9_eslint@8.11.0:
        resolution:
            {
                integrity: sha512-gaPYJT94rWlWyQcisQyyEJHtLaaJqN4baFlLCEr/LcXVibS9wzQTL2dskqk327ggwqQopR+Xecu2Lng1IJ9Ypw==
            }
        engines: { node: ^14 || ^16 || ^17 || ^18 }
        peerDependencies:
            eslint: ^7.0.0 || ^8.0.0
        dependencies:
            '@es-joy/jsdoccomment': 0.29.0
            comment-parser: 1.3.1
            debug: 4.3.4
            escape-string-regexp: 4.0.0
            eslint: 8.11.0
            esquery: 1.4.0
            semver: 7.3.7
            spdx-expression-parse: 3.0.1
        transitivePeerDependencies:
            - supports-color
        dev: true

    /eslint-plugin-prettier/4.0.0_ndw46vtq6n3sdoxv2lfmmesoju:
        resolution:
            {
                integrity: sha512-98MqmCJ7vJodoQK359bqQWaxOE0CS8paAz/GgjaZLyex4TTk3g9HugoO89EqWCrFiOqn9EVvcoo7gZzONCWVwQ==
            }
        engines: { node: '>=6.0.0' }
        peerDependencies:
            eslint: '>=7.28.0'
            eslint-config-prettier: '*'
            prettier: '>=2.0.0'
        peerDependenciesMeta:
            eslint-config-prettier:
                optional: true
        dependencies:
            eslint: 8.11.0
            eslint-config-prettier: 8.5.0_eslint@8.11.0
            prettier: 2.6.0
            prettier-linter-helpers: 1.0.0
        dev: true

    /eslint-plugin-promise/6.0.0_eslint@8.11.0:
        resolution:
            {
                integrity: sha512-7GPezalm5Bfi/E22PnQxDWH2iW9GTvAlUNTztemeHb6c1BniSyoeTrM87JkC0wYdi6aQrZX9p2qEiAno8aTcbw==
            }
        engines: { node: ^12.22.0 || ^14.17.0 || >=16.0.0 }
        peerDependencies:
            eslint: ^7.0.0 || ^8.0.0
        dependencies:
            eslint: 8.11.0
        dev: true

    /eslint-scope/5.1.1:
        resolution:
            {
                integrity: sha512-2NxwbF/hZ0KpepYN0cNbo+FN6XoK7GaHlQhgx/hIZl6Va0bF45RQOOwhLIy8lQDbuCiadSLCBnH2CFYquit5bw==
            }
        engines: { node: '>=8.0.0' }
        dependencies:
            esrecurse: 4.3.0
            estraverse: 4.3.0
        dev: true

    /eslint-scope/7.1.1:
        resolution:
            {
                integrity: sha512-QKQM/UXpIiHcLqJ5AOyIW7XZmzjkzQXYE54n1++wb0u9V/abW3l9uQnxX8Z5Xd18xyKIMTUAyQ0k1e8pz6LUrw==
            }
        engines: { node: ^12.22.0 || ^14.17.0 || >=16.0.0 }
        dependencies:
            esrecurse: 4.3.0
            estraverse: 5.3.0
        dev: true

    /eslint-utils/3.0.0_eslint@8.11.0:
        resolution:
            {
                integrity: sha512-uuQC43IGctw68pJA1RgbQS8/NP7rch6Cwd4j3ZBtgo4/8Flj4eGE7ZYSZRN3iq5pVUv6GPdW5Z1RFleo84uLDA==
            }
        engines: { node: ^10.0.0 || ^12.0.0 || >= 14.0.0 }
        peerDependencies:
            eslint: '>=5'
        dependencies:
            eslint: 8.11.0
            eslint-visitor-keys: 2.1.0
        dev: true

    /eslint-visitor-keys/2.1.0:
        resolution:
            {
                integrity: sha512-0rSmRBzXgDzIsD6mGdJgevzgezI534Cer5L/vyMX0kHzT/jiB43jRhd9YUlMGYLQy2zprNmoT8qasCGtY+QaKw==
            }
        engines: { node: '>=10' }
        dev: true

    /eslint-visitor-keys/3.3.0:
        resolution:
            {
                integrity: sha512-mQ+suqKJVyeuwGYHAdjMFqjCyfl8+Ldnxuyp3ldiMBFKkvytrXUZWaiPCEav8qDHKty44bD+qV1IP4T+w+xXRA==
            }
        engines: { node: ^12.22.0 || ^14.17.0 || >=16.0.0 }
        dev: true

    /eslint/8.11.0:
        resolution:
            {
                integrity: sha512-/KRpd9mIRg2raGxHRGwW9ZywYNAClZrHjdueHcrVDuO3a6bj83eoTirCCk0M0yPwOjWYKHwRVRid+xK4F/GHgA==
            }
        engines: { node: ^12.22.0 || ^14.17.0 || >=16.0.0 }
        hasBin: true
        dependencies:
            '@eslint/eslintrc': 1.2.1
            '@humanwhocodes/config-array': 0.9.2
            ajv: 6.12.6
            chalk: 4.1.2
            cross-spawn: 7.0.3
            debug: 4.3.3
            doctrine: 3.0.0
            escape-string-regexp: 4.0.0
            eslint-scope: 7.1.1
            eslint-utils: 3.0.0_eslint@8.11.0
            eslint-visitor-keys: 3.3.0
            espree: 9.3.1
            esquery: 1.4.0
            esutils: 2.0.3
            fast-deep-equal: 3.1.3
            file-entry-cache: 6.0.1
            functional-red-black-tree: 1.0.1
            glob-parent: 6.0.2
            globals: 13.12.0
            ignore: 5.2.0
            import-fresh: 3.3.0
            imurmurhash: 0.1.4
            is-glob: 4.0.3
            js-yaml: 4.1.0
            json-stable-stringify-without-jsonify: 1.0.1
            levn: 0.4.1
            lodash.merge: 4.6.2
            minimatch: 3.0.4
            natural-compare: 1.4.0
            optionator: 0.9.1
            regexpp: 3.2.0
            strip-ansi: 6.0.1
            strip-json-comments: 3.1.1
            text-table: 0.2.0
            v8-compile-cache: 2.3.0
        transitivePeerDependencies:
            - supports-color
        dev: true

    /espree/9.3.1:
        resolution:
            {
                integrity: sha512-bvdyLmJMfwkV3NCRl5ZhJf22zBFo1y8bYh3VYb+bfzqNB4Je68P2sSuXyuFquzWLebHpNd2/d5uv7yoP9ISnGQ==
            }
        engines: { node: ^12.22.0 || ^14.17.0 || >=16.0.0 }
        dependencies:
            acorn: 8.7.0
            acorn-jsx: 5.3.2_acorn@8.7.0
            eslint-visitor-keys: 3.3.0
        dev: true

    /esprima/1.2.2:
        resolution: { integrity: sha1-dqD9Zvz+FU/SkmZ9wmQBl1CxZXs= }
        engines: { node: '>=0.4.0' }
        hasBin: true
        dev: false

    /esprima/4.0.1:
        resolution:
            {
                integrity: sha512-eGuFFw7Upda+g4p+QHvnW0RyTX/SVeJBDM/gCtMARO0cLuT2HcEKnTPvhjV6aGeqrCB/sbNop0Kszm0jsaWU4A==
            }
        engines: { node: '>=4' }
        hasBin: true

    /esquery/1.4.0:
        resolution:
            {
                integrity: sha512-cCDispWt5vHHtwMY2YrAQ4ibFkAL8RbH5YGBnZBc90MolvvfkkQcJro/aZiAQUlQ3qgrYS6D6v8Gc5G5CQsc9w==
            }
        engines: { node: '>=0.10' }
        dependencies:
            estraverse: 5.3.0
        dev: true

    /esrecurse/4.3.0:
        resolution:
            {
                integrity: sha512-KmfKL3b6G+RXvP8N1vr3Tq1kL/oCFgn2NYXEtqP8/L3pKapUA4G8cFVaoF3SU323CD4XypR/ffioHmkti6/Tag==
            }
        engines: { node: '>=4.0' }
        dependencies:
            estraverse: 5.3.0
        dev: true

    /estraverse/4.3.0:
        resolution:
            {
                integrity: sha512-39nnKffWz8xN1BU/2c79n9nB9HDzo0niYUqx6xyqUnyoAnQyyWpOTdZEeiCch8BBu515t4wp9ZmgVfVhn9EBpw==
            }
        engines: { node: '>=4.0' }

    /estraverse/5.3.0:
        resolution:
            {
                integrity: sha512-MMdARuVEQziNTeJD8DgMqmhwR11BRQ/cBP+pLtYdSTnf3MIO8fFeiINEbX36ZdNlfU/7A9f3gUw49B3oQsvwBA==
            }
        engines: { node: '>=4.0' }
        dev: true

    /esutils/2.0.3:
        resolution:
            {
                integrity: sha512-kVscqXk4OCp68SZ0dkgEKVi6/8ij300KBWTJq32P/dYeWTSwK41WyTxalN1eRmA5Z9UU/LX9D7FWSmV9SAYx6g==
            }
        engines: { node: '>=0.10.0' }

    /etag/1.8.1:
        resolution: { integrity: sha1-Qa4u62XvpiJorr/qg6x9eSmbCIc= }
        engines: { node: '>= 0.6' }
        dev: false

    /eventemitter3/4.0.7:
        resolution:
            {
                integrity: sha512-8guHBZCwKnFhYdHr2ysuRWErTwhoN2X8XELRlrRwpmfeY2jjuUN4taQMsULKUVo1K4DvZl+0pgfyoysHxvmvEw==
            }
        dev: false

    /execa/4.1.0:
        resolution:
            {
                integrity: sha512-j5W0//W7f8UxAn8hXVnwG8tLwdiUy4FJLcSupCg6maBYZDpyBvTApK7KyuI4bKj8KOh1r2YH+6ucuYtJv1bTZA==
            }
        engines: { node: '>=10' }
        dependencies:
            cross-spawn: 7.0.3
            get-stream: 5.2.0
            human-signals: 1.1.1
            is-stream: 2.0.1
            merge-stream: 2.0.0
            npm-run-path: 4.0.1
            onetime: 5.1.2
            signal-exit: 3.0.6
            strip-final-newline: 2.0.0

    /execa/5.1.1:
        resolution:
            {
                integrity: sha512-8uSpZZocAZRBAPIEINJj3Lo9HyGitllczc27Eh5YYojjMFMn8yHMDMaUHE2Jqfq05D/wucwI4JGURyXt1vchyg==
            }
        engines: { node: '>=10' }
        dependencies:
            cross-spawn: 7.0.3
            get-stream: 6.0.1
            human-signals: 2.1.0
            is-stream: 2.0.1
            merge-stream: 2.0.0
            npm-run-path: 4.0.1
            onetime: 5.1.2
            signal-exit: 3.0.6
            strip-final-newline: 2.0.0
        dev: true

    /exit/0.1.2:
        resolution: { integrity: sha1-BjJjj42HfMghB9MKD/8aF8uhzQw= }
        engines: { node: '>= 0.8.0' }
        dev: true

    /expand-brackets/2.1.4:
        resolution: { integrity: sha1-t3c14xXOMPa27/D4OwQVGiJEliI= }
        engines: { node: '>=0.10.0' }
        dependencies:
            debug: 2.6.9
            define-property: 0.2.5
            extend-shallow: 2.0.1
            posix-character-classes: 0.1.1
            regex-not: 1.0.2
            snapdragon: 0.8.2
            to-regex: 3.0.2
        transitivePeerDependencies:
            - supports-color
        dev: true

    /expand-template/2.0.3:
        resolution:
            {
                integrity: sha512-XYfuKMvj4O35f/pOXLObndIRvyQ+/+6AhODh+OKWj9S9498pHHn/IMszH+gt0fBCRWMNfk1ZSp5x3AifmnI2vg==
            }
        engines: { node: '>=6' }
        dev: false
        optional: true

    /expect/24.9.0:
        resolution:
            {
                integrity: sha512-wvVAx8XIol3Z5m9zvZXiyZOQ+sRJqNTIm6sGjdWlaZIeupQGO3WbYI+15D/AmEwZywL6wtJkbAbJtzkOfBuR0Q==
            }
        engines: { node: '>= 6' }
        dependencies:
            '@jest/types': 24.9.0
            ansi-styles: 3.2.1
            jest-get-type: 24.9.0
            jest-matcher-utils: 24.9.0
            jest-message-util: 24.9.0
            jest-regex-util: 24.9.0
        transitivePeerDependencies:
            - supports-color
        dev: true

    /expect/26.6.2:
        resolution:
            {
                integrity: sha512-9/hlOBkQl2l/PLHJx6JjoDF6xPKcJEsUlWKb23rKE7KzeDqUZKXKNMW27KIue5JMdBV9HgmoJPcc8HtO85t9IA==
            }
        engines: { node: '>= 10.14.2' }
        dependencies:
            '@jest/types': 26.6.2
            ansi-styles: 4.3.0
            jest-get-type: 26.3.0
            jest-matcher-utils: 26.6.2
            jest-message-util: 26.6.2
            jest-regex-util: 26.0.0
        dev: true

    /expect/27.5.1:
        resolution:
            {
                integrity: sha512-E1q5hSUG2AmYQwQJ041nvgpkODHQvB+RKlB4IYdru6uJsyFTRyZAP463M+1lINorwbqAmUggi6+WwkD8lCS/Dw==
            }
        engines: { node: ^10.13.0 || ^12.13.0 || ^14.15.0 || >=15.0.0 }
        dependencies:
            '@jest/types': 27.5.1
            jest-get-type: 27.5.1
            jest-matcher-utils: 27.5.1
            jest-message-util: 27.5.1
        dev: true

    /express/4.17.1:
        resolution:
            {
                integrity: sha512-mHJ9O79RqluphRrcw2X/GTh3k9tVv8YcoyY4Kkh4WDMUYKRZUq0h1o0w2rrrxBqM7VoeUVqgb27xlEMXTnYt4g==
            }
        engines: { node: '>= 0.10.0' }
        dependencies:
            accepts: 1.3.8
            array-flatten: 1.1.1
            body-parser: 1.19.0
            content-disposition: 0.5.3
            content-type: 1.0.4
            cookie: 0.4.0
            cookie-signature: 1.0.6
            debug: 2.6.9
            depd: 1.1.2
            encodeurl: 1.0.2
            escape-html: 1.0.3
            etag: 1.8.1
            finalhandler: 1.1.2
            fresh: 0.5.2
            merge-descriptors: 1.0.1
            methods: 1.1.2
            on-finished: 2.3.0
            parseurl: 1.3.3
            path-to-regexp: 0.1.7
            proxy-addr: 2.0.7
            qs: 6.7.0
            range-parser: 1.2.1
            safe-buffer: 5.1.2
            send: 0.17.1
            serve-static: 1.14.1
            setprototypeof: 1.1.1
            statuses: 1.5.0
            type-is: 1.6.18
            utils-merge: 1.0.1
            vary: 1.1.2
        transitivePeerDependencies:
            - supports-color
        dev: false

    /express/4.17.2:
        resolution:
            {
                integrity: sha512-oxlxJxcQlYwqPWKVJJtvQiwHgosH/LrLSPA+H4UxpyvSS6jC5aH+5MoHFM+KABgTOt0APue4w66Ha8jCUo9QGg==
            }
        engines: { node: '>= 0.10.0' }
        dependencies:
            accepts: 1.3.8
            array-flatten: 1.1.1
            body-parser: 1.19.1
            content-disposition: 0.5.4
            content-type: 1.0.4
            cookie: 0.4.1
            cookie-signature: 1.0.6
            debug: 2.6.9
            depd: 1.1.2
            encodeurl: 1.0.2
            escape-html: 1.0.3
            etag: 1.8.1
            finalhandler: 1.1.2
            fresh: 0.5.2
            merge-descriptors: 1.0.1
            methods: 1.1.2
            on-finished: 2.3.0
            parseurl: 1.3.3
            path-to-regexp: 0.1.7
            proxy-addr: 2.0.7
            qs: 6.9.6
            range-parser: 1.2.1
            safe-buffer: 5.2.1
            send: 0.17.2
            serve-static: 1.14.2
            setprototypeof: 1.2.0
            statuses: 1.5.0
            type-is: 1.6.18
            utils-merge: 1.0.1
            vary: 1.1.2
        transitivePeerDependencies:
            - supports-color
        dev: false

    /extend-shallow/2.0.1:
        resolution: { integrity: sha1-Ua99YUrZqfYQ6huvu5idaxxWiQ8= }
        engines: { node: '>=0.10.0' }
        dependencies:
            is-extendable: 0.1.1
        dev: true

    /extend-shallow/3.0.2:
        resolution: { integrity: sha1-Jqcarwc7OfshJxcnRhMcJwQCjbg= }
        engines: { node: '>=0.10.0' }
        dependencies:
            assign-symbols: 1.0.0
            is-extendable: 1.0.1
        dev: true

    /extendable-error/0.1.7:
        resolution:
            {
                integrity: sha512-UOiS2in6/Q0FK0R0q6UY9vYpQ21mr/Qn1KOnte7vsACuNJf514WvCCUHSRCPcgjPT2bAhNIJdlE6bVap1GKmeg==
            }
        dev: true

    /external-editor/3.1.0:
        resolution:
            {
                integrity: sha512-hMQ4CX1p1izmuLYyZqLMO/qGNw10wSv9QDCPfzXfyFrOaCSSoRfqE1Kf1s5an66J5JZC62NewG+mK49jOCtQew==
            }
        engines: { node: '>=4' }
        dependencies:
            chardet: 0.7.0
            iconv-lite: 0.4.24
            tmp: 0.0.33
        dev: true

    /extglob/2.0.4:
        resolution:
            {
                integrity: sha512-Nmb6QXkELsuBr24CJSkilo6UHHgbekK5UiZgfE6UHD3Eb27YC6oD+bhcT+tJ6cl8dmsgdQxnWlcry8ksBIBLpw==
            }
        engines: { node: '>=0.10.0' }
        dependencies:
            array-unique: 0.3.2
            define-property: 1.0.0
            expand-brackets: 2.1.4
            extend-shallow: 2.0.1
            fragment-cache: 0.2.1
            regex-not: 1.0.2
            snapdragon: 0.8.2
            to-regex: 3.0.2
        transitivePeerDependencies:
            - supports-color
        dev: true

    /fast-check/2.19.0:
        resolution:
            {
                integrity: sha512-qY4Rc0Nljl2aJx2qgbK3o6wPBjL9QvhKdD/VqJgaKd5ewn8l4ViqgDpUHJq/JkHTBnFKomYYvkFkOYGDVTT8bw==
            }
        engines: { node: '>=8.0.0' }
        dependencies:
            pure-rand: 5.0.0
        dev: true

    /fast-deep-equal/3.1.3:
        resolution:
            {
                integrity: sha512-f3qQ9oQy9j2AhBe/H9VC91wLmKBCCU/gDOnKNAYG5hswO7BLKj09Hc5HYNz9cGI++xlpDCIgDaitVs03ATR84Q==
            }
        dev: true

    /fast-diff/1.2.0:
        resolution:
            {
                integrity: sha512-xJuoT5+L99XlZ8twedaRf6Ax2TgQVxvgZOYoPKqZufmJib0tL2tegPBOZb1pVNgIhlqDlA0eO0c3wBvQcmzx4w==
            }
        dev: true

    /fast-glob/3.2.11:
        resolution:
            {
                integrity: sha512-xrO3+1bxSo3ZVHAnqzyuewYT6aMFHRAd4Kcs92MAonjwQZLsK9d0SF1IyQ3k5PoirxTW0Oe/RqFgMQ6TcNE5Ew==
            }
        engines: { node: '>=8.6.0' }
        dependencies:
            '@nodelib/fs.stat': 2.0.5
            '@nodelib/fs.walk': 1.2.8
            glob-parent: 5.1.2
            merge2: 1.4.1
            micromatch: 4.0.4

    /fast-json-stable-stringify/2.1.0:
        resolution:
            {
                integrity: sha512-lhd/wF+Lk98HZoTCtlVraHtfh5XYijIjalXck7saUtuanSDyLMxnHhSXEDJqHxD7msR8D0uCmqlkwjCV8xvwHw==
            }
        dev: true

    /fast-levenshtein/2.0.6:
        resolution: { integrity: sha1-PYpcZog6FqMMqGQ+hR8Zuqd5eRc= }

    /fast-safe-stringify/2.1.1:
        resolution:
            {
                integrity: sha512-W+KJc2dmILlPplD/H4K9l9LcAHAfPtP6BY84uVLXQ6Evcz9Lcg33Y2z1IVblT6xdY54PXYVHEv+0Wpq8Io6zkA==
            }
        dev: true

    /fast-xml-parser/3.12.20:
        resolution:
            {
                integrity: sha512-viadHdefuuqkyJWUhF2r2Ymb5LJ0T7uQhzSRv4OZzYxpoPQnY05KtaX0pLkolabD7tLzIE8q/OytIAEhqPyYbw==
            }
        hasBin: true
        requiresBuild: true
        dependencies:
            nimnjs: 1.3.2
        dev: false

    /fast-xml-parser/4.0.1:
        resolution:
            {
                integrity: sha512-EN1yOXDmMqpHrqkwTlCJDvFjepJBoBxjLRDtDxFmqrBILGV3NyFWpmcsofSKCCzc+YxhvNreB5rcKzG+TlyWpg==
            }
        hasBin: true
        dependencies:
            strnum: 1.0.5
        dev: false

    /fastq/1.13.0:
        resolution:
            {
                integrity: sha512-YpkpUnK8od0o1hmeSc7UUs/eB/vIPWJYjKck2QKIzAf71Vm1AAQ3EbuZB3g2JIy+pg+ERD0vqI79KyZiB2e2Nw==
            }
        dependencies:
            reusify: 1.0.4

    /fb-watchman/2.0.1:
        resolution:
            {
                integrity: sha512-DkPJKQeY6kKwmuMretBhr7G6Vodr7bFwDYTXIkfG1gjvNpaxBTQV3PbXg6bR1c1UP4jPOX0jHUbbHANL9vRjVg==
            }
        dependencies:
            bser: 2.1.1
        dev: true

    /fecha/4.2.1:
        resolution:
            {
                integrity: sha512-MMMQ0ludy/nBs1/o0zVOiKTpG7qMbonKUzjJgQFEuvq6INZ1OraKPRAWkBq5vlKLOUMpmNYG1JoN3oDPUQ9m3Q==
            }

    /file-entry-cache/6.0.1:
        resolution:
            {
                integrity: sha512-7Gps/XWymbLk2QLYK4NzpMOrYjMhdIxXuIvy2QBsLE6ljuodKvdkWs/cpyJJ3CVIVpH0Oi1Hvg1ovbMzLdFBBg==
            }
        engines: { node: ^10.12.0 || >=12.0.0 }
        dependencies:
            flat-cache: 3.0.4
        dev: true

    /filelist/1.0.2:
        resolution:
            {
                integrity: sha512-z7O0IS8Plc39rTCq6i6iHxk43duYOn8uFJiWSewIq0Bww1RNybVHSCjahmcC87ZqAm4OTvFzlzeGu3XAzG1ctQ==
            }
        dependencies:
            minimatch: 3.0.4

    /fill-range/4.0.0:
        resolution: { integrity: sha1-1USBHUKPmOsGpj3EAtJAPDKMOPc= }
        engines: { node: '>=0.10.0' }
        dependencies:
            extend-shallow: 2.0.1
            is-number: 3.0.0
            repeat-string: 1.6.1
            to-regex-range: 2.1.1
        dev: true

    /fill-range/7.0.1:
        resolution:
            {
                integrity: sha512-qOo9F+dMUmC2Lcb4BbVvnKJxTPjCm+RRpe4gDuGrzkL7mEVl/djYSu2OdQ2Pa302N4oqkSg9ir6jaLWJ2USVpQ==
            }
        engines: { node: '>=8' }
        dependencies:
            to-regex-range: 5.0.1

    /finalhandler/1.1.2:
        resolution:
            {
                integrity: sha512-aAWcW57uxVNrQZqFXjITpW3sIUQmHGG3qSb9mUah9MgMC4NeWhNOlNjXEYq3HjRAvL6arUviZGGJsBg6z0zsWA==
            }
        engines: { node: '>= 0.8' }
        dependencies:
            debug: 2.6.9
            encodeurl: 1.0.2
            escape-html: 1.0.3
            on-finished: 2.3.0
            parseurl: 1.3.3
            statuses: 1.5.0
            unpipe: 1.0.0
        transitivePeerDependencies:
            - supports-color
        dev: false

    /find-up/2.1.0:
        resolution: { integrity: sha1-RdG35QbHF93UgndaK3eSCjwMV6c= }
        engines: { node: '>=4' }
        dependencies:
            locate-path: 2.0.0
        dev: true

    /find-up/4.1.0:
        resolution:
            {
                integrity: sha512-PpOwAdQ/YlXQ2vj8a3h8IipDuYRi3wceVQQGYWxNINccq40Anw7BlsEXCMbt1Zt+OLA6Fq9suIpIWD0OsnISlw==
            }
        engines: { node: '>=8' }
        dependencies:
            locate-path: 5.0.0
            path-exists: 4.0.0

    /find-up/5.0.0:
        resolution:
            {
                integrity: sha512-78/PXT1wlLLDgTzDs7sjq9hzz0vXD+zn+7wypEe4fXQxCmdmqfGsEPQxmiCSQI3ajFV91bVSsvNtrJRiW6nGng==
            }
        engines: { node: '>=10' }
        dependencies:
            locate-path: 6.0.0
            path-exists: 4.0.0
        dev: true

    /find-yarn-workspace-root2/1.2.16:
        resolution:
            {
                integrity: sha512-hr6hb1w8ePMpPVUK39S4RlwJzi+xPLuVuG8XlwXU3KD5Yn3qgBWVfy3AzNlDhWvE1EORCE65/Qm26rFQt3VLVA==
            }
        dependencies:
            micromatch: 4.0.4
            pkg-dir: 4.2.0
        dev: true

    /first-chunk-stream/2.0.0:
        resolution: { integrity: sha1-G97NuOCDwGZLkZRVgVd6Q6nzHXA= }
        engines: { node: '>=0.10.0' }
        dependencies:
            readable-stream: 2.3.7

    /flat-cache/3.0.4:
        resolution:
            {
                integrity: sha512-dm9s5Pw7Jc0GvMYbshN6zchCA9RgQlzzEZX3vylR9IqFfS8XciblUXOKfW6SiuJ0e13eDYZoZV5wdrev7P3Nwg==
            }
        engines: { node: ^10.12.0 || >=12.0.0 }
        dependencies:
            flatted: 3.2.4
            rimraf: 3.0.2
        dev: true

    /flatted/3.2.4:
        resolution:
            {
                integrity: sha512-8/sOawo8tJ4QOBX8YlQBMxL8+RLZfxMQOif9o0KUKTNTjMYElWPE0r/m5VNFxTRd0NSw8qSy8dajrwX4RYI1Hw==
            }
        dev: true

    /fn.name/1.1.0:
        resolution:
            {
                integrity: sha512-GRnmB5gPyJpAhTQdSZTSp9uaPSvl09KoYcMQtsB9rQoOmzs9dH6ffeccH+Z+cv6P68Hu5bC6JjRh4Ah/mHSNRw==
            }
        dev: false

    /follow-redirects/1.14.9:
        resolution:
            {
                integrity: sha512-MQDfihBQYMcyy5dhRDJUHcw7lb2Pv/TuE6xP1vyraLukNDHKbDxDNaOE3NbCAdKQApno+GPRyo1YAp89yCjK4w==
            }
        engines: { node: '>=4.0' }
        peerDependencies:
            debug: '*'
        peerDependenciesMeta:
            debug:
                optional: true
        dev: false

    /for-in/1.0.2:
        resolution: { integrity: sha1-gQaNKVqBQuwKxybG4iAMMPttXoA= }
        engines: { node: '>=0.10.0' }
        dev: true

    /form-data/3.0.1:
        resolution:
            {
                integrity: sha512-RHkBKtLWUVwd7SqRIvCZMEvAMoGUp0XU+seQiZejj0COz3RI3hWP4sCv3gZWWLjJTd7rGwcsF5eKZGii0r/hbg==
            }
        engines: { node: '>= 6' }
        dependencies:
            asynckit: 0.4.0
            combined-stream: 1.0.8
            mime-types: 2.1.34
        dev: true

    /form-data/4.0.0:
        resolution:
            {
                integrity: sha512-ETEklSGi5t0QMZuiXoA/Q6vcnxcLQP5vdugSpuAyi6SVGi2clPPp+xgEhuMaHC+zGgn31Kd235W35f7Hykkaww==
            }
        engines: { node: '>= 6' }
        dependencies:
            asynckit: 0.4.0
            combined-stream: 1.0.8
            mime-types: 2.1.34
        dev: true

    /formidable/2.0.1:
        resolution:
            {
                integrity: sha512-rjTMNbp2BpfQShhFbR3Ruk3qk2y9jKpvMW78nJgx8QKtxjDVrwbZG+wvDOmVbifHyOUOQJXxqEy6r0faRrPzTQ==
            }
        dependencies:
            dezalgo: 1.0.3
            hexoid: 1.0.0
            once: 1.4.0
            qs: 6.9.3
        dev: true

    /forwarded/0.2.0:
        resolution:
            {
                integrity: sha512-buRG0fpBtRHSTCOASe6hD258tEubFoRLb4ZNA6NxMVHNw2gOcwHo9wyablzMzOA5z9xA9L1KNjk/Nt6MT9aYow==
            }
        engines: { node: '>= 0.6' }
        dev: false

    /fragment-cache/0.2.1:
        resolution: { integrity: sha1-QpD60n8T6Jvn8zeZxrxaCr//DRk= }
        engines: { node: '>=0.10.0' }
        dependencies:
            map-cache: 0.2.2
        dev: true

    /fresh/0.5.2:
        resolution: { integrity: sha1-PYyt2Q2XZWn6g1qx+OSyOhBWBac= }
        engines: { node: '>= 0.6' }
        dev: false

    /fs-constants/1.0.0:
        resolution:
            {
                integrity: sha512-y6OAwoSIf7FyjMIv94u+b5rdheZEjzR63GTyZJm5qh4Bi+2YgwLCcI/fPFZkL5PSixOt6ZNKm+w+Hfp/Bciwow==
            }
        dev: false
        optional: true

    /fs-extra/10.0.0:
        resolution:
            {
                integrity: sha512-C5owb14u9eJwizKGdchcDUQeFtlSHHthBk8pbX9Vc1PFZrLombudjDnNns88aYslCyF6IY5SUw3Roz6xShcEIQ==
            }
        engines: { node: '>=12' }
        dependencies:
            graceful-fs: 4.2.9
            jsonfile: 6.1.0
            universalify: 2.0.0
        dev: true

    /fs-extra/7.0.1:
        resolution:
            {
                integrity: sha512-YJDaCJZEnBmcbw13fvdAM9AwNOJwOzrE4pqMqBq5nFiEqXUqHwlK4B+3pUw6JNvfSPtX05xFHtYy/1ni01eGCw==
            }
        engines: { node: '>=6 <7 || >=8' }
        dependencies:
            graceful-fs: 4.2.9
            jsonfile: 4.0.0
            universalify: 0.1.2
        dev: true

    /fs-extra/8.1.0:
        resolution:
            {
                integrity: sha512-yhlQgA6mnOJUKOsRUFsgJdQCvkKhcz8tlZG5HBQfReYZy46OwLcY+Zia0mtdHsOo9y/hP+CxMN0TU9QxoOtG4g==
            }
        engines: { node: '>=6 <7 || >=8' }
        dependencies:
            graceful-fs: 4.2.9
            jsonfile: 4.0.0
            universalify: 0.1.2
        dev: true

    /fs-extra/9.1.0:
        resolution:
            {
                integrity: sha512-hcg3ZmepS30/7BSFqRvoo3DOMQu7IjqxO5nCDt+zM9XWjb33Wg7ziNT+Qvqbuc3+gWpzO02JubVyk2G4Zvo1OQ==
            }
        engines: { node: '>=10' }
        dependencies:
            at-least-node: 1.0.0
            graceful-fs: 4.2.9
            jsonfile: 6.1.0
            universalify: 2.0.0
        dev: false

    /fs-monkey/1.0.3:
        resolution:
            {
                integrity: sha512-cybjIfiiE+pTWicSCLFHSrXZ6EilF30oh91FDP9S2B051prEa7QWfrVTQm10/dDpswBDXZugPa1Ogu8Yh+HV0Q==
            }
        dev: true

    /fs.realpath/1.0.0:
        resolution: { integrity: sha1-FQStJSMVjKpA20onh8sBQRmU6k8= }

    /fsevents/2.3.2:
        resolution:
            {
                integrity: sha512-xiqMQR4xAeHTuB9uWm+fFRcIOgKBMiOBP+eXiyT7jsgVCq1bkVygt00oASowB7EdtpOHaaPgKt812P9ab+DDKA==
            }
        engines: { node: ^8.16.0 || ^10.6.0 || >=11.0.0 }
        os: [darwin]
        requiresBuild: true
        dev: true
        optional: true

    /function-bind/1.1.1:
        resolution:
            {
                integrity: sha512-yIovAzMX49sF8Yl58fSCWJ5svSLuaibPxXQJFLmBObTuCr0Mf1KiPopGM9NiFjiYBCbfaa2Fh6breQ6ANVTI0A==
            }

    /functional-red-black-tree/1.0.1:
        resolution: { integrity: sha1-GwqzvVU7Kg1jmdKcDj6gslIHgyc= }
        dev: true

    /gauge/2.7.4:
        resolution: { integrity: sha1-LANAXHU4w51+s3sxcCLjJfsBi/c= }
        dependencies:
            aproba: 1.2.0
            console-control-strings: 1.1.0
            has-unicode: 2.0.1
            object-assign: 4.1.1
            signal-exit: 3.0.6
            string-width: 1.0.2
            strip-ansi: 3.0.1
            wide-align: 1.1.5
        dev: false
        optional: true

    /gensync/1.0.0-beta.2:
        resolution:
            {
                integrity: sha512-3hN7NaskYvMDLQY55gnW3NQ+mesEAepTqlg+VEbj7zzqEMBVNhzcGYYeqFo/TlYz6eQiFcp1HcsCZO+nGgS8zg==
            }
        engines: { node: '>=6.9.0' }
        dev: true

    /get-caller-file/2.0.5:
        resolution:
            {
                integrity: sha512-DyFP3BM/3YHTQOCUL/w0OZHR0lpKeGrxotcHWcqNEdnltqFwXVfhEBQ94eIo34AfQpo0rGki4cyIiftY06h2Fg==
            }
        engines: { node: 6.* || 8.* || >= 10.* }
        dev: true

    /get-intrinsic/1.1.1:
        resolution:
            {
                integrity: sha512-kWZrnVM42QCiEA2Ig1bG8zjoIMOgxWwYCEeNdwY6Tv/cOSeGpcoX4pXHfKUxNKVoArnrEr2e9srnAxxGIraS9Q==
            }
        dependencies:
            function-bind: 1.1.1
            has: 1.0.3
            has-symbols: 1.0.2
        dev: true

    /get-package-type/0.1.0:
        resolution:
            {
                integrity: sha512-pjzuKtY64GYfWizNAJ0fr9VqttZkNiK2iS430LtIHzjBEr6bX8Am2zm4sW4Ro5wjWW5cAlRL1qAMTcXbjNAO2Q==
            }
        engines: { node: '>=8.0.0' }
        dev: true

    /get-stream/5.2.0:
        resolution:
            {
                integrity: sha512-nBF+F1rAZVCu/p7rjzgA+Yb4lfYXrpl7a6VmJrU8wF9I1CKvP/QwPNZHnOlwbTkY6dvtFIzFMSyQXbLoTQPRpA==
            }
        engines: { node: '>=8' }
        dependencies:
            pump: 3.0.0

    /get-stream/6.0.1:
        resolution:
            {
                integrity: sha512-ts6Wi+2j3jQjqi70w5AlN8DFnkSwC+MqmxEzdEALB2qXZYV3X/b1CTfgPLGJNMeAWxdPfU8FO1ms3NUfaHCPYg==
            }
        engines: { node: '>=10' }
        dev: true

    /get-symbol-description/1.0.0:
        resolution:
            {
                integrity: sha512-2EmdH1YvIQiZpltCNgkuiUnyukzxM/R6NDJX31Ke3BG1Nq5b0S2PhX59UKi9vZpPDQVdqn+1IcaAwnzTT5vCjw==
            }
        engines: { node: '>= 0.4' }
        dependencies:
            call-bind: 1.0.2
            get-intrinsic: 1.1.1
        dev: true

    /get-value/2.0.6:
        resolution: { integrity: sha1-3BXKHGcjh8p2vTesCjlbogQqLCg= }
        engines: { node: '>=0.10.0' }
        dev: true

    /github-from-package/0.0.0:
        resolution: { integrity: sha1-l/tdlr/eiXMxPyDoKI75oWf6ZM4= }
        dev: false
        optional: true

    /github-username/6.0.0:
        resolution:
            {
                integrity: sha512-7TTrRjxblSI5l6adk9zd+cV5d6i1OrJSo3Vr9xdGqFLBQo0mz5P9eIfKCDJ7eekVGGFLbce0qbPSnktXV2BjDQ==
            }
        engines: { node: '>=10' }
        dependencies:
            '@octokit/rest': 18.12.0
        transitivePeerDependencies:
            - encoding
        dev: false

    /glob-parent/5.1.2:
        resolution:
            {
                integrity: sha512-AOIgSQCepiJYwP3ARnGx+5VnTu2HBYdzbGP45eLw1vr3zB3vZLeyed1sC9hnbcOc9/SrMyM5RPQrkGz4aS9Zow==
            }
        engines: { node: '>= 6' }
        dependencies:
            is-glob: 4.0.3

    /glob-parent/6.0.2:
        resolution:
            {
                integrity: sha512-XxwI8EOhVQgWp6iDL+3b0r86f4d6AX6zSU55HfB4ydCEuXLXc5FcYeOu+nnGftS4TEju/11rt4KJPTMgbfmv4A==
            }
        engines: { node: '>=10.13.0' }
        dependencies:
            is-glob: 4.0.3
        dev: true

    /glob/7.2.0:
        resolution:
            {
                integrity: sha512-lmLf6gtyrPq8tTjSmrO94wBeQbFR3HbLHbuyD69wuyQkImp2hWqMGB47OX65FBkPffO641IP9jWa1z4ivqG26Q==
            }
        dependencies:
            fs.realpath: 1.0.0
            inflight: 1.0.6
            inherits: 2.0.4
            minimatch: 3.0.4
            once: 1.4.0
            path-is-absolute: 1.0.1

    /globals/11.12.0:
        resolution:
            {
                integrity: sha512-WOBp/EEGUiIsJSp7wcv/y6MO+lV9UoncWqxuFfm8eBwzWNgyfBd6Gz+IeKQ9jCmyhoH99g15M3T+QaVHFjizVA==
            }
        engines: { node: '>=4' }
        dev: true

    /globals/13.12.0:
        resolution:
            {
                integrity: sha512-uS8X6lSKN2JumVoXrbUz+uG4BYG+eiawqm3qFcT7ammfbUHeCBoJMlHcec/S3krSk73/AE/f0szYFmgAA3kYZg==
            }
        engines: { node: '>=8' }
        dependencies:
            type-fest: 0.20.2
        dev: true

    /globby/11.1.0:
        resolution:
            {
                integrity: sha512-jhIXaOzy1sb8IyocaruWSn1TjmnBVs8Ayhcy83rmxNJ8q2uWKCAj3CnJY+KpGSXCueAPc0i05kVvVKtP1t9S3g==
            }
        engines: { node: '>=10' }
        dependencies:
            array-union: 2.1.0
            dir-glob: 3.0.1
            fast-glob: 3.2.11
            ignore: 5.2.0
            merge2: 1.4.1
            slash: 3.0.0

    /graceful-fs/4.2.6:
        resolution:
            {
                integrity: sha512-nTnJ528pbqxYanhpDYsi4Rd8MAeaBA67+RZ10CM1m3bTAVFEDcd5AuA4a6W5YkGZ1iNXHzZz8T6TBKLeBuNriQ==
            }
        dev: true

    /graceful-fs/4.2.9:
        resolution:
            {
                integrity: sha512-NtNxqUcXgpW2iMrfqSfR73Glt39K+BLwWsPs94yR63v45T0Wbej7eRmL5cWfwEgqXnmjQp3zaJTshdRW/qC2ZQ==
            }

    /grapheme-splitter/1.0.4:
        resolution:
            {
                integrity: sha512-bzh50DW9kTPM00T8y4o8vQg89Di9oLJVLW/KaOGIXJWP/iqCN6WKYkbNOF04vFLJhwcpYUh9ydh/+5vpOqV4YQ==
            }
        dev: true

    /hard-rejection/2.1.0:
        resolution:
            {
                integrity: sha512-VIZB+ibDhx7ObhAe7OVtoEbuP4h/MuOTHJ+J8h/eBXotJYl0fBgR72xDFCKgIh22OJZIOVNxBMWuhAr10r8HdA==
            }
        engines: { node: '>=6' }
        dev: true

    /has-bigints/1.0.1:
        resolution:
            {
                integrity: sha512-LSBS2LjbNBTf6287JEbEzvJgftkF5qFkmCo9hDRpAzKhUOlJ+hx8dd4USs00SgsUNwc4617J9ki5YtEClM2ffA==
            }
        dev: true

    /has-flag/3.0.0:
        resolution: { integrity: sha1-tdRU3CGZriJWmfNGfloH87lVuv0= }
        engines: { node: '>=4' }

    /has-flag/4.0.0:
        resolution:
            {
                integrity: sha512-EykJT/Q1KjTWctppgIAgfSO0tKVuZUjhgMr17kqTumMl6Afv3EISleU7qZUzoXDFTAHTDC4NOoG/ZxU3EvlMPQ==
            }
        engines: { node: '>=8' }

    /has-own-prop/2.0.0:
        resolution:
            {
                integrity: sha512-Pq0h+hvsVm6dDEa8x82GnLSYHOzNDt7f0ddFa3FqcQlgzEiptPqL+XrOJNavjOzSYiYWIrgeVYYgGlLmnxwilQ==
            }
        engines: { node: '>=8' }
        dev: false

    /has-symbols/1.0.2:
        resolution:
            {
                integrity: sha512-chXa79rL/UC2KlX17jo3vRGz0azaWEx5tGqZg5pO3NUyEJVB17dMruQlzCCOfUvElghKcm5194+BCRvi2Rv/Gw==
            }
        engines: { node: '>= 0.4' }
        dev: true

    /has-tostringtag/1.0.0:
        resolution:
            {
                integrity: sha512-kFjcSNhnlGV1kyoGk7OXKSawH5JOb/LzUc5w9B02hOTO0dfFRjbHQKvg1d6cf3HbeUmtU9VbbV3qzZ2Teh97WQ==
            }
        engines: { node: '>= 0.4' }
        dependencies:
            has-symbols: 1.0.2
        dev: true

    /has-unicode/2.0.1:
        resolution: { integrity: sha1-4Ob+aijPUROIVeCG0Wkedx3iqLk= }
        dev: false
        optional: true

    /has-value/0.3.1:
        resolution: { integrity: sha1-ex9YutpiyoJ+wKIHgCVlSEWZXh8= }
        engines: { node: '>=0.10.0' }
        dependencies:
            get-value: 2.0.6
            has-values: 0.1.4
            isobject: 2.1.0
        dev: true

    /has-value/1.0.0:
        resolution: { integrity: sha1-GLKB2lhbHFxR3vJMkw7SmgvmsXc= }
        engines: { node: '>=0.10.0' }
        dependencies:
            get-value: 2.0.6
            has-values: 1.0.0
            isobject: 3.0.1
        dev: true

    /has-values/0.1.4:
        resolution: { integrity: sha1-bWHeldkd/Km5oCCJrThL/49it3E= }
        engines: { node: '>=0.10.0' }
        dev: true

    /has-values/1.0.0:
        resolution: { integrity: sha1-lbC2P+whRmGab+V/51Yo1aOe/k8= }
        engines: { node: '>=0.10.0' }
        dependencies:
            is-number: 3.0.0
            kind-of: 4.0.0
        dev: true

    /has/1.0.3:
        resolution:
            {
                integrity: sha512-f2dvO0VU6Oej7RkWJGrehjbzMAjFp5/VKPp5tTpWIV4JHHZK1/BxbFRtf/siA2SWTe09caDmVtYYzWEIbBS4zw==
            }
        engines: { node: '>= 0.4.0' }
        dependencies:
            function-bind: 1.1.1

    /hexoid/1.0.0:
        resolution:
            {
                integrity: sha512-QFLV0taWQOZtvIRIAdBChesmogZrtuXvVWsFHZTk2SU+anspqZ2vMnoLg7IE1+Uk16N19APic1BuF8bC8c2m5g==
            }
        engines: { node: '>=8' }
        dev: true

    /hosted-git-info/2.8.9:
        resolution:
            {
                integrity: sha512-mxIDAb9Lsm6DoOJ7xH+5+X4y1LU/4Hi50L9C5sIswK3JzULS4bwk1FvjdBgvYR4bzT4tuUQiC15FE2f5HbLvYw==
            }

    /html-encoding-sniffer/2.0.1:
        resolution:
            {
                integrity: sha512-D5JbOMBIR/TVZkubHT+OyT2705QvogUW4IBn6nHd756OwieSF9aDYFj4dv6HHEVGYbHaLETa3WggZYWWMyy3ZQ==
            }
        engines: { node: '>=10' }
        dependencies:
            whatwg-encoding: 1.0.5
        dev: true

    /html-escaper/2.0.2:
        resolution:
            {
                integrity: sha512-H2iMtd0I4Mt5eYiapRdIDjp+XzelXQ0tFE4JS7YFwFevXXMmOp9myNrUvCg0D6ws8iqkRPBfKHgbwig1SmlLfg==
            }
        dev: true

    /http-errors/1.7.2:
        resolution:
            {
                integrity: sha512-uUQBt3H/cSIVfch6i1EuPNy/YsRSOUBXTVfZ+yR7Zjez3qjBz6i9+i4zjNaoqcoFVI4lQJ5plg63TvGfRSDCRg==
            }
        engines: { node: '>= 0.6' }
        dependencies:
            depd: 1.1.2
            inherits: 2.0.3
            setprototypeof: 1.1.1
            statuses: 1.5.0
            toidentifier: 1.0.0
        dev: false

    /http-errors/1.8.1:
        resolution:
            {
                integrity: sha512-Kpk9Sm7NmI+RHhnj6OIWDI1d6fIoFAtFt9RLaTMRlg/8w49juAStsrBgp0Dp4OdxdVbRIeKhtCUvoi/RuAhO4g==
            }
        engines: { node: '>= 0.6' }
        dependencies:
            depd: 1.1.2
            inherits: 2.0.4
            setprototypeof: 1.2.0
            statuses: 1.5.0
            toidentifier: 1.0.1
        dev: false

    /http-proxy-agent/4.0.1:
        resolution:
            {
                integrity: sha512-k0zdNgqWTGA6aeIRVpvfVob4fL52dTfaehylg0Y4UvSySvOq/Y+BOyPrgpUrA7HylqvU8vIZGsRuXmspskV0Tg==
            }
        engines: { node: '>= 6' }
        dependencies:
            '@tootallnate/once': 1.1.2
            agent-base: 6.0.2
            debug: 4.3.4
        transitivePeerDependencies:
            - supports-color
        dev: true

    /http-proxy-middleware/2.0.1:
        resolution:
            {
                integrity: sha512-cfaXRVoZxSed/BmkA7SwBVNI9Kj7HFltaE5rqYOub5kWzWZ+gofV2koVN1j2rMW7pEfSSlCHGJ31xmuyFyfLOg==
            }
        engines: { node: '>=12.0.0' }
        dependencies:
            '@types/http-proxy': 1.17.8
            http-proxy: 1.18.1
            is-glob: 4.0.3
            is-plain-obj: 3.0.0
            micromatch: 4.0.4
        transitivePeerDependencies:
            - debug
        dev: false

    /http-proxy/1.18.1:
        resolution:
            {
                integrity: sha512-7mz/721AbnJwIVbnaSv1Cz3Am0ZLT/UBwkC92VlxhXv/k/BBQfM2fXElQNC27BVGr0uwUpplYPQM9LnaBMR5NQ==
            }
        engines: { node: '>=8.0.0' }
        dependencies:
            eventemitter3: 4.0.7
            follow-redirects: 1.14.9
            requires-port: 1.0.0
        transitivePeerDependencies:
            - debug
        dev: false

    /https-proxy-agent/5.0.0:
        resolution:
            {
                integrity: sha512-EkYm5BcKUGiduxzSt3Eppko+PiNWNEpa4ySk9vTC6wDsQJW9rHSa+UhGNJoRYp7bz6Ht1eaRIa6QaJqO5rCFbA==
            }
        engines: { node: '>= 6' }
        dependencies:
            agent-base: 6.0.2
            debug: 4.3.4
        transitivePeerDependencies:
            - supports-color

    /human-id/1.0.2:
        resolution:
            {
                integrity: sha512-UNopramDEhHJD+VR+ehk8rOslwSfByxPIZyJRfV739NDhN5LF1fa1MqnzKm2lGTQRjNrjK19Q5fhkgIfjlVUKw==
            }
        dev: true

    /human-signals/1.1.1:
        resolution:
            {
                integrity: sha512-SEQu7vl8KjNL2eoGBLF3+wAjpsNfA9XMlXAYj/3EdaNfAlxKthD1xjEQfGOUhllCGGJVNY34bRr6lPINhNjyZw==
            }
        engines: { node: '>=8.12.0' }

    /human-signals/2.1.0:
        resolution:
            {
                integrity: sha512-B4FFZ6q/T2jhhksgkbEW3HBvWIfDW85snkQgawt07S7J5QXTk6BkNV+0yAeZrM5QpMAdYlocGoljn0sJ/WQkFw==
            }
        engines: { node: '>=10.17.0' }
        dev: true

    /husky/7.0.4:
        resolution:
            {
                integrity: sha512-vbaCKN2QLtP/vD4yvs6iz6hBEo6wkSzs8HpRah1Z6aGmF2KW5PdYuAd7uX5a+OyBZHBhd+TFLqgjUgytQr4RvQ==
            }
        engines: { node: '>=12' }
        hasBin: true
        dev: true

    /i18next-fs-backend/1.1.1:
        resolution:
            {
                integrity: sha512-RFkfy10hNxJqc7MVAp5iAZq0Tum6msBCNebEe3OelOBvrROvzHUPaR8Qe10RQrOGokTm0W4vJGEJzruFkEt+hQ==
            }
        dev: false

    /i18next/19.9.2:
        resolution:
            {
                integrity: sha512-0i6cuo6ER6usEOtKajUUDj92zlG+KArFia0857xxiEHAQcUwh/RtOQocui1LPJwunSYT574Pk64aNva1kwtxZg==
            }
        dependencies:
            '@babel/runtime': 7.16.7
        dev: true

    /i18next/20.3.2:
        resolution:
            {
                integrity: sha512-e8CML2R9Ng2sSQOM80wb/PrM2j8mDm84o/T4Amzn9ArVyNX5/ENWxxAXkRpZdTQNDaxKImF93Wep4mAoozFrKw==
            }
        dependencies:
            '@babel/runtime': 7.16.7
        dev: false

    /i18next/21.6.11:
        resolution:
            {
                integrity: sha512-tJ2+o0lVO+fhi8bPkCpBAeY1SgkqmQm5NzgPWCQssBrywJw98/o+Kombhty5nxQOpHtvMmsxcOopczUiH6bJxQ==
            }
        dependencies:
            '@babel/runtime': 7.16.7
        dev: false

    /iconv-lite/0.4.24:
        resolution:
            {
                integrity: sha512-v3MXnZAcvnywkTUEZomIActle7RXXeedOR31wwl7VlyoXO4Qi9arvSenNQWne1TcRwhCL1HwLI21bEqdpj8/rA==
            }
        engines: { node: '>=0.10.0' }
        dependencies:
            safer-buffer: 2.1.2

    /ieee754/1.2.1:
        resolution:
            {
                integrity: sha512-dcyqhDvX1C46lXZcVqCpK+FtMRQVdIMN6/Df5js2zouUsqG7I6sFxitIC+7KYK29KdXOLHdu9zL4sFnoVQnqaA==
            }
        dev: false
        optional: true

    /ignore/5.2.0:
        resolution:
            {
                integrity: sha512-CmxgYGiEPCLhfLnpPp1MoRmifwEIOgjcHXxOBjv7mY96c+eWScsOP9c112ZyLdWHi0FxHjI+4uVhKYp/gcdRmQ==
            }
        engines: { node: '>= 4' }

    /import-fresh/3.3.0:
        resolution:
            {
                integrity: sha512-veYYhQa+D1QBKznvhUHxb8faxlrwUnxseDAbAp457E0wLNio2bOSKnjYDhMj+YiAq61xrMGhQk9iXVk5FzgQMw==
            }
        engines: { node: '>=6' }
        dependencies:
            parent-module: 1.0.1
            resolve-from: 4.0.0
        dev: true

    /import-local/3.1.0:
        resolution:
            {
                integrity: sha512-ASB07uLtnDs1o6EHjKpX34BKYDSqnFerfTOJL2HvMqF70LnxpjkzDB8J44oT9pu4AMPkQwf8jl6szgvNd2tRIg==
            }
        engines: { node: '>=8' }
        hasBin: true
        dependencies:
            pkg-dir: 4.2.0
            resolve-cwd: 3.0.0
        dev: true

    /imurmurhash/0.1.4:
        resolution: { integrity: sha1-khi5srkoojixPcT7a21XbyMUU+o= }
        engines: { node: '>=0.8.19' }
        dev: true

    /indent-string/4.0.0:
        resolution:
            {
                integrity: sha512-EdDDZu4A2OyIK7Lr/2zG+w5jmbuk1DVBnEwREQvBzspBJkCEbRa8GxU1lghYcaGJCnRWibjDXlq779X1/y5xwg==
            }
        engines: { node: '>=8' }
        dev: true

    /inflight/1.0.6:
        resolution: { integrity: sha1-Sb1jMdfQLQwJvJEKEHW6gWW1bfk= }
        dependencies:
            once: 1.4.0
            wrappy: 1.0.2

    /inherits/2.0.3:
        resolution: { integrity: sha1-Yzwsg+PaQqUC9SRmAiSA9CCCYd4= }
        dev: false

    /inherits/2.0.4:
        resolution:
            {
                integrity: sha512-k/vGaX4/Yla3WzyMCvTQOXYeIHvqOKtnqBduzTHpzpQZzAskKMhZ2K+EnBiSM9zGSoIFeMpXKxa4dYeZIQqewQ==
            }

    /ini/1.3.8:
        resolution:
            {
                integrity: sha512-JV/yugV2uzW5iMRSiZAyDtQd+nxtUnjeLt0acNdw98kKLrvuRVyB80tsREOE7yvGVgalhZ6RNXCmEHkUKBKxew==
            }
        dev: false
        optional: true

    /internal-slot/1.0.3:
        resolution:
            {
                integrity: sha512-O0DB1JC/sPyZl7cIo78n5dR7eUSwwpYPiXRhTzNxZVAMUuB8vlnRFyLxdrVToks6XPLVnFfbzaVd5WLjhgg+vA==
            }
        engines: { node: '>= 0.4' }
        dependencies:
            get-intrinsic: 1.1.1
            has: 1.0.3
            side-channel: 1.0.4
        dev: true

    /interpret/1.4.0:
        resolution:
            {
                integrity: sha512-agE4QfB2Lkp9uICn7BAqoscw4SZP9kTE2hxiFI3jBPmXJfdqiahTbUuKGsMoN2GtqL9AxhYioAcVvgsb1HvRbA==
            }
        engines: { node: '>= 0.10' }
        dev: false

    /ipaddr.js/1.9.1:
        resolution:
            {
                integrity: sha512-0KI/607xoxSToH7GjN1FfSbLoU0+btTicjsQSWQlh/hZykN8KpmMf7uYwPW3R+akZ6R/w18ZlXSHBYXiYUPO3g==
            }
        engines: { node: '>= 0.10' }
        dev: false

    /is-accessor-descriptor/0.1.6:
        resolution: { integrity: sha1-qeEss66Nh2cn7u84Q/igiXtcmNY= }
        engines: { node: '>=0.10.0' }
        dependencies:
            kind-of: 3.2.2
        dev: true

    /is-accessor-descriptor/1.0.0:
        resolution:
            {
                integrity: sha512-m5hnHTkcVsPfqx3AKlyttIPb7J+XykHvJP2B9bZDjlhLIoEq4XoK64Vg7boZlVWYK6LUY94dYPEE7Lh0ZkZKcQ==
            }
        engines: { node: '>=0.10.0' }
        dependencies:
            kind-of: 6.0.3
        dev: true

    /is-arrayish/0.2.1:
        resolution: { integrity: sha1-d8mYQFJ6qOyxqLppe4BkWnqSap0= }

    /is-arrayish/0.3.2:
        resolution:
            {
                integrity: sha512-eVRqCvVlZbuw3GrM63ovNSNAeA1K16kaR/LRY/92w0zxQ5/1YzwblUX652i4Xs9RwAGjW9d9y6X88t8OaAJfWQ==
            }
        dev: false

    /is-bigint/1.0.4:
        resolution:
            {
                integrity: sha512-zB9CruMamjym81i2JZ3UMn54PKGsQzsJeo6xvN3HJJ4CAsQNB6iRutp2To77OfCNuoxspsIhzaPoO1zyCEhFOg==
            }
        dependencies:
            has-bigints: 1.0.1
        dev: true

    /is-boolean-object/1.1.2:
        resolution:
            {
                integrity: sha512-gDYaKHJmnj4aWxyj6YHyXVpdQawtVLHU5cb+eztPGczf6cjuTdwve5ZIEfgXqH4e57An1D1AKf8CZ3kYrQRqYA==
            }
        engines: { node: '>= 0.4' }
        dependencies:
            call-bind: 1.0.2
            has-tostringtag: 1.0.0
        dev: true

    /is-buffer/1.1.6:
        resolution:
            {
                integrity: sha512-NcdALwpXkTm5Zvvbk7owOUSvVvBKDgKP5/ewfXEznmQFfs4ZRmanOeKBTjRVjka3QFoN6XJ+9F3USqfHqTaU5w==
            }
        dev: true

    /is-callable/1.2.4:
        resolution:
            {
                integrity: sha512-nsuwtxZfMX67Oryl9LCQ+upnC0Z0BgpwntpS89m1H/TLF0zNfzfLMV/9Wa/6MZsj0acpEjAO0KF1xT6ZdLl95w==
            }
        engines: { node: '>= 0.4' }
        dev: true

    /is-ci/3.0.1:
        resolution:
            {
                integrity: sha512-ZYvCgrefwqoQ6yTyYUbQu64HsITZ3NfKX1lzaEYdkTDcfKzzCI/wthRRYKkdjHKFVgNiXKAKm65Zo1pk2as/QQ==
            }
        hasBin: true
        dependencies:
            ci-info: 3.3.0
        dev: true

    /is-core-module/2.8.1:
        resolution:
            {
                integrity: sha512-SdNCUs284hr40hFTFP6l0IfZ/RSrMXF3qgoRHd3/79unUTvrFO/JoXwkGm+5J/Oe3E/b5GsnG330uUNgRpu1PA==
            }
        dependencies:
            has: 1.0.3

    /is-data-descriptor/0.1.4:
        resolution: { integrity: sha1-C17mSDiOLIYCgueT8YVv7D8wG1Y= }
        engines: { node: '>=0.10.0' }
        dependencies:
            kind-of: 3.2.2
        dev: true

    /is-data-descriptor/1.0.0:
        resolution:
            {
                integrity: sha512-jbRXy1FmtAoCjQkVmIVYwuuqDFUbaOeDjmed1tOGPrsMhtJA4rD9tkgA0F1qJ3gRFRXcHYVkdeaP50Q5rE/jLQ==
            }
        engines: { node: '>=0.10.0' }
        dependencies:
            kind-of: 6.0.3
        dev: true

    /is-date-object/1.0.5:
        resolution:
            {
                integrity: sha512-9YQaSxsAiSwcvS33MBk3wTCVnWK+HhF8VZR2jRxehM16QcVOdHqPn4VPHmRK4lSr38n9JriurInLcP90xsYNfQ==
            }
        engines: { node: '>= 0.4' }
        dependencies:
            has-tostringtag: 1.0.0
        dev: true

    /is-descriptor/0.1.6:
        resolution:
            {
                integrity: sha512-avDYr0SB3DwO9zsMov0gKCESFYqCnE4hq/4z3TdUlukEy5t9C0YRq7HLrsN52NAcqXKaepeCD0n+B0arnVG3Hg==
            }
        engines: { node: '>=0.10.0' }
        dependencies:
            is-accessor-descriptor: 0.1.6
            is-data-descriptor: 0.1.4
            kind-of: 5.1.0
        dev: true

    /is-descriptor/1.0.2:
        resolution:
            {
                integrity: sha512-2eis5WqQGV7peooDyLmNEPUrps9+SXX5c9pL3xEB+4e9HnGuDa7mB7kHxHw4CbqS9k1T2hOH3miL8n8WtiYVtg==
            }
        engines: { node: '>=0.10.0' }
        dependencies:
            is-accessor-descriptor: 1.0.0
            is-data-descriptor: 1.0.0
            kind-of: 6.0.3
        dev: true

    /is-docker/2.2.1:
        resolution:
            {
                integrity: sha512-F+i2BKsFrH66iaUFc0woD8sLy8getkwTwtOBjvs56Cx4CgJDeKQeqfz8wAYiSb8JOprWhHH5p77PbmYCvvUuXQ==
            }
        engines: { node: '>=8' }
        hasBin: true
        dev: false

    /is-extendable/0.1.1:
        resolution: { integrity: sha1-YrEQ4omkcUGOPsNqYX1HLjAd/Ik= }
        engines: { node: '>=0.10.0' }
        dev: true

    /is-extendable/1.0.1:
        resolution:
            {
                integrity: sha512-arnXMxT1hhoKo9k1LZdmlNyJdDDfy2v0fXjFlmok4+i8ul/6WlbVge9bhM74OpNPQPMGUToDtz+KXa1PneJxOA==
            }
        engines: { node: '>=0.10.0' }
        dependencies:
            is-plain-object: 2.0.4
        dev: true

    /is-extglob/2.1.1:
        resolution: { integrity: sha1-qIwCU1eR8C7TfHahueqXc8gz+MI= }
        engines: { node: '>=0.10.0' }

    /is-fullwidth-code-point/1.0.0:
        resolution: { integrity: sha1-754xOG8DGn8NZDr4L95QxFfvAMs= }
        engines: { node: '>=0.10.0' }
        dependencies:
            number-is-nan: 1.0.1
        dev: false
        optional: true

    /is-fullwidth-code-point/3.0.0:
        resolution:
            {
                integrity: sha512-zymm5+u+sCsSWyD9qNaejV3DFvhCKclKdizYaJUuHA83RLjb7nSuGnddCHGv0hk+KY7BMAlsWeK4Ueg6EV6XQg==
            }
        engines: { node: '>=8' }

    /is-generator-fn/2.1.0:
        resolution:
            {
                integrity: sha512-cTIB4yPYL/Grw0EaSzASzg6bBy9gqCofvWN8okThAYIxKJZC+udlRAmGbM0XLeniEJSs8uEgHPGuHSe1XsOLSQ==
            }
        engines: { node: '>=6' }
        dev: true

    /is-glob/4.0.3:
        resolution:
            {
                integrity: sha512-xelSayHH36ZgE7ZWhli7pW34hNbNl8Ojv5KVmkJD4hBdD3th8Tfk9vYasLM+mXWOZhFkgZfxhLSnrwRr4elSSg==
            }
        engines: { node: '>=0.10.0' }
        dependencies:
            is-extglob: 2.1.1

    /is-negative-zero/2.0.2:
        resolution:
            {
                integrity: sha512-dqJvarLawXsFbNDeJW7zAz8ItJ9cd28YufuuFzh0G8pNHjJMnY08Dv7sYX2uF5UpQOwieAeOExEYAWWfu7ZZUA==
            }
        engines: { node: '>= 0.4' }
        dev: true

    /is-number-object/1.0.6:
        resolution:
            {
                integrity: sha512-bEVOqiRcvo3zO1+G2lVMy+gkkEm9Yh7cDMRusKKu5ZJKPUYSJwICTKZrNKHA2EbSP0Tu0+6B/emsYNHZyn6K8g==
            }
        engines: { node: '>= 0.4' }
        dependencies:
            has-tostringtag: 1.0.0
        dev: true

    /is-number/3.0.0:
        resolution: { integrity: sha1-JP1iAaR4LPUFYcgQJ2r8fRLXEZU= }
        engines: { node: '>=0.10.0' }
        dependencies:
            kind-of: 3.2.2
        dev: true

    /is-number/7.0.0:
        resolution:
            {
                integrity: sha512-41Cifkg6e8TylSpdtTpeLVMqvSBEVzTttHvERD741+pnZ8ANv0004MRL43QKPDlK9cGvNp6NZWZUBlbGXYxxng==
            }
        engines: { node: '>=0.12.0' }

    /is-plain-obj/1.1.0:
        resolution: { integrity: sha1-caUMhCnfync8kqOQpKA7OfzVHT4= }
        engines: { node: '>=0.10.0' }
        dev: true

    /is-plain-obj/2.1.0:
        resolution:
            {
                integrity: sha512-YWnfyRwxL/+SsrWYfOpUtz5b3YD+nyfkHvjbcanzk8zgyO4ASD67uVMRt8k5bM4lLMDnXfriRhOpemw+NfT1eA==
            }
        engines: { node: '>=8' }
        dev: false

    /is-plain-obj/3.0.0:
        resolution:
            {
                integrity: sha512-gwsOE28k+23GP1B6vFl1oVh/WOzmawBrKwo5Ev6wMKzPkaXaCDIQKzLnvsA42DRlbVTWorkgTKIviAKCWkfUwA==
            }
        engines: { node: '>=10' }
        dev: false

    /is-plain-object/2.0.4:
        resolution:
            {
                integrity: sha512-h5PpgXkWitc38BBMYawTYMWJHFZJVnBquFE57xFpjB8pJFiF6gZ+bU+WyI/yqXiFR5mdLsgYNaPe8uao6Uv9Og==
            }
        engines: { node: '>=0.10.0' }
        dependencies:
            isobject: 3.0.1
        dev: true

    /is-plain-object/5.0.0:
        resolution:
            {
                integrity: sha512-VRSzKkbMm5jMDoKLbltAkFQ5Qr7VDiTFGXxYFXXowVj387GeGNOCsOH6Msy00SGZ3Fp84b1Naa1psqgcCIEP5Q==
            }
        engines: { node: '>=0.10.0' }
        dev: false

    /is-potential-custom-element-name/1.0.1:
        resolution:
            {
                integrity: sha512-bCYeRA2rVibKZd+s2625gGnGF/t7DSqDs4dP7CrLA1m7jKWz6pps0LpYLJN8Q64HtmPKJ1hrN3nzPNKFEKOUiQ==
            }
        dev: true

    /is-regex/1.1.4:
        resolution:
            {
                integrity: sha512-kvRdxDsxZjhzUX07ZnLydzS1TU/TJlTUHHY4YLL87e37oUA49DfkLqgy+VjFocowy29cKvcSiu+kIv728jTTVg==
            }
        engines: { node: '>= 0.4' }
        dependencies:
            call-bind: 1.0.2
            has-tostringtag: 1.0.0
        dev: true

    /is-shared-array-buffer/1.0.1:
        resolution:
            {
                integrity: sha512-IU0NmyknYZN0rChcKhRO1X8LYz5Isj/Fsqh8NJOSf+N/hCOTwy29F32Ik7a+QszE63IdvmwdTPDd6cZ5pg4cwA==
            }
        dev: true

    /is-stream/2.0.0:
        resolution:
            {
                integrity: sha512-XCoy+WlUr7d1+Z8GgSuXmpuUFC9fOhRXglJMx+dwLKTkL44Cjd4W1Z5P+BQZpr+cR93aGP4S/s7Ftw6Nd/kiEw==
            }
        engines: { node: '>=8' }
        dev: false

    /is-stream/2.0.1:
        resolution:
            {
                integrity: sha512-hFoiJiTl63nn+kstHGBtewWSKnQLpyb155KHheA1l39uvtO9nWIop1p3udqPcUd/xbF1VLMO4n7OI6p7RbngDg==
            }
        engines: { node: '>=8' }

    /is-string/1.0.7:
        resolution:
            {
                integrity: sha512-tE2UXzivje6ofPW7l23cjDOMa09gb7xlAqG6jG5ej6uPV32TlWP3NKPigtaGeHNu9fohccRYvIiZMfOOnOYUtg==
            }
        engines: { node: '>= 0.4' }
        dependencies:
            has-tostringtag: 1.0.0
        dev: true

    /is-subdir/1.2.0:
        resolution:
            {
                integrity: sha512-2AT6j+gXe/1ueqbW6fLZJiIw3F8iXGJtt0yDrZaBhAZEG1raiTxKWU+IPqMCzQAXOUCKdA4UDMgacKH25XG2Cw==
            }
        engines: { node: '>=4' }
        dependencies:
            better-path-resolve: 1.0.0
        dev: true

    /is-symbol/1.0.4:
        resolution:
            {
                integrity: sha512-C/CPBqKWnvdcxqIARxyOh4v1UUEOCHpgDa0WYgpKDFMszcrPcffg5uhwSgPCLD2WWxmq6isisz87tzT01tuGhg==
            }
        engines: { node: '>= 0.4' }
        dependencies:
            has-symbols: 1.0.2
        dev: true

    /is-typedarray/1.0.0:
        resolution: { integrity: sha1-5HnICFjfDBsR3dppQPlgEfzaSpo= }
        dev: true

    /is-utf8/0.2.1:
        resolution: { integrity: sha1-Sw2hRCEE0bM2NA6AeX6GXPOffXI= }

    /is-weakref/1.0.2:
        resolution:
            {
                integrity: sha512-qctsuLZmIQ0+vSSMfoVvyFe2+GSEvnmZ2ezTup1SBse9+twCCeial6EEi3Nc2KFcf6+qz2FBPnjXsk8xhKSaPQ==
            }
        dependencies:
            call-bind: 1.0.2
        dev: true

    /is-windows/1.0.2:
        resolution:
            {
                integrity: sha512-eXK1UInq2bPmjyX6e3VHIzMLobc4J94i4AWn+Hpq3OU5KkrRC96OAcR3PRJ/pGu6m8TRnBHP9dkXQVsT/COVIA==
            }
        engines: { node: '>=0.10.0' }
        dev: true

    /is-wsl/2.2.0:
        resolution:
            {
                integrity: sha512-fKzAra0rGJUUBwGBgNkHZuToZcn+TtXHpeCgmkMJMMYx1sQDYaCSyjJBSCa2nH1DGm7s3n1oBnohoVTBaN7Lww==
            }
        engines: { node: '>=8' }
        dependencies:
            is-docker: 2.2.1
        dev: false

    /isarray/1.0.0:
        resolution: { integrity: sha1-u5NdSFgsuhaMBoNJV6VKPgcSTxE= }

    /isbinaryfile/4.0.8:
        resolution:
            {
                integrity: sha512-53h6XFniq77YdW+spoRrebh0mnmTxRPTlcuIArO57lmMdq4uBKFKaeTjnb92oYWrSn/LVL+LT+Hap2tFQj8V+w==
            }
        engines: { node: '>= 8.0.0' }

    /isexe/2.0.0:
        resolution: { integrity: sha1-6PvzdNxVb/iUehDcsFctYz8s+hA= }

    /isobject/2.1.0:
        resolution: { integrity: sha1-8GVWEJaj8dou9GJy+BXIQNh+DIk= }
        engines: { node: '>=0.10.0' }
        dependencies:
            isarray: 1.0.0
        dev: true

    /isobject/3.0.1:
        resolution: { integrity: sha1-TkMekrEalzFjaqH5yNHMvP2reN8= }
        engines: { node: '>=0.10.0' }
        dev: true

    /istanbul-lib-coverage/3.2.0:
        resolution:
            {
                integrity: sha512-eOeJ5BHCmHYvQK7xt9GkdHuzuCGS1Y6g9Gvnx3Ym33fz/HpLRYxiS0wHNr+m/MBC8B647Xt608vCDEvhl9c6Mw==
            }
        engines: { node: '>=8' }
        dev: true

    /istanbul-lib-instrument/5.1.0:
        resolution:
            {
                integrity: sha512-czwUz525rkOFDJxfKK6mYfIs9zBKILyrZQxjz3ABhjQXhbhFsSbo1HW/BFcsDnfJYJWA6thRR5/TUY2qs5W99Q==
            }
        engines: { node: '>=8' }
        dependencies:
            '@babel/core': 7.16.7
            '@babel/parser': 7.16.8
            '@istanbuljs/schema': 0.1.3
            istanbul-lib-coverage: 3.2.0
            semver: 6.3.0
        transitivePeerDependencies:
            - supports-color
        dev: true

    /istanbul-lib-report/3.0.0:
        resolution:
            {
                integrity: sha512-wcdi+uAKzfiGT2abPpKZ0hSU1rGQjUQnLvtY5MpQ7QCTahD3VODhcu4wcfY1YtkGaDD5yuydOLINXsfbus9ROw==
            }
        engines: { node: '>=8' }
        dependencies:
            istanbul-lib-coverage: 3.2.0
            make-dir: 3.1.0
            supports-color: 7.2.0
        dev: true

    /istanbul-lib-source-maps/4.0.1:
        resolution:
            {
                integrity: sha512-n3s8EwkdFIJCG3BPKBYvskgXGoy88ARzvegkitk60NxRdwltLOTaH7CUiMRXvwYorl0Q712iEjcWB+fK/MrWVw==
            }
        engines: { node: '>=10' }
        dependencies:
            debug: 4.3.4
            istanbul-lib-coverage: 3.2.0
            source-map: 0.6.1
        transitivePeerDependencies:
            - supports-color
        dev: true

    /istanbul-reports/3.1.3:
        resolution:
            {
                integrity: sha512-x9LtDVtfm/t1GFiLl3NffC7hz+I1ragvgX1P/Lg1NlIagifZDKUkuuaAxH/qpwj2IuEfD8G2Bs/UKp+sZ/pKkg==
            }
        engines: { node: '>=8' }
        dependencies:
            html-escaper: 2.0.2
            istanbul-lib-report: 3.0.0
        dev: true

    /jake/10.8.5:
        resolution:
            {
                integrity: sha512-sVpxYeuAhWt0OTWITwT98oyV0GsXyMlXCF+3L1SuafBVUIr/uILGRB+NqwkzhgXKvoJpDIpQvqkUALgdmQsQxw==
            }
        engines: { node: '>=10' }
        hasBin: true
        dependencies:
            async: 3.2.3
            chalk: 4.1.2
            filelist: 1.0.2
            minimatch: 3.0.4

    /jest-changed-files/27.5.1:
        resolution:
            {
                integrity: sha512-buBLMiByfWGCoMsLLzGUUSpAmIAGnbR2KJoMN10ziLhOLvP4e0SlypHnAel8iqQXTrcbmfEY9sSqae5sgUsTvw==
            }
        engines: { node: ^10.13.0 || ^12.13.0 || ^14.15.0 || >=15.0.0 }
        dependencies:
            '@jest/types': 27.5.1
            execa: 5.1.1
            throat: 6.0.1
        dev: true

    /jest-circus/27.5.1:
        resolution:
            {
                integrity: sha512-D95R7x5UtlMA5iBYsOHFFbMD/GVA4R/Kdq15f7xYWUfWHBto9NYRsOvnSauTgdF+ogCpJ4tyKOXhUifxS65gdw==
            }
        engines: { node: ^10.13.0 || ^12.13.0 || ^14.15.0 || >=15.0.0 }
        dependencies:
            '@jest/environment': 27.5.1
            '@jest/test-result': 27.5.1
            '@jest/types': 27.5.1
            '@types/node': 17.0.9
            chalk: 4.1.2
            co: 4.6.0
            dedent: 0.7.0
            expect: 27.5.1
            is-generator-fn: 2.1.0
            jest-each: 27.5.1
            jest-matcher-utils: 27.5.1
            jest-message-util: 27.5.1
            jest-runtime: 27.5.1
            jest-snapshot: 27.5.1
            jest-util: 27.5.1
            pretty-format: 27.5.1
            slash: 3.0.0
            stack-utils: 2.0.5
            throat: 6.0.1
        transitivePeerDependencies:
            - supports-color
        dev: true

    /jest-cli/27.5.1:
        resolution:
            {
                integrity: sha512-Hc6HOOwYq4/74/c62dEE3r5elx8wjYqxY0r0G/nFrLDPMFRu6RA/u8qINOIkvhxG7mMQ5EJsOGfRpI8L6eFUVw==
            }
        engines: { node: ^10.13.0 || ^12.13.0 || ^14.15.0 || >=15.0.0 }
        hasBin: true
        peerDependencies:
            node-notifier: ^8.0.1 || ^9.0.0 || ^10.0.0
        peerDependenciesMeta:
            node-notifier:
                optional: true
        dependencies:
            '@jest/core': 27.5.1
            '@jest/test-result': 27.5.1
            '@jest/types': 27.5.1
            chalk: 4.1.2
            exit: 0.1.2
            graceful-fs: 4.2.9
            import-local: 3.1.0
            jest-config: 27.5.1
            jest-util: 27.5.1
            jest-validate: 27.5.1
            prompts: 2.4.2
            yargs: 16.2.0
        transitivePeerDependencies:
            - bufferutil
            - canvas
            - supports-color
            - ts-node
            - utf-8-validate
        dev: true

    /jest-config/27.5.1:
        resolution:
            {
                integrity: sha512-5sAsjm6tGdsVbW9ahcChPAFCk4IlkQUknH5AvKjuLTSlcO/wCZKyFdn7Rg0EkC+OGgWODEy2hDpWB1PgzH0JNA==
            }
        engines: { node: ^10.13.0 || ^12.13.0 || ^14.15.0 || >=15.0.0 }
        peerDependencies:
            ts-node: '>=9.0.0'
        peerDependenciesMeta:
            ts-node:
                optional: true
        dependencies:
            '@babel/core': 7.16.7
            '@jest/test-sequencer': 27.5.1
            '@jest/types': 27.5.1
            babel-jest: 27.5.1_@babel+core@7.16.7
            chalk: 4.1.2
            ci-info: 3.3.0
            deepmerge: 4.2.2
            glob: 7.2.0
            graceful-fs: 4.2.9
            jest-circus: 27.5.1
            jest-environment-jsdom: 27.5.1
            jest-environment-node: 27.5.1
            jest-get-type: 27.5.1
            jest-jasmine2: 27.5.1
            jest-regex-util: 27.5.1
            jest-resolve: 27.5.1
            jest-runner: 27.5.1
            jest-util: 27.5.1
            jest-validate: 27.5.1
            micromatch: 4.0.4
            parse-json: 5.2.0
            pretty-format: 27.5.1
            slash: 3.0.0
            strip-json-comments: 3.1.1
        transitivePeerDependencies:
            - bufferutil
            - canvas
            - supports-color
            - utf-8-validate
        dev: true

    /jest-diff/24.9.0:
        resolution:
            {
                integrity: sha512-qMfrTs8AdJE2iqrTp0hzh7kTd2PQWrsFyj9tORoKmu32xjPjeE4NyjVRDz8ybYwqS2ik8N4hsIpiVTyFeo2lBQ==
            }
        engines: { node: '>= 6' }
        dependencies:
            chalk: 2.4.2
            diff-sequences: 24.9.0
            jest-get-type: 24.9.0
            pretty-format: 24.9.0
        dev: true

    /jest-diff/26.6.2:
        resolution:
            {
                integrity: sha512-6m+9Z3Gv9wN0WFVasqjCL/06+EFCMTqDEUl/b87HYK2rAPTyfz4ZIuSlPhY51PIQRWx5TaxeF1qmXKe9gfN3sA==
            }
        engines: { node: '>= 10.14.2' }
        dependencies:
            chalk: 4.1.2
            diff-sequences: 26.6.2
            jest-get-type: 26.3.0
            pretty-format: 26.6.2
        dev: true

    /jest-diff/27.3.1:
        resolution:
            {
                integrity: sha512-PCeuAH4AWUo2O5+ksW4pL9v5xJAcIKPUPfIhZBcG1RKv/0+dvaWTQK1Nrau8d67dp65fOqbeMdoil+6PedyEPQ==
            }
        engines: { node: ^10.13.0 || ^12.13.0 || ^14.15.0 || >=15.0.0 }
        dependencies:
            chalk: 4.1.2
            diff-sequences: 27.0.6
            jest-get-type: 27.3.1
            pretty-format: 27.3.1
        dev: true

    /jest-diff/27.4.6:
        resolution:
            {
                integrity: sha512-zjaB0sh0Lb13VyPsd92V7HkqF6yKRH9vm33rwBt7rPYrpQvS1nCvlIy2pICbKta+ZjWngYLNn4cCK4nyZkjS/w==
            }
        engines: { node: ^10.13.0 || ^12.13.0 || ^14.15.0 || >=15.0.0 }
        dependencies:
            chalk: 4.1.2
            diff-sequences: 27.4.0
            jest-get-type: 27.4.0
            pretty-format: 27.4.6
        dev: true

    /jest-diff/27.5.1:
        resolution:
            {
                integrity: sha512-m0NvkX55LDt9T4mctTEgnZk3fmEg3NRYutvMPWM/0iPnkFj2wIeF45O1718cMSOFO1vINkqmxqD8vE37uTEbqw==
            }
        engines: { node: ^10.13.0 || ^12.13.0 || ^14.15.0 || >=15.0.0 }
        dependencies:
            chalk: 4.1.2
            diff-sequences: 27.5.1
            jest-get-type: 27.5.1
            pretty-format: 27.5.1
        dev: true

    /jest-docblock/27.5.1:
        resolution:
            {
                integrity: sha512-rl7hlABeTsRYxKiUfpHrQrG4e2obOiTQWfMEH3PxPjOtdsfLQO4ReWSZaQ7DETm4xu07rl4q/h4zcKXyU0/OzQ==
            }
        engines: { node: ^10.13.0 || ^12.13.0 || ^14.15.0 || >=15.0.0 }
        dependencies:
            detect-newline: 3.1.0
        dev: true

    /jest-each/27.5.1:
        resolution:
            {
                integrity: sha512-1Ff6p+FbhT/bXQnEouYy00bkNSY7OUpfIcmdl8vZ31A1UUaurOLPA8a8BbJOF2RDUElwJhmeaV7LnagI+5UwNQ==
            }
        engines: { node: ^10.13.0 || ^12.13.0 || ^14.15.0 || >=15.0.0 }
        dependencies:
            '@jest/types': 27.5.1
            chalk: 4.1.2
            jest-get-type: 27.5.1
            jest-util: 27.5.1
            pretty-format: 27.5.1
        dev: true

    /jest-environment-jsdom/27.5.1:
        resolution:
            {
                integrity: sha512-TFBvkTC1Hnnnrka/fUb56atfDtJ9VMZ94JkjTbggl1PEpwrYtUBKMezB3inLmWqQsXYLcMwNoDQwoBTAvFfsfw==
            }
        engines: { node: ^10.13.0 || ^12.13.0 || ^14.15.0 || >=15.0.0 }
        dependencies:
            '@jest/environment': 27.5.1
            '@jest/fake-timers': 27.5.1
            '@jest/types': 27.5.1
            '@types/node': 17.0.9
            jest-mock: 27.5.1
            jest-util: 27.5.1
            jsdom: 16.7.0
        transitivePeerDependencies:
            - bufferutil
            - canvas
            - supports-color
            - utf-8-validate
        dev: true

    /jest-environment-node/27.5.1:
        resolution:
            {
                integrity: sha512-Jt4ZUnxdOsTGwSRAfKEnE6BcwsSPNOijjwifq5sDFSA2kesnXTvNqKHYgM0hDq3549Uf/KzdXNYn4wMZJPlFLw==
            }
        engines: { node: ^10.13.0 || ^12.13.0 || ^14.15.0 || >=15.0.0 }
        dependencies:
            '@jest/environment': 27.5.1
            '@jest/fake-timers': 27.5.1
            '@jest/types': 27.5.1
            '@types/node': 17.0.9
            jest-mock: 27.5.1
            jest-util: 27.5.1
        dev: true

    /jest-extended/0.11.5:
        resolution:
            {
                integrity: sha512-3RsdFpLWKScpsLD6hJuyr/tV5iFOrw7v6YjA3tPdda9sJwoHwcMROws5gwiIZfcwhHlJRwFJB2OUvGmF3evV/Q==
            }
        dependencies:
            expect: 24.9.0
            jest-get-type: 22.4.3
            jest-matcher-utils: 22.4.3
        transitivePeerDependencies:
            - supports-color
        dev: true

    /jest-extended/1.2.0:
        resolution:
            {
                integrity: sha512-KYc5DgD+/8viJSEKBzb1vRXe/rEEQUxEovBTdNEer9A6lzvHvhuyslM5tQFBz8TbLEkicCmsEcQF+4N7GiPTLg==
            }
        engines: { node: ^12.13.0 || ^14.15.0 || >=16.0.0 }
        dependencies:
            expect: 26.6.2
            jest-diff: 27.3.1
            jest-get-type: 27.3.1
            jest-matcher-utils: 27.3.1
        dev: true

    /jest-get-type/22.4.3:
        resolution:
            {
                integrity: sha512-/jsz0Y+V29w1chdXVygEKSz2nBoHoYqNShPe+QgxSNjAuP1i8+k4LbQNrfoliKej0P45sivkSCh7yiD6ubHS3w==
            }
        dev: true

    /jest-get-type/24.9.0:
        resolution:
            {
                integrity: sha512-lUseMzAley4LhIcpSP9Jf+fTrQ4a1yHQwLNeeVa2cEmbCGeoZAtYPOIv8JaxLD/sUpKxetKGP+gsHl8f8TSj8Q==
            }
        engines: { node: '>= 6' }
        dev: true

    /jest-get-type/26.3.0:
        resolution:
            {
                integrity: sha512-TpfaviN1R2pQWkIihlfEanwOXK0zcxrKEE4MlU6Tn7keoXdN6/3gK/xl0yEh8DOunn5pOVGKf8hB4R9gVh04ig==
            }
        engines: { node: '>= 10.14.2' }
        dev: true

    /jest-get-type/27.3.1:
        resolution:
            {
                integrity: sha512-+Ilqi8hgHSAdhlQ3s12CAVNd8H96ZkQBfYoXmArzZnOfAtVAJEiPDBirjByEblvG/4LPJmkL+nBqPO3A1YJAEg==
            }
        engines: { node: ^10.13.0 || ^12.13.0 || ^14.15.0 || >=15.0.0 }
        dev: true

    /jest-get-type/27.4.0:
        resolution:
            {
                integrity: sha512-tk9o+ld5TWq41DkK14L4wox4s2D9MtTpKaAVzXfr5CUKm5ZK2ExcaFE0qls2W71zE/6R2TxxrK9w2r6svAFDBQ==
            }
        engines: { node: ^10.13.0 || ^12.13.0 || ^14.15.0 || >=15.0.0 }
        dev: true

    /jest-get-type/27.5.1:
        resolution:
            {
                integrity: sha512-2KY95ksYSaK7DMBWQn6dQz3kqAf3BB64y2udeG+hv4KfSOb9qwcYQstTJc1KCbsix+wLZWZYN8t7nwX3GOBLRw==
            }
        engines: { node: ^10.13.0 || ^12.13.0 || ^14.15.0 || >=15.0.0 }
        dev: true

    /jest-haste-map/27.5.1:
        resolution:
            {
                integrity: sha512-7GgkZ4Fw4NFbMSDSpZwXeBiIbx+t/46nJ2QitkOjvwPYyZmqttu2TDSimMHP1EkPOi4xUZAN1doE5Vd25H4Jng==
            }
        engines: { node: ^10.13.0 || ^12.13.0 || ^14.15.0 || >=15.0.0 }
        dependencies:
            '@jest/types': 27.5.1
            '@types/graceful-fs': 4.1.5
            '@types/node': 17.0.9
            anymatch: 3.1.2
            fb-watchman: 2.0.1
            graceful-fs: 4.2.9
            jest-regex-util: 27.5.1
            jest-serializer: 27.5.1
            jest-util: 27.5.1
            jest-worker: 27.5.1
            micromatch: 4.0.4
            walker: 1.0.8
        optionalDependencies:
            fsevents: 2.3.2
        dev: true

    /jest-jasmine2/27.5.1:
        resolution:
            {
                integrity: sha512-jtq7VVyG8SqAorDpApwiJJImd0V2wv1xzdheGHRGyuT7gZm6gG47QEskOlzsN1PG/6WNaCo5pmwMHDf3AkG2pQ==
            }
        engines: { node: ^10.13.0 || ^12.13.0 || ^14.15.0 || >=15.0.0 }
        dependencies:
            '@jest/environment': 27.5.1
            '@jest/source-map': 27.5.1
            '@jest/test-result': 27.5.1
            '@jest/types': 27.5.1
            '@types/node': 17.0.9
            chalk: 4.1.2
            co: 4.6.0
            expect: 27.5.1
            is-generator-fn: 2.1.0
            jest-each: 27.5.1
            jest-matcher-utils: 27.5.1
            jest-message-util: 27.5.1
            jest-runtime: 27.5.1
            jest-snapshot: 27.5.1
            jest-util: 27.5.1
            pretty-format: 27.5.1
            throat: 6.0.1
        transitivePeerDependencies:
            - supports-color
        dev: true

    /jest-leak-detector/27.5.1:
        resolution:
            {
                integrity: sha512-POXfWAMvfU6WMUXftV4HolnJfnPOGEu10fscNCA76KBpRRhcMN2c8d3iT2pxQS3HLbA+5X4sOUPzYO2NUyIlHQ==
            }
        engines: { node: ^10.13.0 || ^12.13.0 || ^14.15.0 || >=15.0.0 }
        dependencies:
            jest-get-type: 27.5.1
            pretty-format: 27.5.1
        dev: true

    /jest-matcher-utils/22.4.3:
        resolution:
            {
                integrity: sha512-lsEHVaTnKzdAPR5t4B6OcxXo9Vy4K+kRRbG5gtddY8lBEC+Mlpvm1CJcsMESRjzUhzkz568exMV1hTB76nAKbA==
            }
        dependencies:
            chalk: 2.4.2
            jest-get-type: 22.4.3
            pretty-format: 22.4.3
        dev: true

    /jest-matcher-utils/24.9.0:
        resolution:
            {
                integrity: sha512-OZz2IXsu6eaiMAwe67c1T+5tUAtQyQx27/EMEkbFAGiw52tB9em+uGbzpcgYVpA8wl0hlxKPZxrly4CXU/GjHA==
            }
        engines: { node: '>= 6' }
        dependencies:
            chalk: 2.4.2
            jest-diff: 24.9.0
            jest-get-type: 24.9.0
            pretty-format: 24.9.0
        dev: true

    /jest-matcher-utils/26.6.2:
        resolution:
            {
                integrity: sha512-llnc8vQgYcNqDrqRDXWwMr9i7rS5XFiCwvh6DTP7Jqa2mqpcCBBlpCbn+trkG0KNhPu/h8rzyBkriOtBstvWhw==
            }
        engines: { node: '>= 10.14.2' }
        dependencies:
            chalk: 4.1.2
            jest-diff: 26.6.2
            jest-get-type: 26.3.0
            pretty-format: 26.6.2
        dev: true

    /jest-matcher-utils/27.3.1:
        resolution:
            {
                integrity: sha512-hX8N7zXS4k+8bC1Aj0OWpGb7D3gIXxYvPNK1inP5xvE4ztbz3rc4AkI6jGVaerepBnfWB17FL5lWFJT3s7qo8w==
            }
        engines: { node: ^10.13.0 || ^12.13.0 || ^14.15.0 || >=15.0.0 }
        dependencies:
            chalk: 4.1.2
            jest-diff: 27.3.1
            jest-get-type: 27.3.1
            pretty-format: 27.3.1
        dev: true

    /jest-matcher-utils/27.4.6:
        resolution:
            {
                integrity: sha512-XD4PKT3Wn1LQnRAq7ZsTI0VRuEc9OrCPFiO1XL7bftTGmfNF0DcEwMHRgqiu7NGf8ZoZDREpGrCniDkjt79WbA==
            }
        engines: { node: ^10.13.0 || ^12.13.0 || ^14.15.0 || >=15.0.0 }
        dependencies:
            chalk: 4.1.2
            jest-diff: 27.4.6
            jest-get-type: 27.4.0
            pretty-format: 27.4.6
        dev: true

    /jest-matcher-utils/27.5.1:
        resolution:
            {
                integrity: sha512-z2uTx/T6LBaCoNWNFWwChLBKYxTMcGBRjAt+2SbP929/Fflb9aa5LGma654Rz8z9HLxsrUaYzxE9T/EFIL/PAw==
            }
        engines: { node: ^10.13.0 || ^12.13.0 || ^14.15.0 || >=15.0.0 }
        dependencies:
            chalk: 4.1.2
            jest-diff: 27.5.1
            jest-get-type: 27.5.1
            pretty-format: 27.5.1
        dev: true

    /jest-message-util/24.9.0:
        resolution:
            {
                integrity: sha512-oCj8FiZ3U0hTP4aSui87P4L4jC37BtQwUMqk+zk/b11FR19BJDeZsZAvIHutWnmtw7r85UmR3CEWZ0HWU2mAlw==
            }
        engines: { node: '>= 6' }
        dependencies:
            '@babel/code-frame': 7.16.7
            '@jest/test-result': 24.9.0
            '@jest/types': 24.9.0
            '@types/stack-utils': 1.0.1
            chalk: 2.4.2
            micromatch: 3.1.10
            slash: 2.0.0
            stack-utils: 1.0.5
        transitivePeerDependencies:
            - supports-color
        dev: true

    /jest-message-util/26.6.2:
        resolution:
            {
                integrity: sha512-rGiLePzQ3AzwUshu2+Rn+UMFk0pHN58sOG+IaJbk5Jxuqo3NYO1U2/MIR4S1sKgsoYSXSzdtSa0TgrmtUwEbmA==
            }
        engines: { node: '>= 10.14.2' }
        dependencies:
            '@babel/code-frame': 7.14.5
            '@jest/types': 26.6.2
            '@types/stack-utils': 2.0.1
            chalk: 4.1.2
            graceful-fs: 4.2.6
            micromatch: 4.0.4
            pretty-format: 26.6.2
            slash: 3.0.0
            stack-utils: 2.0.3
        dev: true

    /jest-message-util/27.5.1:
        resolution:
            {
                integrity: sha512-rMyFe1+jnyAAf+NHwTclDz0eAaLkVDdKVHHBFWsBWHnnh5YeJMNWWsv7AbFYXfK3oTqvL7VTWkhNLu1jX24D+g==
            }
        engines: { node: ^10.13.0 || ^12.13.0 || ^14.15.0 || >=15.0.0 }
        dependencies:
            '@babel/code-frame': 7.16.7
            '@jest/types': 27.5.1
            '@types/stack-utils': 2.0.1
            chalk: 4.1.2
            graceful-fs: 4.2.9
            micromatch: 4.0.4
            pretty-format: 27.5.1
            slash: 3.0.0
            stack-utils: 2.0.5
        dev: true

    /jest-mock-extended/2.0.4_purtu5guvbdyesnfsb44cpkwcy:
        resolution:
            {
                integrity: sha512-MgL3B3GjURQFjjPGqbCANydA5BFNPygv0mYp4Tjfxohh9MWwxxX8Eq2p6ncCt/Vt+RAnaLlDaI7gwrDRD7Pt9A==
            }
        peerDependencies:
            jest: ^24.0.0 || ^25.0.0 || ^26.0.0 || ^27.0.0
            typescript: ^3.0.0 || ^4.0.0
        dependencies:
            jest: 27.5.1
            ts-essentials: 7.0.3_typescript@4.0.8
            typescript: 4.0.8
        dev: true

    /jest-mock/27.5.1:
        resolution:
            {
                integrity: sha512-K4jKbY1d4ENhbrG2zuPWaQBvDly+iZ2yAW+T1fATN78hc0sInwn7wZB8XtlNnvHug5RMwV897Xm4LqmPM4e2Og==
            }
        engines: { node: ^10.13.0 || ^12.13.0 || ^14.15.0 || >=15.0.0 }
        dependencies:
            '@jest/types': 27.5.1
            '@types/node': 17.0.9
        dev: true

    /jest-pnp-resolver/1.2.2_jest-resolve@27.5.1:
        resolution:
            {
                integrity: sha512-olV41bKSMm8BdnuMsewT4jqlZ8+3TCARAXjZGT9jcoSnrfUnRCqnMoF9XEeoWjbzObpqF9dRhHQj0Xb9QdF6/w==
            }
        engines: { node: '>=6' }
        peerDependencies:
            jest-resolve: '*'
        peerDependenciesMeta:
            jest-resolve:
                optional: true
        dependencies:
            jest-resolve: 27.5.1
        dev: true

    /jest-regex-util/24.9.0:
        resolution:
            {
                integrity: sha512-05Cmb6CuxaA+Ys6fjr3PhvV3bGQmO+2p2La4hFbU+W5uOc479f7FdLXUWXw4pYMAhhSZIuKHwSXSu6CsSBAXQA==
            }
        engines: { node: '>= 6' }
        dev: true

    /jest-regex-util/26.0.0:
        resolution:
            {
                integrity: sha512-Gv3ZIs/nA48/Zvjrl34bf+oD76JHiGDUxNOVgUjh3j890sblXryjY4rss71fPtD/njchl6PSE2hIhvyWa1eT0A==
            }
        engines: { node: '>= 10.14.2' }
        dev: true

    /jest-regex-util/27.5.1:
        resolution:
            {
                integrity: sha512-4bfKq2zie+x16okqDXjXn9ql2B0dScQu+vcwe4TvFVhkVyuWLqpZrZtXxLLWoXYgn0E87I6r6GRYHF7wFZBUvg==
            }
        engines: { node: ^10.13.0 || ^12.13.0 || ^14.15.0 || >=15.0.0 }
        dev: true

    /jest-resolve-dependencies/27.5.1:
        resolution:
            {
                integrity: sha512-QQOOdY4PE39iawDn5rzbIePNigfe5B9Z91GDD1ae/xNDlu9kaat8QQ5EKnNmVWPV54hUdxCVwwj6YMgR2O7IOg==
            }
        engines: { node: ^10.13.0 || ^12.13.0 || ^14.15.0 || >=15.0.0 }
        dependencies:
            '@jest/types': 27.5.1
            jest-regex-util: 27.5.1
            jest-snapshot: 27.5.1
        transitivePeerDependencies:
            - supports-color
        dev: true

    /jest-resolve/27.5.1:
        resolution:
            {
                integrity: sha512-FFDy8/9E6CV83IMbDpcjOhumAQPDyETnU2KZ1O98DwTnz8AOBsW/Xv3GySr1mOZdItLR+zDZ7I/UdTFbgSOVCw==
            }
        engines: { node: ^10.13.0 || ^12.13.0 || ^14.15.0 || >=15.0.0 }
        dependencies:
            '@jest/types': 27.5.1
            chalk: 4.1.2
            graceful-fs: 4.2.9
            jest-haste-map: 27.5.1
            jest-pnp-resolver: 1.2.2_jest-resolve@27.5.1
            jest-util: 27.5.1
            jest-validate: 27.5.1
            resolve: 1.21.0
            resolve.exports: 1.1.0
            slash: 3.0.0
        dev: true

    /jest-runner/27.5.1:
        resolution:
            {
                integrity: sha512-g4NPsM4mFCOwFKXO4p/H/kWGdJp9V8kURY2lX8Me2drgXqG7rrZAx5kv+5H7wtt/cdFIjhqYx1HrlqWHaOvDaQ==
            }
        engines: { node: ^10.13.0 || ^12.13.0 || ^14.15.0 || >=15.0.0 }
        dependencies:
            '@jest/console': 27.5.1
            '@jest/environment': 27.5.1
            '@jest/test-result': 27.5.1
            '@jest/transform': 27.5.1
            '@jest/types': 27.5.1
            '@types/node': 17.0.9
            chalk: 4.1.2
            emittery: 0.8.1
            graceful-fs: 4.2.9
            jest-docblock: 27.5.1
            jest-environment-jsdom: 27.5.1
            jest-environment-node: 27.5.1
            jest-haste-map: 27.5.1
            jest-leak-detector: 27.5.1
            jest-message-util: 27.5.1
            jest-resolve: 27.5.1
            jest-runtime: 27.5.1
            jest-util: 27.5.1
            jest-worker: 27.5.1
            source-map-support: 0.5.21
            throat: 6.0.1
        transitivePeerDependencies:
            - bufferutil
            - canvas
            - supports-color
            - utf-8-validate
        dev: true

    /jest-runtime/27.5.1:
        resolution:
            {
                integrity: sha512-o7gxw3Gf+H2IGt8fv0RiyE1+r83FJBRruoA+FXrlHw6xEyBsU8ugA6IPfTdVyA0w8HClpbK+DGJxH59UrNMx8A==
            }
        engines: { node: ^10.13.0 || ^12.13.0 || ^14.15.0 || >=15.0.0 }
        dependencies:
            '@jest/environment': 27.5.1
            '@jest/fake-timers': 27.5.1
            '@jest/globals': 27.5.1
            '@jest/source-map': 27.5.1
            '@jest/test-result': 27.5.1
            '@jest/transform': 27.5.1
            '@jest/types': 27.5.1
            chalk: 4.1.2
            cjs-module-lexer: 1.2.2
            collect-v8-coverage: 1.0.1
            execa: 5.1.1
            glob: 7.2.0
            graceful-fs: 4.2.9
            jest-haste-map: 27.5.1
            jest-message-util: 27.5.1
            jest-mock: 27.5.1
            jest-regex-util: 27.5.1
            jest-resolve: 27.5.1
            jest-snapshot: 27.5.1
            jest-util: 27.5.1
            slash: 3.0.0
            strip-bom: 4.0.0
        transitivePeerDependencies:
            - supports-color
        dev: true

    /jest-serializer/27.5.1:
        resolution:
            {
                integrity: sha512-jZCyo6iIxO1aqUxpuBlwTDMkzOAJS4a3eYz3YzgxxVQFwLeSA7Jfq5cbqCY+JLvTDrWirgusI/0KwxKMgrdf7w==
            }
        engines: { node: ^10.13.0 || ^12.13.0 || ^14.15.0 || >=15.0.0 }
        dependencies:
            '@types/node': 17.0.9
            graceful-fs: 4.2.9
        dev: true

    /jest-snapshot/27.5.1:
        resolution:
            {
                integrity: sha512-yYykXI5a0I31xX67mgeLw1DZ0bJB+gpq5IpSuCAoyDi0+BhgU/RIrL+RTzDmkNTchvDFWKP8lp+w/42Z3us5sA==
            }
        engines: { node: ^10.13.0 || ^12.13.0 || ^14.15.0 || >=15.0.0 }
        dependencies:
            '@babel/core': 7.16.7
            '@babel/generator': 7.16.8
            '@babel/plugin-syntax-typescript': 7.16.7_@babel+core@7.16.7
            '@babel/traverse': 7.16.8
            '@babel/types': 7.16.8
            '@jest/transform': 27.5.1
            '@jest/types': 27.5.1
            '@types/babel__traverse': 7.14.2
            '@types/prettier': 2.4.3
            babel-preset-current-node-syntax: 1.0.1_@babel+core@7.16.7
            chalk: 4.1.2
            expect: 27.5.1
            graceful-fs: 4.2.9
            jest-diff: 27.5.1
            jest-get-type: 27.5.1
            jest-haste-map: 27.5.1
            jest-matcher-utils: 27.5.1
            jest-message-util: 27.5.1
            jest-util: 27.5.1
            natural-compare: 1.4.0
            pretty-format: 27.5.1
            semver: 7.3.7
        transitivePeerDependencies:
            - supports-color
        dev: true

    /jest-sonar/0.2.12:
        resolution:
            {
                integrity: sha512-8hZO3rhxVobJkMhyuEgsZxfj0QQucCa+dkXVJ3ckz+Gi180F2ET12GwEGP/j4z1owc08Z2JgIt2Qlgl06+3asQ==
            }
        dependencies:
            entities: 2.2.0
            strip-ansi: 6.0.1
        dev: true

    /jest-util/27.4.2:
        resolution:
            {
                integrity: sha512-YuxxpXU6nlMan9qyLuxHaMMOzXAl5aGZWCSzben5DhLHemYQxCc4YK+4L3ZrCutT8GPQ+ui9k5D8rUJoDioMnA==
            }
        engines: { node: ^10.13.0 || ^12.13.0 || ^14.15.0 || >=15.0.0 }
        dependencies:
            '@jest/types': 27.4.2
            '@types/node': 17.0.9
            chalk: 4.1.2
            ci-info: 3.3.0
            graceful-fs: 4.2.9
            picomatch: 2.3.1
        dev: true

    /jest-util/27.5.1:
        resolution:
            {
                integrity: sha512-Kv2o/8jNvX1MQ0KGtw480E/w4fBCDOnH6+6DmeKi6LZUIlKA5kwY0YNdlzaWTiVgxqAqik11QyxDOKk543aKXw==
            }
        engines: { node: ^10.13.0 || ^12.13.0 || ^14.15.0 || >=15.0.0 }
        dependencies:
            '@jest/types': 27.5.1
            '@types/node': 17.0.9
            chalk: 4.1.2
            ci-info: 3.3.0
            graceful-fs: 4.2.9
            picomatch: 2.3.1
        dev: true

    /jest-validate/27.5.1:
        resolution:
            {
                integrity: sha512-thkNli0LYTmOI1tDB3FI1S1RTp/Bqyd9pTarJwL87OIBFuqEb5Apv5EaApEudYg4g86e3CT6kM0RowkhtEnCBQ==
            }
        engines: { node: ^10.13.0 || ^12.13.0 || ^14.15.0 || >=15.0.0 }
        dependencies:
            '@jest/types': 27.5.1
            camelcase: 6.3.0
            chalk: 4.1.2
            jest-get-type: 27.5.1
            leven: 3.1.0
            pretty-format: 27.5.1
        dev: true

    /jest-watcher/27.5.1:
        resolution:
            {
                integrity: sha512-z676SuD6Z8o8qbmEGhoEUFOM1+jfEiL3DXHK/xgEiG2EyNYfFG60jluWcupY6dATjfEsKQuibReS1djInQnoVw==
            }
        engines: { node: ^10.13.0 || ^12.13.0 || ^14.15.0 || >=15.0.0 }
        dependencies:
            '@jest/test-result': 27.5.1
            '@jest/types': 27.5.1
            '@types/node': 17.0.9
            ansi-escapes: 4.3.2
            chalk: 4.1.2
            jest-util: 27.5.1
            string-length: 4.0.2
        dev: true

    /jest-worker/27.5.1:
        resolution:
            {
                integrity: sha512-7vuh85V5cdDofPyxn58nrPjBktZo0u9x1g8WtjQol+jZDaE+fhN+cIvTj11GndBnMnyfrUOG1sZQxCdjKh+DKg==
            }
        engines: { node: '>= 10.13.0' }
        dependencies:
            '@types/node': 17.0.9
            merge-stream: 2.0.0
            supports-color: 8.1.1
        dev: true

    /jest/27.5.1:
        resolution:
            {
                integrity: sha512-Yn0mADZB89zTtjkPJEXwrac3LHudkQMR+Paqa8uxJHCBr9agxztUifWCyiYrjhMPBoUVBjyny0I7XH6ozDr7QQ==
            }
        engines: { node: ^10.13.0 || ^12.13.0 || ^14.15.0 || >=15.0.0 }
        hasBin: true
        peerDependencies:
            node-notifier: ^8.0.1 || ^9.0.0 || ^10.0.0
        peerDependenciesMeta:
            node-notifier:
                optional: true
        dependencies:
            '@jest/core': 27.5.1
            import-local: 3.1.0
            jest-cli: 27.5.1
        transitivePeerDependencies:
            - bufferutil
            - canvas
            - supports-color
            - ts-node
            - utf-8-validate
        dev: true

    /js-tokens/4.0.0:
        resolution:
            {
                integrity: sha512-RdJUflcE3cUzKiMqQgsCu06FPu9UdIJO0beYbPhHN4k6apgJtifcoCtT9bcxOpYBtpD2kCM6Sbzg4CausW/PKQ==
            }

    /js-yaml/3.14.1:
        resolution:
            {
                integrity: sha512-okMH7OXXJ7YrN9Ok3/SXrnu4iX9yOk+25nqX4imS2npuvTYDmo/QEZoqwZkYaIDk3jVvBOTOIEgEhaLOynBS9g==
            }
        hasBin: true
        dependencies:
            argparse: 1.0.10
            esprima: 4.0.1
        dev: true

    /js-yaml/4.1.0:
        resolution:
            {
                integrity: sha512-wpxZs9NoxZaJESJGIZTyDEaYpl0FKSA+FB9aJiyemKhMwkxQg63h4T1KJgUGHpTqPDNRcmmYLugrRjJlBtWvRA==
            }
        hasBin: true
        dependencies:
            argparse: 2.0.1

    /jsdoc-type-pratt-parser/3.0.1:
        resolution:
            {
                integrity: sha512-vqMCdAFVIiFhVgBYE/X8naf3L/7qiJsaYWTfUJZZZ124dR3OUz9HrmaMUGpYIYAN4VSuodf6gIZY0e8ktPw9cg==
            }
        engines: { node: '>=12.0.0' }
        dev: true

    /jsdom/16.7.0:
        resolution:
            {
                integrity: sha512-u9Smc2G1USStM+s/x1ru5Sxrl6mPYCbByG1U/hUmqaVsm4tbNyS7CicOSRyuGQYZhTu0h84qkZZQ/I+dzizSVw==
            }
        engines: { node: '>=10' }
        peerDependencies:
            canvas: ^2.5.0
        peerDependenciesMeta:
            canvas:
                optional: true
        dependencies:
            abab: 2.0.5
            acorn: 8.7.0
            acorn-globals: 6.0.0
            cssom: 0.4.4
            cssstyle: 2.3.0
            data-urls: 2.0.0
            decimal.js: 10.3.1
            domexception: 2.0.1
            escodegen: 2.0.0
            form-data: 3.0.1
            html-encoding-sniffer: 2.0.1
            http-proxy-agent: 4.0.1
            https-proxy-agent: 5.0.0
            is-potential-custom-element-name: 1.0.1
            nwsapi: 2.2.0
            parse5: 6.0.1
            saxes: 5.0.1
            symbol-tree: 3.2.4
            tough-cookie: 4.0.0
            w3c-hr-time: 1.0.2
            w3c-xmlserializer: 2.0.0
            webidl-conversions: 6.1.0
            whatwg-encoding: 1.0.5
            whatwg-mimetype: 2.3.0
            whatwg-url: 8.7.0
            ws: 7.5.6
            xml-name-validator: 3.0.0
        transitivePeerDependencies:
            - bufferutil
            - supports-color
            - utf-8-validate
        dev: true

    /jsesc/2.5.2:
        resolution:
            {
                integrity: sha512-OYu7XEzjkCQ3C5Ps3QIZsQfNpqoJyZZA99wd9aWd05NCtC5pWOkShK2mkL6HXQR6/Cy2lbNdPlZBpuQHXE63gA==
            }
        engines: { node: '>=4' }
        hasBin: true
        dev: true

    /json-merger/1.1.7:
        resolution:
            {
                integrity: sha512-B0k+roIIiZ/vkKkhQQlDf986fFJN5nYn+G6o+zAy7NtRtkFud2GlqsTHl88RA7v4eGKgVQ2sjowSCKbKlCWEKA==
            }
        hasBin: true
        dependencies:
            commander: 7.2.0
            fs-extra: 9.1.0
            js-yaml: 4.1.0
            json-ptr: 3.0.1
            jsonpath: 1.1.1
            lodash.range: 3.2.0
            vm2: 3.9.9
        dev: false

    /json-parse-even-better-errors/2.3.1:
        resolution:
            {
                integrity: sha512-xyFwyhro/JEof6Ghe2iz2NcXoj2sloNsWr/XsERDK/oiPCfaNhl5ONfp+jQdAZRQQ0IJWNzH9zIZF7li91kh2w==
            }

    /json-ptr/3.0.1:
        resolution:
            {
                integrity: sha512-hrZ4tElT8huJUH3OwOK+d7F8PRqw09QnGM3Mm3GmqKWDyCCPCG8lGHxXOwQAj0VOxzLirOds07Kz10B5F8M8EA==
            }
        dev: false

    /json-schema-traverse/0.4.1:
        resolution:
            {
                integrity: sha512-xbbCH5dCYU5T8LcEhhuh7HJ88HXuW3qsI3Y0zOZFKfZEHcpWiHU/Jxzk629Brsab/mMiHQti9wMP+845RPe3Vg==
            }
        dev: true

    /json-stable-stringify-without-jsonify/1.0.1:
        resolution: { integrity: sha1-nbe1lJatPzz+8wp1FC0tkwrXJlE= }
        dev: true

    /json-stringify-safe/5.0.1:
        resolution: { integrity: sha1-Epai1Y/UXxmg9s4B1lcB4sc1tus= }
        dev: true

    /json5/1.0.1:
        resolution:
            {
                integrity: sha512-aKS4WQjPenRxiQsC93MNfjx+nbF4PAdYzmd/1JIj8HYzqfbu86beTuNgXDzPknWk0n0uARlyewZo4s++ES36Ow==
            }
        hasBin: true
        dependencies:
            minimist: 1.2.6
        dev: true

    /json5/2.2.0:
        resolution:
            {
                integrity: sha512-f+8cldu7X/y7RAJurMEJmdoKXGB/X550w2Nr3tTbezL6RwEE/iMcm+tZnXeoZtKuOq6ft8+CqzEkrIgx1fPoQA==
            }
        engines: { node: '>=6' }
        hasBin: true
        dependencies:
            minimist: 1.2.6
        dev: true

    /jsonfile/4.0.0:
        resolution: { integrity: sha1-h3Gq4HmbZAdrdmQPygWPnBDjPss= }
        optionalDependencies:
            graceful-fs: 4.2.9
        dev: true

    /jsonfile/6.1.0:
        resolution:
            {
                integrity: sha512-5dgndWOriYSm5cnYaJNhalLNDKOqFwyDB/rr1E9ZsGciGvKPs8R2xYGCacuf3z6K1YKDz182fd+fY3cn3pMqXQ==
            }
        dependencies:
            universalify: 2.0.0
        optionalDependencies:
            graceful-fs: 4.2.9

    /jsonpath/1.1.1:
        resolution:
            {
                integrity: sha512-l6Cg7jRpixfbgoWgkrl77dgEj8RPvND0wMH6TwQmi9Qs4TFfS9u5cUFnbeKTwj5ga5Y3BTGGNI28k117LJ009w==
            }
        dependencies:
            esprima: 1.2.2
            static-eval: 2.0.2
            underscore: 1.12.1
        dev: false

    /keytar/7.8.0:
        resolution:
            {
                integrity: sha512-mR+BqtAOIW8j+T5FtLVyckCbvROWQD+4FzPeFMuk5njEZkXLpVPCGF26Y3mTyxMAAL1XCfswR7S6kIf+THSRFA==
            }
        requiresBuild: true
        dependencies:
            node-addon-api: 4.3.0
            prebuild-install: 7.0.1
        dev: false
        optional: true

    /kind-of/3.2.2:
        resolution: { integrity: sha1-MeohpzS6ubuw8yRm2JOupR5KPGQ= }
        engines: { node: '>=0.10.0' }
        dependencies:
            is-buffer: 1.1.6
        dev: true

    /kind-of/4.0.0:
        resolution: { integrity: sha1-IIE989cSkosgc3hpGkUGb65y3Vc= }
        engines: { node: '>=0.10.0' }
        dependencies:
            is-buffer: 1.1.6
        dev: true

    /kind-of/5.1.0:
        resolution:
            {
                integrity: sha512-NGEErnH6F2vUuXDh+OlbcKW7/wOcfdRHaZ7VWtqCztfHri/++YKmP51OdWeGPuqCOba6kk2OTe5d02VmTB80Pw==
            }
        engines: { node: '>=0.10.0' }
        dev: true

    /kind-of/6.0.3:
        resolution:
            {
                integrity: sha512-dcS1ul+9tmeD95T+x28/ehLgd9mENa3LsvDTtzm3vyBEO7RPptvAD+t44WVXaUjTBRcrpFeFlC8WCruUR456hw==
            }
        engines: { node: '>=0.10.0' }
        dev: true

    /kleur/3.0.3:
        resolution:
            {
                integrity: sha512-eTIzlVOSUR+JxdDFepEYcBMtZ9Qqdef+rnzWdRZuMbOywu5tO2w2N7rqjoANZ5k9vywhL6Br1VRjUIgTQx4E8w==
            }
        engines: { node: '>=6' }

    /kuler/2.0.0:
        resolution:
            {
                integrity: sha512-Xq9nH7KlWZmXAtodXDDRE7vs6DU1gTU8zYDHDiWLSip45Egwq3plLHzPn27NgvzL2r1LMPC1vdqh98sQxtqj4A==
            }
        dev: false

    /leven/3.1.0:
        resolution:
            {
                integrity: sha512-qsda+H8jTaUaN/x5vzW2rzc+8Rw4TAQ/4KjB46IwK5VH+IlVeeeje/EoZRpiXvIqjFgK84QffqPztGI3VBLG1A==
            }
        engines: { node: '>=6' }
        dev: true

    /levn/0.3.0:
        resolution: { integrity: sha1-OwmSTt+fCDwEkP3UwLxEIeBHZO4= }
        engines: { node: '>= 0.8.0' }
        dependencies:
            prelude-ls: 1.1.2
            type-check: 0.3.2

    /levn/0.4.1:
        resolution:
            {
                integrity: sha512-+bT2uH4E5LGE7h/n3evcS/sQlJXCpIp6ym8OWJ5eV6+67Dsql/LaaT7qJBAt2rzfoa/5QBGBhxDix1dMt2kQKQ==
            }
        engines: { node: '>= 0.8.0' }
        dependencies:
            prelude-ls: 1.2.1
            type-check: 0.4.0
        dev: true

    /lines-and-columns/1.2.4:
        resolution:
            {
                integrity: sha512-7ylylesZQ/PV29jhEDl3Ufjo6ZX7gCqJr5F7PKrqc93v7fzSymt1BpwEU8nAUXs8qzzvqhbjhK5QZg6Mt/HkBg==
            }

    /load-yaml-file/0.2.0:
        resolution:
            {
                integrity: sha512-OfCBkGEw4nN6JLtgRidPX6QxjBQGQf72q3si2uvqyFEMbycSFFHwAZeXx6cJgFM9wmLrf9zBwCP3Ivqa+LLZPw==
            }
        engines: { node: '>=6' }
        dependencies:
            graceful-fs: 4.2.9
            js-yaml: 3.14.1
            pify: 4.0.1
            strip-bom: 3.0.0
        dev: true

    /locate-path/2.0.0:
        resolution: { integrity: sha1-K1aLJl7slExtnA3pw9u7ygNUzY4= }
        engines: { node: '>=4' }
        dependencies:
            p-locate: 2.0.0
            path-exists: 3.0.0
        dev: true

    /locate-path/5.0.0:
        resolution:
            {
                integrity: sha512-t7hw9pI+WvuwNJXwk5zVHpyhIqzg2qTlklJOf0mVxGSbe3Fp2VieZcduNYjaLDoy6p9uGpQEGWG87WpMKlNq8g==
            }
        engines: { node: '>=8' }
        dependencies:
            p-locate: 4.1.0

    /locate-path/6.0.0:
        resolution:
            {
                integrity: sha512-iPZK6eYjbxRu3uB4/WZ3EsEIMJFMqAoopl3R+zuq0UjcAm/MO6KCweDgPfP3elTztoKP3KtnVHxTn2NHBSDVUw==
            }
        engines: { node: '>=10' }
        dependencies:
            p-locate: 5.0.0
        dev: true

    /lodash.clonedeep/4.5.0:
        resolution: { integrity: sha1-4j8/nE+Pvd6HJSnBBxhXoIblzO8= }
        dev: false

    /lodash.memoize/4.1.2:
        resolution: { integrity: sha1-vMbEmkKihA7Zl/Mj6tpezRguC/4= }
        dev: true

    /lodash.merge/4.6.2:
        resolution:
            {
                integrity: sha512-0KpjqXRVvrYyCsX1swR/XTK0va6VQkQM6MNo7PqW77ByjAhoARA8EfrP1N4+KlKj8YS0ZUCtRT/YUuhyYDujIQ==
            }

    /lodash.range/3.2.0:
        resolution: { integrity: sha1-9GHliPZmg/fq3q3lE+OKaaVloV0= }
        dev: false

    /lodash.set/4.3.2:
        resolution: { integrity: sha1-2HV7HagH3eJIFrDWqEvqGnYjCyM= }
        dev: true

    /lodash.startcase/4.4.0:
        resolution: { integrity: sha1-lDbjTtJgk+1/+uGTYUQ1CRXZrdg= }
        dev: true

    /lodash/4.17.21:
        resolution:
            {
                integrity: sha512-v2kDEe57lecTulaDIuNTPy3Ry4gLGJ6Z1O3vE1krgXZNrsQ+LFTGHVxVjcXPs17LhbZVGedAJv8XZ1tvj5FvSg==
            }

    /logform/2.3.2:
        resolution:
            {
                integrity: sha512-V6JiPThZzTsbVRspNO6TmHkR99oqYTs8fivMBYQkjZj6rxW92KxtDCPE6IkAk1DNBnYKNkjm4jYBm6JDUcyhOA==
            }
        dependencies:
            colors: 1.4.0
            fecha: 4.2.1
            ms: 2.1.2
            safe-stable-stringify: 1.1.1
            triple-beam: 1.3.0

    /lru-cache/4.1.5:
        resolution:
            {
                integrity: sha512-sWZlbEP2OsHNkXrMl5GYk/jKk70MBng6UU4YI/qGDYbgf6YbP4EvmqISbXCoJiRKs+1bSpFHVgQxvJ17F2li5g==
            }
        dependencies:
            pseudomap: 1.0.2
            yallist: 2.1.2
        dev: true

    /lru-cache/6.0.0:
        resolution:
            {
                integrity: sha512-Jo6dJ04CmSjuznwJSS3pUeWmd/H0ffTlkXXgwZi+eq1UCmqQwCh+eLsYOYCwY991i2Fah4h1BEMCx4qThGbsiA==
            }
        engines: { node: '>=10' }
        dependencies:
            yallist: 4.0.0

    /make-dir/3.1.0:
        resolution:
            {
                integrity: sha512-g3FeP20LNwhALb/6Cz6Dd4F2ngze0jz7tbzrD2wAV+o9FeNHe4rL+yK2md0J/fiSf1sa1ADhXqi5+oVwOM/eGw==
            }
        engines: { node: '>=8' }
        dependencies:
            semver: 6.3.0
        dev: true

    /make-error/1.3.6:
        resolution:
            {
                integrity: sha512-s8UhlNe7vPKomQhC1qFelMokr/Sc3AgNbso3n74mVPA5LTZwkB9NlXf4XPamLxJE8h0gh73rM94xvwRT2CVInw==
            }
        dev: true

    /makeerror/1.0.12:
        resolution:
            {
                integrity: sha512-JmqCvUhmt43madlpFzG4BQzG2Z3m6tvQDNKdClZnO3VbIudJYmxsT0FNJMeiB2+JTSlTQTSbU8QdesVmwJcmLg==
            }
        dependencies:
            tmpl: 1.0.5
        dev: true

    /map-cache/0.2.2:
        resolution: { integrity: sha1-wyq9C9ZSXZsFFkW7TyasXcmKDb8= }
        engines: { node: '>=0.10.0' }
        dev: true

    /map-obj/1.0.1:
        resolution: { integrity: sha1-2TPOuSBdgr3PSIb2dCvcK03qFG0= }
        engines: { node: '>=0.10.0' }
        dev: true

    /map-obj/4.3.0:
        resolution:
            {
                integrity: sha512-hdN1wVrZbb29eBGiGjJbeP8JbKjq1urkHJ/LIP/NY48MZ1QVXUsQBV1G1zvYFHn1XE06cwjBsOI2K3Ulnj1YXQ==
            }
        engines: { node: '>=8' }
        dev: true

    /map-visit/1.0.0:
        resolution: { integrity: sha1-7Nyo8TFE5mDxtb1B8S80edmN+48= }
        engines: { node: '>=0.10.0' }
        dependencies:
            object-visit: 1.0.1
        dev: true

    /media-typer/0.3.0:
        resolution: { integrity: sha1-hxDXrwqmJvj/+hzgAWhUUmMlV0g= }
        engines: { node: '>= 0.6' }
        dev: false

    /mem-fs-editor/9.4.0_mem-fs@2.1.0:
        resolution:
            {
                integrity: sha512-HSSOLSVRrsDdui9I6i96dDtG+oAez/4EB2g4cjSrNhgNQ3M+L57/+22NuPdORSoxvOHjIg/xeOE+C0wwF91D2g==
            }
        engines: { node: '>=12.10.0' }
        peerDependencies:
            mem-fs: ^2.1.0
        peerDependenciesMeta:
            mem-fs:
                optional: true
        dependencies:
            binaryextensions: 4.18.0
            commondir: 1.0.1
            deep-extend: 0.6.0
            ejs: 3.1.7
            globby: 11.1.0
            isbinaryfile: 4.0.8
            mem-fs: 2.1.0
            minimatch: 3.0.4
            multimatch: 5.0.0
            normalize-path: 3.0.0
            textextensions: 5.14.0

    /mem-fs/2.1.0:
        resolution:
            {
                integrity: sha512-55vFOT4rfJx/9uoWntNrfzEj9209rd26spsSvKsCVBfOPH001YS5IakfElhcyagieC4uL++Ry/XDcwvgxF4/zQ==
            }
        engines: { node: '>=12' }
        dependencies:
            vinyl: 2.2.1
            vinyl-file: 3.0.0

    /memfs/3.3.0:
        resolution:
            {
                integrity: sha512-BEE62uMfKOavX3iG7GYX43QJ+hAeeWnwIAuJ/R6q96jaMtiLzhsxHJC8B1L7fK7Pt/vXDRwb3SG/yBpNGDPqzg==
            }
        engines: { node: '>= 4.0.0' }
        dependencies:
            fs-monkey: 1.0.3
        dev: true

    /meow/6.1.1:
        resolution:
            {
                integrity: sha512-3YffViIt2QWgTy6Pale5QpopX/IvU3LPL03jOTqp6pGj3VjesdO/U8CuHMKpnQr4shCNCM5fd5XFFvIIl6JBHg==
            }
        engines: { node: '>=8' }
        dependencies:
            '@types/minimist': 1.2.2
            camelcase-keys: 6.2.2
            decamelize-keys: 1.1.0
            hard-rejection: 2.1.0
            minimist-options: 4.1.0
            normalize-package-data: 2.5.0
            read-pkg-up: 7.0.1
            redent: 3.0.0
            trim-newlines: 3.0.1
            type-fest: 0.13.1
            yargs-parser: 18.1.3
        dev: true

    /merge-descriptors/1.0.1:
        resolution: { integrity: sha1-sAqqVW3YtEVoFQ7J0blT8/kMu2E= }
        dev: false

    /merge-stream/2.0.0:
        resolution:
            {
                integrity: sha512-abv/qOcuPfk3URPfDzmZU1LKmuw8kT+0nIHvKrKgFrwifol/doWcdA4ZqsWQ8ENrFKkd67Mfpo/LovbIUsbt3w==
            }

    /merge2/1.4.1:
        resolution:
            {
                integrity: sha512-8q7VEgMJW4J8tcfVPy8g09NcQwZdbwFEqhe/WZkoIzjn/3TGDwtOCYtXGxA3O8tPzpczCCDgv+P2P5y00ZJOOg==
            }
        engines: { node: '>= 8' }

    /methods/1.1.2:
        resolution: { integrity: sha1-VSmk1nZUE07cxSZmVoNbD4Ua/O4= }
        engines: { node: '>= 0.6' }

    /micromatch/3.1.10:
        resolution:
            {
                integrity: sha512-MWikgl9n9M3w+bpsY3He8L+w9eF9338xRl8IAO5viDizwSzziFEyUzo2xrrloB64ADbTf8uA8vRqqttDTOmccg==
            }
        engines: { node: '>=0.10.0' }
        dependencies:
            arr-diff: 4.0.0
            array-unique: 0.3.2
            braces: 2.3.2
            define-property: 2.0.2
            extend-shallow: 3.0.2
            extglob: 2.0.4
            fragment-cache: 0.2.1
            kind-of: 6.0.3
            nanomatch: 1.2.13
            object.pick: 1.3.0
            regex-not: 1.0.2
            snapdragon: 0.8.2
            to-regex: 3.0.2
        transitivePeerDependencies:
            - supports-color
        dev: true

    /micromatch/4.0.4:
        resolution:
            {
                integrity: sha512-pRmzw/XUcwXGpD9aI9q/0XOwLNygjETJ8y0ao0wdqprrzDa4YnxLcz7fQRZr8voh8V10kGhABbNcHVk5wHgWwg==
            }
        engines: { node: '>=8.6' }
        dependencies:
            braces: 3.0.2
            picomatch: 2.3.1

    /mime-db/1.51.0:
        resolution:
            {
                integrity: sha512-5y8A56jg7XVQx2mbv1lu49NR4dokRnhZYTtL+KGfaa27uq4pSTXkwQkFJl4pkRMyNFz/EtYDSkiiEHx3F7UN6g==
            }
        engines: { node: '>= 0.6' }

    /mime-types/2.1.34:
        resolution:
            {
                integrity: sha512-6cP692WwGIs9XXdOO4++N+7qjqv0rqxxVvJ3VHPh/Sc9mVZcQP+ZGhkKiTvWMQRr2tbHkJP/Yn7Y0npb3ZBs4A==
            }
        engines: { node: '>= 0.6' }
        dependencies:
            mime-db: 1.51.0

    /mime/1.6.0:
        resolution:
            {
                integrity: sha512-x0Vn8spI+wuJ1O6S7gnbaQg8Pxh4NNHb7KSINmEWKiPE4RKOplvijn+NkmYmmRgP68mc70j2EbeTFRsrswaQeg==
            }
        engines: { node: '>=4' }
        hasBin: true
        dev: false

    /mime/2.6.0:
        resolution:
            {
                integrity: sha512-USPkMeET31rOMiarsBNIHZKLGgvKc/LrjofAnBlOttf5ajRvqiRA8QsenbcooctK6d6Ts6aqZXBA+XbkKthiQg==
            }
        engines: { node: '>=4.0.0' }
        hasBin: true
        dev: true

    /mimic-fn/2.1.0:
        resolution:
            {
                integrity: sha512-OqbOk5oEQeAZ8WXWydlu9HJjz9WVdEIvamMCcXmuqUYjTknH/sqsWvhQ3vgwKFRR1HpjvNBKQ37nbJgYzGqGcg==
            }
        engines: { node: '>=6' }

    /mimic-response/3.1.0:
        resolution:
            {
                integrity: sha512-z0yWI+4FDrrweS8Zmt4Ej5HdJmky15+L2e6Wgn3+iK5fWzb6T3fhNFq2+MeTRb064c6Wr4N/wv0DzQTjNzHNGQ==
            }
        engines: { node: '>=10' }
        dev: false
        optional: true

    /min-indent/1.0.1:
        resolution:
            {
                integrity: sha512-I9jwMn07Sy/IwOj3zVkVik2JTvgpaykDZEigL6Rx6N9LbMywwUSMtxET+7lVoDLLd3O3IXwJwvuuns8UB/HeAg==
            }
        engines: { node: '>=4' }
        dev: true

    /minimatch/3.0.4:
        resolution:
            {
                integrity: sha512-yJHVQEhyqPLUTgt9B83PXu6W3rx4MvvHvSUvToogpwoGDOUQ+yDrR0HRot+yOCdCO7u4hX3pWft6kWBBcqh0UA==
            }
        dependencies:
            brace-expansion: 1.1.11

    /minimist-options/4.1.0:
        resolution:
            {
                integrity: sha512-Q4r8ghd80yhO/0j1O3B2BjweX3fiHg9cdOwjJd2J76Q135c+NDxGCqdYKQ1SKBuFfgWbAUzBfvYjPUEeNgqN1A==
            }
        engines: { node: '>= 6' }
        dependencies:
            arrify: 1.0.1
            is-plain-obj: 1.1.0
            kind-of: 6.0.3
        dev: true

    /minimist/1.2.6:
        resolution:
            {
                integrity: sha512-Jsjnk4bw3YJqYzbdyBiNsPWHPfO++UGG749Cxs6peCu5Xg4nrena6OVxOYxrQTqww0Jmwt+Ref8rggumkTLz9Q==
            }

    /mixin-deep/1.3.2:
        resolution:
            {
                integrity: sha512-WRoDn//mXBiJ1H40rqa3vH0toePwSsGb45iInWlTySa+Uu4k3tYUSxa2v1KqAiLtvlrSzaExqS1gtk96A9zvEA==
            }
        engines: { node: '>=0.10.0' }
        dependencies:
            for-in: 1.0.2
            is-extendable: 1.0.1
        dev: true

    /mixme/0.5.4:
        resolution:
            {
                integrity: sha512-3KYa4m4Vlqx98GPdOHghxSdNtTvcP8E0kkaJ5Dlh+h2DRzF7zpuVVcA8B0QpKd11YJeP9QQ7ASkKzOeu195Wzw==
            }
        engines: { node: '>= 8.0.0' }
        dev: true

    /mkdirp-classic/0.5.3:
        resolution:
            {
                integrity: sha512-gKLcREMhtuZRwRAfqP3RFW+TK4JqApVBtOIftVgjuABpAtpxhPGaDcfvbhNvD0B8iD1oUr/txX35NjcaY6Ns/A==
            }
        dev: false
        optional: true

    /mkdirp/1.0.4:
        resolution:
            {
                integrity: sha512-vVqVZQyf3WLx2Shd0qJ9xuvqgAyKPLAiqITEtqW0oIUjzo3PePDd6fW9iFz30ef7Ysp/oiWqbhszeGWW2T6Gzw==
            }
        engines: { node: '>=10' }
        hasBin: true
        dev: false

    /mri/1.2.0:
        resolution:
            {
                integrity: sha512-tzzskb3bG8LvYGFF/mDTpq3jpI6Q9wc3LEmBaghu+DdCssd1FakN7Bc0hVNmEyGq1bq3RgfkCb3cmQLpNPOroA==
            }
        engines: { node: '>=4' }
        dev: true

    /ms/2.0.0:
        resolution: { integrity: sha1-VgiurfwAvmwpAd9fmGF4jeDVl8g= }

    /ms/2.1.1:
        resolution:
            {
                integrity: sha512-tgp+dl5cGk28utYktBsrFqA7HKgrhgPsg6Z/EfhWI4gl1Hwq8B/GmY/0oXZ6nF8hDVesS/FpnYaD/kOWhYQvyg==
            }
        dev: false

    /ms/2.1.2:
        resolution:
            {
                integrity: sha512-sGkPx+VjMtmA6MX27oA4FBFELFCZZ4S4XqeGOXCv68tT+jb3vk/RyaKWP0PTKyWtmLSM0b+adUTEvbs1PEaH2w==
            }

    /ms/2.1.3:
        resolution:
            {
                integrity: sha512-6FlzubTLZG3J2a/NVCAleEhjzq5oxgHyaCU9yYXvcLsvoVaHJq/s5xXI6/XXP6tz7R9xAOtHnSO/tXtF3WRTlA==
            }

    /multimatch/4.0.0:
        resolution:
            {
                integrity: sha512-lDmx79y1z6i7RNx0ZGCPq1bzJ6ZoDDKbvh7jxr9SJcWLkShMzXrHbYVpTdnhNM5MXpDUxCQ4DgqVttVXlBgiBQ==
            }
        engines: { node: '>=8' }
        dependencies:
            '@types/minimatch': 3.0.5
            array-differ: 3.0.0
            array-union: 2.1.0
            arrify: 2.0.1
            minimatch: 3.0.4
        dev: true

    /multimatch/5.0.0:
        resolution:
            {
                integrity: sha512-ypMKuglUrZUD99Tk2bUQ+xNQj43lPEfAeX2o9cTteAmShXy2VHDJpuwu1o0xqoKCt9jLVAvwyFKdLTPXKAfJyA==
            }
        engines: { node: '>=10' }
        dependencies:
            '@types/minimatch': 3.0.5
            array-differ: 3.0.0
            array-union: 2.1.0
            arrify: 2.0.1
            minimatch: 3.0.4

    /nanomatch/1.2.13:
        resolution:
            {
                integrity: sha512-fpoe2T0RbHwBTBUOftAfBPaDEi06ufaUai0mE6Yn1kacc3SnTErfb/h+X94VXzI64rKFHYImXSvdwGGCmwOqCA==
            }
        engines: { node: '>=0.10.0' }
        dependencies:
            arr-diff: 4.0.0
            array-unique: 0.3.2
            define-property: 2.0.2
            extend-shallow: 3.0.2
            fragment-cache: 0.2.1
            is-windows: 1.0.2
            kind-of: 6.0.3
            object.pick: 1.3.0
            regex-not: 1.0.2
            snapdragon: 0.8.2
            to-regex: 3.0.2
        transitivePeerDependencies:
            - supports-color
        dev: true

    /napi-build-utils/1.0.2:
        resolution:
            {
                integrity: sha512-ONmRUqK7zj7DWX0D9ADe03wbwOBZxNAfF20PlGfCWQcD3+/MakShIHrMqx9YwPTfxDdF1zLeL+RGZiR9kGMLdg==
            }
        dev: false
        optional: true

    /natural-compare/1.4.0:
        resolution: { integrity: sha1-Sr6/7tdUHywnrPspvbvRXI1bpPc= }
        dev: true

    /negotiator/0.6.3:
        resolution:
            {
                integrity: sha512-+EUsqGPLsM+j/zdChZjsnX51g4XrHFOIXwfnCVPGlQk/k5giakcKsuxCObBRu6DSm9opw/O6slWbJdghQM4bBg==
            }
        engines: { node: '>= 0.6' }
        dev: false

    /nimn-date-parser/1.0.0:
        resolution:
            {
                integrity: sha512-1Nf+x3EeMvHUiHsVuEhiZnwA8RMeOBVTQWfB1S2n9+i6PYCofHd2HRMD+WOHIHYshy4T4Gk8wQoCol7Hq3av8Q==
            }
        dev: false

    /nimn_schema_builder/1.1.0:
        resolution:
            {
                integrity: sha512-DK5/B8CM4qwzG2URy130avcwPev4uO0ev836FbQyKo1ms6I9z/i6EJyiZ+d9xtgloxUri0W+5gfR8YbPq7SheA==
            }
        dev: false

    /nimnjs/1.3.2:
        resolution:
            {
                integrity: sha512-TIOtI4iqkQrUM1tiM76AtTQem0c7e56SkDZ7sj1d1MfUsqRcq2ZWQvej/O+HBTZV7u/VKnwlKTDugK/75IRPPw==
            }
        dependencies:
            nimn_schema_builder: 1.1.0
            nimn-date-parser: 1.0.0
        dev: false

    /nock/13.2.1:
        resolution:
            {
                integrity: sha512-CoHAabbqq/xZEknubuyQMjq6Lfi5b7RtK6SoNK6m40lebGp3yiMagWtIoYaw2s9sISD7wPuCfwFpivVHX/35RA==
            }
        engines: { node: '>= 10.13' }
        dependencies:
            debug: 4.3.4
            json-stringify-safe: 5.0.1
            lodash.set: 4.3.2
            propagate: 2.0.1
        transitivePeerDependencies:
            - supports-color
        dev: true

    /nock/13.2.4:
        resolution:
            {
                integrity: sha512-8GPznwxcPNCH/h8B+XZcKjYPXnUV5clOKCjAqyjsiqA++MpNx9E9+t8YPp0MbThO+KauRo7aZJ1WuIZmOrT2Ug==
            }
        engines: { node: '>= 10.13' }
        dependencies:
            debug: 4.3.4
            json-stringify-safe: 5.0.1
            lodash.set: 4.3.2
            propagate: 2.0.1
        transitivePeerDependencies:
            - supports-color
        dev: true

    /node-abi/3.8.0:
        resolution:
            {
                integrity: sha512-tzua9qWWi7iW4I42vUPKM+SfaF0vQSLAm4yO5J83mSwB7GeoWrDKC/K+8YCnYNwqP5duwazbw2X9l4m8SC2cUw==
            }
        engines: { node: '>=10' }
        dependencies:
            semver: 7.3.5
        dev: false
        optional: true
<<<<<<< HEAD

    /node-addon-api/4.3.0:
        resolution:
            {
                integrity: sha512-73sE9+3UaLYYFmDsFZnqCInzPyh3MqIwZO9cw58yIqAZhONrrabrYyYe3TuIqtIiOuTXVhsGau8hcrhhwSsDIQ==
            }
        dev: false
        optional: true

    /node-fetch/2.6.7:
        resolution:
            {
                integrity: sha512-ZjMPFEfVx5j+y2yF35Kzx5sF7kDzxuDj6ziH4FFbOp87zKDZNx8yExJIb05OGF4Nlt9IHFIMBkRl41VdvcNdbQ==
            }
        engines: { node: 4.x || >=6.0.0 }
        peerDependencies:
            encoding: ^0.1.0
        peerDependenciesMeta:
            encoding:
                optional: true
        dependencies:
            whatwg-url: 5.0.0
        dev: false

    /node-int64/0.4.0:
        resolution: { integrity: sha1-h6kGXNs1XTGC2PlM4RGIuCXGijs= }
        dev: true

    /node-releases/2.0.1:
        resolution:
            {
                integrity: sha512-CqyzN6z7Q6aMeF/ktcMVTzhAHCEpf8SOarwpzpf8pNBY2k5/oM34UHldUwp8VKI7uxct2HxSRdJjBaZeESzcxA==
            }
        dev: true

    /normalize-package-data/2.5.0:
        resolution:
            {
                integrity: sha512-/5CMN3T0R4XTj4DcGaexo+roZSdSFW/0AOOTROrjxzCG1wrWXEsGbRKevjlIL+ZDE4sZlJr5ED4YW0yqmkK+eA==
            }
        dependencies:
            hosted-git-info: 2.8.9
            resolve: 1.21.0
            semver: 5.7.1
            validate-npm-package-license: 3.0.4

    /normalize-path/3.0.0:
        resolution:
            {
                integrity: sha512-6eZs5Ls3WtCisHWp9S2GUy8dqkpGi4BVSz3GaqiE6ezub0512ESztXUwUB6C6IKbQkY2Pnb/mD4WYojCRwcwLA==
            }
        engines: { node: '>=0.10.0' }

    /npm-run-path/4.0.1:
        resolution:
            {
                integrity: sha512-S48WzZW777zhNIrn7gxOlISNAqi9ZC/uQFnRdbeIHhZhCA6UqpkOT8T1G7BvfdgP4Er8gF4sUbaS0i7QvIfCWw==
            }
        engines: { node: '>=8' }
        dependencies:
            path-key: 3.1.1

    /npmlog/4.1.2:
        resolution:
            {
                integrity: sha512-2uUqazuKlTaSI/dC8AzicUck7+IrEaOnN/e0jd3Xtt1KcGpwx30v50mL7oPyr/h9bL3E4aZccVwpwP+5W9Vjkg==
            }
        dependencies:
            are-we-there-yet: 1.1.7
            console-control-strings: 1.1.0
            gauge: 2.7.4
            set-blocking: 2.0.0
        dev: false
        optional: true

    /number-is-nan/1.0.1:
        resolution: { integrity: sha1-CXtgK1NCKlIsGvuHkDGDNpQaAR0= }
        engines: { node: '>=0.10.0' }
        dev: false
        optional: true

    /nwsapi/2.2.0:
        resolution:
            {
                integrity: sha512-h2AatdwYH+JHiZpv7pt/gSX1XoRGb7L/qSIeuqA6GwYoF9w1vP1cw42TO0aI2pNyshRK5893hNSl+1//vHK7hQ==
            }
        dev: true

    /object-assign/4.1.1:
        resolution: { integrity: sha1-IQmtx5ZYh8/AXLvUQsrIv7s2CGM= }
        engines: { node: '>=0.10.0' }
        dev: false
        optional: true

    /object-copy/0.1.0:
        resolution: { integrity: sha1-fn2Fi3gb18mRpBupde04EnVOmYw= }
        engines: { node: '>=0.10.0' }
        dependencies:
            copy-descriptor: 0.1.1
            define-property: 0.2.5
            kind-of: 3.2.2
        dev: true

    /object-inspect/1.12.0:
        resolution:
            {
                integrity: sha512-Ho2z80bVIvJloH+YzRmpZVQe87+qASmBUKZDWgx9cu+KDrX2ZDH/3tMy+gXbZETVGs2M8YdxObOh7XAtim9Y0g==
            }
        dev: true

    /object-keys/1.1.1:
        resolution:
            {
                integrity: sha512-NuAESUOUMrlIXOfHKzD6bpPu3tYt3xvjNdRIQ+FeT0lNb4K8WR70CaDxhuNguS2XG+GjkyMwOzsN5ZktImfhLA==
            }
        engines: { node: '>= 0.4' }
        dev: true

    /object-visit/1.0.1:
        resolution: { integrity: sha1-95xEk68MU3e1n+OdOV5BBC3QRbs= }
        engines: { node: '>=0.10.0' }
        dependencies:
            isobject: 3.0.1
        dev: true

    /object.assign/4.1.2:
        resolution:
            {
                integrity: sha512-ixT2L5THXsApyiUPYKmW+2EHpXXe5Ii3M+f4e+aJFAHao5amFRW6J0OO6c/LU8Be47utCx2GL89hxGB6XSmKuQ==
            }
        engines: { node: '>= 0.4' }
        dependencies:
            call-bind: 1.0.2
            define-properties: 1.1.3
            has-symbols: 1.0.2
            object-keys: 1.1.1
        dev: true

    /object.pick/1.3.0:
        resolution: { integrity: sha1-h6EKxMFpS9Lhy/U1kaZhQftd10c= }
        engines: { node: '>=0.10.0' }
        dependencies:
            isobject: 3.0.1
        dev: true

    /object.values/1.1.5:
        resolution:
            {
                integrity: sha512-QUZRW0ilQ3PnPpbNtgdNV1PDbEqLIiSFB3l+EnGtBQ/8SUTLj1PZwtQHABZtLgwpJZTSZhuGLOGk57Drx2IvYg==
            }
        engines: { node: '>= 0.4' }
        dependencies:
            call-bind: 1.0.2
            define-properties: 1.1.3
            es-abstract: 1.19.1
        dev: true

    /on-finished/2.3.0:
        resolution: { integrity: sha1-IPEzZIGwg811M3mSoWlxqi2QaUc= }
        engines: { node: '>= 0.8' }
        dependencies:
            ee-first: 1.1.1
        dev: false

    /once/1.4.0:
        resolution: { integrity: sha1-WDsap3WWHUsROsF9nFC6753Xa9E= }
        dependencies:
            wrappy: 1.0.2

    /one-time/1.0.0:
        resolution:
            {
                integrity: sha512-5DXOiRKwuSEcQ/l0kGCF6Q3jcADFv5tSmRaJck/OqkVFcOzutB134KRSfF0xDrL39MNnqxbHBbUUcjZIhTgb2g==
            }
        dependencies:
            fn.name: 1.1.0
        dev: false

    /onetime/5.1.2:
        resolution:
            {
                integrity: sha512-kbpaSSGJTWdAY5KPVeMOKXSrPtr8C8C7wodJbcsd51jRnmD+GZu8Y0VoU6Dm5Z4vWr0Ig/1NKuWRKf7j5aaYSg==
            }
        engines: { node: '>=6' }
        dependencies:
            mimic-fn: 2.1.0

    /open/7.0.3:
        resolution:
            {
                integrity: sha512-sP2ru2v0P290WFfv49Ap8MF6PkzGNnGlAwHweB4WR4mr5d2d0woiCluUeJ218w7/+PmoBy9JmYgD5A4mLcWOFA==
            }
        engines: { node: '>=8' }
        dependencies:
            is-docker: 2.2.1
            is-wsl: 2.2.0
        dev: false

    /optionator/0.8.3:
        resolution:
            {
                integrity: sha512-+IW9pACdk3XWmmTXG8m3upGUJst5XRGzxMRjXzAuJ1XnIFNvfhjjIuYkDvysnPQ7qzqVzLt78BCruntqRhWQbA==
            }
        engines: { node: '>= 0.8.0' }
        dependencies:
            deep-is: 0.1.4
            fast-levenshtein: 2.0.6
            levn: 0.3.0
            prelude-ls: 1.1.2
            type-check: 0.3.2
            word-wrap: 1.2.3

    /optionator/0.9.1:
        resolution:
            {
                integrity: sha512-74RlY5FCnhq4jRxVUPKDaRwrVNXMqsGsiW6AJw4XK8hmtm10wC0ypZBLw5IIp85NZMr91+qd1RvvENwg7jjRFw==
            }
        engines: { node: '>= 0.8.0' }
        dependencies:
            deep-is: 0.1.4
            fast-levenshtein: 2.0.6
            levn: 0.4.1
            prelude-ls: 1.2.1
            type-check: 0.4.0
            word-wrap: 1.2.3
        dev: true

    /os-tmpdir/1.0.2:
        resolution: { integrity: sha1-u+Z0BseaqFxc/sdm/lc0VV36EnQ= }
        engines: { node: '>=0.10.0' }
        dev: true

    /outdent/0.5.0:
        resolution:
            {
                integrity: sha512-/jHxFIzoMXdqPzTaCpFzAAWhpkSjZPF4Vsn6jAfNpmbH/ymsmd7Qc6VE9BGn0L6YMj6uwpQLxCECpus4ukKS9Q==
            }
        dev: true

    /p-filter/2.1.0:
        resolution:
            {
                integrity: sha512-ZBxxZ5sL2HghephhpGAQdoskxplTwr7ICaehZwLIlfL6acuVgZPm8yBNuRAFBGEqtD/hmUeq9eqLg2ys9Xr/yw==
            }
        engines: { node: '>=8' }
        dependencies:
            p-map: 2.1.0
        dev: true

    /p-limit/1.3.0:
        resolution:
            {
                integrity: sha512-vvcXsLAJ9Dr5rQOPk7toZQZJApBl2K4J6dANSsEuh6QI41JYcsS/qhTGa9ErIUUgK3WNQoJYvylxvjqmiqEA9Q==
            }
        engines: { node: '>=4' }
        dependencies:
            p-try: 1.0.0
        dev: true

    /p-limit/2.3.0:
        resolution:
            {
                integrity: sha512-//88mFWSJx8lxCzwdAABTJL2MyWB12+eIY7MDL2SqLmAkeKU9qxRvWuSyTjm3FUmpBEMuFfckAIqEaVGUDxb6w==
            }
        engines: { node: '>=6' }
        dependencies:
            p-try: 2.2.0

    /p-limit/3.1.0:
        resolution:
            {
                integrity: sha512-TYOanM3wGwNGsZN2cVTYPArw454xnXj5qmWF1bEoAc4+cU/ol7GVh7odevjp1FNHduHc3KZMcFduxU5Xc6uJRQ==
            }
        engines: { node: '>=10' }
        dependencies:
            yocto-queue: 0.1.0
        dev: true

    /p-locate/2.0.0:
        resolution: { integrity: sha1-IKAQOyIqcMj9OcwuWAaA893l7EM= }
        engines: { node: '>=4' }
        dependencies:
            p-limit: 1.3.0
        dev: true

    /p-locate/4.1.0:
        resolution:
            {
                integrity: sha512-R79ZZ/0wAxKGu3oYMlz8jy/kbhsNrS7SKZ7PxEHBgJ5+F2mtFW2fK2cOtBh1cHYkQsbzFV7I+EoRKe6Yt0oK7A==
            }
        engines: { node: '>=8' }
        dependencies:
            p-limit: 2.3.0

    /p-locate/5.0.0:
        resolution:
            {
                integrity: sha512-LaNjtRWUBY++zB5nE/NwcaoMylSPk+S+ZHNB1TzdbMJMny6dynpAGt7X/tl/QYq3TIeE6nxHppbo2LGymrG5Pw==
            }
        engines: { node: '>=10' }
        dependencies:
            p-limit: 3.1.0
        dev: true

    /p-map/2.1.0:
        resolution:
            {
                integrity: sha512-y3b8Kpd8OAN444hxfBbFfj1FY/RjtTd8tzYwhUqNYXx0fXx2iX4maP4Qr6qhIKbQXI02wTLAda4fYUbDagTUFw==
            }
        engines: { node: '>=6' }
        dev: true

    /p-try/1.0.0:
        resolution: { integrity: sha1-y8ec26+P1CKOE/Yh8rGiN8GyB7M= }
        engines: { node: '>=4' }
        dev: true

    /p-try/2.2.0:
        resolution:
            {
                integrity: sha512-R4nPAVTAU0B9D35/Gk3uJf/7XYbQcyohSKdvAxIRSNghFl4e71hVoGnBNQz9cWaXxO2I10KTC+3jMdvvoKw6dQ==
            }
        engines: { node: '>=6' }

    /parent-module/1.0.1:
        resolution:
            {
                integrity: sha512-GQ2EWRpQV8/o+Aw8YqtfZZPfNRWZYkbidE9k5rpl/hC3vtHHBfGm2Ifi6qWV+coDGkrUKZAxE3Lot5kcsRlh+g==
            }
        engines: { node: '>=6' }
        dependencies:
            callsites: 3.1.0
        dev: true

    /parse-json/5.2.0:
        resolution:
            {
                integrity: sha512-ayCKvm/phCGxOkYRSCM82iDwct8/EonSEgCSxWxD7ve6jHggsFl4fZVQBPRNgQoKiuV/odhFrGzQXZwbifC8Rg==
            }
        engines: { node: '>=8' }
        dependencies:
            '@babel/code-frame': 7.16.7
            error-ex: 1.3.2
            json-parse-even-better-errors: 2.3.1
            lines-and-columns: 1.2.4

    /parse5/6.0.1:
        resolution:
            {
                integrity: sha512-Ofn/CTFzRGTTxwpNEs9PP93gXShHcTq255nzRYSKe8AkVpZY7e1fpmTfOyoIvjP5HG7Z2ZM7VS9PPhQGW2pOpw==
            }
        dev: true

    /parseurl/1.3.3:
        resolution:
            {
                integrity: sha512-CiyeOxFT/JZyN5m0z9PfXw4SCBJ6Sygz1Dpl0wqjlhDEGGBP1GnsUVEL0p63hoG1fcj3fHynXi9NYO4nWOL+qQ==
            }
        engines: { node: '>= 0.8' }
        dev: false

    /pascalcase/0.1.1:
        resolution: { integrity: sha1-s2PlXoAGym/iF4TS2yK9FdeRfxQ= }
        engines: { node: '>=0.10.0' }
        dev: true

    /path-exists/3.0.0:
        resolution: { integrity: sha1-zg6+ql94yxiSXqfYENe1mwEP1RU= }
        engines: { node: '>=4' }
        dev: true

    /path-exists/4.0.0:
        resolution:
            {
                integrity: sha512-ak9Qy5Q7jYb2Wwcey5Fpvg2KoAc/ZIhLSLOSBmRmygPsGwkVVt0fZa0qrtMz+m6tJTAHfZQ8FnmB4MG4LWy7/w==
            }
        engines: { node: '>=8' }

    /path-is-absolute/1.0.1:
        resolution: { integrity: sha1-F0uSaHNVNP+8es5r9TpanhtcX18= }
        engines: { node: '>=0.10.0' }

    /path-key/3.1.1:
        resolution:
            {
                integrity: sha512-ojmeN0qd+y0jszEtoY48r0Peq5dwMEkIlCOu6Q5f41lfkswXuKtYrhgoTpLnyIcHm24Uhqx+5Tqm2InSwLhE6Q==
            }
        engines: { node: '>=8' }

    /path-parse/1.0.7:
        resolution:
            {
                integrity: sha512-LDJzPVEEEPR+y48z93A0Ed0yXb8pAByGWo/k5YYdYgpY2/2EsOsksJrq7lOHxryrVOn1ejG6oAp8ahvOIQD8sw==
            }

    /path-to-regexp/0.1.7:
        resolution: { integrity: sha1-32BBeABfUi8V60SQ5yR6G/qmf4w= }
        dev: false

    /path-type/4.0.0:
        resolution:
            {
                integrity: sha512-gDKb8aZMDeD/tZWs9P6+q0J9Mwkdl6xMV8TjnGP3qJVJ06bdMgkbBlLU8IdfOsIsFz2BW1rNVT3XuNEl8zPAvw==
            }
        engines: { node: '>=8' }

    /picocolors/1.0.0:
        resolution:
            {
                integrity: sha512-1fygroTLlHu66zi26VoTDv8yRgm0Fccecssto+MhsZ0D/DGW2sm8E8AjW7NU5VVTRt5GxbeZ5qBuJr+HyLYkjQ==
            }
        dev: true

    /picomatch/2.3.1:
        resolution:
            {
                integrity: sha512-JU3teHTNjmE2VCGFzuY8EXzCDVwEqB2a8fsIvwaStHhAWJEeVd1o1QD80CU6+ZdEXXSLbSsuLwJjkCBWqRQUVA==
            }
        engines: { node: '>=8.6' }

    /pify/2.3.0:
        resolution: { integrity: sha1-7RQaasBDqEnqWISY59yosVMw6Qw= }
        engines: { node: '>=0.10.0' }

    /pify/4.0.1:
        resolution:
            {
                integrity: sha512-uB80kBFb/tfd68bVleG9T5GGsGPjJrLAUpR5PZIrhBnIaRTQRjqdJSsIKkOP6OAIFbj7GOrcudc5pNjZ+geV2g==
            }
        engines: { node: '>=6' }
        dev: true

    /pirates/4.0.4:
        resolution:
            {
                integrity: sha512-ZIrVPH+A52Dw84R0L3/VS9Op04PuQ2SEoJL6bkshmiTic/HldyW9Tf7oH5mhJZBK7NmDx27vSMrYEXPXclpDKw==
            }
        engines: { node: '>= 6' }
        dev: true

    /pkg-dir/4.2.0:
        resolution:
            {
                integrity: sha512-HRDzbaKjC+AOWVXxAU/x54COGeIv9eb+6CkDSQoNTt4XyWoIJvuPsXizxu/Fr23EiekbtZwmh1IcIG/l/a10GQ==
            }
        engines: { node: '>=8' }
        dependencies:
            find-up: 4.1.0
        dev: true

    /pluralize/8.0.0:
        resolution:
            {
                integrity: sha512-Nc3IT5yHzflTfbjgqWcCPpo7DaKy4FnpB0l/zCAW0Tc7jxAiuqSxHasntB3D7887LSrA93kDJ9IXovxJYxyLCA==
            }
        engines: { node: '>=4' }
        dev: false

    /posix-character-classes/0.1.1:
        resolution: { integrity: sha1-AerA/jta9xoqbAL+q7jB/vfgDqs= }
        engines: { node: '>=0.10.0' }
        dev: true

    /prebuild-install/7.0.1:
        resolution:
            {
                integrity: sha512-QBSab31WqkyxpnMWQxubYAHR5S9B2+r81ucocew34Fkl98FhvKIF50jIJnNOBmAZfyNV7vE5T6gd3hTVWgY6tg==
            }
        engines: { node: '>=10' }
        hasBin: true
        dependencies:
            detect-libc: 2.0.0
            expand-template: 2.0.3
            github-from-package: 0.0.0
            minimist: 1.2.6
            mkdirp-classic: 0.5.3
            napi-build-utils: 1.0.2
            node-abi: 3.8.0
            npmlog: 4.1.2
            pump: 3.0.0
            rc: 1.2.8
            simple-get: 4.0.1
            tar-fs: 2.1.1
            tunnel-agent: 0.6.0
        dev: false
        optional: true

    /preferred-pm/3.0.3:
        resolution:
            {
                integrity: sha512-+wZgbxNES/KlJs9q40F/1sfOd/j7f1O9JaHcW5Dsn3aUUOZg3L2bjpVUcKV2jvtElYfoTuQiNeMfQJ4kwUAhCQ==
            }
        engines: { node: '>=10' }
        dependencies:
            find-up: 5.0.0
            find-yarn-workspace-root2: 1.2.16
            path-exists: 4.0.0
            which-pm: 2.0.0
        dev: true

    /prelude-ls/1.1.2:
        resolution: { integrity: sha1-IZMqVJ9eUv/ZqCf1cOBL5iqX2lQ= }
        engines: { node: '>= 0.8.0' }

    /prelude-ls/1.2.1:
        resolution:
            {
                integrity: sha512-vkcDPrRZo1QZLbn5RLGPpg/WmIQ65qoWWhcGKf/b5eplkkarX0m9z8ppCat4mlOqUsWpyNuYgO3VRyrYHSzX5g==
            }
        engines: { node: '>= 0.8.0' }
        dev: true

    /prettier-linter-helpers/1.0.0:
        resolution:
            {
                integrity: sha512-GbK2cP9nraSSUF9N2XwUwqfzlAFlMNYYl+ShE/V+H8a9uNl/oUqB1w2EL54Jh0OlyRSd8RfWYJ3coVS4TROP2w==
            }
        engines: { node: '>=6.0.0' }
        dependencies:
            fast-diff: 1.2.0
        dev: true

    /prettier/1.19.1:
        resolution:
            {
                integrity: sha512-s7PoyDv/II1ObgQunCbB9PdLmUcBZcnWOcxDh7O0N/UwDEsHyqkW+Qh28jW+mVuCdx7gLB0BotYI1Y6uI9iyew==
            }
        engines: { node: '>=4' }
        hasBin: true
        dev: true

    /prettier/2.6.0:
        resolution:
            {
                integrity: sha512-m2FgJibYrBGGgQXNzfd0PuDGShJgRavjUoRCw1mZERIWVSXF0iLzLm+aOqTAbLnC3n6JzUhAA8uZnFVghHJ86A==
            }
        engines: { node: '>=10.13.0' }
        hasBin: true
        dev: true

    /prettify-xml/1.2.0:
        resolution: { integrity: sha1-Rtzx7oqNi3PbMLfgbvJtyc8/bxg= }
        dev: false

    /pretty-format/22.4.3:
        resolution:
            {
                integrity: sha512-S4oT9/sT6MN7/3COoOy+ZJeA92VmOnveLHgrwBE3Z1W5N9S2A1QGNYiE1z75DAENbJrXXUb+OWXhpJcg05QKQQ==
            }
        dependencies:
            ansi-regex: 5.0.1
            ansi-styles: 3.2.1
        dev: true

    /pretty-format/24.9.0:
        resolution:
            {
                integrity: sha512-00ZMZUiHaJrNfk33guavqgvfJS30sLYf0f8+Srklv0AMPodGGHcoHgksZ3OThYnIvOd+8yMCn0YiEOogjlgsnA==
            }
        engines: { node: '>= 6' }
        dependencies:
            '@jest/types': 24.9.0
            ansi-regex: 5.0.1
            ansi-styles: 3.2.1
            react-is: 16.13.1
        dev: true

    /pretty-format/26.6.2:
        resolution:
            {
                integrity: sha512-7AeGuCYNGmycyQbCqd/3PWH4eOoX/OiCa0uphp57NVTeAGdJGaAliecxwBDHYQCIvrW7aDBZCYeNTP/WX69mkg==
            }
        engines: { node: '>= 10' }
        dependencies:
            '@jest/types': 26.6.2
            ansi-regex: 5.0.1
            ansi-styles: 4.3.0
            react-is: 17.0.2
        dev: true

    /pretty-format/27.3.1:
        resolution:
            {
                integrity: sha512-DR/c+pvFc52nLimLROYjnXPtolawm+uWDxr4FjuLDLUn+ktWnSN851KoHwHzzqq6rfCOjkzN8FLgDrSub6UDuA==
            }
        engines: { node: ^10.13.0 || ^12.13.0 || ^14.15.0 || >=15.0.0 }
        dependencies:
            '@jest/types': 27.2.5
            ansi-regex: 5.0.1
            ansi-styles: 5.2.0
            react-is: 17.0.2
        dev: true

    /pretty-format/27.4.6:
        resolution:
            {
                integrity: sha512-NblstegA1y/RJW2VyML+3LlpFjzx62cUrtBIKIWDXEDkjNeleA7Od7nrzcs/VLQvAeV4CgSYhrN39DRN88Qi/g==
            }
        engines: { node: ^10.13.0 || ^12.13.0 || ^14.15.0 || >=15.0.0 }
        dependencies:
            ansi-regex: 5.0.1
            ansi-styles: 5.2.0
            react-is: 17.0.2
        dev: true

    /pretty-format/27.5.1:
        resolution:
            {
                integrity: sha512-Qb1gy5OrP5+zDf2Bvnzdl3jsTf1qXVMazbvCoKhtKqVs4/YK4ozX4gKQJJVyNe+cajNPn0KoC0MC3FUmaHWEmQ==
            }
        engines: { node: ^10.13.0 || ^12.13.0 || ^14.15.0 || >=15.0.0 }
        dependencies:
            ansi-regex: 5.0.1
            ansi-styles: 5.2.0
            react-is: 17.0.2
        dev: true

    /pretty-quick/3.1.3_prettier@2.6.0:
        resolution:
            {
                integrity: sha512-kOCi2FJabvuh1as9enxYmrnBC6tVMoVOenMaBqRfsvBHB0cbpYHjdQEpSglpASDFEXVwplpcGR4CLEaisYAFcA==
            }
        engines: { node: '>=10.13' }
        hasBin: true
        peerDependencies:
            prettier: '>=2.0.0'
        dependencies:
            chalk: 3.0.0
            execa: 4.1.0
            find-up: 4.1.0
            ignore: 5.2.0
            mri: 1.2.0
            multimatch: 4.0.0
            prettier: 2.6.0
        dev: true

    /process-nextick-args/2.0.1:
        resolution:
            {
                integrity: sha512-3ouUOpQhtgrbOa17J7+uxOTpITYWaGP7/AhoR3+A+/1e9skrzelGi/dXzEYyvbxubEF6Wn2ypscTKiKJFFn1ag==
            }

    /prompts/2.4.2:
        resolution:
            {
                integrity: sha512-NxNv/kLguCA7p3jE8oL2aEBsrJWgAakBpgmgK6lpPWV+WuOmY6r2/zbAVnP+T8bQlA0nzHXSJSJW0Hq7ylaD2Q==
            }
        engines: { node: '>= 6' }
        dependencies:
            kleur: 3.0.3
            sisteransi: 1.0.5

    /propagate/2.0.1:
        resolution:
            {
                integrity: sha512-vGrhOavPSTz4QVNuBNdcNXePNdNMaO1xj9yBeH1ScQPjk/rhg9sSlCXPhMkFuaNNW/syTvYqsnbIJxMBfRbbag==
            }
        engines: { node: '>= 8' }
        dev: true

    /properties-reader/2.2.0:
        resolution:
            {
                integrity: sha512-CgVcr8MwGoBKK24r9TwHfZkLLaNFHQ6y4wgT9w/XzdpacOOi5ciH4hcuLechSDAwXsfrGQtI2JTutY2djOx2Ow==
            }
        engines: { node: '>=10' }
        dependencies:
            mkdirp: 1.0.4
        dev: false

    /proxy-addr/2.0.7:
        resolution:
            {
                integrity: sha512-llQsMLSUDUPT44jdrU/O37qlnifitDP+ZwrmmZcoSKyLKvtZxpyV0n2/bD/N4tBAAZ/gJEdZU7KMraoK1+XYAg==
            }
        engines: { node: '>= 0.10' }
        dependencies:
            forwarded: 0.2.0
            ipaddr.js: 1.9.1
        dev: false

    /pseudomap/1.0.2:
        resolution: { integrity: sha1-8FKijacOYYkX7wqKw0wa5aaChrM= }
        dev: true

    /psl/1.8.0:
        resolution:
            {
                integrity: sha512-RIdOzyoavK+hA18OGGWDqUTsCLhtA7IcZ/6NCs4fFJaHBDab+pDDmDIByWFRQJq2Cd7r1OoQxBGKOaztq+hjIQ==
            }
        dev: true

    /pump/3.0.0:
        resolution:
            {
                integrity: sha512-LwZy+p3SFs1Pytd/jYct4wpv49HiYCqd9Rlc5ZVdk0V+8Yzv6jR5Blk3TRmPL1ft69TxP0IMZGJ+WPFU2BFhww==
            }
        dependencies:
            end-of-stream: 1.4.4
            once: 1.4.0

    /punycode/1.3.2:
        resolution: { integrity: sha1-llOgNvt8HuQjQvIyXM7v6jkmxI0= }
        dev: false

    /punycode/2.1.1:
        resolution:
            {
                integrity: sha512-XRsRjdf+j5ml+y/6GKHPZbrF/8p2Yga0JPtdqTIY2Xe5ohJPD9saDJJLPvp9+NSBprVvevdXZybnj2cv8OEd0A==
            }
        engines: { node: '>=6' }
        dev: true

    /pure-rand/5.0.0:
        resolution:
            {
                integrity: sha512-lD2/y78q+7HqBx2SaT6OT4UcwtvXNRfEpzYEzl0EQ+9gZq2Qi3fa0HDnYPeqQwhlHJFBUhT7AO3mLU3+8bynHA==
            }
        dev: true

    /qs/6.10.3:
        resolution:
            {
                integrity: sha512-wr7M2E0OFRfIfJZjKGieI8lBKb7fRCH4Fv5KNPEs7gJ8jadvotdsS08PzOKR7opXhZ/Xkjtt3WF9g38drmyRqQ==
            }
        engines: { node: '>=0.6' }
        dependencies:
            side-channel: 1.0.4
        dev: true

    /qs/6.7.0:
        resolution:
            {
                integrity: sha512-VCdBRNFTX1fyE7Nb6FYoURo/SPe62QCaAyzJvUjwRaIsc+NePBEniHlvxFmmX56+HZphIGtV0XeCirBtpDrTyQ==
            }
        engines: { node: '>=0.6' }
        dev: false

    /qs/6.9.3:
        resolution:
            {
                integrity: sha512-EbZYNarm6138UKKq46tdx08Yo/q9ZhFoAXAI1meAFd2GtbRDhbZY2WQSICskT0c5q99aFzLG1D4nvTk9tqfXIw==
            }
        engines: { node: '>=0.6' }
        dev: true

    /qs/6.9.6:
        resolution:
            {
                integrity: sha512-TIRk4aqYLNoJUbd+g2lEdz5kLWIuTMRagAXxl78Q0RiVjAOugHmeKNGdd3cwo/ktpf9aL9epCfFqWDEKysUlLQ==
            }
        engines: { node: '>=0.6' }
        dev: false

    /querystring/0.2.0:
        resolution: { integrity: sha1-sgmEkgO7Jd+CDadW50cAWHhSFiA= }
        engines: { node: '>=0.4.x' }
        deprecated: The querystring API is considered Legacy. new code should use the URLSearchParams API instead.
        dev: false

    /queue-microtask/1.2.3:
        resolution:
            {
                integrity: sha512-NuaNSa6flKT5JaSYQzJok04JzTL1CA6aGhv5rfLW3PgqA+M2ChpZQnAC8h8i4ZFkBS8X5RqkDBHA7r4hej3K9A==
            }

    /quick-lru/4.0.1:
        resolution:
            {
                integrity: sha512-ARhCpm70fzdcvNQfPoy49IaanKkTlRWF2JMzqhcJbhSFRZv7nPTvZJdcY7301IPmvW+/p0RgIWnQDLJxifsQ7g==
            }
        engines: { node: '>=8' }
        dev: true

    /range-parser/1.2.1:
        resolution:
            {
                integrity: sha512-Hrgsx+orqoygnmhFbKaHE6c296J+HTAQXoxEF6gNupROmmGJRoyzfG3ccAveqCBrwr/2yxQ5BVd/GTl5agOwSg==
            }
        engines: { node: '>= 0.6' }
        dev: false

    /raw-body/2.4.0:
        resolution:
            {
                integrity: sha512-4Oz8DUIwdvoa5qMJelxipzi/iJIi40O5cGV1wNYp5hvZP8ZN0T+jiNkL0QepXs+EsQ9XJ8ipEDoiH70ySUJP3Q==
            }
        engines: { node: '>= 0.8' }
        dependencies:
            bytes: 3.1.0
            http-errors: 1.7.2
            iconv-lite: 0.4.24
            unpipe: 1.0.0
        dev: false

    /raw-body/2.4.2:
        resolution:
            {
                integrity: sha512-RPMAFUJP19WIet/99ngh6Iv8fzAbqum4Li7AD6DtGaW2RpMB/11xDoalPiJMTbu6I3hkbMVkATvZrqb9EEqeeQ==
            }
        engines: { node: '>= 0.8' }
        dependencies:
            bytes: 3.1.1
            http-errors: 1.8.1
            iconv-lite: 0.4.24
            unpipe: 1.0.0
        dev: false

    /rc/1.2.8:
        resolution:
            {
                integrity: sha512-y3bGgqKj3QBdxLbLkomlohkvsA8gdAiUQlSBJnBhfn+BPxg4bc62d8TcBW15wavDfgexCgccckhcZvywyQYPOw==
            }
        hasBin: true
        dependencies:
            deep-extend: 0.6.0
            ini: 1.3.8
            minimist: 1.2.6
            strip-json-comments: 2.0.1
        dev: false
        optional: true

    /react-is/16.13.1:
        resolution:
            {
                integrity: sha512-24e6ynE2H+OKt4kqsOvNd8kBpV65zoxbA4BVsEOB3ARVWQki/DHzaUoC5KuON/BiccDaCCTZBuOcfZs70kR8bQ==
            }
        dev: true

    /react-is/17.0.2:
        resolution:
            {
                integrity: sha512-w2GsyukL62IJnlaff/nRegPQR94C/XXamvMWmSHRJ4y7Ts/4ocGRmTHvOs8PSE6pB3dWOrD/nueuU5sduBsQ4w==
            }
        dev: true

    /read-pkg-up/7.0.1:
        resolution:
            {
                integrity: sha512-zK0TB7Xd6JpCLmlLmufqykGE+/TlOePD6qKClNW7hHDKFh/J7/7gCWGR7joEQEW1bKq3a3yUZSObOoWLFQ4ohg==
            }
        engines: { node: '>=8' }
        dependencies:
            find-up: 4.1.0
            read-pkg: 5.2.0
            type-fest: 0.8.1

    /read-pkg/5.2.0:
        resolution:
            {
                integrity: sha512-Ug69mNOpfvKDAc2Q8DRpMjjzdtrnv9HcSMX+4VsZxD1aZ6ZzrIE7rlzXBtWTyhULSMKg076AW6WR5iZpD0JiOg==
            }
        engines: { node: '>=8' }
        dependencies:
            '@types/normalize-package-data': 2.4.1
            normalize-package-data: 2.5.0
            parse-json: 5.2.0
            type-fest: 0.6.0

    /read-yaml-file/1.1.0:
        resolution:
            {
                integrity: sha512-VIMnQi/Z4HT2Fxuwg5KrY174U1VdUIASQVWXXyqtNRtxSr9IYkn1rsI6Tb6HsrHCmB7gVpNwX6JxPTHcH6IoTA==
            }
        engines: { node: '>=6' }
        dependencies:
            graceful-fs: 4.2.9
            js-yaml: 3.14.1
            pify: 4.0.1
            strip-bom: 3.0.0
        dev: true

    /readable-stream/2.3.7:
        resolution:
            {
                integrity: sha512-Ebho8K4jIbHAxnuxi7o42OrZgF/ZTNcsZj6nRKyUmkhLFq8CHItp/fy6hQZuZmP/n3yZ9VBUbp4zz/mX8hmYPw==
            }
        dependencies:
            core-util-is: 1.0.3
            inherits: 2.0.4
            isarray: 1.0.0
            process-nextick-args: 2.0.1
            safe-buffer: 5.1.2
            string_decoder: 1.1.1
            util-deprecate: 1.0.2

    /readable-stream/3.6.0:
        resolution:
            {
                integrity: sha512-BViHy7LKeTz4oNnkcLJ+lVSL6vpiFeX6/d3oSH8zCW7UxP2onchk+vTGB143xuFjHS3deTgkKoXXymXqymiIdA==
            }
        engines: { node: '>= 6' }
        dependencies:
            inherits: 2.0.4
            string_decoder: 1.1.1
            util-deprecate: 1.0.2

    /rechoir/0.6.2:
        resolution: { integrity: sha1-hSBLVNuoLVdC4oyWdW70OvUOM4Q= }
        engines: { node: '>= 0.10' }
        dependencies:
            resolve: 1.21.0
        dev: false

    /redent/3.0.0:
        resolution:
            {
                integrity: sha512-6tDA8g98We0zd0GvVeMT9arEOnTw9qM03L9cJXaCjrip1OO764RDBLBfrB4cwzNGDj5OA5ioymC9GkizgWJDUg==
            }
        engines: { node: '>=8' }
        dependencies:
            indent-string: 4.0.0
            strip-indent: 3.0.0
        dev: true

    /reflect-metadata/0.1.13:
        resolution:
            {
                integrity: sha512-Ts1Y/anZELhSsjMcU605fU9RE4Oi3p5ORujwbIKXfWa+0Zxs510Qrmrce5/Jowq3cHSZSJqBjypxmHarc+vEWg==
            }

    /regenerator-runtime/0.13.9:
        resolution:
            {
                integrity: sha512-p3VT+cOEgxFsRRA9X4lkI1E+k2/CtnKtU4gcxyaCUreilL/vqI6CdZ3wxVUx3UOUg+gnUOQQcRI7BmSI656MYA==
            }

    /regex-not/1.0.2:
        resolution:
            {
                integrity: sha512-J6SDjUgDxQj5NusnOtdFxDwN/+HWykR8GELwctJ7mdqhcyy1xEc4SRFHUXvxTp661YaVKAjfRLZ9cCqS6tn32A==
            }
        engines: { node: '>=0.10.0' }
        dependencies:
            extend-shallow: 3.0.2
            safe-regex: 1.1.0
        dev: true

    /regexpp/3.2.0:
        resolution:
            {
                integrity: sha512-pq2bWo9mVD43nbts2wGv17XLiNLya+GklZ8kaDLV2Z08gDCsGpnKn9BFMepvWuHCbyVvY7J5o5+BVvoQbmlJLg==
            }
        engines: { node: '>=8' }
        dev: true

    /remove-trailing-separator/1.1.0:
        resolution: { integrity: sha1-wkvOKig62tW8P1jg1IJJuSN52O8= }

    /repeat-element/1.1.4:
        resolution:
            {
                integrity: sha512-LFiNfRcSu7KK3evMyYOuCzv3L10TW7yC1G2/+StMjK8Y6Vqd2MG7r/Qjw4ghtuCOjFvlnms/iMmLqpvW/ES/WQ==
            }
        engines: { node: '>=0.10.0' }
        dev: true

    /repeat-string/1.6.1:
        resolution: { integrity: sha1-jcrkcOHIirwtYA//Sndihtp15jc= }
        engines: { node: '>=0.10' }

    /replace-ext/1.0.1:
        resolution:
            {
                integrity: sha512-yD5BHCe7quCgBph4rMQ+0KkIRKwWCrHDOX1p1Gp6HwjPM5kVoCdKGNhN7ydqqsX6lJEnQDKZ/tFMiEdQ1dvPEw==
            }
        engines: { node: '>= 0.10' }

    /require-directory/2.1.1:
        resolution: { integrity: sha1-jGStX9MNqxyXbiNE/+f3kqam30I= }
        engines: { node: '>=0.10.0' }
        dev: true

    /require-main-filename/2.0.0:
        resolution:
            {
                integrity: sha512-NKN5kMDylKuldxYLSUfrbo5Tuzh4hd+2E8NPPX02mZtn1VuREQToYe/ZdlJy+J3uCpfaiGF05e7B8W0iXbQHmg==
            }
        dev: true

    /requires-port/1.0.0:
        resolution: { integrity: sha1-kl0mAdOaxIXgkc8NpcbmlNw9yv8= }
        dev: false

    /resolve-cwd/3.0.0:
        resolution:
            {
                integrity: sha512-OrZaX2Mb+rJCpH/6CpSqt9xFVpN++x01XnN2ie9g6P5/3xelLAkXWVADpdz1IHD/KFfEXyE6V0U01OQ3UO2rEg==
            }
        engines: { node: '>=8' }
        dependencies:
            resolve-from: 5.0.0
        dev: true

    /resolve-from/4.0.0:
        resolution:
            {
                integrity: sha512-pb/MYmXstAkysRFx8piNI1tGFNQIFA3vkE3Gq4EuA1dF6gHp/+vgZqsCGJapvy8N3Q+4o7FwvquPJcnZ7RYy4g==
            }
        engines: { node: '>=4' }
        dev: true

    /resolve-from/5.0.0:
        resolution:
            {
                integrity: sha512-qYg9KP24dD5qka9J47d0aVky0N+b4fTU89LN9iDnjB5waksiC49rvMB0PrUJQGoTmH50XPiqOvAjDfaijGxYZw==
            }
        engines: { node: '>=8' }
        dev: true

    /resolve-url/0.2.1:
        resolution: { integrity: sha1-LGN/53yJOv0qZj/iGqkIAGjiBSo= }
        deprecated: https://github.com/lydell/resolve-url#deprecated
        dev: true

    /resolve.exports/1.1.0:
        resolution:
            {
                integrity: sha512-J1l+Zxxp4XK3LUDZ9m60LRJF/mAe4z6a4xyabPHk7pvK5t35dACV32iIjJDFeWZFfZlO29w6SZ67knR0tHzJtQ==
            }
        engines: { node: '>=10' }
        dev: true

    /resolve/1.21.0:
        resolution:
            {
                integrity: sha512-3wCbTpk5WJlyE4mSOtDLhqQmGFi0/TD9VPwmiolnk8U0wRgMEktqCXd3vy5buTO3tljvalNvKrjHEfrd2WpEKA==
            }
        hasBin: true
        dependencies:
            is-core-module: 2.8.1
            path-parse: 1.0.7
            supports-preserve-symlinks-flag: 1.0.0

    /ret/0.1.15:
        resolution:
            {
                integrity: sha512-TTlYpa+OL+vMMNG24xSlQGEJ3B/RzEfUlLct7b5G/ytav+wPrplCpVMFuwzXbkecJrb6IYo1iFb0S9v37754mg==
            }
        engines: { node: '>=0.12' }
        dev: true

    /reusify/1.0.4:
        resolution:
            {
                integrity: sha512-U9nH88a3fc/ekCF1l0/UP1IosiuIjyTh7hBvXVMHYgVcfGvt897Xguj2UOLDeI5BG2m7/uwyaLVT6fbtCwTyzw==
            }
        engines: { iojs: '>=1.0.0', node: '>=0.10.0' }

    /rimraf/3.0.2:
        resolution:
            {
                integrity: sha512-JZkJMZkAGFFPP2YqXZXPbMlMBgsxzE8ILs4lMIX/2o0L9UBw9O/Y3o6wFw/i9YLapcUJWwqbi3kdxIPdC62TIA==
            }
        hasBin: true
        dependencies:
            glob: 7.2.0
        dev: true

    /run-async/2.4.1:
        resolution:
            {
                integrity: sha512-tvVnVv01b8c1RrA6Ep7JkStj85Guv/YrMcwqYQnwjsAS2cTmmPGBBjAjpCW7RrSodNSoE2/qg9O4bceNvUuDgQ==
            }
        engines: { node: '>=0.12.0' }
        dev: false

    /run-parallel/1.2.0:
        resolution:
            {
                integrity: sha512-5l4VyZR86LZ/lDxZTR6jqL8AFE2S0IFLMP26AbjsLVADxHdhB/c0GUsH+y39UfCi3dzz8OlQuPmnaJOMoDHQBA==
            }
        dependencies:
            queue-microtask: 1.2.3

    /rxjs/6.6.7:
        resolution:
            {
                integrity: sha512-hTdwr+7yYNIT5n4AMYp85KA6yw2Va0FLa3Rguvbpa4W3I5xynaBZo41cM3XM+4Q6fRMj3sBYIR1VAmZMXYJvRQ==
            }
        engines: { npm: '>=2.0.0' }
        dependencies:
            tslib: 1.14.1
        dev: true

    /rxjs/7.5.5:
        resolution:
            {
                integrity: sha512-sy+H0pQofO95VDmFLzyaw9xNJU4KTRSwQIGM6+iG3SypAtCiLDzpeG8sJrNCWn2Up9km+KhkvTdbkrdy+yzZdw==
            }
        dependencies:
            tslib: 2.4.0
        dev: true

    /safe-buffer/5.1.2:
        resolution:
            {
                integrity: sha512-Gd2UZBJDkXlY7GbJxfsE8/nvKkUEU1G38c1siN6QP6a9PT9MmHB8GnpscSmMJSoF8LOIrt8ud/wPtojys4G6+g==
            }

    /safe-buffer/5.2.1:
        resolution:
            {
                integrity: sha512-rp3So07KcdmmKbGvgaNxQSJr7bGVSVk5S9Eq1F+ppbRo70+YeaDxkw5Dd8NPN+GD6bjnYm2VuPuCXmpuYvmCXQ==
            }
        dev: false

    /safe-regex/1.1.0:
        resolution: { integrity: sha1-QKNmnzsHfR6UPURinhV91IAjvy4= }
        dependencies:
            ret: 0.1.15
        dev: true

    /safe-stable-stringify/1.1.1:
        resolution:
            {
                integrity: sha512-ERq4hUjKDbJfE4+XtZLFPCDi8Vb1JqaxAPTxWFLBx8XcAlf9Bda/ZJdVezs/NAfsMQScyIlUMx+Yeu7P7rx5jw==
            }

    /safer-buffer/2.1.2:
        resolution:
            {
                integrity: sha512-YZo3K82SD7Riyi0E1EQPojLz7kpepnSQI9IyPbHHg1XXXevb5dJI7tpyN2ADxGcQbHG7vcyRHk0cbwqcQriUtg==
            }

    /sax/1.2.4:
        resolution:
            {
                integrity: sha512-NqVDv9TpANUjFm0N8uM5GxL36UgKi9/atZw+x7YFnQ8ckwFGKrl4xX4yWtrey3UJm5nP1kUbnYgLopqWNSRhWw==
            }
        dev: false

    /saxes/5.0.1:
        resolution:
            {
                integrity: sha512-5LBh1Tls8c9xgGjw3QrMwETmTMVk0oFgvrFSvWx62llR2hcEInrKNZ2GZCCuuy2lvWrdl5jhbpeqc5hRYKFOcw==
            }
        engines: { node: '>=10' }
        dependencies:
            xmlchars: 2.2.0
        dev: true

    /semver/5.7.1:
        resolution:
            {
                integrity: sha512-sauaDf/PZdVgrLTNYHRtpXa1iRiKcaebiKQ1BJdpQlWH2lCvexQdX55snPFyK7QzpudqbCI0qXFfOasHdyNDGQ==
            }
        hasBin: true

    /semver/6.3.0:
        resolution:
            {
                integrity: sha512-b39TBaTSfV6yBrapU89p5fKekE2m/NwnDocOVruQFS1/veMgdzuPcnOM34M6CwxW8jH/lxEa5rBoDeUwu5HHTw==
            }
        hasBin: true
        dev: true

    /semver/7.3.5:
        resolution:
            {
                integrity: sha512-PoeGJYh8HK4BTO/a9Tf6ZG3veo/A7ZVsYrSA6J8ny9nb3B1VrpkuN+z9OE5wfE5p6H4LchYZsegiQgbJD94ZFQ==
            }
        engines: { node: '>=10' }
        hasBin: true
        dependencies:
            lru-cache: 6.0.0

    /semver/7.3.7:
        resolution:
            {
                integrity: sha512-QlYTucUYOews+WeEujDoEGziz4K6c47V/Bd+LjSSYcA94p+DmINdf7ncaUinThfvZyu13lN9OY1XDxt8C0Tw0g==
            }
        engines: { node: '>=10' }
        hasBin: true
        dependencies:
            lru-cache: 6.0.0
        dev: true

    /send/0.17.1:
        resolution:
            {
                integrity: sha512-BsVKsiGcQMFwT8UxypobUKyv7irCNRHk1T0G680vk88yf6LBByGcZJOTJCrTP2xVN6yI+XjPJcNuE3V4fT9sAg==
            }
        engines: { node: '>= 0.8.0' }
        dependencies:
            debug: 2.6.9
            depd: 1.1.2
            destroy: 1.0.4
            encodeurl: 1.0.2
            escape-html: 1.0.3
            etag: 1.8.1
            fresh: 0.5.2
            http-errors: 1.7.2
            mime: 1.6.0
            ms: 2.1.1
            on-finished: 2.3.0
            range-parser: 1.2.1
            statuses: 1.5.0
        transitivePeerDependencies:
            - supports-color
        dev: false

    /send/0.17.2:
        resolution:
            {
                integrity: sha512-UJYB6wFSJE3G00nEivR5rgWp8c2xXvJ3OPWPhmuteU0IKj8nKbG3DrjiOmLwpnHGYWAVwA69zmTm++YG0Hmwww==
            }
        engines: { node: '>= 0.8.0' }
        dependencies:
            debug: 2.6.9
            depd: 1.1.2
            destroy: 1.0.4
            encodeurl: 1.0.2
            escape-html: 1.0.3
            etag: 1.8.1
            fresh: 0.5.2
            http-errors: 1.8.1
            mime: 1.6.0
            ms: 2.1.3
            on-finished: 2.3.0
            range-parser: 1.2.1
            statuses: 1.5.0
        transitivePeerDependencies:
            - supports-color
        dev: false

    /serve-static/1.14.1:
        resolution:
            {
                integrity: sha512-JMrvUwE54emCYWlTI+hGrGv5I8dEwmco/00EvkzIIsR7MqrHonbD9pO2MOfFnpFntl7ecpZs+3mW+XbQZu9QCg==
            }
        engines: { node: '>= 0.8.0' }
        dependencies:
            encodeurl: 1.0.2
            escape-html: 1.0.3
            parseurl: 1.3.3
            send: 0.17.1
        transitivePeerDependencies:
            - supports-color
        dev: false

    /serve-static/1.14.2:
        resolution:
            {
                integrity: sha512-+TMNA9AFxUEGuC0z2mevogSnn9MXKb4fa7ngeRMJaaGv8vTwnIEkKi+QGvPt33HSnf8pRS+WGM0EbMtCJLKMBQ==
            }
        engines: { node: '>= 0.8.0' }
        dependencies:
            encodeurl: 1.0.2
            escape-html: 1.0.3
            parseurl: 1.3.3
            send: 0.17.2
        transitivePeerDependencies:
            - supports-color
        dev: false

    /set-blocking/2.0.0:
        resolution: { integrity: sha1-BF+XgtARrppoA93TgrJDkrPYkPc= }

    /set-value/2.0.1:
        resolution:
            {
                integrity: sha512-JxHc1weCN68wRY0fhCoXpyK55m/XPHafOmK4UWD7m2CI14GMcFypt4w/0+NV5f/ZMby2F6S2wwA7fgynh9gWSw==
            }
        engines: { node: '>=0.10.0' }
        dependencies:
            extend-shallow: 2.0.1
            is-extendable: 0.1.1
            is-plain-object: 2.0.4
            split-string: 3.1.0
        dev: true

    /setprototypeof/1.1.1:
        resolution:
            {
                integrity: sha512-JvdAWfbXeIGaZ9cILp38HntZSFSo3mWg6xGcJJsd+d4aRMOqauag1C63dJfDw7OaMYwEbHMOxEZ1lqVRYP2OAw==
            }
        dev: false

    /setprototypeof/1.2.0:
        resolution:
            {
                integrity: sha512-E5LDX7Wrp85Kil5bhZv46j8jOeboKq5JMmYM3gVGdGH8xFpPWXUMsNrlODCrkoxMEeNi/XZIwuRvY4XNwYMJpw==
            }
        dev: false

    /shebang-command/1.2.0:
        resolution: { integrity: sha1-RKrGW2lbAzmJaMOfNj/uXer98eo= }
        engines: { node: '>=0.10.0' }
        dependencies:
            shebang-regex: 1.0.0
        dev: true

    /shebang-command/2.0.0:
        resolution:
            {
                integrity: sha512-kHxr2zZpYtdmrN1qDjrrX/Z1rR1kG8Dx+gkpK1G4eXmvXswmcE1hTWBWYUzlraYw1/yZp6YuDY77YtvbN0dmDA==
            }
        engines: { node: '>=8' }
        dependencies:
            shebang-regex: 3.0.0

    /shebang-regex/1.0.0:
        resolution: { integrity: sha1-2kL0l0DAtC2yypcoVxyxkMmO/qM= }
        engines: { node: '>=0.10.0' }
        dev: true

    /shebang-regex/3.0.0:
        resolution:
            {
                integrity: sha512-7++dFhtcx3353uBaq8DDR4NuxBetBzC7ZQOhmTQInHEd6bSrXdiEyzCvG07Z44UYdLShWUyXt5M/yhz8ekcb1A==
            }
        engines: { node: '>=8' }

    /shelljs/0.8.5:
        resolution:
            {
                integrity: sha512-TiwcRcrkhHvbrZbnRcFYMLl30Dfov3HKqzp5tO5b4pt6G/SezKcYhmDg15zXVBswHmctSAQKznqNW2LO5tTDow==
            }
        engines: { node: '>=4' }
        hasBin: true
        dependencies:
            glob: 7.2.0
            interpret: 1.4.0
            rechoir: 0.6.2
        dev: false

    /side-channel/1.0.4:
        resolution:
            {
                integrity: sha512-q5XPytqFEIKHkGdiMIrY10mvLRvnQh42/+GoBlFW3b2LXLE2xxJpZFdm94we0BaoV3RwJyGqg5wS7epxTv0Zvw==
            }
        dependencies:
            call-bind: 1.0.2
            get-intrinsic: 1.1.1
            object-inspect: 1.12.0
        dev: true

    /signal-exit/3.0.6:
        resolution:
            {
                integrity: sha512-sDl4qMFpijcGw22U5w63KmD3cZJfBuFlVNbVMKje2keoKML7X2UzWbc4XrmEbDwg0NXJc3yv4/ox7b+JWb57kQ==
            }

    /simple-concat/1.0.1:
        resolution:
            {
                integrity: sha512-cSFtAPtRhljv69IK0hTVZQ+OfE9nePi/rtJmw5UjHeVyVroEqJXP1sFztKUy1qU+xvz3u/sfYJLa947b7nAN2Q==
            }
        dev: false
        optional: true

    /simple-get/4.0.1:
        resolution:
            {
                integrity: sha512-brv7p5WgH0jmQJr1ZDDfKDOSeWWg+OVypG99A/5vYGPqJ6pxiaHLy8nxtFjBA7oMa01ebA9gfh1uMCFqOuXxvA==
            }
        dependencies:
            decompress-response: 6.0.0
            once: 1.4.0
            simple-concat: 1.0.1
        dev: false
=======
    dependencies:
      whatwg-url: 5.0.0
    dev: false

  /node-int64/0.4.0:
    resolution: {integrity: sha1-h6kGXNs1XTGC2PlM4RGIuCXGijs=}
    dev: true

  /node-releases/2.0.1:
    resolution: {integrity: sha512-CqyzN6z7Q6aMeF/ktcMVTzhAHCEpf8SOarwpzpf8pNBY2k5/oM34UHldUwp8VKI7uxct2HxSRdJjBaZeESzcxA==}
    dev: true

  /normalize-package-data/2.5.0:
    resolution: {integrity: sha512-/5CMN3T0R4XTj4DcGaexo+roZSdSFW/0AOOTROrjxzCG1wrWXEsGbRKevjlIL+ZDE4sZlJr5ED4YW0yqmkK+eA==}
    dependencies:
      hosted-git-info: 2.8.9
      resolve: 1.21.0
      semver: 5.7.1
      validate-npm-package-license: 3.0.4

  /normalize-path/3.0.0:
    resolution: {integrity: sha512-6eZs5Ls3WtCisHWp9S2GUy8dqkpGi4BVSz3GaqiE6ezub0512ESztXUwUB6C6IKbQkY2Pnb/mD4WYojCRwcwLA==}
    engines: {node: '>=0.10.0'}

  /npm-run-path/4.0.1:
    resolution: {integrity: sha512-S48WzZW777zhNIrn7gxOlISNAqi9ZC/uQFnRdbeIHhZhCA6UqpkOT8T1G7BvfdgP4Er8gF4sUbaS0i7QvIfCWw==}
    engines: {node: '>=8'}
    dependencies:
      path-key: 3.1.1

  /npmlog/4.1.2:
    resolution: {integrity: sha512-2uUqazuKlTaSI/dC8AzicUck7+IrEaOnN/e0jd3Xtt1KcGpwx30v50mL7oPyr/h9bL3E4aZccVwpwP+5W9Vjkg==}
    dependencies:
      are-we-there-yet: 1.1.7
      console-control-strings: 1.1.0
      gauge: 2.7.4
      set-blocking: 2.0.0
    dev: false
    optional: true

  /number-is-nan/1.0.1:
    resolution: {integrity: sha1-CXtgK1NCKlIsGvuHkDGDNpQaAR0=}
    engines: {node: '>=0.10.0'}
    dev: false
    optional: true

  /nwsapi/2.2.0:
    resolution: {integrity: sha512-h2AatdwYH+JHiZpv7pt/gSX1XoRGb7L/qSIeuqA6GwYoF9w1vP1cw42TO0aI2pNyshRK5893hNSl+1//vHK7hQ==}
    dev: true

  /object-assign/4.1.1:
    resolution: {integrity: sha1-IQmtx5ZYh8/AXLvUQsrIv7s2CGM=}
    engines: {node: '>=0.10.0'}
    dev: false
    optional: true

  /object-copy/0.1.0:
    resolution: {integrity: sha1-fn2Fi3gb18mRpBupde04EnVOmYw=}
    engines: {node: '>=0.10.0'}
    dependencies:
      copy-descriptor: 0.1.1
      define-property: 0.2.5
      kind-of: 3.2.2
    dev: true

  /object-inspect/1.12.0:
    resolution: {integrity: sha512-Ho2z80bVIvJloH+YzRmpZVQe87+qASmBUKZDWgx9cu+KDrX2ZDH/3tMy+gXbZETVGs2M8YdxObOh7XAtim9Y0g==}
    dev: true

  /object-keys/1.1.1:
    resolution: {integrity: sha512-NuAESUOUMrlIXOfHKzD6bpPu3tYt3xvjNdRIQ+FeT0lNb4K8WR70CaDxhuNguS2XG+GjkyMwOzsN5ZktImfhLA==}
    engines: {node: '>= 0.4'}
    dev: true

  /object-visit/1.0.1:
    resolution: {integrity: sha1-95xEk68MU3e1n+OdOV5BBC3QRbs=}
    engines: {node: '>=0.10.0'}
    dependencies:
      isobject: 3.0.1
    dev: true

  /object.assign/4.1.2:
    resolution: {integrity: sha512-ixT2L5THXsApyiUPYKmW+2EHpXXe5Ii3M+f4e+aJFAHao5amFRW6J0OO6c/LU8Be47utCx2GL89hxGB6XSmKuQ==}
    engines: {node: '>= 0.4'}
    dependencies:
      call-bind: 1.0.2
      define-properties: 1.1.3
      has-symbols: 1.0.2
      object-keys: 1.1.1
    dev: true

  /object.pick/1.3.0:
    resolution: {integrity: sha1-h6EKxMFpS9Lhy/U1kaZhQftd10c=}
    engines: {node: '>=0.10.0'}
    dependencies:
      isobject: 3.0.1
    dev: true

  /object.values/1.1.5:
    resolution: {integrity: sha512-QUZRW0ilQ3PnPpbNtgdNV1PDbEqLIiSFB3l+EnGtBQ/8SUTLj1PZwtQHABZtLgwpJZTSZhuGLOGk57Drx2IvYg==}
    engines: {node: '>= 0.4'}
    dependencies:
      call-bind: 1.0.2
      define-properties: 1.1.3
      es-abstract: 1.19.1
    dev: true

  /on-finished/2.3.0:
    resolution: {integrity: sha1-IPEzZIGwg811M3mSoWlxqi2QaUc=}
    engines: {node: '>= 0.8'}
    dependencies:
      ee-first: 1.1.1
    dev: false

  /once/1.4.0:
    resolution: {integrity: sha1-WDsap3WWHUsROsF9nFC6753Xa9E=}
    dependencies:
      wrappy: 1.0.2

  /one-time/1.0.0:
    resolution: {integrity: sha512-5DXOiRKwuSEcQ/l0kGCF6Q3jcADFv5tSmRaJck/OqkVFcOzutB134KRSfF0xDrL39MNnqxbHBbUUcjZIhTgb2g==}
    dependencies:
      fn.name: 1.1.0
    dev: false

  /onetime/5.1.2:
    resolution: {integrity: sha512-kbpaSSGJTWdAY5KPVeMOKXSrPtr8C8C7wodJbcsd51jRnmD+GZu8Y0VoU6Dm5Z4vWr0Ig/1NKuWRKf7j5aaYSg==}
    engines: {node: '>=6'}
    dependencies:
      mimic-fn: 2.1.0

  /open/7.0.3:
    resolution: {integrity: sha512-sP2ru2v0P290WFfv49Ap8MF6PkzGNnGlAwHweB4WR4mr5d2d0woiCluUeJ218w7/+PmoBy9JmYgD5A4mLcWOFA==}
    engines: {node: '>=8'}
    dependencies:
      is-docker: 2.2.1
      is-wsl: 2.2.0
    dev: false

  /optionator/0.8.3:
    resolution: {integrity: sha512-+IW9pACdk3XWmmTXG8m3upGUJst5XRGzxMRjXzAuJ1XnIFNvfhjjIuYkDvysnPQ7qzqVzLt78BCruntqRhWQbA==}
    engines: {node: '>= 0.8.0'}
    dependencies:
      deep-is: 0.1.4
      fast-levenshtein: 2.0.6
      levn: 0.3.0
      prelude-ls: 1.1.2
      type-check: 0.3.2
      word-wrap: 1.2.3

  /optionator/0.9.1:
    resolution: {integrity: sha512-74RlY5FCnhq4jRxVUPKDaRwrVNXMqsGsiW6AJw4XK8hmtm10wC0ypZBLw5IIp85NZMr91+qd1RvvENwg7jjRFw==}
    engines: {node: '>= 0.8.0'}
    dependencies:
      deep-is: 0.1.4
      fast-levenshtein: 2.0.6
      levn: 0.4.1
      prelude-ls: 1.2.1
      type-check: 0.4.0
      word-wrap: 1.2.3
    dev: true

  /os-tmpdir/1.0.2:
    resolution: {integrity: sha1-u+Z0BseaqFxc/sdm/lc0VV36EnQ=}
    engines: {node: '>=0.10.0'}
    dev: true

  /outdent/0.5.0:
    resolution: {integrity: sha512-/jHxFIzoMXdqPzTaCpFzAAWhpkSjZPF4Vsn6jAfNpmbH/ymsmd7Qc6VE9BGn0L6YMj6uwpQLxCECpus4ukKS9Q==}
    dev: true

  /p-filter/2.1.0:
    resolution: {integrity: sha512-ZBxxZ5sL2HghephhpGAQdoskxplTwr7ICaehZwLIlfL6acuVgZPm8yBNuRAFBGEqtD/hmUeq9eqLg2ys9Xr/yw==}
    engines: {node: '>=8'}
    dependencies:
      p-map: 2.1.0
    dev: true

  /p-limit/1.3.0:
    resolution: {integrity: sha512-vvcXsLAJ9Dr5rQOPk7toZQZJApBl2K4J6dANSsEuh6QI41JYcsS/qhTGa9ErIUUgK3WNQoJYvylxvjqmiqEA9Q==}
    engines: {node: '>=4'}
    dependencies:
      p-try: 1.0.0
    dev: true

  /p-limit/2.3.0:
    resolution: {integrity: sha512-//88mFWSJx8lxCzwdAABTJL2MyWB12+eIY7MDL2SqLmAkeKU9qxRvWuSyTjm3FUmpBEMuFfckAIqEaVGUDxb6w==}
    engines: {node: '>=6'}
    dependencies:
      p-try: 2.2.0

  /p-limit/3.1.0:
    resolution: {integrity: sha512-TYOanM3wGwNGsZN2cVTYPArw454xnXj5qmWF1bEoAc4+cU/ol7GVh7odevjp1FNHduHc3KZMcFduxU5Xc6uJRQ==}
    engines: {node: '>=10'}
    dependencies:
      yocto-queue: 0.1.0
    dev: true

  /p-locate/2.0.0:
    resolution: {integrity: sha1-IKAQOyIqcMj9OcwuWAaA893l7EM=}
    engines: {node: '>=4'}
    dependencies:
      p-limit: 1.3.0
    dev: true

  /p-locate/4.1.0:
    resolution: {integrity: sha512-R79ZZ/0wAxKGu3oYMlz8jy/kbhsNrS7SKZ7PxEHBgJ5+F2mtFW2fK2cOtBh1cHYkQsbzFV7I+EoRKe6Yt0oK7A==}
    engines: {node: '>=8'}
    dependencies:
      p-limit: 2.3.0

  /p-locate/5.0.0:
    resolution: {integrity: sha512-LaNjtRWUBY++zB5nE/NwcaoMylSPk+S+ZHNB1TzdbMJMny6dynpAGt7X/tl/QYq3TIeE6nxHppbo2LGymrG5Pw==}
    engines: {node: '>=10'}
    dependencies:
      p-limit: 3.1.0
    dev: true

  /p-map/2.1.0:
    resolution: {integrity: sha512-y3b8Kpd8OAN444hxfBbFfj1FY/RjtTd8tzYwhUqNYXx0fXx2iX4maP4Qr6qhIKbQXI02wTLAda4fYUbDagTUFw==}
    engines: {node: '>=6'}
    dev: true

  /p-try/1.0.0:
    resolution: {integrity: sha1-y8ec26+P1CKOE/Yh8rGiN8GyB7M=}
    engines: {node: '>=4'}
    dev: true

  /p-try/2.2.0:
    resolution: {integrity: sha512-R4nPAVTAU0B9D35/Gk3uJf/7XYbQcyohSKdvAxIRSNghFl4e71hVoGnBNQz9cWaXxO2I10KTC+3jMdvvoKw6dQ==}
    engines: {node: '>=6'}

  /parent-module/1.0.1:
    resolution: {integrity: sha512-GQ2EWRpQV8/o+Aw8YqtfZZPfNRWZYkbidE9k5rpl/hC3vtHHBfGm2Ifi6qWV+coDGkrUKZAxE3Lot5kcsRlh+g==}
    engines: {node: '>=6'}
    dependencies:
      callsites: 3.1.0
    dev: true

  /parse-json/5.2.0:
    resolution: {integrity: sha512-ayCKvm/phCGxOkYRSCM82iDwct8/EonSEgCSxWxD7ve6jHggsFl4fZVQBPRNgQoKiuV/odhFrGzQXZwbifC8Rg==}
    engines: {node: '>=8'}
    dependencies:
      '@babel/code-frame': 7.16.7
      error-ex: 1.3.2
      json-parse-even-better-errors: 2.3.1
      lines-and-columns: 1.2.4

  /parse5/6.0.1:
    resolution: {integrity: sha512-Ofn/CTFzRGTTxwpNEs9PP93gXShHcTq255nzRYSKe8AkVpZY7e1fpmTfOyoIvjP5HG7Z2ZM7VS9PPhQGW2pOpw==}
    dev: true

  /parseurl/1.3.3:
    resolution: {integrity: sha512-CiyeOxFT/JZyN5m0z9PfXw4SCBJ6Sygz1Dpl0wqjlhDEGGBP1GnsUVEL0p63hoG1fcj3fHynXi9NYO4nWOL+qQ==}
    engines: {node: '>= 0.8'}
    dev: false

  /pascalcase/0.1.1:
    resolution: {integrity: sha1-s2PlXoAGym/iF4TS2yK9FdeRfxQ=}
    engines: {node: '>=0.10.0'}
    dev: true

  /path-exists/3.0.0:
    resolution: {integrity: sha1-zg6+ql94yxiSXqfYENe1mwEP1RU=}
    engines: {node: '>=4'}
    dev: true

  /path-exists/4.0.0:
    resolution: {integrity: sha512-ak9Qy5Q7jYb2Wwcey5Fpvg2KoAc/ZIhLSLOSBmRmygPsGwkVVt0fZa0qrtMz+m6tJTAHfZQ8FnmB4MG4LWy7/w==}
    engines: {node: '>=8'}

  /path-is-absolute/1.0.1:
    resolution: {integrity: sha1-F0uSaHNVNP+8es5r9TpanhtcX18=}
    engines: {node: '>=0.10.0'}

  /path-key/3.1.1:
    resolution: {integrity: sha512-ojmeN0qd+y0jszEtoY48r0Peq5dwMEkIlCOu6Q5f41lfkswXuKtYrhgoTpLnyIcHm24Uhqx+5Tqm2InSwLhE6Q==}
    engines: {node: '>=8'}

  /path-parse/1.0.7:
    resolution: {integrity: sha512-LDJzPVEEEPR+y48z93A0Ed0yXb8pAByGWo/k5YYdYgpY2/2EsOsksJrq7lOHxryrVOn1ejG6oAp8ahvOIQD8sw==}

  /path-to-regexp/0.1.7:
    resolution: {integrity: sha1-32BBeABfUi8V60SQ5yR6G/qmf4w=}
    dev: false

  /path-type/4.0.0:
    resolution: {integrity: sha512-gDKb8aZMDeD/tZWs9P6+q0J9Mwkdl6xMV8TjnGP3qJVJ06bdMgkbBlLU8IdfOsIsFz2BW1rNVT3XuNEl8zPAvw==}
    engines: {node: '>=8'}

  /picocolors/1.0.0:
    resolution: {integrity: sha512-1fygroTLlHu66zi26VoTDv8yRgm0Fccecssto+MhsZ0D/DGW2sm8E8AjW7NU5VVTRt5GxbeZ5qBuJr+HyLYkjQ==}
    dev: true

  /picomatch/2.3.1:
    resolution: {integrity: sha512-JU3teHTNjmE2VCGFzuY8EXzCDVwEqB2a8fsIvwaStHhAWJEeVd1o1QD80CU6+ZdEXXSLbSsuLwJjkCBWqRQUVA==}
    engines: {node: '>=8.6'}

  /pify/2.3.0:
    resolution: {integrity: sha1-7RQaasBDqEnqWISY59yosVMw6Qw=}
    engines: {node: '>=0.10.0'}

  /pify/4.0.1:
    resolution: {integrity: sha512-uB80kBFb/tfd68bVleG9T5GGsGPjJrLAUpR5PZIrhBnIaRTQRjqdJSsIKkOP6OAIFbj7GOrcudc5pNjZ+geV2g==}
    engines: {node: '>=6'}
    dev: true

  /pirates/4.0.4:
    resolution: {integrity: sha512-ZIrVPH+A52Dw84R0L3/VS9Op04PuQ2SEoJL6bkshmiTic/HldyW9Tf7oH5mhJZBK7NmDx27vSMrYEXPXclpDKw==}
    engines: {node: '>= 6'}
    dev: true

  /pkg-dir/4.2.0:
    resolution: {integrity: sha512-HRDzbaKjC+AOWVXxAU/x54COGeIv9eb+6CkDSQoNTt4XyWoIJvuPsXizxu/Fr23EiekbtZwmh1IcIG/l/a10GQ==}
    engines: {node: '>=8'}
    dependencies:
      find-up: 4.1.0
    dev: true

  /pluralize/8.0.0:
    resolution: {integrity: sha512-Nc3IT5yHzflTfbjgqWcCPpo7DaKy4FnpB0l/zCAW0Tc7jxAiuqSxHasntB3D7887LSrA93kDJ9IXovxJYxyLCA==}
    engines: {node: '>=4'}
    dev: false

  /posix-character-classes/0.1.1:
    resolution: {integrity: sha1-AerA/jta9xoqbAL+q7jB/vfgDqs=}
    engines: {node: '>=0.10.0'}
    dev: true

  /prebuild-install/7.0.1:
    resolution: {integrity: sha512-QBSab31WqkyxpnMWQxubYAHR5S9B2+r81ucocew34Fkl98FhvKIF50jIJnNOBmAZfyNV7vE5T6gd3hTVWgY6tg==}
    engines: {node: '>=10'}
    hasBin: true
    dependencies:
      detect-libc: 2.0.0
      expand-template: 2.0.3
      github-from-package: 0.0.0
      minimist: 1.2.6
      mkdirp-classic: 0.5.3
      napi-build-utils: 1.0.2
      node-abi: 3.8.0
      npmlog: 4.1.2
      pump: 3.0.0
      rc: 1.2.8
      simple-get: 4.0.1
      tar-fs: 2.1.1
      tunnel-agent: 0.6.0
    dev: false
    optional: true

  /preferred-pm/3.0.3:
    resolution: {integrity: sha512-+wZgbxNES/KlJs9q40F/1sfOd/j7f1O9JaHcW5Dsn3aUUOZg3L2bjpVUcKV2jvtElYfoTuQiNeMfQJ4kwUAhCQ==}
    engines: {node: '>=10'}
    dependencies:
      find-up: 5.0.0
      find-yarn-workspace-root2: 1.2.16
      path-exists: 4.0.0
      which-pm: 2.0.0
    dev: true

  /prelude-ls/1.1.2:
    resolution: {integrity: sha1-IZMqVJ9eUv/ZqCf1cOBL5iqX2lQ=}
    engines: {node: '>= 0.8.0'}

  /prelude-ls/1.2.1:
    resolution: {integrity: sha512-vkcDPrRZo1QZLbn5RLGPpg/WmIQ65qoWWhcGKf/b5eplkkarX0m9z8ppCat4mlOqUsWpyNuYgO3VRyrYHSzX5g==}
    engines: {node: '>= 0.8.0'}
    dev: true

  /prettier-linter-helpers/1.0.0:
    resolution: {integrity: sha512-GbK2cP9nraSSUF9N2XwUwqfzlAFlMNYYl+ShE/V+H8a9uNl/oUqB1w2EL54Jh0OlyRSd8RfWYJ3coVS4TROP2w==}
    engines: {node: '>=6.0.0'}
    dependencies:
      fast-diff: 1.2.0
    dev: true

  /prettier/1.19.1:
    resolution: {integrity: sha512-s7PoyDv/II1ObgQunCbB9PdLmUcBZcnWOcxDh7O0N/UwDEsHyqkW+Qh28jW+mVuCdx7gLB0BotYI1Y6uI9iyew==}
    engines: {node: '>=4'}
    hasBin: true
    dev: true

  /prettier/2.6.0:
    resolution: {integrity: sha512-m2FgJibYrBGGgQXNzfd0PuDGShJgRavjUoRCw1mZERIWVSXF0iLzLm+aOqTAbLnC3n6JzUhAA8uZnFVghHJ86A==}
    engines: {node: '>=10.13.0'}
    hasBin: true
    dev: true

  /prettify-xml/1.2.0:
    resolution: {integrity: sha1-Rtzx7oqNi3PbMLfgbvJtyc8/bxg=}
    dev: false

  /pretty-format/22.4.3:
    resolution: {integrity: sha512-S4oT9/sT6MN7/3COoOy+ZJeA92VmOnveLHgrwBE3Z1W5N9S2A1QGNYiE1z75DAENbJrXXUb+OWXhpJcg05QKQQ==}
    dependencies:
      ansi-regex: 5.0.1
      ansi-styles: 3.2.1
    dev: true

  /pretty-format/24.9.0:
    resolution: {integrity: sha512-00ZMZUiHaJrNfk33guavqgvfJS30sLYf0f8+Srklv0AMPodGGHcoHgksZ3OThYnIvOd+8yMCn0YiEOogjlgsnA==}
    engines: {node: '>= 6'}
    dependencies:
      '@jest/types': 24.9.0
      ansi-regex: 5.0.1
      ansi-styles: 3.2.1
      react-is: 16.13.1
    dev: true

  /pretty-format/26.6.2:
    resolution: {integrity: sha512-7AeGuCYNGmycyQbCqd/3PWH4eOoX/OiCa0uphp57NVTeAGdJGaAliecxwBDHYQCIvrW7aDBZCYeNTP/WX69mkg==}
    engines: {node: '>= 10'}
    dependencies:
      '@jest/types': 26.6.2
      ansi-regex: 5.0.1
      ansi-styles: 4.3.0
      react-is: 17.0.2
    dev: true

  /pretty-format/27.3.1:
    resolution: {integrity: sha512-DR/c+pvFc52nLimLROYjnXPtolawm+uWDxr4FjuLDLUn+ktWnSN851KoHwHzzqq6rfCOjkzN8FLgDrSub6UDuA==}
    engines: {node: ^10.13.0 || ^12.13.0 || ^14.15.0 || >=15.0.0}
    dependencies:
      '@jest/types': 27.2.5
      ansi-regex: 5.0.1
      ansi-styles: 5.2.0
      react-is: 17.0.2
    dev: true

  /pretty-format/27.4.6:
    resolution: {integrity: sha512-NblstegA1y/RJW2VyML+3LlpFjzx62cUrtBIKIWDXEDkjNeleA7Od7nrzcs/VLQvAeV4CgSYhrN39DRN88Qi/g==}
    engines: {node: ^10.13.0 || ^12.13.0 || ^14.15.0 || >=15.0.0}
    dependencies:
      ansi-regex: 5.0.1
      ansi-styles: 5.2.0
      react-is: 17.0.2
    dev: true

  /pretty-format/27.5.1:
    resolution: {integrity: sha512-Qb1gy5OrP5+zDf2Bvnzdl3jsTf1qXVMazbvCoKhtKqVs4/YK4ozX4gKQJJVyNe+cajNPn0KoC0MC3FUmaHWEmQ==}
    engines: {node: ^10.13.0 || ^12.13.0 || ^14.15.0 || >=15.0.0}
    dependencies:
      ansi-regex: 5.0.1
      ansi-styles: 5.2.0
      react-is: 17.0.2
    dev: true

  /pretty-quick/3.1.3_prettier@2.6.0:
    resolution: {integrity: sha512-kOCi2FJabvuh1as9enxYmrnBC6tVMoVOenMaBqRfsvBHB0cbpYHjdQEpSglpASDFEXVwplpcGR4CLEaisYAFcA==}
    engines: {node: '>=10.13'}
    hasBin: true
    peerDependencies:
      prettier: '>=2.0.0'
    dependencies:
      chalk: 3.0.0
      execa: 4.1.0
      find-up: 4.1.0
      ignore: 5.2.0
      mri: 1.2.0
      multimatch: 4.0.0
      prettier: 2.6.0
    dev: true

  /process-nextick-args/2.0.1:
    resolution: {integrity: sha512-3ouUOpQhtgrbOa17J7+uxOTpITYWaGP7/AhoR3+A+/1e9skrzelGi/dXzEYyvbxubEF6Wn2ypscTKiKJFFn1ag==}

  /prompts/2.4.2:
    resolution: {integrity: sha512-NxNv/kLguCA7p3jE8oL2aEBsrJWgAakBpgmgK6lpPWV+WuOmY6r2/zbAVnP+T8bQlA0nzHXSJSJW0Hq7ylaD2Q==}
    engines: {node: '>= 6'}
    dependencies:
      kleur: 3.0.3
      sisteransi: 1.0.5

  /propagate/2.0.1:
    resolution: {integrity: sha512-vGrhOavPSTz4QVNuBNdcNXePNdNMaO1xj9yBeH1ScQPjk/rhg9sSlCXPhMkFuaNNW/syTvYqsnbIJxMBfRbbag==}
    engines: {node: '>= 8'}
    dev: true

  /properties-reader/2.2.0:
    resolution: {integrity: sha512-CgVcr8MwGoBKK24r9TwHfZkLLaNFHQ6y4wgT9w/XzdpacOOi5ciH4hcuLechSDAwXsfrGQtI2JTutY2djOx2Ow==}
    engines: {node: '>=10'}
    dependencies:
      mkdirp: 1.0.4
    dev: false

  /proxy-addr/2.0.7:
    resolution: {integrity: sha512-llQsMLSUDUPT44jdrU/O37qlnifitDP+ZwrmmZcoSKyLKvtZxpyV0n2/bD/N4tBAAZ/gJEdZU7KMraoK1+XYAg==}
    engines: {node: '>= 0.10'}
    dependencies:
      forwarded: 0.2.0
      ipaddr.js: 1.9.1
    dev: false

  /pseudomap/1.0.2:
    resolution: {integrity: sha1-8FKijacOYYkX7wqKw0wa5aaChrM=}
    dev: true

  /psl/1.8.0:
    resolution: {integrity: sha512-RIdOzyoavK+hA18OGGWDqUTsCLhtA7IcZ/6NCs4fFJaHBDab+pDDmDIByWFRQJq2Cd7r1OoQxBGKOaztq+hjIQ==}
    dev: true

  /pump/3.0.0:
    resolution: {integrity: sha512-LwZy+p3SFs1Pytd/jYct4wpv49HiYCqd9Rlc5ZVdk0V+8Yzv6jR5Blk3TRmPL1ft69TxP0IMZGJ+WPFU2BFhww==}
    dependencies:
      end-of-stream: 1.4.4
      once: 1.4.0

  /punycode/1.3.2:
    resolution: {integrity: sha1-llOgNvt8HuQjQvIyXM7v6jkmxI0=}
    dev: false

  /punycode/2.1.1:
    resolution: {integrity: sha512-XRsRjdf+j5ml+y/6GKHPZbrF/8p2Yga0JPtdqTIY2Xe5ohJPD9saDJJLPvp9+NSBprVvevdXZybnj2cv8OEd0A==}
    engines: {node: '>=6'}
    dev: true

  /pure-rand/5.0.0:
    resolution: {integrity: sha512-lD2/y78q+7HqBx2SaT6OT4UcwtvXNRfEpzYEzl0EQ+9gZq2Qi3fa0HDnYPeqQwhlHJFBUhT7AO3mLU3+8bynHA==}
    dev: true

  /qs/6.10.3:
    resolution: {integrity: sha512-wr7M2E0OFRfIfJZjKGieI8lBKb7fRCH4Fv5KNPEs7gJ8jadvotdsS08PzOKR7opXhZ/Xkjtt3WF9g38drmyRqQ==}
    engines: {node: '>=0.6'}
    dependencies:
      side-channel: 1.0.4
    dev: true

  /qs/6.7.0:
    resolution: {integrity: sha512-VCdBRNFTX1fyE7Nb6FYoURo/SPe62QCaAyzJvUjwRaIsc+NePBEniHlvxFmmX56+HZphIGtV0XeCirBtpDrTyQ==}
    engines: {node: '>=0.6'}
    dev: false

  /qs/6.9.3:
    resolution: {integrity: sha512-EbZYNarm6138UKKq46tdx08Yo/q9ZhFoAXAI1meAFd2GtbRDhbZY2WQSICskT0c5q99aFzLG1D4nvTk9tqfXIw==}
    engines: {node: '>=0.6'}
    dev: true

  /qs/6.9.6:
    resolution: {integrity: sha512-TIRk4aqYLNoJUbd+g2lEdz5kLWIuTMRagAXxl78Q0RiVjAOugHmeKNGdd3cwo/ktpf9aL9epCfFqWDEKysUlLQ==}
    engines: {node: '>=0.6'}
    dev: false

  /querystring/0.2.0:
    resolution: {integrity: sha1-sgmEkgO7Jd+CDadW50cAWHhSFiA=}
    engines: {node: '>=0.4.x'}
    deprecated: The querystring API is considered Legacy. new code should use the URLSearchParams API instead.
    dev: false

  /queue-microtask/1.2.3:
    resolution: {integrity: sha512-NuaNSa6flKT5JaSYQzJok04JzTL1CA6aGhv5rfLW3PgqA+M2ChpZQnAC8h8i4ZFkBS8X5RqkDBHA7r4hej3K9A==}

  /quick-lru/4.0.1:
    resolution: {integrity: sha512-ARhCpm70fzdcvNQfPoy49IaanKkTlRWF2JMzqhcJbhSFRZv7nPTvZJdcY7301IPmvW+/p0RgIWnQDLJxifsQ7g==}
    engines: {node: '>=8'}
    dev: true

  /range-parser/1.2.1:
    resolution: {integrity: sha512-Hrgsx+orqoygnmhFbKaHE6c296J+HTAQXoxEF6gNupROmmGJRoyzfG3ccAveqCBrwr/2yxQ5BVd/GTl5agOwSg==}
    engines: {node: '>= 0.6'}
    dev: false

  /raw-body/2.4.0:
    resolution: {integrity: sha512-4Oz8DUIwdvoa5qMJelxipzi/iJIi40O5cGV1wNYp5hvZP8ZN0T+jiNkL0QepXs+EsQ9XJ8ipEDoiH70ySUJP3Q==}
    engines: {node: '>= 0.8'}
    dependencies:
      bytes: 3.1.0
      http-errors: 1.7.2
      iconv-lite: 0.4.24
      unpipe: 1.0.0
    dev: false

  /raw-body/2.4.2:
    resolution: {integrity: sha512-RPMAFUJP19WIet/99ngh6Iv8fzAbqum4Li7AD6DtGaW2RpMB/11xDoalPiJMTbu6I3hkbMVkATvZrqb9EEqeeQ==}
    engines: {node: '>= 0.8'}
    dependencies:
      bytes: 3.1.1
      http-errors: 1.8.1
      iconv-lite: 0.4.24
      unpipe: 1.0.0
    dev: false

  /rc/1.2.8:
    resolution: {integrity: sha512-y3bGgqKj3QBdxLbLkomlohkvsA8gdAiUQlSBJnBhfn+BPxg4bc62d8TcBW15wavDfgexCgccckhcZvywyQYPOw==}
    hasBin: true
    dependencies:
      deep-extend: 0.6.0
      ini: 1.3.8
      minimist: 1.2.6
      strip-json-comments: 2.0.1
    dev: false
    optional: true

  /react-is/16.13.1:
    resolution: {integrity: sha512-24e6ynE2H+OKt4kqsOvNd8kBpV65zoxbA4BVsEOB3ARVWQki/DHzaUoC5KuON/BiccDaCCTZBuOcfZs70kR8bQ==}
    dev: true

  /react-is/17.0.2:
    resolution: {integrity: sha512-w2GsyukL62IJnlaff/nRegPQR94C/XXamvMWmSHRJ4y7Ts/4ocGRmTHvOs8PSE6pB3dWOrD/nueuU5sduBsQ4w==}
    dev: true

  /read-pkg-up/7.0.1:
    resolution: {integrity: sha512-zK0TB7Xd6JpCLmlLmufqykGE+/TlOePD6qKClNW7hHDKFh/J7/7gCWGR7joEQEW1bKq3a3yUZSObOoWLFQ4ohg==}
    engines: {node: '>=8'}
    dependencies:
      find-up: 4.1.0
      read-pkg: 5.2.0
      type-fest: 0.8.1

  /read-pkg/5.2.0:
    resolution: {integrity: sha512-Ug69mNOpfvKDAc2Q8DRpMjjzdtrnv9HcSMX+4VsZxD1aZ6ZzrIE7rlzXBtWTyhULSMKg076AW6WR5iZpD0JiOg==}
    engines: {node: '>=8'}
    dependencies:
      '@types/normalize-package-data': 2.4.1
      normalize-package-data: 2.5.0
      parse-json: 5.2.0
      type-fest: 0.6.0

  /read-yaml-file/1.1.0:
    resolution: {integrity: sha512-VIMnQi/Z4HT2Fxuwg5KrY174U1VdUIASQVWXXyqtNRtxSr9IYkn1rsI6Tb6HsrHCmB7gVpNwX6JxPTHcH6IoTA==}
    engines: {node: '>=6'}
    dependencies:
      graceful-fs: 4.2.9
      js-yaml: 3.14.1
      pify: 4.0.1
      strip-bom: 3.0.0
    dev: true

  /readable-stream/2.3.7:
    resolution: {integrity: sha512-Ebho8K4jIbHAxnuxi7o42OrZgF/ZTNcsZj6nRKyUmkhLFq8CHItp/fy6hQZuZmP/n3yZ9VBUbp4zz/mX8hmYPw==}
    dependencies:
      core-util-is: 1.0.3
      inherits: 2.0.4
      isarray: 1.0.0
      process-nextick-args: 2.0.1
      safe-buffer: 5.1.2
      string_decoder: 1.1.1
      util-deprecate: 1.0.2

  /readable-stream/3.6.0:
    resolution: {integrity: sha512-BViHy7LKeTz4oNnkcLJ+lVSL6vpiFeX6/d3oSH8zCW7UxP2onchk+vTGB143xuFjHS3deTgkKoXXymXqymiIdA==}
    engines: {node: '>= 6'}
    dependencies:
      inherits: 2.0.4
      string_decoder: 1.1.1
      util-deprecate: 1.0.2

  /rechoir/0.6.2:
    resolution: {integrity: sha1-hSBLVNuoLVdC4oyWdW70OvUOM4Q=}
    engines: {node: '>= 0.10'}
    dependencies:
      resolve: 1.21.0
    dev: false

  /redent/3.0.0:
    resolution: {integrity: sha512-6tDA8g98We0zd0GvVeMT9arEOnTw9qM03L9cJXaCjrip1OO764RDBLBfrB4cwzNGDj5OA5ioymC9GkizgWJDUg==}
    engines: {node: '>=8'}
    dependencies:
      indent-string: 4.0.0
      strip-indent: 3.0.0
    dev: true

  /reflect-metadata/0.1.13:
    resolution: {integrity: sha512-Ts1Y/anZELhSsjMcU605fU9RE4Oi3p5ORujwbIKXfWa+0Zxs510Qrmrce5/Jowq3cHSZSJqBjypxmHarc+vEWg==}
    dev: false

  /regenerator-runtime/0.13.9:
    resolution: {integrity: sha512-p3VT+cOEgxFsRRA9X4lkI1E+k2/CtnKtU4gcxyaCUreilL/vqI6CdZ3wxVUx3UOUg+gnUOQQcRI7BmSI656MYA==}

  /regex-not/1.0.2:
    resolution: {integrity: sha512-J6SDjUgDxQj5NusnOtdFxDwN/+HWykR8GELwctJ7mdqhcyy1xEc4SRFHUXvxTp661YaVKAjfRLZ9cCqS6tn32A==}
    engines: {node: '>=0.10.0'}
    dependencies:
      extend-shallow: 3.0.2
      safe-regex: 1.1.0
    dev: true

  /regexpp/3.2.0:
    resolution: {integrity: sha512-pq2bWo9mVD43nbts2wGv17XLiNLya+GklZ8kaDLV2Z08gDCsGpnKn9BFMepvWuHCbyVvY7J5o5+BVvoQbmlJLg==}
    engines: {node: '>=8'}
    dev: true

  /remove-trailing-separator/1.1.0:
    resolution: {integrity: sha1-wkvOKig62tW8P1jg1IJJuSN52O8=}

  /repeat-element/1.1.4:
    resolution: {integrity: sha512-LFiNfRcSu7KK3evMyYOuCzv3L10TW7yC1G2/+StMjK8Y6Vqd2MG7r/Qjw4ghtuCOjFvlnms/iMmLqpvW/ES/WQ==}
    engines: {node: '>=0.10.0'}
    dev: true

  /repeat-string/1.6.1:
    resolution: {integrity: sha1-jcrkcOHIirwtYA//Sndihtp15jc=}
    engines: {node: '>=0.10'}

  /replace-ext/1.0.1:
    resolution: {integrity: sha512-yD5BHCe7quCgBph4rMQ+0KkIRKwWCrHDOX1p1Gp6HwjPM5kVoCdKGNhN7ydqqsX6lJEnQDKZ/tFMiEdQ1dvPEw==}
    engines: {node: '>= 0.10'}

  /require-directory/2.1.1:
    resolution: {integrity: sha1-jGStX9MNqxyXbiNE/+f3kqam30I=}
    engines: {node: '>=0.10.0'}
    dev: true

  /require-main-filename/2.0.0:
    resolution: {integrity: sha512-NKN5kMDylKuldxYLSUfrbo5Tuzh4hd+2E8NPPX02mZtn1VuREQToYe/ZdlJy+J3uCpfaiGF05e7B8W0iXbQHmg==}
    dev: true

  /requires-port/1.0.0:
    resolution: {integrity: sha1-kl0mAdOaxIXgkc8NpcbmlNw9yv8=}
    dev: false

  /resolve-cwd/3.0.0:
    resolution: {integrity: sha512-OrZaX2Mb+rJCpH/6CpSqt9xFVpN++x01XnN2ie9g6P5/3xelLAkXWVADpdz1IHD/KFfEXyE6V0U01OQ3UO2rEg==}
    engines: {node: '>=8'}
    dependencies:
      resolve-from: 5.0.0
    dev: true

  /resolve-from/4.0.0:
    resolution: {integrity: sha512-pb/MYmXstAkysRFx8piNI1tGFNQIFA3vkE3Gq4EuA1dF6gHp/+vgZqsCGJapvy8N3Q+4o7FwvquPJcnZ7RYy4g==}
    engines: {node: '>=4'}
    dev: true

  /resolve-from/5.0.0:
    resolution: {integrity: sha512-qYg9KP24dD5qka9J47d0aVky0N+b4fTU89LN9iDnjB5waksiC49rvMB0PrUJQGoTmH50XPiqOvAjDfaijGxYZw==}
    engines: {node: '>=8'}
    dev: true

  /resolve-url/0.2.1:
    resolution: {integrity: sha1-LGN/53yJOv0qZj/iGqkIAGjiBSo=}
    deprecated: https://github.com/lydell/resolve-url#deprecated
    dev: true

  /resolve.exports/1.1.0:
    resolution: {integrity: sha512-J1l+Zxxp4XK3LUDZ9m60LRJF/mAe4z6a4xyabPHk7pvK5t35dACV32iIjJDFeWZFfZlO29w6SZ67knR0tHzJtQ==}
    engines: {node: '>=10'}
    dev: true

  /resolve/1.21.0:
    resolution: {integrity: sha512-3wCbTpk5WJlyE4mSOtDLhqQmGFi0/TD9VPwmiolnk8U0wRgMEktqCXd3vy5buTO3tljvalNvKrjHEfrd2WpEKA==}
    hasBin: true
    dependencies:
      is-core-module: 2.8.1
      path-parse: 1.0.7
      supports-preserve-symlinks-flag: 1.0.0

  /ret/0.1.15:
    resolution: {integrity: sha512-TTlYpa+OL+vMMNG24xSlQGEJ3B/RzEfUlLct7b5G/ytav+wPrplCpVMFuwzXbkecJrb6IYo1iFb0S9v37754mg==}
    engines: {node: '>=0.12'}
    dev: true

  /reusify/1.0.4:
    resolution: {integrity: sha512-U9nH88a3fc/ekCF1l0/UP1IosiuIjyTh7hBvXVMHYgVcfGvt897Xguj2UOLDeI5BG2m7/uwyaLVT6fbtCwTyzw==}
    engines: {iojs: '>=1.0.0', node: '>=0.10.0'}

  /rimraf/3.0.2:
    resolution: {integrity: sha512-JZkJMZkAGFFPP2YqXZXPbMlMBgsxzE8ILs4lMIX/2o0L9UBw9O/Y3o6wFw/i9YLapcUJWwqbi3kdxIPdC62TIA==}
    hasBin: true
    dependencies:
      glob: 7.2.0
    dev: true

  /run-async/2.4.1:
    resolution: {integrity: sha512-tvVnVv01b8c1RrA6Ep7JkStj85Guv/YrMcwqYQnwjsAS2cTmmPGBBjAjpCW7RrSodNSoE2/qg9O4bceNvUuDgQ==}
    engines: {node: '>=0.12.0'}
    dev: false

  /run-parallel/1.2.0:
    resolution: {integrity: sha512-5l4VyZR86LZ/lDxZTR6jqL8AFE2S0IFLMP26AbjsLVADxHdhB/c0GUsH+y39UfCi3dzz8OlQuPmnaJOMoDHQBA==}
    dependencies:
      queue-microtask: 1.2.3

  /rxjs/6.6.7:
    resolution: {integrity: sha512-hTdwr+7yYNIT5n4AMYp85KA6yw2Va0FLa3Rguvbpa4W3I5xynaBZo41cM3XM+4Q6fRMj3sBYIR1VAmZMXYJvRQ==}
    engines: {npm: '>=2.0.0'}
    dependencies:
      tslib: 1.14.1
    dev: true

  /rxjs/7.5.5:
    resolution: {integrity: sha512-sy+H0pQofO95VDmFLzyaw9xNJU4KTRSwQIGM6+iG3SypAtCiLDzpeG8sJrNCWn2Up9km+KhkvTdbkrdy+yzZdw==}
    dependencies:
      tslib: 2.4.0
    dev: true

  /safe-buffer/5.1.2:
    resolution: {integrity: sha512-Gd2UZBJDkXlY7GbJxfsE8/nvKkUEU1G38c1siN6QP6a9PT9MmHB8GnpscSmMJSoF8LOIrt8ud/wPtojys4G6+g==}

  /safe-buffer/5.2.1:
    resolution: {integrity: sha512-rp3So07KcdmmKbGvgaNxQSJr7bGVSVk5S9Eq1F+ppbRo70+YeaDxkw5Dd8NPN+GD6bjnYm2VuPuCXmpuYvmCXQ==}
    dev: false

  /safe-regex/1.1.0:
    resolution: {integrity: sha1-QKNmnzsHfR6UPURinhV91IAjvy4=}
    dependencies:
      ret: 0.1.15
    dev: true

  /safe-stable-stringify/1.1.1:
    resolution: {integrity: sha512-ERq4hUjKDbJfE4+XtZLFPCDi8Vb1JqaxAPTxWFLBx8XcAlf9Bda/ZJdVezs/NAfsMQScyIlUMx+Yeu7P7rx5jw==}

  /safer-buffer/2.1.2:
    resolution: {integrity: sha512-YZo3K82SD7Riyi0E1EQPojLz7kpepnSQI9IyPbHHg1XXXevb5dJI7tpyN2ADxGcQbHG7vcyRHk0cbwqcQriUtg==}

  /saxes/5.0.1:
    resolution: {integrity: sha512-5LBh1Tls8c9xgGjw3QrMwETmTMVk0oFgvrFSvWx62llR2hcEInrKNZ2GZCCuuy2lvWrdl5jhbpeqc5hRYKFOcw==}
    engines: {node: '>=10'}
    dependencies:
      xmlchars: 2.2.0
    dev: true

  /semver/5.7.1:
    resolution: {integrity: sha512-sauaDf/PZdVgrLTNYHRtpXa1iRiKcaebiKQ1BJdpQlWH2lCvexQdX55snPFyK7QzpudqbCI0qXFfOasHdyNDGQ==}
    hasBin: true

  /semver/6.3.0:
    resolution: {integrity: sha512-b39TBaTSfV6yBrapU89p5fKekE2m/NwnDocOVruQFS1/veMgdzuPcnOM34M6CwxW8jH/lxEa5rBoDeUwu5HHTw==}
    hasBin: true
    dev: true

  /semver/7.3.5:
    resolution: {integrity: sha512-PoeGJYh8HK4BTO/a9Tf6ZG3veo/A7ZVsYrSA6J8ny9nb3B1VrpkuN+z9OE5wfE5p6H4LchYZsegiQgbJD94ZFQ==}
    engines: {node: '>=10'}
    hasBin: true
    dependencies:
      lru-cache: 6.0.0

  /semver/7.3.7:
    resolution: {integrity: sha512-QlYTucUYOews+WeEujDoEGziz4K6c47V/Bd+LjSSYcA94p+DmINdf7ncaUinThfvZyu13lN9OY1XDxt8C0Tw0g==}
    engines: {node: '>=10'}
    hasBin: true
    dependencies:
      lru-cache: 6.0.0
    dev: true

  /send/0.17.1:
    resolution: {integrity: sha512-BsVKsiGcQMFwT8UxypobUKyv7irCNRHk1T0G680vk88yf6LBByGcZJOTJCrTP2xVN6yI+XjPJcNuE3V4fT9sAg==}
    engines: {node: '>= 0.8.0'}
    dependencies:
      debug: 2.6.9
      depd: 1.1.2
      destroy: 1.0.4
      encodeurl: 1.0.2
      escape-html: 1.0.3
      etag: 1.8.1
      fresh: 0.5.2
      http-errors: 1.7.2
      mime: 1.6.0
      ms: 2.1.1
      on-finished: 2.3.0
      range-parser: 1.2.1
      statuses: 1.5.0
    transitivePeerDependencies:
      - supports-color
    dev: false

  /send/0.17.2:
    resolution: {integrity: sha512-UJYB6wFSJE3G00nEivR5rgWp8c2xXvJ3OPWPhmuteU0IKj8nKbG3DrjiOmLwpnHGYWAVwA69zmTm++YG0Hmwww==}
    engines: {node: '>= 0.8.0'}
    dependencies:
      debug: 2.6.9
      depd: 1.1.2
      destroy: 1.0.4
      encodeurl: 1.0.2
      escape-html: 1.0.3
      etag: 1.8.1
      fresh: 0.5.2
      http-errors: 1.8.1
      mime: 1.6.0
      ms: 2.1.3
      on-finished: 2.3.0
      range-parser: 1.2.1
      statuses: 1.5.0
    transitivePeerDependencies:
      - supports-color
    dev: false

  /serve-static/1.14.1:
    resolution: {integrity: sha512-JMrvUwE54emCYWlTI+hGrGv5I8dEwmco/00EvkzIIsR7MqrHonbD9pO2MOfFnpFntl7ecpZs+3mW+XbQZu9QCg==}
    engines: {node: '>= 0.8.0'}
    dependencies:
      encodeurl: 1.0.2
      escape-html: 1.0.3
      parseurl: 1.3.3
      send: 0.17.1
    transitivePeerDependencies:
      - supports-color
    dev: false

  /serve-static/1.14.2:
    resolution: {integrity: sha512-+TMNA9AFxUEGuC0z2mevogSnn9MXKb4fa7ngeRMJaaGv8vTwnIEkKi+QGvPt33HSnf8pRS+WGM0EbMtCJLKMBQ==}
    engines: {node: '>= 0.8.0'}
    dependencies:
      encodeurl: 1.0.2
      escape-html: 1.0.3
      parseurl: 1.3.3
      send: 0.17.2
    transitivePeerDependencies:
      - supports-color
    dev: false

  /set-blocking/2.0.0:
    resolution: {integrity: sha1-BF+XgtARrppoA93TgrJDkrPYkPc=}

  /set-value/2.0.1:
    resolution: {integrity: sha512-JxHc1weCN68wRY0fhCoXpyK55m/XPHafOmK4UWD7m2CI14GMcFypt4w/0+NV5f/ZMby2F6S2wwA7fgynh9gWSw==}
    engines: {node: '>=0.10.0'}
    dependencies:
      extend-shallow: 2.0.1
      is-extendable: 0.1.1
      is-plain-object: 2.0.4
      split-string: 3.1.0
    dev: true

  /setprototypeof/1.1.1:
    resolution: {integrity: sha512-JvdAWfbXeIGaZ9cILp38HntZSFSo3mWg6xGcJJsd+d4aRMOqauag1C63dJfDw7OaMYwEbHMOxEZ1lqVRYP2OAw==}
    dev: false

  /setprototypeof/1.2.0:
    resolution: {integrity: sha512-E5LDX7Wrp85Kil5bhZv46j8jOeboKq5JMmYM3gVGdGH8xFpPWXUMsNrlODCrkoxMEeNi/XZIwuRvY4XNwYMJpw==}
    dev: false

  /shebang-command/1.2.0:
    resolution: {integrity: sha1-RKrGW2lbAzmJaMOfNj/uXer98eo=}
    engines: {node: '>=0.10.0'}
    dependencies:
      shebang-regex: 1.0.0
    dev: true

  /shebang-command/2.0.0:
    resolution: {integrity: sha512-kHxr2zZpYtdmrN1qDjrrX/Z1rR1kG8Dx+gkpK1G4eXmvXswmcE1hTWBWYUzlraYw1/yZp6YuDY77YtvbN0dmDA==}
    engines: {node: '>=8'}
    dependencies:
      shebang-regex: 3.0.0

  /shebang-regex/1.0.0:
    resolution: {integrity: sha1-2kL0l0DAtC2yypcoVxyxkMmO/qM=}
    engines: {node: '>=0.10.0'}
    dev: true

  /shebang-regex/3.0.0:
    resolution: {integrity: sha512-7++dFhtcx3353uBaq8DDR4NuxBetBzC7ZQOhmTQInHEd6bSrXdiEyzCvG07Z44UYdLShWUyXt5M/yhz8ekcb1A==}
    engines: {node: '>=8'}

  /shelljs/0.8.5:
    resolution: {integrity: sha512-TiwcRcrkhHvbrZbnRcFYMLl30Dfov3HKqzp5tO5b4pt6G/SezKcYhmDg15zXVBswHmctSAQKznqNW2LO5tTDow==}
    engines: {node: '>=4'}
    hasBin: true
    dependencies:
      glob: 7.2.0
      interpret: 1.4.0
      rechoir: 0.6.2
    dev: false

  /side-channel/1.0.4:
    resolution: {integrity: sha512-q5XPytqFEIKHkGdiMIrY10mvLRvnQh42/+GoBlFW3b2LXLE2xxJpZFdm94we0BaoV3RwJyGqg5wS7epxTv0Zvw==}
    dependencies:
      call-bind: 1.0.2
      get-intrinsic: 1.1.1
      object-inspect: 1.12.0
    dev: true

  /signal-exit/3.0.6:
    resolution: {integrity: sha512-sDl4qMFpijcGw22U5w63KmD3cZJfBuFlVNbVMKje2keoKML7X2UzWbc4XrmEbDwg0NXJc3yv4/ox7b+JWb57kQ==}

  /simple-concat/1.0.1:
    resolution: {integrity: sha512-cSFtAPtRhljv69IK0hTVZQ+OfE9nePi/rtJmw5UjHeVyVroEqJXP1sFztKUy1qU+xvz3u/sfYJLa947b7nAN2Q==}
    dev: false
    optional: true

  /simple-get/4.0.1:
    resolution: {integrity: sha512-brv7p5WgH0jmQJr1ZDDfKDOSeWWg+OVypG99A/5vYGPqJ6pxiaHLy8nxtFjBA7oMa01ebA9gfh1uMCFqOuXxvA==}
    dependencies:
      decompress-response: 6.0.0
      once: 1.4.0
      simple-concat: 1.0.1
    dev: false
    optional: true

  /simple-swizzle/0.2.2:
    resolution: {integrity: sha1-pNprY1/8zMoz9w0Xy5JZLeleVXo=}
    dependencies:
      is-arrayish: 0.3.2
    dev: false

  /sisteransi/1.0.5:
    resolution: {integrity: sha512-bLGGlR1QxBcynn2d5YmDX4MGjlZvy2MRBDRNHLJ8VI6l6+9FUiyTFNJ0IveOSP0bcXgVDPRcfGqA0pjaqUpfVg==}

  /slash/2.0.0:
    resolution: {integrity: sha512-ZYKh3Wh2z1PpEXWr0MpSBZ0V6mZHAQfYevttO11c51CaWjGTaadiKZ+wVt1PbMlDV5qhMFslpZCemhwOK7C89A==}
    engines: {node: '>=6'}
    dev: true

  /slash/3.0.0:
    resolution: {integrity: sha512-g9Q1haeby36OSStwb4ntCGGGaKsaVSjQ68fBxoQcutl5fS1vuY18H3wSt3jFyFtrkx+Kz0V1G85A4MyAdDMi2Q==}
    engines: {node: '>=8'}

  /smartwrap/1.2.5:
    resolution: {integrity: sha512-bzWRwHwu0RnWjwU7dFy7tF68pDAx/zMSu3g7xr9Nx5J0iSImYInglwEVExyHLxXljy6PWMjkSAbwF7t2mPnRmg==}
    deprecated: Backported compatibility to node > 6
    hasBin: true
    dependencies:
      breakword: 1.0.5
      grapheme-splitter: 1.0.4
      strip-ansi: 6.0.1
      wcwidth: 1.0.1
      yargs: 15.4.1
    dev: true

  /snapdragon-node/2.1.1:
    resolution: {integrity: sha512-O27l4xaMYt/RSQ5TR3vpWCAB5Kb/czIcqUFOM/C4fYcLnbZUc1PkjTAMjof2pBWaSTwOUd6qUHcFGVGj7aIwnw==}
    engines: {node: '>=0.10.0'}
    dependencies:
      define-property: 1.0.0
      isobject: 3.0.1
      snapdragon-util: 3.0.1
    dev: true

  /snapdragon-util/3.0.1:
    resolution: {integrity: sha512-mbKkMdQKsjX4BAL4bRYTj21edOf8cN7XHdYUJEe+Zn99hVEYcMvKPct1IqNe7+AZPirn8BCDOQBHQZknqmKlZQ==}
    engines: {node: '>=0.10.0'}
    dependencies:
      kind-of: 3.2.2
    dev: true

  /snapdragon/0.8.2:
    resolution: {integrity: sha512-FtyOnWN/wCHTVXOMwvSv26d+ko5vWlIDD6zoUJ7LW8vh+ZBC8QdljveRP+crNrtBwioEUWy/4dMtbBjA4ioNlg==}
    engines: {node: '>=0.10.0'}
    dependencies:
      base: 0.11.2
      debug: 2.6.9
      define-property: 0.2.5
      extend-shallow: 2.0.1
      map-cache: 0.2.2
      source-map: 0.5.7
      source-map-resolve: 0.5.3
      use: 3.1.1
    transitivePeerDependencies:
      - supports-color
    dev: true

  /sort-keys/4.2.0:
    resolution: {integrity: sha512-aUYIEU/UviqPgc8mHR6IW1EGxkAXpeRETYcrzg8cLAvUPZcpAlleSXHV2mY7G12GphSH6Gzv+4MMVSSkbdteHg==}
    engines: {node: '>=8'}
    dependencies:
      is-plain-obj: 2.1.0
    dev: false

  /source-map-resolve/0.5.3:
    resolution: {integrity: sha512-Htz+RnsXWk5+P2slx5Jh3Q66vhQj1Cllm0zvnaY98+NFx+Dv2CF/f5O/t8x+KaNdrdIAsruNzoh/KpialbqAnw==}
    deprecated: See https://github.com/lydell/source-map-resolve#deprecated
    dependencies:
      atob: 2.1.2
      decode-uri-component: 0.2.0
      resolve-url: 0.2.1
      source-map-url: 0.4.1
      urix: 0.1.0
    dev: true

  /source-map-support/0.5.21:
    resolution: {integrity: sha512-uBHU3L3czsIyYXKX88fdrGovxdSCoTGDRZ6SYXtSRxLZUzHg5P/66Ht6uoUlHu9EZod+inXhKo3qQgwXUT/y1w==}
    dependencies:
      buffer-from: 1.1.2
      source-map: 0.6.1
    dev: true

  /source-map-url/0.4.1:
    resolution: {integrity: sha512-cPiFOTLUKvJFIg4SKVScy4ilPPW6rFgMgfuZJPNoDuMs3nC1HbMUycBoJw77xFIp6z1UJQJOfx6C9GMH80DiTw==}
    deprecated: See https://github.com/lydell/source-map-url#deprecated
    dev: true

  /source-map/0.5.7:
    resolution: {integrity: sha1-igOdLRAh0i0eoUyA2OpGi6LvP8w=}
    engines: {node: '>=0.10.0'}
    dev: true

  /source-map/0.6.1:
    resolution: {integrity: sha512-UjgapumWlbMhkBgzT7Ykc5YXUT46F0iKu8SGXq0bcwP5dz/h0Plj6enJqjz1Zbq2l5WaqYnrVbwWOWMyF3F47g==}
    engines: {node: '>=0.10.0'}

  /source-map/0.7.3:
    resolution: {integrity: sha512-CkCj6giN3S+n9qrYiBTX5gystlENnRW5jZeNLHpe6aue+SrHcG5VYwujhW9s4dY31mEGsxBDrHR6oI69fTXsaQ==}
    engines: {node: '>= 8'}
    dev: true

  /spawndamnit/2.0.0:
    resolution: {integrity: sha512-j4JKEcncSjFlqIwU5L/rp2N5SIPsdxaRsIv678+TZxZ0SRDJTm8JrxJMjE/XuiEZNEir3S8l0Fa3Ke339WI4qA==}
    dependencies:
      cross-spawn: 5.1.0
      signal-exit: 3.0.6
    dev: true

  /spdx-correct/3.1.1:
    resolution: {integrity: sha512-cOYcUWwhCuHCXi49RhFRCyJEK3iPj1Ziz9DpViV3tbZOwXD49QzIN3MpOLJNxh2qwq2lJJZaKMVw9qNi4jTC0w==}
    dependencies:
      spdx-expression-parse: 3.0.1
      spdx-license-ids: 3.0.11

  /spdx-exceptions/2.3.0:
    resolution: {integrity: sha512-/tTrYOC7PPI1nUAgx34hUpqXuyJG+DTHJTnIULG4rDygi4xu/tfgmq1e1cIRwRzwZgo4NLySi+ricLkZkw4i5A==}

  /spdx-expression-parse/3.0.1:
    resolution: {integrity: sha512-cbqHunsQWnJNE6KhVSMsMeH5H/L9EpymbzqTQ3uLwNCLZ1Q481oWaofqH7nO6V07xlXwY6PhQdQ2IedWx/ZK4Q==}
    dependencies:
      spdx-exceptions: 2.3.0
      spdx-license-ids: 3.0.11

  /spdx-license-ids/3.0.11:
    resolution: {integrity: sha512-Ctl2BrFiM0X3MANYgj3CkygxhRmr9mi6xhejbdO960nF6EDJApTYpn0BQnDKlnNBULKiCN1n3w9EBkHK8ZWg+g==}

  /split-string/3.1.0:
    resolution: {integrity: sha512-NzNVhJDYpwceVVii8/Hu6DKfD2G+NrQHlS/V/qgv763EYudVwEcMQNxd2lh+0VrUByXN/oJkl5grOhYWvQUYiw==}
    engines: {node: '>=0.10.0'}
    dependencies:
      extend-shallow: 3.0.2
    dev: true

  /sprintf-js/1.0.3:
    resolution: {integrity: sha1-BOaSb2YolTVPPdAVIDYzuFcpfiw=}
    dev: true

  /stack-trace/0.0.10:
    resolution: {integrity: sha1-VHxws0fo0ytOEI6hoqFZ5f3eGcA=}
    dev: false

  /stack-utils/1.0.5:
    resolution: {integrity: sha512-KZiTzuV3CnSnSvgMRrARVCj+Ht7rMbauGDK0LdVFRGyenwdylpajAp4Q0i6SX8rEmbTpMMf6ryq2gb8pPq2WgQ==}
    engines: {node: '>=8'}
    dependencies:
      escape-string-regexp: 2.0.0
    dev: true

  /stack-utils/2.0.3:
    resolution: {integrity: sha512-gL//fkxfWUsIlFL2Tl42Cl6+HFALEaB1FU76I/Fy+oZjRreP7OPMXFlGbxM7NQsI0ZpUfw76sHnv0WNYuTb7Iw==}
    engines: {node: '>=10'}
    dependencies:
      escape-string-regexp: 2.0.0
    dev: true

  /stack-utils/2.0.5:
    resolution: {integrity: sha512-xrQcmYhOsn/1kX+Vraq+7j4oE2j/6BFscZ0etmYg81xuM8Gq0022Pxb8+IqgOFUIaxHs0KaSb7T1+OegiNrNFA==}
    engines: {node: '>=10'}
    dependencies:
      escape-string-regexp: 2.0.0
    dev: true

  /static-eval/2.0.2:
    resolution: {integrity: sha512-N/D219Hcr2bPjLxPiV+TQE++Tsmrady7TqAJugLy7Xk1EumfDWS/f5dtBbkRCGE7wKKXuYockQoj8Rm2/pVKyg==}
    dependencies:
      escodegen: 1.14.3
    dev: false

  /static-extend/0.1.2:
    resolution: {integrity: sha1-YICcOcv/VTNyJv1eC1IPNB8ftcY=}
    engines: {node: '>=0.10.0'}
    dependencies:
      define-property: 0.2.5
      object-copy: 0.1.0
    dev: true

  /statuses/1.5.0:
    resolution: {integrity: sha1-Fhx9rBd2Wf2YEfQ3cfqZOBR4Yow=}
    engines: {node: '>= 0.6'}
    dev: false

  /stream-transform/2.1.3:
    resolution: {integrity: sha512-9GHUiM5hMiCi6Y03jD2ARC1ettBXkQBoQAe7nJsPknnI0ow10aXjTnew8QtYQmLjzn974BnmWEAJgCY6ZP1DeQ==}
    dependencies:
      mixme: 0.5.4
    dev: true

  /string-length/4.0.2:
    resolution: {integrity: sha512-+l6rNN5fYHNhZZy41RXsYptCjA2Igmq4EG7kZAYFQI1E1VTXarr6ZPXBg6eq7Y6eK4FEhY6AJlyuFIb/v/S0VQ==}
    engines: {node: '>=10'}
    dependencies:
      char-regex: 1.0.2
      strip-ansi: 6.0.1
    dev: true

  /string-width/1.0.2:
    resolution: {integrity: sha1-EYvfW4zcUaKn5w0hHgfisLmxB9M=}
    engines: {node: '>=0.10.0'}
    dependencies:
      code-point-at: 1.1.0
      is-fullwidth-code-point: 1.0.0
      strip-ansi: 3.0.1
    dev: false
    optional: true

  /string-width/4.2.3:
    resolution: {integrity: sha512-wKyQRQpjJ0sIp62ErSZdGsjMJWsap5oRNihHhu6G7JVO/9jIB6UyevL+tXuOqrng8j/cxKTWyWUwvSTriiZz/g==}
    engines: {node: '>=8'}
    dependencies:
      emoji-regex: 8.0.0
      is-fullwidth-code-point: 3.0.0
      strip-ansi: 6.0.1

  /string.prototype.trimend/1.0.4:
    resolution: {integrity: sha512-y9xCjw1P23Awk8EvTpcyL2NIr1j7wJ39f+k6lvRnSMz+mz9CGz9NYPelDk42kOz6+ql8xjfK8oYzy3jAP5QU5A==}
    dependencies:
      call-bind: 1.0.2
      define-properties: 1.1.3
    dev: true

  /string.prototype.trimstart/1.0.4:
    resolution: {integrity: sha512-jh6e984OBfvxS50tdY2nRZnoC5/mLFKOREQfw8t5yytkoUsJRNxvI/E39qu1sD0OtWI3OC0XgKSmcWwziwYuZw==}
    dependencies:
      call-bind: 1.0.2
      define-properties: 1.1.3
    dev: true

  /string_decoder/1.1.1:
    resolution: {integrity: sha512-n/ShnvDi6FHbbVfviro+WojiFzv+s8MPMHBczVePfUpDJLwoLT0ht1l4YwBCbi8pJAveEEdnkHyPyTP/mzRfwg==}
    dependencies:
      safe-buffer: 5.1.2

  /strip-ansi/3.0.1:
    resolution: {integrity: sha1-ajhfuIU9lS1f8F0Oiq+UJ43GPc8=}
    engines: {node: '>=0.10.0'}
    dependencies:
      ansi-regex: 5.0.1
    dev: false
    optional: true

  /strip-ansi/6.0.1:
    resolution: {integrity: sha512-Y38VPSHcqkFrCpFnQ9vuSXmquuv5oXOKpGeT6aGrr3o3Gc9AlVa6JBfUSOCnbxGGZF+/0ooI7KrPuUSztUdU5A==}
    engines: {node: '>=8'}
    dependencies:
      ansi-regex: 5.0.1

  /strip-bom-buf/1.0.0:
    resolution: {integrity: sha1-HLRar1dTD0yvhsf3UXnSyaUd1XI=}
    engines: {node: '>=4'}
    dependencies:
      is-utf8: 0.2.1

  /strip-bom-stream/2.0.0:
    resolution: {integrity: sha1-+H217yYT9paKpUWr/h7HKLaoKco=}
    engines: {node: '>=0.10.0'}
    dependencies:
      first-chunk-stream: 2.0.0
      strip-bom: 2.0.0

  /strip-bom/2.0.0:
    resolution: {integrity: sha1-YhmoVhZSBJHzV4i9vxRHqZx+aw4=}
    engines: {node: '>=0.10.0'}
    dependencies:
      is-utf8: 0.2.1

  /strip-bom/3.0.0:
    resolution: {integrity: sha1-IzTBjpx1n3vdVv3vfprj1YjmjtM=}
    engines: {node: '>=4'}
    dev: true

  /strip-bom/4.0.0:
    resolution: {integrity: sha512-3xurFv5tEgii33Zi8Jtp55wEIILR9eh34FAW00PZf+JnSsTmV/ioewSgQl97JHvgjoRGwPShsWm+IdrxB35d0w==}
    engines: {node: '>=8'}
    dev: true

  /strip-final-newline/2.0.0:
    resolution: {integrity: sha512-BrpvfNAE3dcvq7ll3xVumzjKjZQ5tI1sEUIKr3Uoks0XUl45St3FlatVqef9prk4jRDzhW6WZg+3bk93y6pLjA==}
    engines: {node: '>=6'}

  /strip-indent/3.0.0:
    resolution: {integrity: sha512-laJTa3Jb+VQpaC6DseHhF7dXVqHTfJPCRDaEbid/drOhgitgYku/letMUqOXFoWV0zIIUbjpdH2t+tYj4bQMRQ==}
    engines: {node: '>=8'}
    dependencies:
      min-indent: 1.0.1
    dev: true

  /strip-json-comments/2.0.1:
    resolution: {integrity: sha1-PFMZQukIwml8DsNEhYwobHygpgo=}
    engines: {node: '>=0.10.0'}
    dev: false
    optional: true

  /strip-json-comments/3.1.1:
    resolution: {integrity: sha512-6fPc+R4ihwqP6N/aIv2f1gMH8lOVtWQHoqC4yK6oSDVVocumAsfCqjkXnqiYMhmMwS/mEHLp7Vehlt3ql6lEig==}
    engines: {node: '>=8'}
    dev: true

  /strnum/1.0.5:
    resolution: {integrity: sha512-J8bbNyKKXl5qYcR36TIO8W3mVGVHrmmxsd5PAItGkmyzwJvybiw2IVq5nqd0i4LSNSkB/sx9VHllbfFdr9k1JA==}
    dev: false

  /superagent/7.1.2:
    resolution: {integrity: sha512-o9/fP6dww7a4xmEF5a484o2rG34UUGo8ztDlv7vbCWuqPhpndMi0f7eXxdlryk5U12Kzy46nh8eNpLAJ93Alsg==}
    engines: {node: '>=6.4.0 <13 || >=14'}
    deprecated: Deprecated due to bug in CI build https://github.com/visionmedia/superagent/pull/1677\#issuecomment-1081361876
    dependencies:
      component-emitter: 1.3.0
      cookiejar: 2.1.3
      debug: 4.3.4
      fast-safe-stringify: 2.1.1
      form-data: 4.0.0
      formidable: 2.0.1
      methods: 1.1.2
      mime: 2.6.0
      qs: 6.10.3
      readable-stream: 3.6.0
      semver: 7.3.5
    transitivePeerDependencies:
      - supports-color
    dev: true

  /supertest/6.2.2:
    resolution: {integrity: sha512-wCw9WhAtKJsBvh07RaS+/By91NNE0Wh0DN19/hWPlBOU8tAfOtbZoVSV4xXeoKoxgPx0rx2y+y+8660XtE7jzg==}
    engines: {node: '>=6.0.0'}
    dependencies:
      methods: 1.1.2
      superagent: 7.1.2
    transitivePeerDependencies:
      - supports-color
    dev: true

  /supports-color/5.5.0:
    resolution: {integrity: sha512-QjVjwdXIt408MIiAqCX4oUKsgU2EqAGzs2Ppkm4aQYbjm+ZEWEcW4SfFNTr4uMNZma0ey4f5lgLrkB0aX0QMow==}
    engines: {node: '>=4'}
    dependencies:
      has-flag: 3.0.0

  /supports-color/7.2.0:
    resolution: {integrity: sha512-qpCAvRl9stuOHveKsn7HncJRvv501qIacKzQlO/+Lwxc9+0q2wLyv4Dfvt80/DPn2pqOBsJdDiogXGR9+OvwRw==}
    engines: {node: '>=8'}
    dependencies:
      has-flag: 4.0.0

  /supports-color/8.1.1:
    resolution: {integrity: sha512-MpUEN2OodtUzxvKQl72cUF7RQ5EiHsGvSsVG0ia9c5RbWGL2CI4C7EpPS8UTBIplnlzZiNuV56w+FuNxy3ty2Q==}
    engines: {node: '>=10'}
    dependencies:
      has-flag: 4.0.0
    dev: true

  /supports-hyperlinks/2.2.0:
    resolution: {integrity: sha512-6sXEzV5+I5j8Bmq9/vUphGRM/RJNT9SCURJLjwfOg51heRtguGWDzcaBlgAzKhQa0EVNpPEKzQuBwZ8S8WaCeQ==}
    engines: {node: '>=8'}
    dependencies:
      has-flag: 4.0.0
      supports-color: 7.2.0
    dev: true

  /supports-preserve-symlinks-flag/1.0.0:
    resolution: {integrity: sha512-ot0WnXS9fgdkgIcePe6RHNk1WA8+muPa6cSjeR3V8K27q9BB1rTE3R1p7Hv0z1ZyAc8s6Vvv8DIyWf681MAt0w==}
    engines: {node: '>= 0.4'}

  /symbol-tree/3.2.4:
    resolution: {integrity: sha512-9QNk5KwDF+Bvz+PyObkmSYjI5ksVUYtjW7AU22r2NKcfLJcXp96hkDWU3+XndOsUb+AQ9QhfzfCT2O+CNWT5Tw==}
    dev: true

  /tar-fs/2.1.1:
    resolution: {integrity: sha512-V0r2Y9scmbDRLCNex/+hYzvp/zyYjvFbHPNgVTKfQvVrb6guiE/fxP+XblDNR011utopbkex2nM4dHNV6GDsng==}
    dependencies:
      chownr: 1.1.4
      mkdirp-classic: 0.5.3
      pump: 3.0.0
      tar-stream: 2.2.0
    dev: false
    optional: true

  /tar-stream/2.2.0:
    resolution: {integrity: sha512-ujeqbceABgwMZxEJnk2HDY2DlnUZ+9oEcb1KzTVfYHio0UE6dG71n60d8D2I4qNvleWrrXpmjpt7vZeF1LnMZQ==}
    engines: {node: '>=6'}
    dependencies:
      bl: 4.1.0
      end-of-stream: 1.4.4
      fs-constants: 1.0.0
      inherits: 2.0.4
      readable-stream: 3.6.0
    dev: false
    optional: true

  /term-size/2.2.1:
    resolution: {integrity: sha512-wK0Ri4fOGjv/XPy8SBHZChl8CM7uMc5VML7SqiQ0zG7+J5Vr+RMQDoHa2CNT6KHUnTGIXH34UDMkPzAUyapBZg==}
    engines: {node: '>=8'}
    dev: true

  /terminal-link/2.1.1:
    resolution: {integrity: sha512-un0FmiRUQNr5PJqy9kP7c40F5BOfpGlYTrxonDChEZB7pzZxRNp/bt+ymiy9/npwXya9KH99nJ/GXFIiUkYGFQ==}
    engines: {node: '>=8'}
    dependencies:
      ansi-escapes: 4.3.2
      supports-hyperlinks: 2.2.0
    dev: true

  /test-exclude/6.0.0:
    resolution: {integrity: sha512-cAGWPIyOHU6zlmg88jwm7VRyXnMN7iV68OGAbYDk/Mh/xC/pzVPlQtY6ngoIH/5/tciuhGfvESU8GrHrcxD56w==}
    engines: {node: '>=8'}
    dependencies:
      '@istanbuljs/schema': 0.1.3
      glob: 7.2.0
      minimatch: 3.0.4
    dev: true

  /text-hex/1.0.0:
    resolution: {integrity: sha512-uuVGNWzgJ4yhRaNSiubPY7OjISw4sw4E5Uv0wbjp+OzcbmVU/rsT8ujgcXJhn9ypzsgr5vlzpPqP+MBBKcGvbg==}
    dev: false

  /text-table/0.2.0:
    resolution: {integrity: sha1-f17oI66AUgfACvLfSoTsP8+lcLQ=}

  /textextensions/5.14.0:
    resolution: {integrity: sha512-4cAYwNFNYlIAHBUo7p6zw8POUvWbZor+/R0Tanv+rIhsauEyV9QSrEXL40pI+GfTQxKX8k6Tyw6CmdSDSmASrg==}
    engines: {node: '>=0.8'}

  /throat/6.0.1:
    resolution: {integrity: sha512-8hmiGIJMDlwjg7dlJ4yKGLK8EsYqKgPWbG3b4wjJddKNwc7N7Dpn08Df4szr/sZdMVeOstrdYSsqzX6BYbcB+w==}
    dev: true

  /tmp/0.0.33:
    resolution: {integrity: sha512-jRCJlojKnZ3addtTOjdIqoRuPEKBvNXcGYqzO6zWZX8KfKEpnGY5jfggJQ3EjKuu8D4bJRr0y+cYJFmYbImXGw==}
    engines: {node: '>=0.6.0'}
    dependencies:
      os-tmpdir: 1.0.2
    dev: true

  /tmpl/1.0.5:
    resolution: {integrity: sha512-3f0uOEAQwIqGuWW2MVzYg8fV/QNnc/IpuJNG837rLuczAaLVHslWHZQj4IGiEl5Hs3kkbhwL9Ab7Hrsmuj+Smw==}
    dev: true

  /to-fast-properties/2.0.0:
    resolution: {integrity: sha1-3F5pjL0HkmW8c+A3doGk5Og/YW4=}
    engines: {node: '>=4'}
    dev: true

  /to-object-path/0.3.0:
    resolution: {integrity: sha1-KXWIt7Dn4KwI4E5nL4XB9JmeF68=}
    engines: {node: '>=0.10.0'}
    dependencies:
      kind-of: 3.2.2
    dev: true

  /to-regex-range/2.1.1:
    resolution: {integrity: sha1-fIDBe53+vlmeJzZ+DU3VWQFB2zg=}
    engines: {node: '>=0.10.0'}
    dependencies:
      is-number: 3.0.0
      repeat-string: 1.6.1
    dev: true

  /to-regex-range/5.0.1:
    resolution: {integrity: sha512-65P7iz6X5yEr1cwcgvQxbbIw7Uk3gOy5dIdtZ4rDveLqhrdJP+Li/Hx6tyK0NEb+2GCyneCMJiGqrADCSNk8sQ==}
    engines: {node: '>=8.0'}
    dependencies:
      is-number: 7.0.0

  /to-regex/3.0.2:
    resolution: {integrity: sha512-FWtleNAtZ/Ki2qtqej2CXTOayOH9bHDQF+Q48VpWyDXjbYxA4Yz8iDB31zXOBUlOHHKidDbqGVrTUvQMPmBGBw==}
    engines: {node: '>=0.10.0'}
    dependencies:
      define-property: 2.0.2
      extend-shallow: 3.0.2
      regex-not: 1.0.2
      safe-regex: 1.1.0
    dev: true

  /toidentifier/1.0.0:
    resolution: {integrity: sha512-yaOH/Pk/VEhBWWTlhI+qXxDFXlejDGcQipMlyxda9nthulaxLZUNcUqFxokp0vcYnvteJln5FNQDRrxj3YcbVw==}
    engines: {node: '>=0.6'}
    dev: false

  /toidentifier/1.0.1:
    resolution: {integrity: sha512-o5sSPKEkg/DIQNmH43V0/uerLrpzVedkUh8tGNvaeXpfpuwjKenlSox/2O/BTlZUtEe+JG7s5YhEz608PlAHRA==}
    engines: {node: '>=0.6'}
    dev: false

  /tough-cookie/4.0.0:
    resolution: {integrity: sha512-tHdtEpQCMrc1YLrMaqXXcj6AxhYi/xgit6mZu1+EDWUn+qhUf8wMQoFIy9NXuq23zAwtcB0t/MjACGR18pcRbg==}
    engines: {node: '>=6'}
    dependencies:
      psl: 1.8.0
      punycode: 2.1.1
      universalify: 0.1.2
    dev: true

  /tr46/0.0.3:
    resolution: {integrity: sha1-gYT9NH2snNwYWZLzpmIuFLnZq2o=}
    dev: false

  /tr46/2.1.0:
    resolution: {integrity: sha512-15Ih7phfcdP5YxqiB+iDtLoaTz4Nd35+IiAv0kQ5FNKHzXgdWqPoTIqEDDJmXceQt4JZk6lVPT8lnDlPpGDppw==}
    engines: {node: '>=8'}
    dependencies:
      punycode: 2.1.1
    dev: true

  /trim-newlines/3.0.1:
    resolution: {integrity: sha512-c1PTsA3tYrIsLGkJkzHF+w9F2EyxfXGo4UyJc4pFL++FMjnq0HJS69T3M7d//gKrFKwy429bouPescbjecU+Zw==}
    engines: {node: '>=8'}
    dev: true

  /triple-beam/1.3.0:
    resolution: {integrity: sha512-XrHUvV5HpdLmIj4uVMxHggLbFSZYIn7HEWsqePZcI50pco+MPqJ50wMGY794X7AOOhxOBAjbkqfAbEe/QMp2Lw==}

  /ts-essentials/7.0.3_typescript@4.0.8:
    resolution: {integrity: sha512-8+gr5+lqO3G84KdiTSMRLtuyJ+nTBVRKuCrK4lidMPdVeEp0uqC875uE5NMcaA7YYMN7XsNiFQuMvasF8HT/xQ==}
    peerDependencies:
      typescript: '>=3.7.0'
    dependencies:
      typescript: 4.0.8
    dev: true

  /ts-jest/27.1.3_wye5kbc3sqtj6awq46fqxr6haq:
    resolution: {integrity: sha512-6Nlura7s6uM9BVUAoqLH7JHyMXjz8gluryjpPXxr3IxZdAXnU6FhjvVLHFtfd1vsE1p8zD1OJfskkc0jhTSnkA==}
    engines: {node: ^10.13.0 || ^12.13.0 || ^14.15.0 || >=15.0.0}
    hasBin: true
    peerDependencies:
      '@babel/core': '>=7.0.0-beta.0 <8'
      '@types/jest': ^27.0.0
      babel-jest: '>=27.0.0 <28'
      esbuild: ~0.14.0
      jest: ^27.0.0
      typescript: '>=3.8 <5.0'
    peerDependenciesMeta:
      '@babel/core':
>>>>>>> 9d4e3bcf
        optional: true

    /simple-swizzle/0.2.2:
        resolution: { integrity: sha1-pNprY1/8zMoz9w0Xy5JZLeleVXo= }
        dependencies:
            is-arrayish: 0.3.2
        dev: false

    /sisteransi/1.0.5:
        resolution:
            {
                integrity: sha512-bLGGlR1QxBcynn2d5YmDX4MGjlZvy2MRBDRNHLJ8VI6l6+9FUiyTFNJ0IveOSP0bcXgVDPRcfGqA0pjaqUpfVg==
            }

    /slash/2.0.0:
        resolution:
            {
                integrity: sha512-ZYKh3Wh2z1PpEXWr0MpSBZ0V6mZHAQfYevttO11c51CaWjGTaadiKZ+wVt1PbMlDV5qhMFslpZCemhwOK7C89A==
            }
        engines: { node: '>=6' }
        dev: true

    /slash/3.0.0:
        resolution:
            {
                integrity: sha512-g9Q1haeby36OSStwb4ntCGGGaKsaVSjQ68fBxoQcutl5fS1vuY18H3wSt3jFyFtrkx+Kz0V1G85A4MyAdDMi2Q==
            }
        engines: { node: '>=8' }

    /smartwrap/1.2.5:
        resolution:
            {
                integrity: sha512-bzWRwHwu0RnWjwU7dFy7tF68pDAx/zMSu3g7xr9Nx5J0iSImYInglwEVExyHLxXljy6PWMjkSAbwF7t2mPnRmg==
            }
        deprecated: Backported compatibility to node > 6
        hasBin: true
        dependencies:
            breakword: 1.0.5
            grapheme-splitter: 1.0.4
            strip-ansi: 6.0.1
            wcwidth: 1.0.1
            yargs: 15.4.1
        dev: true

    /snapdragon-node/2.1.1:
        resolution:
            {
                integrity: sha512-O27l4xaMYt/RSQ5TR3vpWCAB5Kb/czIcqUFOM/C4fYcLnbZUc1PkjTAMjof2pBWaSTwOUd6qUHcFGVGj7aIwnw==
            }
        engines: { node: '>=0.10.0' }
        dependencies:
            define-property: 1.0.0
            isobject: 3.0.1
            snapdragon-util: 3.0.1
        dev: true

    /snapdragon-util/3.0.1:
        resolution:
            {
                integrity: sha512-mbKkMdQKsjX4BAL4bRYTj21edOf8cN7XHdYUJEe+Zn99hVEYcMvKPct1IqNe7+AZPirn8BCDOQBHQZknqmKlZQ==
            }
        engines: { node: '>=0.10.0' }
        dependencies:
            kind-of: 3.2.2
        dev: true

    /snapdragon/0.8.2:
        resolution:
            {
                integrity: sha512-FtyOnWN/wCHTVXOMwvSv26d+ko5vWlIDD6zoUJ7LW8vh+ZBC8QdljveRP+crNrtBwioEUWy/4dMtbBjA4ioNlg==
            }
        engines: { node: '>=0.10.0' }
        dependencies:
            base: 0.11.2
            debug: 2.6.9
            define-property: 0.2.5
            extend-shallow: 2.0.1
            map-cache: 0.2.2
            source-map: 0.5.7
            source-map-resolve: 0.5.3
            use: 3.1.1
        transitivePeerDependencies:
            - supports-color
        dev: true

    /sort-keys/4.2.0:
        resolution:
            {
                integrity: sha512-aUYIEU/UviqPgc8mHR6IW1EGxkAXpeRETYcrzg8cLAvUPZcpAlleSXHV2mY7G12GphSH6Gzv+4MMVSSkbdteHg==
            }
        engines: { node: '>=8' }
        dependencies:
            is-plain-obj: 2.1.0
        dev: false

    /source-map-resolve/0.5.3:
        resolution:
            {
                integrity: sha512-Htz+RnsXWk5+P2slx5Jh3Q66vhQj1Cllm0zvnaY98+NFx+Dv2CF/f5O/t8x+KaNdrdIAsruNzoh/KpialbqAnw==
            }
        deprecated: See https://github.com/lydell/source-map-resolve#deprecated
        dependencies:
            atob: 2.1.2
            decode-uri-component: 0.2.0
            resolve-url: 0.2.1
            source-map-url: 0.4.1
            urix: 0.1.0
        dev: true

    /source-map-support/0.5.21:
        resolution:
            {
                integrity: sha512-uBHU3L3czsIyYXKX88fdrGovxdSCoTGDRZ6SYXtSRxLZUzHg5P/66Ht6uoUlHu9EZod+inXhKo3qQgwXUT/y1w==
            }
        dependencies:
            buffer-from: 1.1.2
            source-map: 0.6.1
        dev: true

    /source-map-url/0.4.1:
        resolution:
            {
                integrity: sha512-cPiFOTLUKvJFIg4SKVScy4ilPPW6rFgMgfuZJPNoDuMs3nC1HbMUycBoJw77xFIp6z1UJQJOfx6C9GMH80DiTw==
            }
        deprecated: See https://github.com/lydell/source-map-url#deprecated
        dev: true

    /source-map/0.5.7:
        resolution: { integrity: sha1-igOdLRAh0i0eoUyA2OpGi6LvP8w= }
        engines: { node: '>=0.10.0' }
        dev: true

    /source-map/0.6.1:
        resolution:
            {
                integrity: sha512-UjgapumWlbMhkBgzT7Ykc5YXUT46F0iKu8SGXq0bcwP5dz/h0Plj6enJqjz1Zbq2l5WaqYnrVbwWOWMyF3F47g==
            }
        engines: { node: '>=0.10.0' }

    /source-map/0.7.3:
        resolution:
            {
                integrity: sha512-CkCj6giN3S+n9qrYiBTX5gystlENnRW5jZeNLHpe6aue+SrHcG5VYwujhW9s4dY31mEGsxBDrHR6oI69fTXsaQ==
            }
        engines: { node: '>= 8' }
        dev: true

    /spawndamnit/2.0.0:
        resolution:
            {
                integrity: sha512-j4JKEcncSjFlqIwU5L/rp2N5SIPsdxaRsIv678+TZxZ0SRDJTm8JrxJMjE/XuiEZNEir3S8l0Fa3Ke339WI4qA==
            }
        dependencies:
            cross-spawn: 5.1.0
            signal-exit: 3.0.6
        dev: true

    /spdx-correct/3.1.1:
        resolution:
            {
                integrity: sha512-cOYcUWwhCuHCXi49RhFRCyJEK3iPj1Ziz9DpViV3tbZOwXD49QzIN3MpOLJNxh2qwq2lJJZaKMVw9qNi4jTC0w==
            }
        dependencies:
            spdx-expression-parse: 3.0.1
            spdx-license-ids: 3.0.11

    /spdx-exceptions/2.3.0:
        resolution:
            {
                integrity: sha512-/tTrYOC7PPI1nUAgx34hUpqXuyJG+DTHJTnIULG4rDygi4xu/tfgmq1e1cIRwRzwZgo4NLySi+ricLkZkw4i5A==
            }

    /spdx-expression-parse/3.0.1:
        resolution:
            {
                integrity: sha512-cbqHunsQWnJNE6KhVSMsMeH5H/L9EpymbzqTQ3uLwNCLZ1Q481oWaofqH7nO6V07xlXwY6PhQdQ2IedWx/ZK4Q==
            }
        dependencies:
            spdx-exceptions: 2.3.0
            spdx-license-ids: 3.0.11

    /spdx-license-ids/3.0.11:
        resolution:
            {
                integrity: sha512-Ctl2BrFiM0X3MANYgj3CkygxhRmr9mi6xhejbdO960nF6EDJApTYpn0BQnDKlnNBULKiCN1n3w9EBkHK8ZWg+g==
            }

    /split-string/3.1.0:
        resolution:
            {
                integrity: sha512-NzNVhJDYpwceVVii8/Hu6DKfD2G+NrQHlS/V/qgv763EYudVwEcMQNxd2lh+0VrUByXN/oJkl5grOhYWvQUYiw==
            }
        engines: { node: '>=0.10.0' }
        dependencies:
            extend-shallow: 3.0.2
        dev: true

    /sprintf-js/1.0.3:
        resolution: { integrity: sha1-BOaSb2YolTVPPdAVIDYzuFcpfiw= }
        dev: true

    /stack-trace/0.0.10:
        resolution: { integrity: sha1-VHxws0fo0ytOEI6hoqFZ5f3eGcA= }
        dev: false

    /stack-utils/1.0.5:
        resolution:
            {
                integrity: sha512-KZiTzuV3CnSnSvgMRrARVCj+Ht7rMbauGDK0LdVFRGyenwdylpajAp4Q0i6SX8rEmbTpMMf6ryq2gb8pPq2WgQ==
            }
        engines: { node: '>=8' }
        dependencies:
            escape-string-regexp: 2.0.0
        dev: true

    /stack-utils/2.0.3:
        resolution:
            {
                integrity: sha512-gL//fkxfWUsIlFL2Tl42Cl6+HFALEaB1FU76I/Fy+oZjRreP7OPMXFlGbxM7NQsI0ZpUfw76sHnv0WNYuTb7Iw==
            }
        engines: { node: '>=10' }
        dependencies:
            escape-string-regexp: 2.0.0
        dev: true

    /stack-utils/2.0.5:
        resolution:
            {
                integrity: sha512-xrQcmYhOsn/1kX+Vraq+7j4oE2j/6BFscZ0etmYg81xuM8Gq0022Pxb8+IqgOFUIaxHs0KaSb7T1+OegiNrNFA==
            }
        engines: { node: '>=10' }
        dependencies:
            escape-string-regexp: 2.0.0
        dev: true

    /static-eval/2.0.2:
        resolution:
            {
                integrity: sha512-N/D219Hcr2bPjLxPiV+TQE++Tsmrady7TqAJugLy7Xk1EumfDWS/f5dtBbkRCGE7wKKXuYockQoj8Rm2/pVKyg==
            }
        dependencies:
            escodegen: 1.14.3
        dev: false

    /static-extend/0.1.2:
        resolution: { integrity: sha1-YICcOcv/VTNyJv1eC1IPNB8ftcY= }
        engines: { node: '>=0.10.0' }
        dependencies:
            define-property: 0.2.5
            object-copy: 0.1.0
        dev: true

    /statuses/1.5.0:
        resolution: { integrity: sha1-Fhx9rBd2Wf2YEfQ3cfqZOBR4Yow= }
        engines: { node: '>= 0.6' }
        dev: false

    /stream-transform/2.1.3:
        resolution:
            {
                integrity: sha512-9GHUiM5hMiCi6Y03jD2ARC1ettBXkQBoQAe7nJsPknnI0ow10aXjTnew8QtYQmLjzn974BnmWEAJgCY6ZP1DeQ==
            }
        dependencies:
            mixme: 0.5.4
        dev: true

    /string-length/4.0.2:
        resolution:
            {
                integrity: sha512-+l6rNN5fYHNhZZy41RXsYptCjA2Igmq4EG7kZAYFQI1E1VTXarr6ZPXBg6eq7Y6eK4FEhY6AJlyuFIb/v/S0VQ==
            }
        engines: { node: '>=10' }
        dependencies:
            char-regex: 1.0.2
            strip-ansi: 6.0.1
        dev: true

    /string-width/1.0.2:
        resolution: { integrity: sha1-EYvfW4zcUaKn5w0hHgfisLmxB9M= }
        engines: { node: '>=0.10.0' }
        dependencies:
            code-point-at: 1.1.0
            is-fullwidth-code-point: 1.0.0
            strip-ansi: 3.0.1
        dev: false
        optional: true

    /string-width/4.2.3:
        resolution:
            {
                integrity: sha512-wKyQRQpjJ0sIp62ErSZdGsjMJWsap5oRNihHhu6G7JVO/9jIB6UyevL+tXuOqrng8j/cxKTWyWUwvSTriiZz/g==
            }
        engines: { node: '>=8' }
        dependencies:
            emoji-regex: 8.0.0
            is-fullwidth-code-point: 3.0.0
            strip-ansi: 6.0.1

    /string.prototype.trimend/1.0.4:
        resolution:
            {
                integrity: sha512-y9xCjw1P23Awk8EvTpcyL2NIr1j7wJ39f+k6lvRnSMz+mz9CGz9NYPelDk42kOz6+ql8xjfK8oYzy3jAP5QU5A==
            }
        dependencies:
            call-bind: 1.0.2
            define-properties: 1.1.3
        dev: true

    /string.prototype.trimstart/1.0.4:
        resolution:
            {
                integrity: sha512-jh6e984OBfvxS50tdY2nRZnoC5/mLFKOREQfw8t5yytkoUsJRNxvI/E39qu1sD0OtWI3OC0XgKSmcWwziwYuZw==
            }
        dependencies:
            call-bind: 1.0.2
            define-properties: 1.1.3
        dev: true

    /string_decoder/1.1.1:
        resolution:
            {
                integrity: sha512-n/ShnvDi6FHbbVfviro+WojiFzv+s8MPMHBczVePfUpDJLwoLT0ht1l4YwBCbi8pJAveEEdnkHyPyTP/mzRfwg==
            }
        dependencies:
            safe-buffer: 5.1.2

    /strip-ansi/3.0.1:
        resolution: { integrity: sha1-ajhfuIU9lS1f8F0Oiq+UJ43GPc8= }
        engines: { node: '>=0.10.0' }
        dependencies:
            ansi-regex: 5.0.1
        dev: false
        optional: true

    /strip-ansi/6.0.1:
        resolution:
            {
                integrity: sha512-Y38VPSHcqkFrCpFnQ9vuSXmquuv5oXOKpGeT6aGrr3o3Gc9AlVa6JBfUSOCnbxGGZF+/0ooI7KrPuUSztUdU5A==
            }
        engines: { node: '>=8' }
        dependencies:
            ansi-regex: 5.0.1

    /strip-bom-buf/1.0.0:
        resolution: { integrity: sha1-HLRar1dTD0yvhsf3UXnSyaUd1XI= }
        engines: { node: '>=4' }
        dependencies:
            is-utf8: 0.2.1

    /strip-bom-stream/2.0.0:
        resolution: { integrity: sha1-+H217yYT9paKpUWr/h7HKLaoKco= }
        engines: { node: '>=0.10.0' }
        dependencies:
            first-chunk-stream: 2.0.0
            strip-bom: 2.0.0

    /strip-bom/2.0.0:
        resolution: { integrity: sha1-YhmoVhZSBJHzV4i9vxRHqZx+aw4= }
        engines: { node: '>=0.10.0' }
        dependencies:
            is-utf8: 0.2.1

    /strip-bom/3.0.0:
        resolution: { integrity: sha1-IzTBjpx1n3vdVv3vfprj1YjmjtM= }
        engines: { node: '>=4' }
        dev: true

    /strip-bom/4.0.0:
        resolution:
            {
                integrity: sha512-3xurFv5tEgii33Zi8Jtp55wEIILR9eh34FAW00PZf+JnSsTmV/ioewSgQl97JHvgjoRGwPShsWm+IdrxB35d0w==
            }
        engines: { node: '>=8' }
        dev: true

    /strip-final-newline/2.0.0:
        resolution:
            {
                integrity: sha512-BrpvfNAE3dcvq7ll3xVumzjKjZQ5tI1sEUIKr3Uoks0XUl45St3FlatVqef9prk4jRDzhW6WZg+3bk93y6pLjA==
            }
        engines: { node: '>=6' }

    /strip-indent/3.0.0:
        resolution:
            {
                integrity: sha512-laJTa3Jb+VQpaC6DseHhF7dXVqHTfJPCRDaEbid/drOhgitgYku/letMUqOXFoWV0zIIUbjpdH2t+tYj4bQMRQ==
            }
        engines: { node: '>=8' }
        dependencies:
            min-indent: 1.0.1
        dev: true

    /strip-json-comments/2.0.1:
        resolution: { integrity: sha1-PFMZQukIwml8DsNEhYwobHygpgo= }
        engines: { node: '>=0.10.0' }
        dev: false
        optional: true

    /strip-json-comments/3.1.1:
        resolution:
            {
                integrity: sha512-6fPc+R4ihwqP6N/aIv2f1gMH8lOVtWQHoqC4yK6oSDVVocumAsfCqjkXnqiYMhmMwS/mEHLp7Vehlt3ql6lEig==
            }
        engines: { node: '>=8' }
        dev: true

    /strnum/1.0.5:
        resolution:
            {
                integrity: sha512-J8bbNyKKXl5qYcR36TIO8W3mVGVHrmmxsd5PAItGkmyzwJvybiw2IVq5nqd0i4LSNSkB/sx9VHllbfFdr9k1JA==
            }
        dev: false

    /superagent/7.1.2:
        resolution:
            {
                integrity: sha512-o9/fP6dww7a4xmEF5a484o2rG34UUGo8ztDlv7vbCWuqPhpndMi0f7eXxdlryk5U12Kzy46nh8eNpLAJ93Alsg==
            }
        engines: { node: '>=6.4.0 <13 || >=14' }
        deprecated: Deprecated due to bug in CI build https://github.com/visionmedia/superagent/pull/1677\#issuecomment-1081361876
        dependencies:
            component-emitter: 1.3.0
            cookiejar: 2.1.3
            debug: 4.3.4
            fast-safe-stringify: 2.1.1
            form-data: 4.0.0
            formidable: 2.0.1
            methods: 1.1.2
            mime: 2.6.0
            qs: 6.10.3
            readable-stream: 3.6.0
            semver: 7.3.5
        transitivePeerDependencies:
            - supports-color
        dev: true

    /supertest/6.2.2:
        resolution:
            {
                integrity: sha512-wCw9WhAtKJsBvh07RaS+/By91NNE0Wh0DN19/hWPlBOU8tAfOtbZoVSV4xXeoKoxgPx0rx2y+y+8660XtE7jzg==
            }
        engines: { node: '>=6.0.0' }
        dependencies:
            methods: 1.1.2
            superagent: 7.1.2
        transitivePeerDependencies:
            - supports-color
        dev: true

    /supports-color/5.5.0:
        resolution:
            {
                integrity: sha512-QjVjwdXIt408MIiAqCX4oUKsgU2EqAGzs2Ppkm4aQYbjm+ZEWEcW4SfFNTr4uMNZma0ey4f5lgLrkB0aX0QMow==
            }
        engines: { node: '>=4' }
        dependencies:
            has-flag: 3.0.0

    /supports-color/7.2.0:
        resolution:
            {
                integrity: sha512-qpCAvRl9stuOHveKsn7HncJRvv501qIacKzQlO/+Lwxc9+0q2wLyv4Dfvt80/DPn2pqOBsJdDiogXGR9+OvwRw==
            }
        engines: { node: '>=8' }
        dependencies:
            has-flag: 4.0.0

    /supports-color/8.1.1:
        resolution:
            {
                integrity: sha512-MpUEN2OodtUzxvKQl72cUF7RQ5EiHsGvSsVG0ia9c5RbWGL2CI4C7EpPS8UTBIplnlzZiNuV56w+FuNxy3ty2Q==
            }
        engines: { node: '>=10' }
        dependencies:
            has-flag: 4.0.0
        dev: true

    /supports-hyperlinks/2.2.0:
        resolution:
            {
                integrity: sha512-6sXEzV5+I5j8Bmq9/vUphGRM/RJNT9SCURJLjwfOg51heRtguGWDzcaBlgAzKhQa0EVNpPEKzQuBwZ8S8WaCeQ==
            }
        engines: { node: '>=8' }
        dependencies:
            has-flag: 4.0.0
            supports-color: 7.2.0
        dev: true

    /supports-preserve-symlinks-flag/1.0.0:
        resolution:
            {
                integrity: sha512-ot0WnXS9fgdkgIcePe6RHNk1WA8+muPa6cSjeR3V8K27q9BB1rTE3R1p7Hv0z1ZyAc8s6Vvv8DIyWf681MAt0w==
            }
        engines: { node: '>= 0.4' }

    /symbol-tree/3.2.4:
        resolution:
            {
                integrity: sha512-9QNk5KwDF+Bvz+PyObkmSYjI5ksVUYtjW7AU22r2NKcfLJcXp96hkDWU3+XndOsUb+AQ9QhfzfCT2O+CNWT5Tw==
            }
        dev: true

    /tar-fs/2.1.1:
        resolution:
            {
                integrity: sha512-V0r2Y9scmbDRLCNex/+hYzvp/zyYjvFbHPNgVTKfQvVrb6guiE/fxP+XblDNR011utopbkex2nM4dHNV6GDsng==
            }
        dependencies:
            chownr: 1.1.4
            mkdirp-classic: 0.5.3
            pump: 3.0.0
            tar-stream: 2.2.0
        dev: false
        optional: true

    /tar-stream/2.2.0:
        resolution:
            {
                integrity: sha512-ujeqbceABgwMZxEJnk2HDY2DlnUZ+9oEcb1KzTVfYHio0UE6dG71n60d8D2I4qNvleWrrXpmjpt7vZeF1LnMZQ==
            }
        engines: { node: '>=6' }
        dependencies:
            bl: 4.1.0
            end-of-stream: 1.4.4
            fs-constants: 1.0.0
            inherits: 2.0.4
            readable-stream: 3.6.0
        dev: false
        optional: true

    /term-size/2.2.1:
        resolution:
            {
                integrity: sha512-wK0Ri4fOGjv/XPy8SBHZChl8CM7uMc5VML7SqiQ0zG7+J5Vr+RMQDoHa2CNT6KHUnTGIXH34UDMkPzAUyapBZg==
            }
        engines: { node: '>=8' }
        dev: true

    /terminal-link/2.1.1:
        resolution:
            {
                integrity: sha512-un0FmiRUQNr5PJqy9kP7c40F5BOfpGlYTrxonDChEZB7pzZxRNp/bt+ymiy9/npwXya9KH99nJ/GXFIiUkYGFQ==
            }
        engines: { node: '>=8' }
        dependencies:
            ansi-escapes: 4.3.2
            supports-hyperlinks: 2.2.0
        dev: true

    /test-exclude/6.0.0:
        resolution:
            {
                integrity: sha512-cAGWPIyOHU6zlmg88jwm7VRyXnMN7iV68OGAbYDk/Mh/xC/pzVPlQtY6ngoIH/5/tciuhGfvESU8GrHrcxD56w==
            }
        engines: { node: '>=8' }
        dependencies:
            '@istanbuljs/schema': 0.1.3
            glob: 7.2.0
            minimatch: 3.0.4
        dev: true

    /text-hex/1.0.0:
        resolution:
            {
                integrity: sha512-uuVGNWzgJ4yhRaNSiubPY7OjISw4sw4E5Uv0wbjp+OzcbmVU/rsT8ujgcXJhn9ypzsgr5vlzpPqP+MBBKcGvbg==
            }
        dev: false

    /text-table/0.2.0:
        resolution: { integrity: sha1-f17oI66AUgfACvLfSoTsP8+lcLQ= }

    /textextensions/5.14.0:
        resolution:
            {
                integrity: sha512-4cAYwNFNYlIAHBUo7p6zw8POUvWbZor+/R0Tanv+rIhsauEyV9QSrEXL40pI+GfTQxKX8k6Tyw6CmdSDSmASrg==
            }
        engines: { node: '>=0.8' }

    /throat/6.0.1:
        resolution:
            {
                integrity: sha512-8hmiGIJMDlwjg7dlJ4yKGLK8EsYqKgPWbG3b4wjJddKNwc7N7Dpn08Df4szr/sZdMVeOstrdYSsqzX6BYbcB+w==
            }
        dev: true

    /tmp/0.0.33:
        resolution:
            {
                integrity: sha512-jRCJlojKnZ3addtTOjdIqoRuPEKBvNXcGYqzO6zWZX8KfKEpnGY5jfggJQ3EjKuu8D4bJRr0y+cYJFmYbImXGw==
            }
        engines: { node: '>=0.6.0' }
        dependencies:
            os-tmpdir: 1.0.2
        dev: true

    /tmpl/1.0.5:
        resolution:
            {
                integrity: sha512-3f0uOEAQwIqGuWW2MVzYg8fV/QNnc/IpuJNG837rLuczAaLVHslWHZQj4IGiEl5Hs3kkbhwL9Ab7Hrsmuj+Smw==
            }
        dev: true

    /to-fast-properties/2.0.0:
        resolution: { integrity: sha1-3F5pjL0HkmW8c+A3doGk5Og/YW4= }
        engines: { node: '>=4' }
        dev: true

    /to-object-path/0.3.0:
        resolution: { integrity: sha1-KXWIt7Dn4KwI4E5nL4XB9JmeF68= }
        engines: { node: '>=0.10.0' }
        dependencies:
            kind-of: 3.2.2
        dev: true

    /to-regex-range/2.1.1:
        resolution: { integrity: sha1-fIDBe53+vlmeJzZ+DU3VWQFB2zg= }
        engines: { node: '>=0.10.0' }
        dependencies:
            is-number: 3.0.0
            repeat-string: 1.6.1
        dev: true

    /to-regex-range/5.0.1:
        resolution:
            {
                integrity: sha512-65P7iz6X5yEr1cwcgvQxbbIw7Uk3gOy5dIdtZ4rDveLqhrdJP+Li/Hx6tyK0NEb+2GCyneCMJiGqrADCSNk8sQ==
            }
        engines: { node: '>=8.0' }
        dependencies:
            is-number: 7.0.0

    /to-regex/3.0.2:
        resolution:
            {
                integrity: sha512-FWtleNAtZ/Ki2qtqej2CXTOayOH9bHDQF+Q48VpWyDXjbYxA4Yz8iDB31zXOBUlOHHKidDbqGVrTUvQMPmBGBw==
            }
        engines: { node: '>=0.10.0' }
        dependencies:
            define-property: 2.0.2
            extend-shallow: 3.0.2
            regex-not: 1.0.2
            safe-regex: 1.1.0
        dev: true

    /toidentifier/1.0.0:
        resolution:
            {
                integrity: sha512-yaOH/Pk/VEhBWWTlhI+qXxDFXlejDGcQipMlyxda9nthulaxLZUNcUqFxokp0vcYnvteJln5FNQDRrxj3YcbVw==
            }
        engines: { node: '>=0.6' }
        dev: false

    /toidentifier/1.0.1:
        resolution:
            {
                integrity: sha512-o5sSPKEkg/DIQNmH43V0/uerLrpzVedkUh8tGNvaeXpfpuwjKenlSox/2O/BTlZUtEe+JG7s5YhEz608PlAHRA==
            }
        engines: { node: '>=0.6' }
        dev: false

    /tough-cookie/4.0.0:
        resolution:
            {
                integrity: sha512-tHdtEpQCMrc1YLrMaqXXcj6AxhYi/xgit6mZu1+EDWUn+qhUf8wMQoFIy9NXuq23zAwtcB0t/MjACGR18pcRbg==
            }
        engines: { node: '>=6' }
        dependencies:
            psl: 1.8.0
            punycode: 2.1.1
            universalify: 0.1.2
        dev: true

    /tr46/0.0.3:
        resolution: { integrity: sha1-gYT9NH2snNwYWZLzpmIuFLnZq2o= }
        dev: false

    /tr46/2.1.0:
        resolution:
            {
                integrity: sha512-15Ih7phfcdP5YxqiB+iDtLoaTz4Nd35+IiAv0kQ5FNKHzXgdWqPoTIqEDDJmXceQt4JZk6lVPT8lnDlPpGDppw==
            }
        engines: { node: '>=8' }
        dependencies:
            punycode: 2.1.1
        dev: true

    /trim-newlines/3.0.1:
        resolution:
            {
                integrity: sha512-c1PTsA3tYrIsLGkJkzHF+w9F2EyxfXGo4UyJc4pFL++FMjnq0HJS69T3M7d//gKrFKwy429bouPescbjecU+Zw==
            }
        engines: { node: '>=8' }
        dev: true

    /triple-beam/1.3.0:
        resolution:
            {
                integrity: sha512-XrHUvV5HpdLmIj4uVMxHggLbFSZYIn7HEWsqePZcI50pco+MPqJ50wMGY794X7AOOhxOBAjbkqfAbEe/QMp2Lw==
            }

    /ts-essentials/7.0.3_typescript@4.0.8:
        resolution:
            {
                integrity: sha512-8+gr5+lqO3G84KdiTSMRLtuyJ+nTBVRKuCrK4lidMPdVeEp0uqC875uE5NMcaA7YYMN7XsNiFQuMvasF8HT/xQ==
            }
        peerDependencies:
            typescript: '>=3.7.0'
        dependencies:
            typescript: 4.0.8
        dev: true

    /ts-jest/27.1.3_wye5kbc3sqtj6awq46fqxr6haq:
        resolution:
            {
                integrity: sha512-6Nlura7s6uM9BVUAoqLH7JHyMXjz8gluryjpPXxr3IxZdAXnU6FhjvVLHFtfd1vsE1p8zD1OJfskkc0jhTSnkA==
            }
        engines: { node: ^10.13.0 || ^12.13.0 || ^14.15.0 || >=15.0.0 }
        hasBin: true
        peerDependencies:
            '@babel/core': '>=7.0.0-beta.0 <8'
            '@types/jest': ^27.0.0
            babel-jest: '>=27.0.0 <28'
            esbuild: ~0.14.0
            jest: ^27.0.0
            typescript: '>=3.8 <5.0'
        peerDependenciesMeta:
            '@babel/core':
                optional: true
            '@types/jest':
                optional: true
            babel-jest:
                optional: true
            esbuild:
                optional: true
        dependencies:
            '@types/jest': 27.4.1
            bs-logger: 0.2.6
            fast-json-stable-stringify: 2.1.0
            jest: 27.5.1
            jest-util: 27.4.2
            json5: 2.2.0
            lodash.memoize: 4.1.2
            make-error: 1.3.6
            semver: 7.3.5
            typescript: 4.0.8
            yargs-parser: 20.2.9
        dev: true

    /tsconfig-paths/3.12.0:
        resolution:
            {
                integrity: sha512-e5adrnOYT6zqVnWqZu7i/BQ3BnhzvGbjEjejFXO20lKIKpwTaupkCPgEfv4GZK1IBciJUEhYs3J3p75FdaTFVg==
            }
        dependencies:
            '@types/json5': 0.0.29
            json5: 1.0.1
            minimist: 1.2.6
            strip-bom: 3.0.0
        dev: true

    /tslib/1.14.1:
        resolution:
            {
                integrity: sha512-Xni35NKzjgMrwevysHTCArtLDpPvye8zV/0E4EyYn43P7/7qvQwPh9BGkHewbMulVntbigmcT7rdX3BNo9wRJg==
            }
        dev: true

    /tslib/2.4.0:
        resolution:
            {
                integrity: sha512-d6xOpEDfsi2CZVlPQzGeux8XMwLT9hssAsaPYExaQMuYskwb+x1x7J371tWlbBdWHroy99KnVB6qIkUbs5X3UQ==
            }
        dev: true

    /tsutils/3.21.0_typescript@4.0.8:
        resolution:
            {
                integrity: sha512-mHKK3iUXL+3UF6xL5k0PEhKRUBKPBCv/+RkEOpjRWxxx27KKRBmmA60A9pgOUvMi8GKhRMPEmjBRPzs2W7O1OA==
            }
        engines: { node: '>= 6' }
        peerDependencies:
            typescript: '>=2.8.0 || >= 3.2.0-dev || >= 3.3.0-dev || >= 3.4.0-dev || >= 3.5.0-dev || >= 3.6.0-dev || >= 3.6.0-beta || >= 3.7.0-dev || >= 3.7.0-beta'
        dependencies:
            tslib: 1.14.1
            typescript: 4.0.8
        dev: true

    /tty-table/2.8.13:
        resolution:
            {
                integrity: sha512-eVV/+kB6fIIdx+iUImhXrO22gl7f6VmmYh0Zbu6C196fe1elcHXd7U6LcLXu0YoVPc2kNesWiukYcdK8ZmJ6aQ==
            }
        engines: { node: '>=8.16.0' }
        hasBin: true
        dependencies:
            chalk: 3.0.0
            csv: 5.5.3
            smartwrap: 1.2.5
            strip-ansi: 6.0.1
            wcwidth: 1.0.1
            yargs: 15.4.1
        dev: true

    /tunnel-agent/0.6.0:
        resolution: { integrity: sha1-J6XeoGs2sEoKmWZ3SykIaPD8QP0= }
        dependencies:
            safe-buffer: 5.2.1
        dev: false
        optional: true
<<<<<<< HEAD

    /type-check/0.3.2:
        resolution: { integrity: sha1-WITKtRLPHTVeP7eE8wgEsrUg23I= }
        engines: { node: '>= 0.8.0' }
        dependencies:
            prelude-ls: 1.1.2

    /type-check/0.4.0:
        resolution:
            {
                integrity: sha512-XleUoc9uwGXqjWwXaUTZAmzMcFZ5858QA2vvx1Ur5xIcixXIP+8LnFDgRplU30us6teqdlskFfu+ae4K79Ooew==
            }
        engines: { node: '>= 0.8.0' }
        dependencies:
            prelude-ls: 1.2.1
        dev: true

    /type-detect/4.0.8:
        resolution:
            {
                integrity: sha512-0fr/mIH1dlO+x7TlcMy+bIDqKPsw/70tVyeHW787goQjhmqaZe10uwLujubK9q9Lg6Fiho1KUKDYz0Z7k7g5/g==
            }
        engines: { node: '>=4' }
        dev: true

    /type-fest/0.13.1:
        resolution:
            {
                integrity: sha512-34R7HTnG0XIJcBSn5XhDd7nNFPRcXYRZrBB2O2jdKqYODldSzBAqzsWoZYYvduky73toYS/ESqxPvkDf/F0XMg==
            }
        engines: { node: '>=10' }
        dev: true

    /type-fest/0.20.2:
        resolution:
            {
                integrity: sha512-Ne+eE4r0/iWnpAxD852z3A+N0Bt5RN//NjJwRd2VFHEmrywxf5vsZlh4R6lixl6B+wz/8d+maTSAkN1FIkI3LQ==
            }
        engines: { node: '>=10' }
        dev: true

    /type-fest/0.21.3:
        resolution:
            {
                integrity: sha512-t0rzBq87m3fVcduHDUFhKmyyX+9eo6WQjZvf51Ea/M0Q7+T374Jp1aUiyUl0GKxp8M/OETVHSDvmkyPgvX+X2w==
            }
        engines: { node: '>=10' }
        dev: true

    /type-fest/0.6.0:
        resolution:
            {
                integrity: sha512-q+MB8nYR1KDLrgr4G5yemftpMC7/QLqVndBmEEdqzmNj5dcFOO4Oo8qlwZE3ULT3+Zim1F8Kq4cBnikNhlCMlg==
            }
        engines: { node: '>=8' }

    /type-fest/0.8.1:
        resolution:
            {
                integrity: sha512-4dbzIzqvjtgiM5rw1k5rEHtBANKmdudhGyBEajN01fEyhaAIhsoKNy6y7+IN93IfpFtwY9iqi7kD+xwKhQsNJA==
            }
        engines: { node: '>=8' }

    /type-is/1.6.18:
        resolution:
            {
                integrity: sha512-TkRKr9sUTxEH8MdfuCSP7VizJyzRNMjj2J2do2Jr3Kym598JVdEksuzPQCnlFPW4ky9Q+iA+ma9BGm06XQBy8g==
            }
        engines: { node: '>= 0.6' }
        dependencies:
            media-typer: 0.3.0
            mime-types: 2.1.34
        dev: false

    /typedarray-to-buffer/3.1.5:
        resolution:
            {
                integrity: sha512-zdu8XMNEDepKKR+XYOXAVPtWui0ly0NtohUscw+UmaHiAWT8hrV1rr//H6V+0DvJ3OQ19S979M0laLfX8rm82Q==
            }
        dependencies:
            is-typedarray: 1.0.0
        dev: true

    /typescript/4.0.8:
        resolution:
            {
                integrity: sha512-oz1765PN+imfz1MlZzSZPtC/tqcwsCyIYA8L47EkRnRW97ztRk83SzMiWLrnChC0vqoYxSU1fcFUDA5gV/ZiPg==
            }
        engines: { node: '>=4.2.0' }
        hasBin: true
        dev: true

    /unbox-primitive/1.0.1:
        resolution:
            {
                integrity: sha512-tZU/3NqK3dA5gpE1KtyiJUrEB0lxnGkMFHptJ7q6ewdZ8s12QrODwNbhIJStmJkd1QDXa1NRA8aF2A1zk/Ypyw==
            }
        dependencies:
            function-bind: 1.1.1
            has-bigints: 1.0.1
            has-symbols: 1.0.2
            which-boxed-primitive: 1.0.2
        dev: true

    /underscore/1.12.1:
        resolution:
            {
                integrity: sha512-hEQt0+ZLDVUMhebKxL4x1BTtDY7bavVofhZ9KZ4aI26X9SRaE+Y3m83XUL1UP2jn8ynjndwCCpEHdUG+9pP1Tw==
            }
        dev: false

    /union-value/1.0.1:
        resolution:
            {
                integrity: sha512-tJfXmxMeWYnczCVs7XAEvIV7ieppALdyepWMkHkwciRpZraG/xwT+s2JN8+pr1+8jCRf80FFzvr+MpQeeoF4Xg==
            }
        engines: { node: '>=0.10.0' }
        dependencies:
            arr-union: 3.1.0
            get-value: 2.0.6
            is-extendable: 0.1.1
            set-value: 2.0.1
        dev: true

    /unionfs/4.4.0:
        resolution:
            {
                integrity: sha512-N+TuJHJ3PjmzIRCE1d2N3VN4qg/P78eh/nxzwHnzpg3W2Mvf8Wvi7J1mvv6eNkb8neUeSdFSQsKna0eXVyF4+w==
            }
        dependencies:
            fs-monkey: 1.0.3
        dev: true

    /universal-user-agent/6.0.0:
        resolution:
            {
                integrity: sha512-isyNax3wXoKaulPDZWHQqbmIx1k2tb9fb3GGDBRxCscfYV2Ch7WxPArBsFEG8s/safwXTT7H4QGhaIkTp9447w==
            }
        dev: false

    /universalify/0.1.2:
        resolution:
            {
                integrity: sha512-rBJeI5CXAlmy1pV+617WB9J63U6XcazHHF2f2dbJix4XzpUF0RS3Zbj0FGIOCAva5P/d/GBOYaACQ1w+0azUkg==
            }
        engines: { node: '>= 4.0.0' }
        dev: true

    /universalify/2.0.0:
        resolution:
            {
                integrity: sha512-hAZsKq7Yy11Zu1DE0OzWjw7nnLZmJZYTDZZyEFHZdUhV8FkH5MCfoU1XMaxXovpyW5nq5scPqq0ZDP9Zyl04oQ==
            }
        engines: { node: '>= 10.0.0' }

    /unpipe/1.0.0:
        resolution: { integrity: sha1-sr9O6FFKrmFltIF4KdIbLvSZBOw= }
        engines: { node: '>= 0.8' }
        dev: false

    /unset-value/1.0.0:
        resolution: { integrity: sha1-g3aHP30jNRef+x5vw6jtDfyKtVk= }
        engines: { node: '>=0.10.0' }
        dependencies:
            has-value: 0.3.1
            isobject: 3.0.1
        dev: true

    /uri-js/4.4.1:
        resolution:
            {
                integrity: sha512-7rKUyy33Q1yc98pQ1DAmLtwX109F7TIfWlW1Ydo8Wl1ii1SeHieeh0HHfPeL2fMXK6z0s8ecKs9frCuLJvndBg==
            }
        dependencies:
            punycode: 2.1.1
        dev: true

    /urix/0.1.0:
        resolution: { integrity: sha1-2pN/emLiH+wf0Y1Js1wpNQZ6bHI= }
        deprecated: Please see https://github.com/lydell/urix#deprecated
        dev: true

    /url/0.11.0:
        resolution: { integrity: sha1-ODjpfPxgUh63PFJajlW/3Z4uKPE= }
        dependencies:
            punycode: 1.3.2
            querystring: 0.2.0
        dev: false

    /use/3.1.1:
        resolution:
            {
                integrity: sha512-cwESVXlO3url9YWlFW/TA9cshCEhtu7IKJ/p5soJ/gGpj7vbvFrAY/eIioQ6Dw23KjZhYgiIo8HOs1nQ2vr/oQ==
            }
        engines: { node: '>=0.10.0' }
        dev: true

    /util-deprecate/1.0.2:
        resolution: { integrity: sha1-RQ1Nyfpw3nMnYvvS1KKJgUGaDM8= }

    /utils-merge/1.0.1:
        resolution: { integrity: sha1-n5VxD1CiZ5R7LMwSR0HBAoQn5xM= }
        engines: { node: '>= 0.4.0' }
        dev: false

    /v8-compile-cache/2.3.0:
        resolution:
            {
                integrity: sha512-l8lCEmLcLYZh4nbunNZvQCJc5pv7+RCwa8q/LdUx8u7lsWvPDKmpodJAJNwkAhJC//dFY48KuIEmjtd4RViDrA==
            }
        dev: true

    /v8-to-istanbul/8.1.1:
        resolution:
            {
                integrity: sha512-FGtKtv3xIpR6BYhvgH8MI/y78oT7d8Au3ww4QIxymrCtZEh5b8gCw2siywE+puhEmuWKDtmfrvF5UlB298ut3w==
            }
        engines: { node: '>=10.12.0' }
        dependencies:
            '@types/istanbul-lib-coverage': 2.0.4
            convert-source-map: 1.8.0
            source-map: 0.7.3
        dev: true

    /validate-npm-package-license/3.0.4:
        resolution:
            {
                integrity: sha512-DpKm2Ui/xN7/HQKCtpZxoRWBhZ9Z0kqtygG8XCgNQ8ZlDnxuQmWhj566j8fN4Cu3/JmbhsDo7fcAJq4s9h27Ew==
            }
        dependencies:
            spdx-correct: 3.1.1
            spdx-expression-parse: 3.0.1

    /vary/1.1.2:
        resolution: { integrity: sha1-IpnwLG3tMNSllhsLn3RSShj2NPw= }
        engines: { node: '>= 0.8' }
        dev: false

    /vinyl-file/3.0.0:
        resolution: { integrity: sha1-sQTZ5ECf+jJfqt1SBkLQo7SIs2U= }
        engines: { node: '>=4' }
        dependencies:
            graceful-fs: 4.2.9
            pify: 2.3.0
            strip-bom-buf: 1.0.0
            strip-bom-stream: 2.0.0
            vinyl: 2.2.1

    /vinyl/2.2.1:
        resolution:
            {
                integrity: sha512-LII3bXRFBZLlezoG5FfZVcXflZgWP/4dCwKtxd5ky9+LOtM4CS3bIRQsmR1KMnMW07jpE8fqR2lcxPZ+8sJIcw==
            }
        engines: { node: '>= 0.10' }
        dependencies:
            clone: 2.1.2
            clone-buffer: 1.0.0
            clone-stats: 1.0.0
            cloneable-readable: 1.1.3
            remove-trailing-separator: 1.1.0
            replace-ext: 1.0.1

    /vm2/3.9.9:
        resolution:
            {
                integrity: sha512-xwTm7NLh/uOjARRBs8/95H0e8fT3Ukw5D/JJWhxMbhKzNh1Nu981jQKvkep9iKYNxzlVrdzD0mlBGkDKZWprlw==
            }
        engines: { node: '>=6.0' }
        hasBin: true
        dependencies:
            acorn: 8.7.0
            acorn-walk: 8.2.0
        dev: false

    /w3c-hr-time/1.0.2:
        resolution:
            {
                integrity: sha512-z8P5DvDNjKDoFIHK7q8r8lackT6l+jo/Ye3HOle7l9nICP9lf1Ci25fy9vHd0JOWewkIFzXIEig3TdKT7JQ5fQ==
            }
        dependencies:
            browser-process-hrtime: 1.0.0
        dev: true

    /w3c-xmlserializer/2.0.0:
        resolution:
            {
                integrity: sha512-4tzD0mF8iSiMiNs30BiLO3EpfGLZUT2MSX/G+o7ZywDzliWQ3OPtTZ0PTC3B3ca1UAf4cJMHB+2Bf56EriJuRA==
            }
        engines: { node: '>=10' }
        dependencies:
            xml-name-validator: 3.0.0
        dev: true

    /walker/1.0.8:
        resolution:
            {
                integrity: sha512-ts/8E8l5b7kY0vlWLewOkDXMmPdLcVV4GmOQLyxuSswIJsweeFZtAsMF7k1Nszz+TYBQrlYRmzOnr398y1JemQ==
            }
        dependencies:
            makeerror: 1.0.12
        dev: true

    /wcwidth/1.0.1:
        resolution: { integrity: sha1-8LDc+RW8X/FSivrbLA4XtTLaL+g= }
        dependencies:
            defaults: 1.0.3
        dev: true

    /webidl-conversions/3.0.1:
        resolution: { integrity: sha1-JFNCdeKnvGvnvIZhHMFq4KVlSHE= }
        dev: false

    /webidl-conversions/5.0.0:
        resolution:
            {
                integrity: sha512-VlZwKPCkYKxQgeSbH5EyngOmRp7Ww7I9rQLERETtf5ofd9pGeswWiOtogpEO850jziPRarreGxn5QIiTqpb2wA==
            }
        engines: { node: '>=8' }
        dev: true

    /webidl-conversions/6.1.0:
        resolution:
            {
                integrity: sha512-qBIvFLGiBpLjfwmYAaHPXsn+ho5xZnGvyGvsarywGNc8VyQJUMHJ8OBKGGrPER0okBeMDaan4mNBlgBROxuI8w==
            }
        engines: { node: '>=10.4' }
        dev: true

    /whatwg-encoding/1.0.5:
        resolution:
            {
                integrity: sha512-b5lim54JOPN9HtzvK9HFXvBma/rnfFeqsic0hSpjtDbVxR3dJKLc+KB4V6GgiGOvl7CY/KNh8rxSo9DKQrnUEw==
            }
        dependencies:
            iconv-lite: 0.4.24
        dev: true

    /whatwg-mimetype/2.3.0:
        resolution:
            {
                integrity: sha512-M4yMwr6mAnQz76TbJm914+gPpB/nCwvZbJU28cUD6dR004SAxDLOOSUaB1JDRqLtaOV/vi0IC5lEAGFgrjGv/g==
            }
        dev: true

    /whatwg-url/5.0.0:
        resolution: { integrity: sha1-lmRU6HZUYuN2RNNib2dCzotwll0= }
        dependencies:
            tr46: 0.0.3
            webidl-conversions: 3.0.1
        dev: false

    /whatwg-url/8.7.0:
        resolution:
            {
                integrity: sha512-gAojqb/m9Q8a5IV96E3fHJM70AzCkgt4uXYX2O7EmuyOnLrViCQlsEBmF9UQIu3/aeAIp2U17rtbpZWNntQqdg==
            }
        engines: { node: '>=10' }
        dependencies:
            lodash: 4.17.21
            tr46: 2.1.0
            webidl-conversions: 6.1.0
        dev: true

    /which-boxed-primitive/1.0.2:
        resolution:
            {
                integrity: sha512-bwZdv0AKLpplFY2KZRX6TvyuN7ojjr7lwkg6ml0roIy9YeuSr7JS372qlNW18UQYzgYK9ziGcerWqZOmEn9VNg==
            }
        dependencies:
            is-bigint: 1.0.4
            is-boolean-object: 1.1.2
            is-number-object: 1.0.6
            is-string: 1.0.7
            is-symbol: 1.0.4
        dev: true

    /which-module/2.0.0:
        resolution: { integrity: sha1-2e8H3Od7mQK4o6j6SzHD4/fm6Ho= }
        dev: true

    /which-pm/2.0.0:
        resolution:
            {
                integrity: sha512-Lhs9Pmyph0p5n5Z3mVnN0yWcbQYUAD7rbQUiMsQxOJ3T57k7RFe35SUwWMf7dsbDZks1uOmw4AecB/JMDj3v/w==
            }
        engines: { node: '>=8.15' }
        dependencies:
            load-yaml-file: 0.2.0
            path-exists: 4.0.0
        dev: true

    /which/1.3.1:
        resolution:
            {
                integrity: sha512-HxJdYWq1MTIQbJ3nw0cqssHoTNU267KlrDuGZ1WYlxDStUtKUhOaJmh112/TZmHxxUfuJqPXSOm7tDyas0OSIQ==
            }
        hasBin: true
        dependencies:
            isexe: 2.0.0
        dev: true

    /which/2.0.2:
        resolution:
            {
                integrity: sha512-BLI3Tl1TW3Pvl70l3yq3Y64i+awpwXqsGBYWkkqMtnbXgrMD+yj7rhW0kuEDxzJaYXGjEW5ogapKNMEKNMjibA==
            }
        engines: { node: '>= 8' }
        hasBin: true
        dependencies:
            isexe: 2.0.0

    /wide-align/1.1.5:
        resolution:
            {
                integrity: sha512-eDMORYaPNZ4sQIuuYPDHdQvf4gyCF9rEEV/yPxGfwPkRodwEgiMUUXTx/dex+Me0wxx53S+NgUHaP7y3MGlDmg==
            }
        dependencies:
            string-width: 4.2.3
        dev: false
=======
    dev: true

  /xml-formatter/2.6.1:
    resolution: {integrity: sha512-dOiGwoqm8y22QdTNI7A+N03tyVfBlQ0/oehAzxIZtwnFAHGeSlrfjF73YQvzSsa/Kt6+YZasKsrdu6OIpuBggw==}
    engines: {node: '>= 10'}
    dependencies:
      xml-parser-xo: 3.2.0
    dev: false

  /xml-name-validator/3.0.0:
    resolution: {integrity: sha512-A5CUptxDsvxKJEU3yO6DuWBSJz/qizqzJKOMIfUJHETbBw/sFaDxgd6fxm1ewUaM0jZ444Fc5vC5ROYurg/4Pw==}
    dev: true

  /xml-parser-xo/3.2.0:
    resolution: {integrity: sha512-8LRU6cq+d7mVsoDaMhnkkt3CTtAs4153p49fRo+HIB3I1FD1o5CeXRjRH29sQevIfVJIcPjKSsPU/+Ujhq09Rg==}
    engines: {node: '>= 10'}
    dev: false

  /xmlchars/2.2.0:
    resolution: {integrity: sha512-JZnDKK8B0RCDw84FNdDAIpZK+JuJw+s7Lz8nksI7SIuU3UXJJslUthsi+uWBUYOwPFwW7W7PRLRfUKpxjtjFCw==}
    dev: true

  /xpath/0.0.32:
    resolution: {integrity: sha512-rxMJhSIoiO8vXcWvSifKqhvV96GjiD5wYb8/QHdoRyQvraTpp4IEv944nhGausZZ3u7dhQXteZuZbaqfpB7uYw==}
    engines: {node: '>=0.6.0'}
    dev: false

  /y18n/4.0.3:
    resolution: {integrity: sha512-JKhqTOwSrqNA1NY5lSztJ1GrBiUodLMmIZuLiDaMRJ+itFd+ABVE8XBjOvIWL+rSqNDC74LCSFmlb/U4UZ4hJQ==}
    dev: true

  /y18n/5.0.8:
    resolution: {integrity: sha512-0pfFzegeDWJHJIAmTLRP2DwHjdF5s7jo9tuztdQxAhINCdvS+3nGINqPd00AphqJR/0LhANUS6/+7SCb98YOfA==}
    engines: {node: '>=10'}
    dev: true

  /yallist/2.1.2:
    resolution: {integrity: sha1-HBH5IY8HYImkfdUS+TxmmaaoHVI=}
    dev: true

  /yallist/4.0.0:
    resolution: {integrity: sha512-3wdGidZyq5PB084XLES5TpOSRA3wjXAlIWMhum2kRcv/41Sn2emQ0dycQW4uZXLejwKvg6EsvbdlVL+FYEct7A==}

  /yaml/2.0.0-10:
    resolution: {integrity: sha512-FHV8s5ODFFQXX/enJEU2EkanNl1UDBUz8oa4k5Qo/sR+Iq7VmhCDkRMb0/mjJCNeAWQ31W8WV6PYStDE4d9EIw==}
    engines: {node: '>= 12'}

  /yargs-parser/18.1.3:
    resolution: {integrity: sha512-o50j0JeToy/4K6OZcaQmW6lyXXKhq7csREXcDwk2omFPJEwUNOVtJKvmDr9EI1fAJZUyZcRF7kxGBWmRXudrCQ==}
    engines: {node: '>=6'}
    dependencies:
      camelcase: 5.3.1
      decamelize: 1.2.0
    dev: true

  /yargs-parser/20.2.9:
    resolution: {integrity: sha512-y11nGElTIV+CT3Zv9t7VKl+Q3hTQoT9a1Qzezhhl6Rp21gJ/IVTW7Z3y9EWXhuUBC2Shnf+DX0antecpAwSP8w==}
    engines: {node: '>=10'}
    dev: true

  /yargs/15.4.1:
    resolution: {integrity: sha512-aePbxDmcYW++PaqBsJ+HYUFwCdv4LVvdnhBy78E57PIor8/OVvhMrADFFEDh8DHDFRv/O9i3lPhsENjO7QX0+A==}
    engines: {node: '>=8'}
    dependencies:
      cliui: 6.0.0
      decamelize: 1.2.0
      find-up: 4.1.0
      get-caller-file: 2.0.5
      require-directory: 2.1.1
      require-main-filename: 2.0.0
      set-blocking: 2.0.0
      string-width: 4.2.3
      which-module: 2.0.0
      y18n: 4.0.3
      yargs-parser: 18.1.3
    dev: true

  /yargs/16.2.0:
    resolution: {integrity: sha512-D1mvvtDG0L5ft/jGWkLpG1+m0eQxOfaBvTNELraWj22wSVUMWxZUvYgJYcKh6jGGIkJFhH4IZPQhR4TKpc8mBw==}
    engines: {node: '>=10'}
    dependencies:
      cliui: 7.0.4
      escalade: 3.1.1
      get-caller-file: 2.0.5
      require-directory: 2.1.1
      string-width: 4.2.3
      y18n: 5.0.8
      yargs-parser: 20.2.9
    dev: true

  /yeoman-generator/5.6.1:
    resolution: {integrity: sha512-XllgFvmDEwoPMq2rKtL4/N52WlINJW6a3I3XtlCrMb3/dqO5dW0nPNgR0L3IIUIdf9y1EHb1ZFMs2Qp3ZEEFxg==}
    engines: {node: '>=12.10.0'}
    peerDependencies:
      yeoman-environment: ^3.2.0
    peerDependenciesMeta:
      yeoman-environment:
>>>>>>> 9d4e3bcf
        optional: true

    /winston-transport/4.4.1:
        resolution:
            {
                integrity: sha512-ciZRlU4CSjHqHe8RQG1iPxKMRVwv6ZJ0RC7DxStKWd0KjpAhPDy5gVYSCpIUq+5CUsP+IyNOTZy1X0tO2QZqjg==
            }
        engines: { node: '>= 6.4.0' }
        dependencies:
            logform: 2.3.2
            readable-stream: 3.6.0
            triple-beam: 1.3.0
        dev: false

    /winston/3.3.3:
        resolution:
            {
                integrity: sha512-oEXTISQnC8VlSAKf1KYSSd7J6IWuRPQqDdo8eoRNaYKLvwSb5+79Z3Yi1lrl6KDpU6/VWaxpakDAtb1oQ4n9aw==
            }
        engines: { node: '>= 6.4.0' }
        dependencies:
            '@dabh/diagnostics': 2.0.2
            async: 3.2.3
            is-stream: 2.0.0
            logform: 2.3.2
            one-time: 1.0.0
            readable-stream: 3.6.0
            stack-trace: 0.0.10
            triple-beam: 1.3.0
            winston-transport: 4.4.1
        dev: false

    /word-wrap/1.2.3:
        resolution:
            {
                integrity: sha512-Hz/mrNwitNRh/HUAtM/VT/5VH+ygD6DV7mYKZAtHOrbs8U7lvPS6xf7EJKMF0uW1KJCl0H701g3ZGus+muE5vQ==
            }
        engines: { node: '>=0.10.0' }

    /wrap-ansi/6.2.0:
        resolution:
            {
                integrity: sha512-r6lPcBGxZXlIcymEu7InxDMhdW0KDxpLgoFLcguasxCaJ/SOIZwINatK9KY/tf+ZrlywOKU0UDj3ATXUBfxJXA==
            }
        engines: { node: '>=8' }
        dependencies:
            ansi-styles: 4.3.0
            string-width: 4.2.3
            strip-ansi: 6.0.1
        dev: true

    /wrap-ansi/7.0.0:
        resolution:
            {
                integrity: sha512-YVGIj2kamLSTxw6NsZjoBxfSwsn0ycdesmc4p+Q21c5zPuZ1pl+NfxVdxPtdHvmNVOQ6XSYG4AUtyt/Fi7D16Q==
            }
        engines: { node: '>=10' }
        dependencies:
            ansi-styles: 4.3.0
            string-width: 4.2.3
            strip-ansi: 6.0.1
        dev: true

    /wrappy/1.0.2:
        resolution: { integrity: sha1-tSQ9jz7BqjXxNkYFvA0QNuMKtp8= }

    /write-file-atomic/3.0.3:
        resolution:
            {
                integrity: sha512-AvHcyZ5JnSfq3ioSyjrBkH9yW4m7Ayk8/9My/DD9onKeu/94fwrMocemO2QAJFAlnnDN+ZDS+ZjAR5ua1/PV/Q==
            }
        dependencies:
            imurmurhash: 0.1.4
            is-typedarray: 1.0.0
            signal-exit: 3.0.6
            typedarray-to-buffer: 3.1.5
        dev: true

    /ws/7.5.6:
        resolution:
            {
                integrity: sha512-6GLgCqo2cy2A2rjCNFlxQS6ZljG/coZfZXclldI8FB/1G3CCI36Zd8xy2HrFVACi8tfk5XrgLQEk+P0Tnz9UcA==
            }
        engines: { node: '>=8.3.0' }
        peerDependencies:
            bufferutil: ^4.0.1
            utf-8-validate: ^5.0.2
        peerDependenciesMeta:
            bufferutil:
                optional: true
            utf-8-validate:
                optional: true
        dev: true

    /xml-js/1.6.11:
        resolution:
            {
                integrity: sha512-7rVi2KMfwfWFl+GpPg6m80IVMWXLRjO+PxTq7V2CDhoGak0wzYzFgUY2m4XJ47OGdXd8eLE8EmwfAmdjw7lC1g==
            }
        hasBin: true
        dependencies:
            sax: 1.2.4
        dev: false

    /xml-name-validator/3.0.0:
        resolution:
            {
                integrity: sha512-A5CUptxDsvxKJEU3yO6DuWBSJz/qizqzJKOMIfUJHETbBw/sFaDxgd6fxm1ewUaM0jZ444Fc5vC5ROYurg/4Pw==
            }
        dev: true

    /xmlchars/2.2.0:
        resolution:
            {
                integrity: sha512-JZnDKK8B0RCDw84FNdDAIpZK+JuJw+s7Lz8nksI7SIuU3UXJJslUthsi+uWBUYOwPFwW7W7PRLRfUKpxjtjFCw==
            }
        dev: true

    /y18n/4.0.3:
        resolution:
            {
                integrity: sha512-JKhqTOwSrqNA1NY5lSztJ1GrBiUodLMmIZuLiDaMRJ+itFd+ABVE8XBjOvIWL+rSqNDC74LCSFmlb/U4UZ4hJQ==
            }
        dev: true

    /y18n/5.0.8:
        resolution:
            {
                integrity: sha512-0pfFzegeDWJHJIAmTLRP2DwHjdF5s7jo9tuztdQxAhINCdvS+3nGINqPd00AphqJR/0LhANUS6/+7SCb98YOfA==
            }
        engines: { node: '>=10' }
        dev: true

    /yallist/2.1.2:
        resolution: { integrity: sha1-HBH5IY8HYImkfdUS+TxmmaaoHVI= }
        dev: true

    /yallist/4.0.0:
        resolution:
            {
                integrity: sha512-3wdGidZyq5PB084XLES5TpOSRA3wjXAlIWMhum2kRcv/41Sn2emQ0dycQW4uZXLejwKvg6EsvbdlVL+FYEct7A==
            }

    /yaml/2.0.0-10:
        resolution:
            {
                integrity: sha512-FHV8s5ODFFQXX/enJEU2EkanNl1UDBUz8oa4k5Qo/sR+Iq7VmhCDkRMb0/mjJCNeAWQ31W8WV6PYStDE4d9EIw==
            }
        engines: { node: '>= 12' }

    /yargs-parser/18.1.3:
        resolution:
            {
                integrity: sha512-o50j0JeToy/4K6OZcaQmW6lyXXKhq7csREXcDwk2omFPJEwUNOVtJKvmDr9EI1fAJZUyZcRF7kxGBWmRXudrCQ==
            }
        engines: { node: '>=6' }
        dependencies:
            camelcase: 5.3.1
            decamelize: 1.2.0
        dev: true

    /yargs-parser/20.2.9:
        resolution:
            {
                integrity: sha512-y11nGElTIV+CT3Zv9t7VKl+Q3hTQoT9a1Qzezhhl6Rp21gJ/IVTW7Z3y9EWXhuUBC2Shnf+DX0antecpAwSP8w==
            }
        engines: { node: '>=10' }
        dev: true

    /yargs/15.4.1:
        resolution:
            {
                integrity: sha512-aePbxDmcYW++PaqBsJ+HYUFwCdv4LVvdnhBy78E57PIor8/OVvhMrADFFEDh8DHDFRv/O9i3lPhsENjO7QX0+A==
            }
        engines: { node: '>=8' }
        dependencies:
            cliui: 6.0.0
            decamelize: 1.2.0
            find-up: 4.1.0
            get-caller-file: 2.0.5
            require-directory: 2.1.1
            require-main-filename: 2.0.0
            set-blocking: 2.0.0
            string-width: 4.2.3
            which-module: 2.0.0
            y18n: 4.0.3
            yargs-parser: 18.1.3
        dev: true

    /yargs/16.2.0:
        resolution:
            {
                integrity: sha512-D1mvvtDG0L5ft/jGWkLpG1+m0eQxOfaBvTNELraWj22wSVUMWxZUvYgJYcKh6jGGIkJFhH4IZPQhR4TKpc8mBw==
            }
        engines: { node: '>=10' }
        dependencies:
            cliui: 7.0.4
            escalade: 3.1.1
            get-caller-file: 2.0.5
            require-directory: 2.1.1
            string-width: 4.2.3
            y18n: 5.0.8
            yargs-parser: 20.2.9
        dev: true

    /yeoman-generator/5.6.1:
        resolution:
            {
                integrity: sha512-XllgFvmDEwoPMq2rKtL4/N52WlINJW6a3I3XtlCrMb3/dqO5dW0nPNgR0L3IIUIdf9y1EHb1ZFMs2Qp3ZEEFxg==
            }
        engines: { node: '>=12.10.0' }
        peerDependencies:
            yeoman-environment: ^3.2.0
        peerDependenciesMeta:
            yeoman-environment:
                optional: true
        dependencies:
            chalk: 4.1.2
            dargs: 7.0.0
            debug: 4.3.4
            execa: 4.1.0
            github-username: 6.0.0
            lodash: 4.17.21
            minimist: 1.2.6
            read-pkg-up: 7.0.1
            run-async: 2.4.1
            semver: 7.3.5
            shelljs: 0.8.5
            sort-keys: 4.2.0
            text-table: 0.2.0
        transitivePeerDependencies:
            - encoding
            - supports-color
        dev: false

    /yocto-queue/0.1.0:
        resolution:
            {
                integrity: sha512-rVksvsnNCdJ/ohGc6xgPwyN8eheCxsiLM8mxuE/t/mOVqJewPuO1miLpTHQiRgTKCLexL4MeAFVagts7HmNZ2Q==
            }
        engines: { node: '>=10' }
        dev: true<|MERGE_RESOLUTION|>--- conflicted
+++ resolved
@@ -8,450 +8,6 @@
     minimist: ^1.2.6
 
 importers:
-<<<<<<< HEAD
-    .:
-        specifiers:
-            '@changesets/cli': 2.21.1
-            '@types/jest': 27.4.1
-            '@types/node': 12.12.6
-            '@typescript-eslint/eslint-plugin': 5.16.0
-            '@typescript-eslint/parser': 5.16.0
-            eslint: 8.11.0
-            eslint-config-prettier: 8.5.0
-            eslint-import-resolver-typescript: 2.5.0
-            eslint-plugin-import: 2.25.4
-            eslint-plugin-jsdoc: 39.2.9
-            eslint-plugin-prettier: 4.0.0
-            eslint-plugin-promise: 6.0.0
-            husky: 7.0.4
-            jest: 27.5.1
-            jest-sonar: 0.2.12
-            prettier: 2.6.0
-            pretty-quick: 3.1.3
-            rimraf: 3.0.2
-            ts-jest: 27.1.3
-            typescript: 4.0.8
-        devDependencies:
-            '@changesets/cli': 2.21.1
-            '@types/jest': 27.4.1
-            '@types/node': 12.12.6
-            '@typescript-eslint/eslint-plugin': 5.16.0_qd7xrrmpwehv5bdogwn54v5fpu
-            '@typescript-eslint/parser': 5.16.0_cppdphovtxbnvcvx2irz6hc5ue
-            eslint: 8.11.0
-            eslint-config-prettier: 8.5.0_eslint@8.11.0
-            eslint-import-resolver-typescript: 2.5.0_7yrnqyx753fo5bwjhiag2wpedy
-            eslint-plugin-import: 2.25.4_znvipj6vagw2fxxmrueqoi2i7y
-            eslint-plugin-jsdoc: 39.2.9_eslint@8.11.0
-            eslint-plugin-prettier: 4.0.0_ndw46vtq6n3sdoxv2lfmmesoju
-            eslint-plugin-promise: 6.0.0_eslint@8.11.0
-            husky: 7.0.4
-            jest: 27.5.1
-            jest-sonar: 0.2.12
-            prettier: 2.6.0
-            pretty-quick: 3.1.3_prettier@2.6.0
-            rimraf: 3.0.2
-            ts-jest: 27.1.3_wye5kbc3sqtj6awq46fqxr6haq
-            typescript: 4.0.8
-
-    examples/odata-cli:
-        specifiers:
-            '@sap-ux/axios-extension': workspace:*
-            '@sap-ux/btp-utils': workspace:*
-            '@sap-ux/logger': workspace:*
-            dotenv: 10.0.0
-        dependencies:
-            '@sap-ux/axios-extension': link:../../packages/axios-extension
-            '@sap-ux/btp-utils': link:../../packages/btp-utils
-            '@sap-ux/logger': link:../../packages/logger
-            dotenv: 10.0.0
-
-    examples/simple-generator:
-        specifiers:
-            '@sap-ux/axios-extension': workspace:*
-            '@sap-ux/btp-utils': workspace:*
-            '@sap-ux/fiori-elements-writer': workspace:*
-            '@sap-ux/fiori-freestyle-writer': workspace:*
-            '@sap-ux/logger': workspace:*
-            '@sap-ux/odata-service-writer': workspace:*
-            '@sap-ux/ui5-application-writer': workspace:*
-            '@types/yeoman-environment': 2.10.6
-            '@types/yeoman-generator': 5.2.9
-            yeoman-generator: 5.6.1
-        dependencies:
-            '@sap-ux/axios-extension': link:../../packages/axios-extension
-            '@sap-ux/btp-utils': link:../../packages/btp-utils
-            '@sap-ux/fiori-elements-writer': link:../../packages/fiori-elements-writer
-            '@sap-ux/fiori-freestyle-writer': link:../../packages/fiori-freestyle-writer
-            '@sap-ux/logger': link:../../packages/logger
-            yeoman-generator: 5.6.1
-        devDependencies:
-            '@sap-ux/odata-service-writer': link:../../packages/odata-service-writer
-            '@sap-ux/ui5-application-writer': link:../../packages/ui5-application-writer
-            '@types/yeoman-environment': 2.10.6
-            '@types/yeoman-generator': 5.2.9
-
-    packages/axios-extension:
-        specifiers:
-            '@sap-ux/btp-utils': workspace:*
-            '@sap-ux/logger': workspace:*
-            '@types/lodash.clonedeep': 4.5.6
-            axios: 0.24.0
-            detect-content-type: 1.2.0
-            express: 4.17.1
-            fast-xml-parser: 3.12.20
-            lodash.clonedeep: 4.5.0
-            nock: 13.2.1
-            open: 7.0.3
-            qs: 6.7.0
-            reflect-metadata: 0.1.13
-            supertest: 6.2.2
-        dependencies:
-            '@sap-ux/btp-utils': link:../btp-utils
-            '@sap-ux/logger': link:../logger
-            axios: 0.24.0
-            detect-content-type: 1.2.0
-            express: 4.17.1
-            fast-xml-parser: 3.12.20
-            lodash.clonedeep: 4.5.0
-            open: 7.0.3
-            qs: 6.7.0
-        devDependencies:
-            '@types/lodash.clonedeep': 4.5.6
-            nock: 13.2.1
-            reflect-metadata: 0.1.13
-            supertest: 6.2.2
-
-    packages/backend-proxy-middleware:
-        specifiers:
-            '@sap-ux/axios-extension': workspace:*
-            '@sap-ux/btp-utils': workspace:*
-            '@sap-ux/logger': workspace:*
-            '@sap-ux/store': workspace:*
-            '@types/express': 4.17.13
-            '@types/http-proxy': ^1.17.5
-            '@types/prompts': 2.0.14
-            '@types/supertest': 2.0.12
-            chalk: 4.1.2
-            dotenv: 16.0.0
-            express: 4.17.2
-            http-proxy-middleware: 2.0.1
-            https-proxy-agent: 5.0.0
-            i18next: 20.3.2
-            nock: 13.2.4
-            prompts: 2.4.2
-            supertest: 6.2.2
-            yaml: 2.0.0-10
-        dependencies:
-            '@sap-ux/axios-extension': link:../axios-extension
-            '@sap-ux/btp-utils': link:../btp-utils
-            '@sap-ux/logger': link:../logger
-            '@sap-ux/store': link:../store
-            chalk: 4.1.2
-            dotenv: 16.0.0
-            express: 4.17.2
-            http-proxy-middleware: 2.0.1
-            https-proxy-agent: 5.0.0
-            i18next: 20.3.2
-            prompts: 2.4.2
-        devDependencies:
-            '@types/express': 4.17.13
-            '@types/http-proxy': 1.17.8
-            '@types/prompts': 2.0.14
-            '@types/supertest': 2.0.12
-            nock: 13.2.4
-            supertest: 6.2.2
-            yaml: 2.0.0-10
-
-    packages/btp-utils:
-        specifiers:
-            '@sap/cf-tools': 2.1.1
-            axios: 0.24.0
-            nock: 13.2.1
-        dependencies:
-            '@sap/cf-tools': 2.1.1
-            axios: 0.24.0
-        devDependencies:
-            nock: 13.2.1
-
-    packages/fe-fpm-writer:
-        specifiers:
-            '@sap-ux/ui5-config': workspace:*
-            '@types/ejs': 3.1.0
-            '@types/mem-fs': 1.1.2
-            '@types/mem-fs-editor': 7.0.1
-            '@types/semver': 7.3.9
-            ejs: 3.1.7
-            mem-fs: 2.1.0
-            mem-fs-editor: 9.4.0
-            semver: 7.3.5
-            xml-js: 1.6.11
-        dependencies:
-            ejs: 3.1.7
-            mem-fs: 2.1.0
-            mem-fs-editor: 9.4.0_mem-fs@2.1.0
-            semver: 7.3.5
-            xml-js: 1.6.11
-        devDependencies:
-            '@sap-ux/ui5-config': link:../ui5-config
-            '@types/ejs': 3.1.0
-            '@types/mem-fs': 1.1.2
-            '@types/mem-fs-editor': 7.0.1
-            '@types/semver': 7.3.9
-
-    packages/fiori-elements-writer:
-        specifiers:
-            '@sap-ux/odata-service-writer': workspace:*
-            '@sap-ux/ui5-application-writer': workspace:*
-            '@sap-ux/ui5-config': workspace:*
-            '@types/ejs': 3.1.0
-            '@types/fs-extra': 9.0.13
-            '@types/lodash': 4.14.176
-            '@types/mem-fs': 1.1.2
-            '@types/mem-fs-editor': 7.0.1
-            '@types/semver': 7.3.9
-            ejs: 3.1.7
-            fs-extra: 10.0.0
-            i18next: 20.3.2
-            lodash: 4.17.21
-            mem-fs: 2.1.0
-            mem-fs-editor: 9.4.0
-            read-pkg-up: 7.0.1
-            semver: 7.3.5
-        dependencies:
-            '@sap-ux/odata-service-writer': link:../odata-service-writer
-            '@sap-ux/ui5-application-writer': link:../ui5-application-writer
-            '@sap-ux/ui5-config': link:../ui5-config
-            ejs: 3.1.7
-            i18next: 20.3.2
-            lodash: 4.17.21
-            mem-fs: 2.1.0
-            mem-fs-editor: 9.4.0_mem-fs@2.1.0
-            read-pkg-up: 7.0.1
-            semver: 7.3.5
-        devDependencies:
-            '@types/ejs': 3.1.0
-            '@types/fs-extra': 9.0.13
-            '@types/lodash': 4.14.176
-            '@types/mem-fs': 1.1.2
-            '@types/mem-fs-editor': 7.0.1
-            '@types/semver': 7.3.9
-            fs-extra: 10.0.0
-
-    packages/fiori-freestyle-writer:
-        specifiers:
-            '@sap-ux/odata-service-writer': workspace:*
-            '@sap-ux/ui5-application-writer': workspace:*
-            '@sap-ux/ui5-config': workspace:*
-            '@types/ejs': 3.1.0
-            '@types/fs-extra': 9.0.13
-            '@types/lodash': 4.14.176
-            '@types/mem-fs': 1.1.2
-            '@types/mem-fs-editor': 7.0.1
-            ejs: 3.1.7
-            fs-extra: 10.0.0
-            i18next: 20.3.2
-            lodash: 4.17.21
-            mem-fs: 2.1.0
-            mem-fs-editor: 9.4.0
-            read-pkg-up: 7.0.1
-        dependencies:
-            '@sap-ux/odata-service-writer': link:../odata-service-writer
-            '@sap-ux/ui5-application-writer': link:../ui5-application-writer
-            '@sap-ux/ui5-config': link:../ui5-config
-            ejs: 3.1.7
-            i18next: 20.3.2
-            lodash: 4.17.21
-            mem-fs: 2.1.0
-            mem-fs-editor: 9.4.0_mem-fs@2.1.0
-            read-pkg-up: 7.0.1
-        devDependencies:
-            '@types/ejs': 3.1.0
-            '@types/fs-extra': 9.0.13
-            '@types/lodash': 4.14.176
-            '@types/mem-fs': 1.1.2
-            '@types/mem-fs-editor': 7.0.1
-            fs-extra: 10.0.0
-
-    packages/logger:
-        specifiers:
-            '@types/debug': 4.1.7
-            '@types/lodash': 4.14.176
-            '@types/vscode': 1.63.1
-            chalk: 4.1.2
-            jest-extended: 1.2.0
-            lodash: 4.17.21
-            logform: 2.3.2
-            winston: 3.3.3
-            winston-transport: 4.4.1
-        dependencies:
-            chalk: 4.1.2
-            lodash: 4.17.21
-            winston: 3.3.3
-            winston-transport: 4.4.1
-        devDependencies:
-            '@types/debug': 4.1.7
-            '@types/lodash': 4.14.176
-            '@types/vscode': 1.63.1
-            jest-extended: 1.2.0
-            logform: 2.3.2
-
-    packages/odata-service-writer:
-        specifiers:
-            '@sap-ux/ui5-config': workspace:*
-            '@types/ejs': 3.1.0
-            '@types/fs-extra': 9.0.13
-            '@types/mem-fs': 1.1.2
-            '@types/mem-fs-editor': 7.0.1
-            ejs: 3.1.7
-            fast-xml-parser: 4.0.1
-            fs-extra: 10.0.0
-            i18next: 20.3.2
-            lodash: 4.17.21
-            mem-fs: 2.1.0
-            mem-fs-editor: 9.4.0
-            prettify-xml: 1.2.0
-        dependencies:
-            '@sap-ux/ui5-config': link:../ui5-config
-            ejs: 3.1.7
-            fast-xml-parser: 4.0.1
-            i18next: 20.3.2
-            mem-fs: 2.1.0
-            mem-fs-editor: 9.4.0_mem-fs@2.1.0
-            prettify-xml: 1.2.0
-        devDependencies:
-            '@types/ejs': 3.1.0
-            '@types/fs-extra': 9.0.13
-            '@types/mem-fs': 1.1.2
-            '@types/mem-fs-editor': 7.0.1
-            fs-extra: 10.0.0
-            lodash: 4.17.21
-
-    packages/store:
-        specifiers:
-            '@sap-ux/logger': workspace:*
-            '@types/i18next-fs-backend': 1.0.0
-            '@types/pluralize': 0.0.29
-            '@types/qs': 6.9.1
-            fast-check: 2.19.0
-            i18next: 20.3.2
-            i18next-fs-backend: 1.1.1
-            jest: 27.5.1
-            jest-extended: 0.11.5
-            jest-mock-extended: 2.0.4
-            keytar: 7.8.0
-            memfs: 3.3.0
-            pluralize: 8.0.0
-            reflect-metadata: 0.1.13
-            typescript: 4.0.8
-            unionfs: 4.4.0
-        dependencies:
-            '@sap-ux/logger': link:../logger
-            i18next: 20.3.2
-            i18next-fs-backend: 1.1.1
-            pluralize: 8.0.0
-            reflect-metadata: 0.1.13
-        optionalDependencies:
-            keytar: 7.8.0
-        devDependencies:
-            '@types/i18next-fs-backend': 1.0.0
-            '@types/pluralize': 0.0.29
-            '@types/qs': 6.9.1
-            fast-check: 2.19.0
-            jest: 27.5.1
-            jest-extended: 0.11.5
-            jest-mock-extended: 2.0.4_purtu5guvbdyesnfsb44cpkwcy
-            memfs: 3.3.0
-            typescript: 4.0.8
-            unionfs: 4.4.0
-
-    packages/ui5-application-writer:
-        specifiers:
-            '@sap-ux/ui5-config': workspace:*
-            '@types/ejs': 3.1.0
-            '@types/fs-extra': 9.0.13
-            '@types/mem-fs': 1.1.2
-            '@types/mem-fs-editor': 7.0.1
-            '@types/semver': 7.3.9
-            ejs: 3.1.7
-            fs-extra: 10.0.0
-            i18next: 21.6.11
-            json-merger: 1.1.7
-            mem-fs: 2.1.0
-            mem-fs-editor: 9.4.0
-            semver: 7.3.5
-        dependencies:
-            '@sap-ux/ui5-config': link:../ui5-config
-            ejs: 3.1.7
-            i18next: 21.6.11
-            json-merger: 1.1.7
-            mem-fs: 2.1.0
-            mem-fs-editor: 9.4.0_mem-fs@2.1.0
-            semver: 7.3.5
-        devDependencies:
-            '@types/ejs': 3.1.0
-            '@types/fs-extra': 9.0.13
-            '@types/mem-fs': 1.1.2
-            '@types/mem-fs-editor': 7.0.1
-            '@types/semver': 7.3.9
-            fs-extra: 10.0.0
-
-    packages/ui5-config:
-        specifiers:
-            '@sap-ux/yaml': workspace:*
-            mem-fs: 2.1.0
-            mem-fs-editor: 9.4.0
-        dependencies:
-            '@sap-ux/yaml': link:../yaml
-        devDependencies:
-            mem-fs: 2.1.0
-            mem-fs-editor: 9.4.0_mem-fs@2.1.0
-
-    packages/ui5-proxy-middleware:
-        specifiers:
-            '@sap-ux/logger': workspace:*
-            '@sap-ux/ui5-config': workspace:*
-            '@types/express': 4.17.13
-            '@types/supertest': 2.0.12
-            dotenv: 16.0.0
-            express: 4.17.2
-            http-proxy-middleware: 2.0.1
-            https-proxy-agent: 5.0.0
-            i18next: 20.3.2
-            nock: 13.2.4
-            supertest: 6.2.2
-            yaml: 2.0.0-10
-        dependencies:
-            '@sap-ux/logger': link:../logger
-            '@sap-ux/ui5-config': link:../ui5-config
-            dotenv: 16.0.0
-            express: 4.17.2
-            http-proxy-middleware: 2.0.1
-            https-proxy-agent: 5.0.0
-            i18next: 20.3.2
-        devDependencies:
-            '@types/express': 4.17.13
-            '@types/supertest': 2.0.12
-            nock: 13.2.4
-            supertest: 6.2.2
-            yaml: 2.0.0-10
-
-    packages/yaml:
-        specifiers:
-            '@types/i18next-fs-backend': 1.0.0
-            '@types/lodash.merge': 4.6.6
-            i18next: 20.3.2
-            i18next-fs-backend: 1.1.1
-            lodash.merge: 4.6.2
-            yaml: 2.0.0-10
-        dependencies:
-            i18next: 20.3.2
-            i18next-fs-backend: 1.1.1
-            lodash.merge: 4.6.2
-            yaml: 2.0.0-10
-        devDependencies:
-            '@types/i18next-fs-backend': 1.0.0
-            '@types/lodash.merge': 4.6.6
-=======
 
   .:
     specifiers:
@@ -897,7 +453,6 @@
     devDependencies:
       '@types/i18next-fs-backend': 1.0.0
       '@types/lodash.merge': 4.6.6
->>>>>>> 9d4e3bcf
 
 packages:
     /@babel/code-frame/7.14.5:
@@ -3794,151 +3349,6 @@
         engines: { node: '>=0.10.0' }
         dev: false
         optional: true
-<<<<<<< HEAD
-
-    /collect-v8-coverage/1.0.1:
-        resolution:
-            {
-                integrity: sha512-iBPtljfCNcTKNAto0KEtDfZ3qzjJvqE3aTGZsbhjSBlorqpXJlaWWtPO35D+ZImoC3KWejX64o+yPGxhWSTzfg==
-            }
-        dev: true
-
-    /collection-visit/1.0.0:
-        resolution: { integrity: sha1-S8A3PBZLwykbTTaMgpzxqApZ3KA= }
-        engines: { node: '>=0.10.0' }
-        dependencies:
-            map-visit: 1.0.0
-            object-visit: 1.0.1
-        dev: true
-
-    /color-convert/1.9.3:
-        resolution:
-            {
-                integrity: sha512-QfAUtd+vFdAtFQcC8CCyYt1fYWxSqAiK2cSD6zDB8N3cpsEBAvRxp9zOGg6G/SHHJYAT88/az/IuDGALsNVbGg==
-            }
-        dependencies:
-            color-name: 1.1.3
-
-    /color-convert/2.0.1:
-        resolution:
-            {
-                integrity: sha512-RRECPsj7iu/xb5oKYcsFHSppFNnsj/52OVTRKb4zP5onXwVF3zVmmToNcOfGC+CRDpfK/U584fMg38ZHCaElKQ==
-            }
-        engines: { node: '>=7.0.0' }
-        dependencies:
-            color-name: 1.1.4
-
-    /color-name/1.1.3:
-        resolution: { integrity: sha1-p9BVi9icQveV3UIyj3QIMcpTvCU= }
-
-    /color-name/1.1.4:
-        resolution:
-            {
-                integrity: sha512-dOy+3AuW3a2wNbZHIuMZpTcgjGuLU/uBL/ubcZF9OXbDo8ff4O8yVp5Bf0efS8uEoYo5q4Fx7dY9OgQGXgAsQA==
-            }
-
-    /color-string/1.9.0:
-        resolution:
-            {
-                integrity: sha512-9Mrz2AQLefkH1UvASKj6v6hj/7eWgjnT/cVsR8CumieLoT+g900exWeNogqtweI8dxloXN9BDQTYro1oWu/5CQ==
-            }
-        dependencies:
-            color-name: 1.1.4
-            simple-swizzle: 0.2.2
-        dev: false
-
-    /color/3.2.1:
-        resolution:
-            {
-                integrity: sha512-aBl7dZI9ENN6fUGC7mWpMTPNHmWUSNan9tuWN6ahh5ZLNk9baLJOnSMlrQkHcrfFgz2/RigjUVAjdx36VcemKA==
-            }
-        dependencies:
-            color-convert: 1.9.3
-            color-string: 1.9.0
-        dev: false
-
-    /colors/1.4.0:
-        resolution:
-            {
-                integrity: sha512-a+UqTh4kgZg/SlGvfbzDHpgRu7AAQOmmqRHJnxhRZICKFUT91brVhNNt58CMWU9PsBbv3PDCZUHbVxuDiH2mtA==
-            }
-        engines: { node: '>=0.1.90' }
-
-    /colorspace/1.1.4:
-        resolution:
-            {
-                integrity: sha512-BgvKJiuVu1igBUF2kEjRCZXol6wiiGbY5ipL/oVPwm0BL9sIpMIzM8IK7vwuxIIzOXMV3Ey5w+vxhm0rR/TN8w==
-            }
-        dependencies:
-            color: 3.2.1
-            text-hex: 1.0.0
-        dev: false
-
-    /combined-stream/1.0.8:
-        resolution:
-            {
-                integrity: sha512-FQN4MRfuJeHf7cBbBMJFXhKSDq+2kAArBlmRBvcvFE5BB1HZKXtSFASDhdlz9zOYwxh8lDdnvmMOe/+5cdoEdg==
-            }
-        engines: { node: '>= 0.8' }
-        dependencies:
-            delayed-stream: 1.0.0
-        dev: true
-
-    /commander/7.2.0:
-        resolution:
-            {
-                integrity: sha512-QrWXB+ZQSVPmIWIhtEO9H+gwHaMGYiF5ChvoJ+K9ZGHG/sVsa6yiesAD1GC/x46sET00Xlwo1u49RVVVzvcSkw==
-            }
-        engines: { node: '>= 10' }
-        dev: false
-
-    /commander/9.2.0:
-        resolution:
-            {
-                integrity: sha512-e2i4wANQiSXgnrBlIatyHtP1odfUp0BbV5Y5nEGbxtIrStkEOAAzCUirvLBNXHLr7kwLvJl6V+4V3XV9x7Wd9w==
-            }
-        engines: { node: ^12.20.0 || >=14 }
-        dev: true
-
-    /comment-json/4.1.0:
-        resolution:
-            {
-                integrity: sha512-WEghmVYaNq9NlWbrkzQTSsya9ycLyxJxpTQfZEan6a5Jomnjw18zS3Podf8q1Zf9BvonvQd/+Z7Z39L7KKzzdQ==
-            }
-        engines: { node: '>= 6' }
-        dependencies:
-            array-timsort: 1.0.3
-            core-util-is: 1.0.3
-            esprima: 4.0.1
-            has-own-prop: 2.0.0
-            repeat-string: 1.6.1
-        dev: false
-
-    /comment-parser/1.3.1:
-        resolution:
-            {
-                integrity: sha512-B52sN2VNghyq5ofvUsqZjmk6YkihBX5vMSChmSK9v4ShjKf3Vk5Xcmgpw4o+iIgtrnM/u5FiMpz9VKb8lpBveA==
-            }
-        engines: { node: '>= 12.0.0' }
-        dev: true
-
-    /commondir/1.0.1:
-        resolution: { integrity: sha1-3dgA2gxmEnOTzKWVDqloo6rxJTs= }
-
-    /component-emitter/1.3.0:
-        resolution:
-            {
-                integrity: sha512-Rd3se6QB+sO1TwqZjscQrurpEPIfO0/yYnSin6Q/rD3mOutHvUrCAhJub3r90uNb+SESBuE0QYoB90YdfatsRg==
-            }
-        dev: true
-
-    /concat-map/0.0.1:
-        resolution: { integrity: sha1-2Klr13/Wjfd5OnMDajug1UBdR3s= }
-
-    /console-control-strings/1.1.0:
-        resolution: { integrity: sha1-PXz0Rk22RG6mRL9LOVB/mFEAjo4= }
-        dev: false
-=======
     dependencies:
       '@typescript-eslint/types': 5.16.0
       '@typescript-eslint/visitor-keys': 5.16.0
@@ -4833,7 +4243,6 @@
       supports-color: '*'
     peerDependenciesMeta:
       supports-color:
->>>>>>> 9d4e3bcf
         optional: true
 
     /content-disposition/0.5.3:
@@ -9170,1370 +8579,6 @@
             semver: 7.3.5
         dev: false
         optional: true
-<<<<<<< HEAD
-
-    /node-addon-api/4.3.0:
-        resolution:
-            {
-                integrity: sha512-73sE9+3UaLYYFmDsFZnqCInzPyh3MqIwZO9cw58yIqAZhONrrabrYyYe3TuIqtIiOuTXVhsGau8hcrhhwSsDIQ==
-            }
-        dev: false
-        optional: true
-
-    /node-fetch/2.6.7:
-        resolution:
-            {
-                integrity: sha512-ZjMPFEfVx5j+y2yF35Kzx5sF7kDzxuDj6ziH4FFbOp87zKDZNx8yExJIb05OGF4Nlt9IHFIMBkRl41VdvcNdbQ==
-            }
-        engines: { node: 4.x || >=6.0.0 }
-        peerDependencies:
-            encoding: ^0.1.0
-        peerDependenciesMeta:
-            encoding:
-                optional: true
-        dependencies:
-            whatwg-url: 5.0.0
-        dev: false
-
-    /node-int64/0.4.0:
-        resolution: { integrity: sha1-h6kGXNs1XTGC2PlM4RGIuCXGijs= }
-        dev: true
-
-    /node-releases/2.0.1:
-        resolution:
-            {
-                integrity: sha512-CqyzN6z7Q6aMeF/ktcMVTzhAHCEpf8SOarwpzpf8pNBY2k5/oM34UHldUwp8VKI7uxct2HxSRdJjBaZeESzcxA==
-            }
-        dev: true
-
-    /normalize-package-data/2.5.0:
-        resolution:
-            {
-                integrity: sha512-/5CMN3T0R4XTj4DcGaexo+roZSdSFW/0AOOTROrjxzCG1wrWXEsGbRKevjlIL+ZDE4sZlJr5ED4YW0yqmkK+eA==
-            }
-        dependencies:
-            hosted-git-info: 2.8.9
-            resolve: 1.21.0
-            semver: 5.7.1
-            validate-npm-package-license: 3.0.4
-
-    /normalize-path/3.0.0:
-        resolution:
-            {
-                integrity: sha512-6eZs5Ls3WtCisHWp9S2GUy8dqkpGi4BVSz3GaqiE6ezub0512ESztXUwUB6C6IKbQkY2Pnb/mD4WYojCRwcwLA==
-            }
-        engines: { node: '>=0.10.0' }
-
-    /npm-run-path/4.0.1:
-        resolution:
-            {
-                integrity: sha512-S48WzZW777zhNIrn7gxOlISNAqi9ZC/uQFnRdbeIHhZhCA6UqpkOT8T1G7BvfdgP4Er8gF4sUbaS0i7QvIfCWw==
-            }
-        engines: { node: '>=8' }
-        dependencies:
-            path-key: 3.1.1
-
-    /npmlog/4.1.2:
-        resolution:
-            {
-                integrity: sha512-2uUqazuKlTaSI/dC8AzicUck7+IrEaOnN/e0jd3Xtt1KcGpwx30v50mL7oPyr/h9bL3E4aZccVwpwP+5W9Vjkg==
-            }
-        dependencies:
-            are-we-there-yet: 1.1.7
-            console-control-strings: 1.1.0
-            gauge: 2.7.4
-            set-blocking: 2.0.0
-        dev: false
-        optional: true
-
-    /number-is-nan/1.0.1:
-        resolution: { integrity: sha1-CXtgK1NCKlIsGvuHkDGDNpQaAR0= }
-        engines: { node: '>=0.10.0' }
-        dev: false
-        optional: true
-
-    /nwsapi/2.2.0:
-        resolution:
-            {
-                integrity: sha512-h2AatdwYH+JHiZpv7pt/gSX1XoRGb7L/qSIeuqA6GwYoF9w1vP1cw42TO0aI2pNyshRK5893hNSl+1//vHK7hQ==
-            }
-        dev: true
-
-    /object-assign/4.1.1:
-        resolution: { integrity: sha1-IQmtx5ZYh8/AXLvUQsrIv7s2CGM= }
-        engines: { node: '>=0.10.0' }
-        dev: false
-        optional: true
-
-    /object-copy/0.1.0:
-        resolution: { integrity: sha1-fn2Fi3gb18mRpBupde04EnVOmYw= }
-        engines: { node: '>=0.10.0' }
-        dependencies:
-            copy-descriptor: 0.1.1
-            define-property: 0.2.5
-            kind-of: 3.2.2
-        dev: true
-
-    /object-inspect/1.12.0:
-        resolution:
-            {
-                integrity: sha512-Ho2z80bVIvJloH+YzRmpZVQe87+qASmBUKZDWgx9cu+KDrX2ZDH/3tMy+gXbZETVGs2M8YdxObOh7XAtim9Y0g==
-            }
-        dev: true
-
-    /object-keys/1.1.1:
-        resolution:
-            {
-                integrity: sha512-NuAESUOUMrlIXOfHKzD6bpPu3tYt3xvjNdRIQ+FeT0lNb4K8WR70CaDxhuNguS2XG+GjkyMwOzsN5ZktImfhLA==
-            }
-        engines: { node: '>= 0.4' }
-        dev: true
-
-    /object-visit/1.0.1:
-        resolution: { integrity: sha1-95xEk68MU3e1n+OdOV5BBC3QRbs= }
-        engines: { node: '>=0.10.0' }
-        dependencies:
-            isobject: 3.0.1
-        dev: true
-
-    /object.assign/4.1.2:
-        resolution:
-            {
-                integrity: sha512-ixT2L5THXsApyiUPYKmW+2EHpXXe5Ii3M+f4e+aJFAHao5amFRW6J0OO6c/LU8Be47utCx2GL89hxGB6XSmKuQ==
-            }
-        engines: { node: '>= 0.4' }
-        dependencies:
-            call-bind: 1.0.2
-            define-properties: 1.1.3
-            has-symbols: 1.0.2
-            object-keys: 1.1.1
-        dev: true
-
-    /object.pick/1.3.0:
-        resolution: { integrity: sha1-h6EKxMFpS9Lhy/U1kaZhQftd10c= }
-        engines: { node: '>=0.10.0' }
-        dependencies:
-            isobject: 3.0.1
-        dev: true
-
-    /object.values/1.1.5:
-        resolution:
-            {
-                integrity: sha512-QUZRW0ilQ3PnPpbNtgdNV1PDbEqLIiSFB3l+EnGtBQ/8SUTLj1PZwtQHABZtLgwpJZTSZhuGLOGk57Drx2IvYg==
-            }
-        engines: { node: '>= 0.4' }
-        dependencies:
-            call-bind: 1.0.2
-            define-properties: 1.1.3
-            es-abstract: 1.19.1
-        dev: true
-
-    /on-finished/2.3.0:
-        resolution: { integrity: sha1-IPEzZIGwg811M3mSoWlxqi2QaUc= }
-        engines: { node: '>= 0.8' }
-        dependencies:
-            ee-first: 1.1.1
-        dev: false
-
-    /once/1.4.0:
-        resolution: { integrity: sha1-WDsap3WWHUsROsF9nFC6753Xa9E= }
-        dependencies:
-            wrappy: 1.0.2
-
-    /one-time/1.0.0:
-        resolution:
-            {
-                integrity: sha512-5DXOiRKwuSEcQ/l0kGCF6Q3jcADFv5tSmRaJck/OqkVFcOzutB134KRSfF0xDrL39MNnqxbHBbUUcjZIhTgb2g==
-            }
-        dependencies:
-            fn.name: 1.1.0
-        dev: false
-
-    /onetime/5.1.2:
-        resolution:
-            {
-                integrity: sha512-kbpaSSGJTWdAY5KPVeMOKXSrPtr8C8C7wodJbcsd51jRnmD+GZu8Y0VoU6Dm5Z4vWr0Ig/1NKuWRKf7j5aaYSg==
-            }
-        engines: { node: '>=6' }
-        dependencies:
-            mimic-fn: 2.1.0
-
-    /open/7.0.3:
-        resolution:
-            {
-                integrity: sha512-sP2ru2v0P290WFfv49Ap8MF6PkzGNnGlAwHweB4WR4mr5d2d0woiCluUeJ218w7/+PmoBy9JmYgD5A4mLcWOFA==
-            }
-        engines: { node: '>=8' }
-        dependencies:
-            is-docker: 2.2.1
-            is-wsl: 2.2.0
-        dev: false
-
-    /optionator/0.8.3:
-        resolution:
-            {
-                integrity: sha512-+IW9pACdk3XWmmTXG8m3upGUJst5XRGzxMRjXzAuJ1XnIFNvfhjjIuYkDvysnPQ7qzqVzLt78BCruntqRhWQbA==
-            }
-        engines: { node: '>= 0.8.0' }
-        dependencies:
-            deep-is: 0.1.4
-            fast-levenshtein: 2.0.6
-            levn: 0.3.0
-            prelude-ls: 1.1.2
-            type-check: 0.3.2
-            word-wrap: 1.2.3
-
-    /optionator/0.9.1:
-        resolution:
-            {
-                integrity: sha512-74RlY5FCnhq4jRxVUPKDaRwrVNXMqsGsiW6AJw4XK8hmtm10wC0ypZBLw5IIp85NZMr91+qd1RvvENwg7jjRFw==
-            }
-        engines: { node: '>= 0.8.0' }
-        dependencies:
-            deep-is: 0.1.4
-            fast-levenshtein: 2.0.6
-            levn: 0.4.1
-            prelude-ls: 1.2.1
-            type-check: 0.4.0
-            word-wrap: 1.2.3
-        dev: true
-
-    /os-tmpdir/1.0.2:
-        resolution: { integrity: sha1-u+Z0BseaqFxc/sdm/lc0VV36EnQ= }
-        engines: { node: '>=0.10.0' }
-        dev: true
-
-    /outdent/0.5.0:
-        resolution:
-            {
-                integrity: sha512-/jHxFIzoMXdqPzTaCpFzAAWhpkSjZPF4Vsn6jAfNpmbH/ymsmd7Qc6VE9BGn0L6YMj6uwpQLxCECpus4ukKS9Q==
-            }
-        dev: true
-
-    /p-filter/2.1.0:
-        resolution:
-            {
-                integrity: sha512-ZBxxZ5sL2HghephhpGAQdoskxplTwr7ICaehZwLIlfL6acuVgZPm8yBNuRAFBGEqtD/hmUeq9eqLg2ys9Xr/yw==
-            }
-        engines: { node: '>=8' }
-        dependencies:
-            p-map: 2.1.0
-        dev: true
-
-    /p-limit/1.3.0:
-        resolution:
-            {
-                integrity: sha512-vvcXsLAJ9Dr5rQOPk7toZQZJApBl2K4J6dANSsEuh6QI41JYcsS/qhTGa9ErIUUgK3WNQoJYvylxvjqmiqEA9Q==
-            }
-        engines: { node: '>=4' }
-        dependencies:
-            p-try: 1.0.0
-        dev: true
-
-    /p-limit/2.3.0:
-        resolution:
-            {
-                integrity: sha512-//88mFWSJx8lxCzwdAABTJL2MyWB12+eIY7MDL2SqLmAkeKU9qxRvWuSyTjm3FUmpBEMuFfckAIqEaVGUDxb6w==
-            }
-        engines: { node: '>=6' }
-        dependencies:
-            p-try: 2.2.0
-
-    /p-limit/3.1.0:
-        resolution:
-            {
-                integrity: sha512-TYOanM3wGwNGsZN2cVTYPArw454xnXj5qmWF1bEoAc4+cU/ol7GVh7odevjp1FNHduHc3KZMcFduxU5Xc6uJRQ==
-            }
-        engines: { node: '>=10' }
-        dependencies:
-            yocto-queue: 0.1.0
-        dev: true
-
-    /p-locate/2.0.0:
-        resolution: { integrity: sha1-IKAQOyIqcMj9OcwuWAaA893l7EM= }
-        engines: { node: '>=4' }
-        dependencies:
-            p-limit: 1.3.0
-        dev: true
-
-    /p-locate/4.1.0:
-        resolution:
-            {
-                integrity: sha512-R79ZZ/0wAxKGu3oYMlz8jy/kbhsNrS7SKZ7PxEHBgJ5+F2mtFW2fK2cOtBh1cHYkQsbzFV7I+EoRKe6Yt0oK7A==
-            }
-        engines: { node: '>=8' }
-        dependencies:
-            p-limit: 2.3.0
-
-    /p-locate/5.0.0:
-        resolution:
-            {
-                integrity: sha512-LaNjtRWUBY++zB5nE/NwcaoMylSPk+S+ZHNB1TzdbMJMny6dynpAGt7X/tl/QYq3TIeE6nxHppbo2LGymrG5Pw==
-            }
-        engines: { node: '>=10' }
-        dependencies:
-            p-limit: 3.1.0
-        dev: true
-
-    /p-map/2.1.0:
-        resolution:
-            {
-                integrity: sha512-y3b8Kpd8OAN444hxfBbFfj1FY/RjtTd8tzYwhUqNYXx0fXx2iX4maP4Qr6qhIKbQXI02wTLAda4fYUbDagTUFw==
-            }
-        engines: { node: '>=6' }
-        dev: true
-
-    /p-try/1.0.0:
-        resolution: { integrity: sha1-y8ec26+P1CKOE/Yh8rGiN8GyB7M= }
-        engines: { node: '>=4' }
-        dev: true
-
-    /p-try/2.2.0:
-        resolution:
-            {
-                integrity: sha512-R4nPAVTAU0B9D35/Gk3uJf/7XYbQcyohSKdvAxIRSNghFl4e71hVoGnBNQz9cWaXxO2I10KTC+3jMdvvoKw6dQ==
-            }
-        engines: { node: '>=6' }
-
-    /parent-module/1.0.1:
-        resolution:
-            {
-                integrity: sha512-GQ2EWRpQV8/o+Aw8YqtfZZPfNRWZYkbidE9k5rpl/hC3vtHHBfGm2Ifi6qWV+coDGkrUKZAxE3Lot5kcsRlh+g==
-            }
-        engines: { node: '>=6' }
-        dependencies:
-            callsites: 3.1.0
-        dev: true
-
-    /parse-json/5.2.0:
-        resolution:
-            {
-                integrity: sha512-ayCKvm/phCGxOkYRSCM82iDwct8/EonSEgCSxWxD7ve6jHggsFl4fZVQBPRNgQoKiuV/odhFrGzQXZwbifC8Rg==
-            }
-        engines: { node: '>=8' }
-        dependencies:
-            '@babel/code-frame': 7.16.7
-            error-ex: 1.3.2
-            json-parse-even-better-errors: 2.3.1
-            lines-and-columns: 1.2.4
-
-    /parse5/6.0.1:
-        resolution:
-            {
-                integrity: sha512-Ofn/CTFzRGTTxwpNEs9PP93gXShHcTq255nzRYSKe8AkVpZY7e1fpmTfOyoIvjP5HG7Z2ZM7VS9PPhQGW2pOpw==
-            }
-        dev: true
-
-    /parseurl/1.3.3:
-        resolution:
-            {
-                integrity: sha512-CiyeOxFT/JZyN5m0z9PfXw4SCBJ6Sygz1Dpl0wqjlhDEGGBP1GnsUVEL0p63hoG1fcj3fHynXi9NYO4nWOL+qQ==
-            }
-        engines: { node: '>= 0.8' }
-        dev: false
-
-    /pascalcase/0.1.1:
-        resolution: { integrity: sha1-s2PlXoAGym/iF4TS2yK9FdeRfxQ= }
-        engines: { node: '>=0.10.0' }
-        dev: true
-
-    /path-exists/3.0.0:
-        resolution: { integrity: sha1-zg6+ql94yxiSXqfYENe1mwEP1RU= }
-        engines: { node: '>=4' }
-        dev: true
-
-    /path-exists/4.0.0:
-        resolution:
-            {
-                integrity: sha512-ak9Qy5Q7jYb2Wwcey5Fpvg2KoAc/ZIhLSLOSBmRmygPsGwkVVt0fZa0qrtMz+m6tJTAHfZQ8FnmB4MG4LWy7/w==
-            }
-        engines: { node: '>=8' }
-
-    /path-is-absolute/1.0.1:
-        resolution: { integrity: sha1-F0uSaHNVNP+8es5r9TpanhtcX18= }
-        engines: { node: '>=0.10.0' }
-
-    /path-key/3.1.1:
-        resolution:
-            {
-                integrity: sha512-ojmeN0qd+y0jszEtoY48r0Peq5dwMEkIlCOu6Q5f41lfkswXuKtYrhgoTpLnyIcHm24Uhqx+5Tqm2InSwLhE6Q==
-            }
-        engines: { node: '>=8' }
-
-    /path-parse/1.0.7:
-        resolution:
-            {
-                integrity: sha512-LDJzPVEEEPR+y48z93A0Ed0yXb8pAByGWo/k5YYdYgpY2/2EsOsksJrq7lOHxryrVOn1ejG6oAp8ahvOIQD8sw==
-            }
-
-    /path-to-regexp/0.1.7:
-        resolution: { integrity: sha1-32BBeABfUi8V60SQ5yR6G/qmf4w= }
-        dev: false
-
-    /path-type/4.0.0:
-        resolution:
-            {
-                integrity: sha512-gDKb8aZMDeD/tZWs9P6+q0J9Mwkdl6xMV8TjnGP3qJVJ06bdMgkbBlLU8IdfOsIsFz2BW1rNVT3XuNEl8zPAvw==
-            }
-        engines: { node: '>=8' }
-
-    /picocolors/1.0.0:
-        resolution:
-            {
-                integrity: sha512-1fygroTLlHu66zi26VoTDv8yRgm0Fccecssto+MhsZ0D/DGW2sm8E8AjW7NU5VVTRt5GxbeZ5qBuJr+HyLYkjQ==
-            }
-        dev: true
-
-    /picomatch/2.3.1:
-        resolution:
-            {
-                integrity: sha512-JU3teHTNjmE2VCGFzuY8EXzCDVwEqB2a8fsIvwaStHhAWJEeVd1o1QD80CU6+ZdEXXSLbSsuLwJjkCBWqRQUVA==
-            }
-        engines: { node: '>=8.6' }
-
-    /pify/2.3.0:
-        resolution: { integrity: sha1-7RQaasBDqEnqWISY59yosVMw6Qw= }
-        engines: { node: '>=0.10.0' }
-
-    /pify/4.0.1:
-        resolution:
-            {
-                integrity: sha512-uB80kBFb/tfd68bVleG9T5GGsGPjJrLAUpR5PZIrhBnIaRTQRjqdJSsIKkOP6OAIFbj7GOrcudc5pNjZ+geV2g==
-            }
-        engines: { node: '>=6' }
-        dev: true
-
-    /pirates/4.0.4:
-        resolution:
-            {
-                integrity: sha512-ZIrVPH+A52Dw84R0L3/VS9Op04PuQ2SEoJL6bkshmiTic/HldyW9Tf7oH5mhJZBK7NmDx27vSMrYEXPXclpDKw==
-            }
-        engines: { node: '>= 6' }
-        dev: true
-
-    /pkg-dir/4.2.0:
-        resolution:
-            {
-                integrity: sha512-HRDzbaKjC+AOWVXxAU/x54COGeIv9eb+6CkDSQoNTt4XyWoIJvuPsXizxu/Fr23EiekbtZwmh1IcIG/l/a10GQ==
-            }
-        engines: { node: '>=8' }
-        dependencies:
-            find-up: 4.1.0
-        dev: true
-
-    /pluralize/8.0.0:
-        resolution:
-            {
-                integrity: sha512-Nc3IT5yHzflTfbjgqWcCPpo7DaKy4FnpB0l/zCAW0Tc7jxAiuqSxHasntB3D7887LSrA93kDJ9IXovxJYxyLCA==
-            }
-        engines: { node: '>=4' }
-        dev: false
-
-    /posix-character-classes/0.1.1:
-        resolution: { integrity: sha1-AerA/jta9xoqbAL+q7jB/vfgDqs= }
-        engines: { node: '>=0.10.0' }
-        dev: true
-
-    /prebuild-install/7.0.1:
-        resolution:
-            {
-                integrity: sha512-QBSab31WqkyxpnMWQxubYAHR5S9B2+r81ucocew34Fkl98FhvKIF50jIJnNOBmAZfyNV7vE5T6gd3hTVWgY6tg==
-            }
-        engines: { node: '>=10' }
-        hasBin: true
-        dependencies:
-            detect-libc: 2.0.0
-            expand-template: 2.0.3
-            github-from-package: 0.0.0
-            minimist: 1.2.6
-            mkdirp-classic: 0.5.3
-            napi-build-utils: 1.0.2
-            node-abi: 3.8.0
-            npmlog: 4.1.2
-            pump: 3.0.0
-            rc: 1.2.8
-            simple-get: 4.0.1
-            tar-fs: 2.1.1
-            tunnel-agent: 0.6.0
-        dev: false
-        optional: true
-
-    /preferred-pm/3.0.3:
-        resolution:
-            {
-                integrity: sha512-+wZgbxNES/KlJs9q40F/1sfOd/j7f1O9JaHcW5Dsn3aUUOZg3L2bjpVUcKV2jvtElYfoTuQiNeMfQJ4kwUAhCQ==
-            }
-        engines: { node: '>=10' }
-        dependencies:
-            find-up: 5.0.0
-            find-yarn-workspace-root2: 1.2.16
-            path-exists: 4.0.0
-            which-pm: 2.0.0
-        dev: true
-
-    /prelude-ls/1.1.2:
-        resolution: { integrity: sha1-IZMqVJ9eUv/ZqCf1cOBL5iqX2lQ= }
-        engines: { node: '>= 0.8.0' }
-
-    /prelude-ls/1.2.1:
-        resolution:
-            {
-                integrity: sha512-vkcDPrRZo1QZLbn5RLGPpg/WmIQ65qoWWhcGKf/b5eplkkarX0m9z8ppCat4mlOqUsWpyNuYgO3VRyrYHSzX5g==
-            }
-        engines: { node: '>= 0.8.0' }
-        dev: true
-
-    /prettier-linter-helpers/1.0.0:
-        resolution:
-            {
-                integrity: sha512-GbK2cP9nraSSUF9N2XwUwqfzlAFlMNYYl+ShE/V+H8a9uNl/oUqB1w2EL54Jh0OlyRSd8RfWYJ3coVS4TROP2w==
-            }
-        engines: { node: '>=6.0.0' }
-        dependencies:
-            fast-diff: 1.2.0
-        dev: true
-
-    /prettier/1.19.1:
-        resolution:
-            {
-                integrity: sha512-s7PoyDv/II1ObgQunCbB9PdLmUcBZcnWOcxDh7O0N/UwDEsHyqkW+Qh28jW+mVuCdx7gLB0BotYI1Y6uI9iyew==
-            }
-        engines: { node: '>=4' }
-        hasBin: true
-        dev: true
-
-    /prettier/2.6.0:
-        resolution:
-            {
-                integrity: sha512-m2FgJibYrBGGgQXNzfd0PuDGShJgRavjUoRCw1mZERIWVSXF0iLzLm+aOqTAbLnC3n6JzUhAA8uZnFVghHJ86A==
-            }
-        engines: { node: '>=10.13.0' }
-        hasBin: true
-        dev: true
-
-    /prettify-xml/1.2.0:
-        resolution: { integrity: sha1-Rtzx7oqNi3PbMLfgbvJtyc8/bxg= }
-        dev: false
-
-    /pretty-format/22.4.3:
-        resolution:
-            {
-                integrity: sha512-S4oT9/sT6MN7/3COoOy+ZJeA92VmOnveLHgrwBE3Z1W5N9S2A1QGNYiE1z75DAENbJrXXUb+OWXhpJcg05QKQQ==
-            }
-        dependencies:
-            ansi-regex: 5.0.1
-            ansi-styles: 3.2.1
-        dev: true
-
-    /pretty-format/24.9.0:
-        resolution:
-            {
-                integrity: sha512-00ZMZUiHaJrNfk33guavqgvfJS30sLYf0f8+Srklv0AMPodGGHcoHgksZ3OThYnIvOd+8yMCn0YiEOogjlgsnA==
-            }
-        engines: { node: '>= 6' }
-        dependencies:
-            '@jest/types': 24.9.0
-            ansi-regex: 5.0.1
-            ansi-styles: 3.2.1
-            react-is: 16.13.1
-        dev: true
-
-    /pretty-format/26.6.2:
-        resolution:
-            {
-                integrity: sha512-7AeGuCYNGmycyQbCqd/3PWH4eOoX/OiCa0uphp57NVTeAGdJGaAliecxwBDHYQCIvrW7aDBZCYeNTP/WX69mkg==
-            }
-        engines: { node: '>= 10' }
-        dependencies:
-            '@jest/types': 26.6.2
-            ansi-regex: 5.0.1
-            ansi-styles: 4.3.0
-            react-is: 17.0.2
-        dev: true
-
-    /pretty-format/27.3.1:
-        resolution:
-            {
-                integrity: sha512-DR/c+pvFc52nLimLROYjnXPtolawm+uWDxr4FjuLDLUn+ktWnSN851KoHwHzzqq6rfCOjkzN8FLgDrSub6UDuA==
-            }
-        engines: { node: ^10.13.0 || ^12.13.0 || ^14.15.0 || >=15.0.0 }
-        dependencies:
-            '@jest/types': 27.2.5
-            ansi-regex: 5.0.1
-            ansi-styles: 5.2.0
-            react-is: 17.0.2
-        dev: true
-
-    /pretty-format/27.4.6:
-        resolution:
-            {
-                integrity: sha512-NblstegA1y/RJW2VyML+3LlpFjzx62cUrtBIKIWDXEDkjNeleA7Od7nrzcs/VLQvAeV4CgSYhrN39DRN88Qi/g==
-            }
-        engines: { node: ^10.13.0 || ^12.13.0 || ^14.15.0 || >=15.0.0 }
-        dependencies:
-            ansi-regex: 5.0.1
-            ansi-styles: 5.2.0
-            react-is: 17.0.2
-        dev: true
-
-    /pretty-format/27.5.1:
-        resolution:
-            {
-                integrity: sha512-Qb1gy5OrP5+zDf2Bvnzdl3jsTf1qXVMazbvCoKhtKqVs4/YK4ozX4gKQJJVyNe+cajNPn0KoC0MC3FUmaHWEmQ==
-            }
-        engines: { node: ^10.13.0 || ^12.13.0 || ^14.15.0 || >=15.0.0 }
-        dependencies:
-            ansi-regex: 5.0.1
-            ansi-styles: 5.2.0
-            react-is: 17.0.2
-        dev: true
-
-    /pretty-quick/3.1.3_prettier@2.6.0:
-        resolution:
-            {
-                integrity: sha512-kOCi2FJabvuh1as9enxYmrnBC6tVMoVOenMaBqRfsvBHB0cbpYHjdQEpSglpASDFEXVwplpcGR4CLEaisYAFcA==
-            }
-        engines: { node: '>=10.13' }
-        hasBin: true
-        peerDependencies:
-            prettier: '>=2.0.0'
-        dependencies:
-            chalk: 3.0.0
-            execa: 4.1.0
-            find-up: 4.1.0
-            ignore: 5.2.0
-            mri: 1.2.0
-            multimatch: 4.0.0
-            prettier: 2.6.0
-        dev: true
-
-    /process-nextick-args/2.0.1:
-        resolution:
-            {
-                integrity: sha512-3ouUOpQhtgrbOa17J7+uxOTpITYWaGP7/AhoR3+A+/1e9skrzelGi/dXzEYyvbxubEF6Wn2ypscTKiKJFFn1ag==
-            }
-
-    /prompts/2.4.2:
-        resolution:
-            {
-                integrity: sha512-NxNv/kLguCA7p3jE8oL2aEBsrJWgAakBpgmgK6lpPWV+WuOmY6r2/zbAVnP+T8bQlA0nzHXSJSJW0Hq7ylaD2Q==
-            }
-        engines: { node: '>= 6' }
-        dependencies:
-            kleur: 3.0.3
-            sisteransi: 1.0.5
-
-    /propagate/2.0.1:
-        resolution:
-            {
-                integrity: sha512-vGrhOavPSTz4QVNuBNdcNXePNdNMaO1xj9yBeH1ScQPjk/rhg9sSlCXPhMkFuaNNW/syTvYqsnbIJxMBfRbbag==
-            }
-        engines: { node: '>= 8' }
-        dev: true
-
-    /properties-reader/2.2.0:
-        resolution:
-            {
-                integrity: sha512-CgVcr8MwGoBKK24r9TwHfZkLLaNFHQ6y4wgT9w/XzdpacOOi5ciH4hcuLechSDAwXsfrGQtI2JTutY2djOx2Ow==
-            }
-        engines: { node: '>=10' }
-        dependencies:
-            mkdirp: 1.0.4
-        dev: false
-
-    /proxy-addr/2.0.7:
-        resolution:
-            {
-                integrity: sha512-llQsMLSUDUPT44jdrU/O37qlnifitDP+ZwrmmZcoSKyLKvtZxpyV0n2/bD/N4tBAAZ/gJEdZU7KMraoK1+XYAg==
-            }
-        engines: { node: '>= 0.10' }
-        dependencies:
-            forwarded: 0.2.0
-            ipaddr.js: 1.9.1
-        dev: false
-
-    /pseudomap/1.0.2:
-        resolution: { integrity: sha1-8FKijacOYYkX7wqKw0wa5aaChrM= }
-        dev: true
-
-    /psl/1.8.0:
-        resolution:
-            {
-                integrity: sha512-RIdOzyoavK+hA18OGGWDqUTsCLhtA7IcZ/6NCs4fFJaHBDab+pDDmDIByWFRQJq2Cd7r1OoQxBGKOaztq+hjIQ==
-            }
-        dev: true
-
-    /pump/3.0.0:
-        resolution:
-            {
-                integrity: sha512-LwZy+p3SFs1Pytd/jYct4wpv49HiYCqd9Rlc5ZVdk0V+8Yzv6jR5Blk3TRmPL1ft69TxP0IMZGJ+WPFU2BFhww==
-            }
-        dependencies:
-            end-of-stream: 1.4.4
-            once: 1.4.0
-
-    /punycode/1.3.2:
-        resolution: { integrity: sha1-llOgNvt8HuQjQvIyXM7v6jkmxI0= }
-        dev: false
-
-    /punycode/2.1.1:
-        resolution:
-            {
-                integrity: sha512-XRsRjdf+j5ml+y/6GKHPZbrF/8p2Yga0JPtdqTIY2Xe5ohJPD9saDJJLPvp9+NSBprVvevdXZybnj2cv8OEd0A==
-            }
-        engines: { node: '>=6' }
-        dev: true
-
-    /pure-rand/5.0.0:
-        resolution:
-            {
-                integrity: sha512-lD2/y78q+7HqBx2SaT6OT4UcwtvXNRfEpzYEzl0EQ+9gZq2Qi3fa0HDnYPeqQwhlHJFBUhT7AO3mLU3+8bynHA==
-            }
-        dev: true
-
-    /qs/6.10.3:
-        resolution:
-            {
-                integrity: sha512-wr7M2E0OFRfIfJZjKGieI8lBKb7fRCH4Fv5KNPEs7gJ8jadvotdsS08PzOKR7opXhZ/Xkjtt3WF9g38drmyRqQ==
-            }
-        engines: { node: '>=0.6' }
-        dependencies:
-            side-channel: 1.0.4
-        dev: true
-
-    /qs/6.7.0:
-        resolution:
-            {
-                integrity: sha512-VCdBRNFTX1fyE7Nb6FYoURo/SPe62QCaAyzJvUjwRaIsc+NePBEniHlvxFmmX56+HZphIGtV0XeCirBtpDrTyQ==
-            }
-        engines: { node: '>=0.6' }
-        dev: false
-
-    /qs/6.9.3:
-        resolution:
-            {
-                integrity: sha512-EbZYNarm6138UKKq46tdx08Yo/q9ZhFoAXAI1meAFd2GtbRDhbZY2WQSICskT0c5q99aFzLG1D4nvTk9tqfXIw==
-            }
-        engines: { node: '>=0.6' }
-        dev: true
-
-    /qs/6.9.6:
-        resolution:
-            {
-                integrity: sha512-TIRk4aqYLNoJUbd+g2lEdz5kLWIuTMRagAXxl78Q0RiVjAOugHmeKNGdd3cwo/ktpf9aL9epCfFqWDEKysUlLQ==
-            }
-        engines: { node: '>=0.6' }
-        dev: false
-
-    /querystring/0.2.0:
-        resolution: { integrity: sha1-sgmEkgO7Jd+CDadW50cAWHhSFiA= }
-        engines: { node: '>=0.4.x' }
-        deprecated: The querystring API is considered Legacy. new code should use the URLSearchParams API instead.
-        dev: false
-
-    /queue-microtask/1.2.3:
-        resolution:
-            {
-                integrity: sha512-NuaNSa6flKT5JaSYQzJok04JzTL1CA6aGhv5rfLW3PgqA+M2ChpZQnAC8h8i4ZFkBS8X5RqkDBHA7r4hej3K9A==
-            }
-
-    /quick-lru/4.0.1:
-        resolution:
-            {
-                integrity: sha512-ARhCpm70fzdcvNQfPoy49IaanKkTlRWF2JMzqhcJbhSFRZv7nPTvZJdcY7301IPmvW+/p0RgIWnQDLJxifsQ7g==
-            }
-        engines: { node: '>=8' }
-        dev: true
-
-    /range-parser/1.2.1:
-        resolution:
-            {
-                integrity: sha512-Hrgsx+orqoygnmhFbKaHE6c296J+HTAQXoxEF6gNupROmmGJRoyzfG3ccAveqCBrwr/2yxQ5BVd/GTl5agOwSg==
-            }
-        engines: { node: '>= 0.6' }
-        dev: false
-
-    /raw-body/2.4.0:
-        resolution:
-            {
-                integrity: sha512-4Oz8DUIwdvoa5qMJelxipzi/iJIi40O5cGV1wNYp5hvZP8ZN0T+jiNkL0QepXs+EsQ9XJ8ipEDoiH70ySUJP3Q==
-            }
-        engines: { node: '>= 0.8' }
-        dependencies:
-            bytes: 3.1.0
-            http-errors: 1.7.2
-            iconv-lite: 0.4.24
-            unpipe: 1.0.0
-        dev: false
-
-    /raw-body/2.4.2:
-        resolution:
-            {
-                integrity: sha512-RPMAFUJP19WIet/99ngh6Iv8fzAbqum4Li7AD6DtGaW2RpMB/11xDoalPiJMTbu6I3hkbMVkATvZrqb9EEqeeQ==
-            }
-        engines: { node: '>= 0.8' }
-        dependencies:
-            bytes: 3.1.1
-            http-errors: 1.8.1
-            iconv-lite: 0.4.24
-            unpipe: 1.0.0
-        dev: false
-
-    /rc/1.2.8:
-        resolution:
-            {
-                integrity: sha512-y3bGgqKj3QBdxLbLkomlohkvsA8gdAiUQlSBJnBhfn+BPxg4bc62d8TcBW15wavDfgexCgccckhcZvywyQYPOw==
-            }
-        hasBin: true
-        dependencies:
-            deep-extend: 0.6.0
-            ini: 1.3.8
-            minimist: 1.2.6
-            strip-json-comments: 2.0.1
-        dev: false
-        optional: true
-
-    /react-is/16.13.1:
-        resolution:
-            {
-                integrity: sha512-24e6ynE2H+OKt4kqsOvNd8kBpV65zoxbA4BVsEOB3ARVWQki/DHzaUoC5KuON/BiccDaCCTZBuOcfZs70kR8bQ==
-            }
-        dev: true
-
-    /react-is/17.0.2:
-        resolution:
-            {
-                integrity: sha512-w2GsyukL62IJnlaff/nRegPQR94C/XXamvMWmSHRJ4y7Ts/4ocGRmTHvOs8PSE6pB3dWOrD/nueuU5sduBsQ4w==
-            }
-        dev: true
-
-    /read-pkg-up/7.0.1:
-        resolution:
-            {
-                integrity: sha512-zK0TB7Xd6JpCLmlLmufqykGE+/TlOePD6qKClNW7hHDKFh/J7/7gCWGR7joEQEW1bKq3a3yUZSObOoWLFQ4ohg==
-            }
-        engines: { node: '>=8' }
-        dependencies:
-            find-up: 4.1.0
-            read-pkg: 5.2.0
-            type-fest: 0.8.1
-
-    /read-pkg/5.2.0:
-        resolution:
-            {
-                integrity: sha512-Ug69mNOpfvKDAc2Q8DRpMjjzdtrnv9HcSMX+4VsZxD1aZ6ZzrIE7rlzXBtWTyhULSMKg076AW6WR5iZpD0JiOg==
-            }
-        engines: { node: '>=8' }
-        dependencies:
-            '@types/normalize-package-data': 2.4.1
-            normalize-package-data: 2.5.0
-            parse-json: 5.2.0
-            type-fest: 0.6.0
-
-    /read-yaml-file/1.1.0:
-        resolution:
-            {
-                integrity: sha512-VIMnQi/Z4HT2Fxuwg5KrY174U1VdUIASQVWXXyqtNRtxSr9IYkn1rsI6Tb6HsrHCmB7gVpNwX6JxPTHcH6IoTA==
-            }
-        engines: { node: '>=6' }
-        dependencies:
-            graceful-fs: 4.2.9
-            js-yaml: 3.14.1
-            pify: 4.0.1
-            strip-bom: 3.0.0
-        dev: true
-
-    /readable-stream/2.3.7:
-        resolution:
-            {
-                integrity: sha512-Ebho8K4jIbHAxnuxi7o42OrZgF/ZTNcsZj6nRKyUmkhLFq8CHItp/fy6hQZuZmP/n3yZ9VBUbp4zz/mX8hmYPw==
-            }
-        dependencies:
-            core-util-is: 1.0.3
-            inherits: 2.0.4
-            isarray: 1.0.0
-            process-nextick-args: 2.0.1
-            safe-buffer: 5.1.2
-            string_decoder: 1.1.1
-            util-deprecate: 1.0.2
-
-    /readable-stream/3.6.0:
-        resolution:
-            {
-                integrity: sha512-BViHy7LKeTz4oNnkcLJ+lVSL6vpiFeX6/d3oSH8zCW7UxP2onchk+vTGB143xuFjHS3deTgkKoXXymXqymiIdA==
-            }
-        engines: { node: '>= 6' }
-        dependencies:
-            inherits: 2.0.4
-            string_decoder: 1.1.1
-            util-deprecate: 1.0.2
-
-    /rechoir/0.6.2:
-        resolution: { integrity: sha1-hSBLVNuoLVdC4oyWdW70OvUOM4Q= }
-        engines: { node: '>= 0.10' }
-        dependencies:
-            resolve: 1.21.0
-        dev: false
-
-    /redent/3.0.0:
-        resolution:
-            {
-                integrity: sha512-6tDA8g98We0zd0GvVeMT9arEOnTw9qM03L9cJXaCjrip1OO764RDBLBfrB4cwzNGDj5OA5ioymC9GkizgWJDUg==
-            }
-        engines: { node: '>=8' }
-        dependencies:
-            indent-string: 4.0.0
-            strip-indent: 3.0.0
-        dev: true
-
-    /reflect-metadata/0.1.13:
-        resolution:
-            {
-                integrity: sha512-Ts1Y/anZELhSsjMcU605fU9RE4Oi3p5ORujwbIKXfWa+0Zxs510Qrmrce5/Jowq3cHSZSJqBjypxmHarc+vEWg==
-            }
-
-    /regenerator-runtime/0.13.9:
-        resolution:
-            {
-                integrity: sha512-p3VT+cOEgxFsRRA9X4lkI1E+k2/CtnKtU4gcxyaCUreilL/vqI6CdZ3wxVUx3UOUg+gnUOQQcRI7BmSI656MYA==
-            }
-
-    /regex-not/1.0.2:
-        resolution:
-            {
-                integrity: sha512-J6SDjUgDxQj5NusnOtdFxDwN/+HWykR8GELwctJ7mdqhcyy1xEc4SRFHUXvxTp661YaVKAjfRLZ9cCqS6tn32A==
-            }
-        engines: { node: '>=0.10.0' }
-        dependencies:
-            extend-shallow: 3.0.2
-            safe-regex: 1.1.0
-        dev: true
-
-    /regexpp/3.2.0:
-        resolution:
-            {
-                integrity: sha512-pq2bWo9mVD43nbts2wGv17XLiNLya+GklZ8kaDLV2Z08gDCsGpnKn9BFMepvWuHCbyVvY7J5o5+BVvoQbmlJLg==
-            }
-        engines: { node: '>=8' }
-        dev: true
-
-    /remove-trailing-separator/1.1.0:
-        resolution: { integrity: sha1-wkvOKig62tW8P1jg1IJJuSN52O8= }
-
-    /repeat-element/1.1.4:
-        resolution:
-            {
-                integrity: sha512-LFiNfRcSu7KK3evMyYOuCzv3L10TW7yC1G2/+StMjK8Y6Vqd2MG7r/Qjw4ghtuCOjFvlnms/iMmLqpvW/ES/WQ==
-            }
-        engines: { node: '>=0.10.0' }
-        dev: true
-
-    /repeat-string/1.6.1:
-        resolution: { integrity: sha1-jcrkcOHIirwtYA//Sndihtp15jc= }
-        engines: { node: '>=0.10' }
-
-    /replace-ext/1.0.1:
-        resolution:
-            {
-                integrity: sha512-yD5BHCe7quCgBph4rMQ+0KkIRKwWCrHDOX1p1Gp6HwjPM5kVoCdKGNhN7ydqqsX6lJEnQDKZ/tFMiEdQ1dvPEw==
-            }
-        engines: { node: '>= 0.10' }
-
-    /require-directory/2.1.1:
-        resolution: { integrity: sha1-jGStX9MNqxyXbiNE/+f3kqam30I= }
-        engines: { node: '>=0.10.0' }
-        dev: true
-
-    /require-main-filename/2.0.0:
-        resolution:
-            {
-                integrity: sha512-NKN5kMDylKuldxYLSUfrbo5Tuzh4hd+2E8NPPX02mZtn1VuREQToYe/ZdlJy+J3uCpfaiGF05e7B8W0iXbQHmg==
-            }
-        dev: true
-
-    /requires-port/1.0.0:
-        resolution: { integrity: sha1-kl0mAdOaxIXgkc8NpcbmlNw9yv8= }
-        dev: false
-
-    /resolve-cwd/3.0.0:
-        resolution:
-            {
-                integrity: sha512-OrZaX2Mb+rJCpH/6CpSqt9xFVpN++x01XnN2ie9g6P5/3xelLAkXWVADpdz1IHD/KFfEXyE6V0U01OQ3UO2rEg==
-            }
-        engines: { node: '>=8' }
-        dependencies:
-            resolve-from: 5.0.0
-        dev: true
-
-    /resolve-from/4.0.0:
-        resolution:
-            {
-                integrity: sha512-pb/MYmXstAkysRFx8piNI1tGFNQIFA3vkE3Gq4EuA1dF6gHp/+vgZqsCGJapvy8N3Q+4o7FwvquPJcnZ7RYy4g==
-            }
-        engines: { node: '>=4' }
-        dev: true
-
-    /resolve-from/5.0.0:
-        resolution:
-            {
-                integrity: sha512-qYg9KP24dD5qka9J47d0aVky0N+b4fTU89LN9iDnjB5waksiC49rvMB0PrUJQGoTmH50XPiqOvAjDfaijGxYZw==
-            }
-        engines: { node: '>=8' }
-        dev: true
-
-    /resolve-url/0.2.1:
-        resolution: { integrity: sha1-LGN/53yJOv0qZj/iGqkIAGjiBSo= }
-        deprecated: https://github.com/lydell/resolve-url#deprecated
-        dev: true
-
-    /resolve.exports/1.1.0:
-        resolution:
-            {
-                integrity: sha512-J1l+Zxxp4XK3LUDZ9m60LRJF/mAe4z6a4xyabPHk7pvK5t35dACV32iIjJDFeWZFfZlO29w6SZ67knR0tHzJtQ==
-            }
-        engines: { node: '>=10' }
-        dev: true
-
-    /resolve/1.21.0:
-        resolution:
-            {
-                integrity: sha512-3wCbTpk5WJlyE4mSOtDLhqQmGFi0/TD9VPwmiolnk8U0wRgMEktqCXd3vy5buTO3tljvalNvKrjHEfrd2WpEKA==
-            }
-        hasBin: true
-        dependencies:
-            is-core-module: 2.8.1
-            path-parse: 1.0.7
-            supports-preserve-symlinks-flag: 1.0.0
-
-    /ret/0.1.15:
-        resolution:
-            {
-                integrity: sha512-TTlYpa+OL+vMMNG24xSlQGEJ3B/RzEfUlLct7b5G/ytav+wPrplCpVMFuwzXbkecJrb6IYo1iFb0S9v37754mg==
-            }
-        engines: { node: '>=0.12' }
-        dev: true
-
-    /reusify/1.0.4:
-        resolution:
-            {
-                integrity: sha512-U9nH88a3fc/ekCF1l0/UP1IosiuIjyTh7hBvXVMHYgVcfGvt897Xguj2UOLDeI5BG2m7/uwyaLVT6fbtCwTyzw==
-            }
-        engines: { iojs: '>=1.0.0', node: '>=0.10.0' }
-
-    /rimraf/3.0.2:
-        resolution:
-            {
-                integrity: sha512-JZkJMZkAGFFPP2YqXZXPbMlMBgsxzE8ILs4lMIX/2o0L9UBw9O/Y3o6wFw/i9YLapcUJWwqbi3kdxIPdC62TIA==
-            }
-        hasBin: true
-        dependencies:
-            glob: 7.2.0
-        dev: true
-
-    /run-async/2.4.1:
-        resolution:
-            {
-                integrity: sha512-tvVnVv01b8c1RrA6Ep7JkStj85Guv/YrMcwqYQnwjsAS2cTmmPGBBjAjpCW7RrSodNSoE2/qg9O4bceNvUuDgQ==
-            }
-        engines: { node: '>=0.12.0' }
-        dev: false
-
-    /run-parallel/1.2.0:
-        resolution:
-            {
-                integrity: sha512-5l4VyZR86LZ/lDxZTR6jqL8AFE2S0IFLMP26AbjsLVADxHdhB/c0GUsH+y39UfCi3dzz8OlQuPmnaJOMoDHQBA==
-            }
-        dependencies:
-            queue-microtask: 1.2.3
-
-    /rxjs/6.6.7:
-        resolution:
-            {
-                integrity: sha512-hTdwr+7yYNIT5n4AMYp85KA6yw2Va0FLa3Rguvbpa4W3I5xynaBZo41cM3XM+4Q6fRMj3sBYIR1VAmZMXYJvRQ==
-            }
-        engines: { npm: '>=2.0.0' }
-        dependencies:
-            tslib: 1.14.1
-        dev: true
-
-    /rxjs/7.5.5:
-        resolution:
-            {
-                integrity: sha512-sy+H0pQofO95VDmFLzyaw9xNJU4KTRSwQIGM6+iG3SypAtCiLDzpeG8sJrNCWn2Up9km+KhkvTdbkrdy+yzZdw==
-            }
-        dependencies:
-            tslib: 2.4.0
-        dev: true
-
-    /safe-buffer/5.1.2:
-        resolution:
-            {
-                integrity: sha512-Gd2UZBJDkXlY7GbJxfsE8/nvKkUEU1G38c1siN6QP6a9PT9MmHB8GnpscSmMJSoF8LOIrt8ud/wPtojys4G6+g==
-            }
-
-    /safe-buffer/5.2.1:
-        resolution:
-            {
-                integrity: sha512-rp3So07KcdmmKbGvgaNxQSJr7bGVSVk5S9Eq1F+ppbRo70+YeaDxkw5Dd8NPN+GD6bjnYm2VuPuCXmpuYvmCXQ==
-            }
-        dev: false
-
-    /safe-regex/1.1.0:
-        resolution: { integrity: sha1-QKNmnzsHfR6UPURinhV91IAjvy4= }
-        dependencies:
-            ret: 0.1.15
-        dev: true
-
-    /safe-stable-stringify/1.1.1:
-        resolution:
-            {
-                integrity: sha512-ERq4hUjKDbJfE4+XtZLFPCDi8Vb1JqaxAPTxWFLBx8XcAlf9Bda/ZJdVezs/NAfsMQScyIlUMx+Yeu7P7rx5jw==
-            }
-
-    /safer-buffer/2.1.2:
-        resolution:
-            {
-                integrity: sha512-YZo3K82SD7Riyi0E1EQPojLz7kpepnSQI9IyPbHHg1XXXevb5dJI7tpyN2ADxGcQbHG7vcyRHk0cbwqcQriUtg==
-            }
-
-    /sax/1.2.4:
-        resolution:
-            {
-                integrity: sha512-NqVDv9TpANUjFm0N8uM5GxL36UgKi9/atZw+x7YFnQ8ckwFGKrl4xX4yWtrey3UJm5nP1kUbnYgLopqWNSRhWw==
-            }
-        dev: false
-
-    /saxes/5.0.1:
-        resolution:
-            {
-                integrity: sha512-5LBh1Tls8c9xgGjw3QrMwETmTMVk0oFgvrFSvWx62llR2hcEInrKNZ2GZCCuuy2lvWrdl5jhbpeqc5hRYKFOcw==
-            }
-        engines: { node: '>=10' }
-        dependencies:
-            xmlchars: 2.2.0
-        dev: true
-
-    /semver/5.7.1:
-        resolution:
-            {
-                integrity: sha512-sauaDf/PZdVgrLTNYHRtpXa1iRiKcaebiKQ1BJdpQlWH2lCvexQdX55snPFyK7QzpudqbCI0qXFfOasHdyNDGQ==
-            }
-        hasBin: true
-
-    /semver/6.3.0:
-        resolution:
-            {
-                integrity: sha512-b39TBaTSfV6yBrapU89p5fKekE2m/NwnDocOVruQFS1/veMgdzuPcnOM34M6CwxW8jH/lxEa5rBoDeUwu5HHTw==
-            }
-        hasBin: true
-        dev: true
-
-    /semver/7.3.5:
-        resolution:
-            {
-                integrity: sha512-PoeGJYh8HK4BTO/a9Tf6ZG3veo/A7ZVsYrSA6J8ny9nb3B1VrpkuN+z9OE5wfE5p6H4LchYZsegiQgbJD94ZFQ==
-            }
-        engines: { node: '>=10' }
-        hasBin: true
-        dependencies:
-            lru-cache: 6.0.0
-
-    /semver/7.3.7:
-        resolution:
-            {
-                integrity: sha512-QlYTucUYOews+WeEujDoEGziz4K6c47V/Bd+LjSSYcA94p+DmINdf7ncaUinThfvZyu13lN9OY1XDxt8C0Tw0g==
-            }
-        engines: { node: '>=10' }
-        hasBin: true
-        dependencies:
-            lru-cache: 6.0.0
-        dev: true
-
-    /send/0.17.1:
-        resolution:
-            {
-                integrity: sha512-BsVKsiGcQMFwT8UxypobUKyv7irCNRHk1T0G680vk88yf6LBByGcZJOTJCrTP2xVN6yI+XjPJcNuE3V4fT9sAg==
-            }
-        engines: { node: '>= 0.8.0' }
-        dependencies:
-            debug: 2.6.9
-            depd: 1.1.2
-            destroy: 1.0.4
-            encodeurl: 1.0.2
-            escape-html: 1.0.3
-            etag: 1.8.1
-            fresh: 0.5.2
-            http-errors: 1.7.2
-            mime: 1.6.0
-            ms: 2.1.1
-            on-finished: 2.3.0
-            range-parser: 1.2.1
-            statuses: 1.5.0
-        transitivePeerDependencies:
-            - supports-color
-        dev: false
-
-    /send/0.17.2:
-        resolution:
-            {
-                integrity: sha512-UJYB6wFSJE3G00nEivR5rgWp8c2xXvJ3OPWPhmuteU0IKj8nKbG3DrjiOmLwpnHGYWAVwA69zmTm++YG0Hmwww==
-            }
-        engines: { node: '>= 0.8.0' }
-        dependencies:
-            debug: 2.6.9
-            depd: 1.1.2
-            destroy: 1.0.4
-            encodeurl: 1.0.2
-            escape-html: 1.0.3
-            etag: 1.8.1
-            fresh: 0.5.2
-            http-errors: 1.8.1
-            mime: 1.6.0
-            ms: 2.1.3
-            on-finished: 2.3.0
-            range-parser: 1.2.1
-            statuses: 1.5.0
-        transitivePeerDependencies:
-            - supports-color
-        dev: false
-
-    /serve-static/1.14.1:
-        resolution:
-            {
-                integrity: sha512-JMrvUwE54emCYWlTI+hGrGv5I8dEwmco/00EvkzIIsR7MqrHonbD9pO2MOfFnpFntl7ecpZs+3mW+XbQZu9QCg==
-            }
-        engines: { node: '>= 0.8.0' }
-        dependencies:
-            encodeurl: 1.0.2
-            escape-html: 1.0.3
-            parseurl: 1.3.3
-            send: 0.17.1
-        transitivePeerDependencies:
-            - supports-color
-        dev: false
-
-    /serve-static/1.14.2:
-        resolution:
-            {
-                integrity: sha512-+TMNA9AFxUEGuC0z2mevogSnn9MXKb4fa7ngeRMJaaGv8vTwnIEkKi+QGvPt33HSnf8pRS+WGM0EbMtCJLKMBQ==
-            }
-        engines: { node: '>= 0.8.0' }
-        dependencies:
-            encodeurl: 1.0.2
-            escape-html: 1.0.3
-            parseurl: 1.3.3
-            send: 0.17.2
-        transitivePeerDependencies:
-            - supports-color
-        dev: false
-
-    /set-blocking/2.0.0:
-        resolution: { integrity: sha1-BF+XgtARrppoA93TgrJDkrPYkPc= }
-
-    /set-value/2.0.1:
-        resolution:
-            {
-                integrity: sha512-JxHc1weCN68wRY0fhCoXpyK55m/XPHafOmK4UWD7m2CI14GMcFypt4w/0+NV5f/ZMby2F6S2wwA7fgynh9gWSw==
-            }
-        engines: { node: '>=0.10.0' }
-        dependencies:
-            extend-shallow: 2.0.1
-            is-extendable: 0.1.1
-            is-plain-object: 2.0.4
-            split-string: 3.1.0
-        dev: true
-
-    /setprototypeof/1.1.1:
-        resolution:
-            {
-                integrity: sha512-JvdAWfbXeIGaZ9cILp38HntZSFSo3mWg6xGcJJsd+d4aRMOqauag1C63dJfDw7OaMYwEbHMOxEZ1lqVRYP2OAw==
-            }
-        dev: false
-
-    /setprototypeof/1.2.0:
-        resolution:
-            {
-                integrity: sha512-E5LDX7Wrp85Kil5bhZv46j8jOeboKq5JMmYM3gVGdGH8xFpPWXUMsNrlODCrkoxMEeNi/XZIwuRvY4XNwYMJpw==
-            }
-        dev: false
-
-    /shebang-command/1.2.0:
-        resolution: { integrity: sha1-RKrGW2lbAzmJaMOfNj/uXer98eo= }
-        engines: { node: '>=0.10.0' }
-        dependencies:
-            shebang-regex: 1.0.0
-        dev: true
-
-    /shebang-command/2.0.0:
-        resolution:
-            {
-                integrity: sha512-kHxr2zZpYtdmrN1qDjrrX/Z1rR1kG8Dx+gkpK1G4eXmvXswmcE1hTWBWYUzlraYw1/yZp6YuDY77YtvbN0dmDA==
-            }
-        engines: { node: '>=8' }
-        dependencies:
-            shebang-regex: 3.0.0
-
-    /shebang-regex/1.0.0:
-        resolution: { integrity: sha1-2kL0l0DAtC2yypcoVxyxkMmO/qM= }
-        engines: { node: '>=0.10.0' }
-        dev: true
-
-    /shebang-regex/3.0.0:
-        resolution:
-            {
-                integrity: sha512-7++dFhtcx3353uBaq8DDR4NuxBetBzC7ZQOhmTQInHEd6bSrXdiEyzCvG07Z44UYdLShWUyXt5M/yhz8ekcb1A==
-            }
-        engines: { node: '>=8' }
-
-    /shelljs/0.8.5:
-        resolution:
-            {
-                integrity: sha512-TiwcRcrkhHvbrZbnRcFYMLl30Dfov3HKqzp5tO5b4pt6G/SezKcYhmDg15zXVBswHmctSAQKznqNW2LO5tTDow==
-            }
-        engines: { node: '>=4' }
-        hasBin: true
-        dependencies:
-            glob: 7.2.0
-            interpret: 1.4.0
-            rechoir: 0.6.2
-        dev: false
-
-    /side-channel/1.0.4:
-        resolution:
-            {
-                integrity: sha512-q5XPytqFEIKHkGdiMIrY10mvLRvnQh42/+GoBlFW3b2LXLE2xxJpZFdm94we0BaoV3RwJyGqg5wS7epxTv0Zvw==
-            }
-        dependencies:
-            call-bind: 1.0.2
-            get-intrinsic: 1.1.1
-            object-inspect: 1.12.0
-        dev: true
-
-    /signal-exit/3.0.6:
-        resolution:
-            {
-                integrity: sha512-sDl4qMFpijcGw22U5w63KmD3cZJfBuFlVNbVMKje2keoKML7X2UzWbc4XrmEbDwg0NXJc3yv4/ox7b+JWb57kQ==
-            }
-
-    /simple-concat/1.0.1:
-        resolution:
-            {
-                integrity: sha512-cSFtAPtRhljv69IK0hTVZQ+OfE9nePi/rtJmw5UjHeVyVroEqJXP1sFztKUy1qU+xvz3u/sfYJLa947b7nAN2Q==
-            }
-        dev: false
-        optional: true
-
-    /simple-get/4.0.1:
-        resolution:
-            {
-                integrity: sha512-brv7p5WgH0jmQJr1ZDDfKDOSeWWg+OVypG99A/5vYGPqJ6pxiaHLy8nxtFjBA7oMa01ebA9gfh1uMCFqOuXxvA==
-            }
-        dependencies:
-            decompress-response: 6.0.0
-            once: 1.4.0
-            simple-concat: 1.0.1
-        dev: false
-=======
     dependencies:
       whatwg-url: 5.0.0
     dev: false
@@ -12048,7 +10093,6 @@
       typescript: '>=3.8 <5.0'
     peerDependenciesMeta:
       '@babel/core':
->>>>>>> 9d4e3bcf
         optional: true
 
     /simple-swizzle/0.2.2:
@@ -12858,427 +10902,6 @@
             safe-buffer: 5.2.1
         dev: false
         optional: true
-<<<<<<< HEAD
-
-    /type-check/0.3.2:
-        resolution: { integrity: sha1-WITKtRLPHTVeP7eE8wgEsrUg23I= }
-        engines: { node: '>= 0.8.0' }
-        dependencies:
-            prelude-ls: 1.1.2
-
-    /type-check/0.4.0:
-        resolution:
-            {
-                integrity: sha512-XleUoc9uwGXqjWwXaUTZAmzMcFZ5858QA2vvx1Ur5xIcixXIP+8LnFDgRplU30us6teqdlskFfu+ae4K79Ooew==
-            }
-        engines: { node: '>= 0.8.0' }
-        dependencies:
-            prelude-ls: 1.2.1
-        dev: true
-
-    /type-detect/4.0.8:
-        resolution:
-            {
-                integrity: sha512-0fr/mIH1dlO+x7TlcMy+bIDqKPsw/70tVyeHW787goQjhmqaZe10uwLujubK9q9Lg6Fiho1KUKDYz0Z7k7g5/g==
-            }
-        engines: { node: '>=4' }
-        dev: true
-
-    /type-fest/0.13.1:
-        resolution:
-            {
-                integrity: sha512-34R7HTnG0XIJcBSn5XhDd7nNFPRcXYRZrBB2O2jdKqYODldSzBAqzsWoZYYvduky73toYS/ESqxPvkDf/F0XMg==
-            }
-        engines: { node: '>=10' }
-        dev: true
-
-    /type-fest/0.20.2:
-        resolution:
-            {
-                integrity: sha512-Ne+eE4r0/iWnpAxD852z3A+N0Bt5RN//NjJwRd2VFHEmrywxf5vsZlh4R6lixl6B+wz/8d+maTSAkN1FIkI3LQ==
-            }
-        engines: { node: '>=10' }
-        dev: true
-
-    /type-fest/0.21.3:
-        resolution:
-            {
-                integrity: sha512-t0rzBq87m3fVcduHDUFhKmyyX+9eo6WQjZvf51Ea/M0Q7+T374Jp1aUiyUl0GKxp8M/OETVHSDvmkyPgvX+X2w==
-            }
-        engines: { node: '>=10' }
-        dev: true
-
-    /type-fest/0.6.0:
-        resolution:
-            {
-                integrity: sha512-q+MB8nYR1KDLrgr4G5yemftpMC7/QLqVndBmEEdqzmNj5dcFOO4Oo8qlwZE3ULT3+Zim1F8Kq4cBnikNhlCMlg==
-            }
-        engines: { node: '>=8' }
-
-    /type-fest/0.8.1:
-        resolution:
-            {
-                integrity: sha512-4dbzIzqvjtgiM5rw1k5rEHtBANKmdudhGyBEajN01fEyhaAIhsoKNy6y7+IN93IfpFtwY9iqi7kD+xwKhQsNJA==
-            }
-        engines: { node: '>=8' }
-
-    /type-is/1.6.18:
-        resolution:
-            {
-                integrity: sha512-TkRKr9sUTxEH8MdfuCSP7VizJyzRNMjj2J2do2Jr3Kym598JVdEksuzPQCnlFPW4ky9Q+iA+ma9BGm06XQBy8g==
-            }
-        engines: { node: '>= 0.6' }
-        dependencies:
-            media-typer: 0.3.0
-            mime-types: 2.1.34
-        dev: false
-
-    /typedarray-to-buffer/3.1.5:
-        resolution:
-            {
-                integrity: sha512-zdu8XMNEDepKKR+XYOXAVPtWui0ly0NtohUscw+UmaHiAWT8hrV1rr//H6V+0DvJ3OQ19S979M0laLfX8rm82Q==
-            }
-        dependencies:
-            is-typedarray: 1.0.0
-        dev: true
-
-    /typescript/4.0.8:
-        resolution:
-            {
-                integrity: sha512-oz1765PN+imfz1MlZzSZPtC/tqcwsCyIYA8L47EkRnRW97ztRk83SzMiWLrnChC0vqoYxSU1fcFUDA5gV/ZiPg==
-            }
-        engines: { node: '>=4.2.0' }
-        hasBin: true
-        dev: true
-
-    /unbox-primitive/1.0.1:
-        resolution:
-            {
-                integrity: sha512-tZU/3NqK3dA5gpE1KtyiJUrEB0lxnGkMFHptJ7q6ewdZ8s12QrODwNbhIJStmJkd1QDXa1NRA8aF2A1zk/Ypyw==
-            }
-        dependencies:
-            function-bind: 1.1.1
-            has-bigints: 1.0.1
-            has-symbols: 1.0.2
-            which-boxed-primitive: 1.0.2
-        dev: true
-
-    /underscore/1.12.1:
-        resolution:
-            {
-                integrity: sha512-hEQt0+ZLDVUMhebKxL4x1BTtDY7bavVofhZ9KZ4aI26X9SRaE+Y3m83XUL1UP2jn8ynjndwCCpEHdUG+9pP1Tw==
-            }
-        dev: false
-
-    /union-value/1.0.1:
-        resolution:
-            {
-                integrity: sha512-tJfXmxMeWYnczCVs7XAEvIV7ieppALdyepWMkHkwciRpZraG/xwT+s2JN8+pr1+8jCRf80FFzvr+MpQeeoF4Xg==
-            }
-        engines: { node: '>=0.10.0' }
-        dependencies:
-            arr-union: 3.1.0
-            get-value: 2.0.6
-            is-extendable: 0.1.1
-            set-value: 2.0.1
-        dev: true
-
-    /unionfs/4.4.0:
-        resolution:
-            {
-                integrity: sha512-N+TuJHJ3PjmzIRCE1d2N3VN4qg/P78eh/nxzwHnzpg3W2Mvf8Wvi7J1mvv6eNkb8neUeSdFSQsKna0eXVyF4+w==
-            }
-        dependencies:
-            fs-monkey: 1.0.3
-        dev: true
-
-    /universal-user-agent/6.0.0:
-        resolution:
-            {
-                integrity: sha512-isyNax3wXoKaulPDZWHQqbmIx1k2tb9fb3GGDBRxCscfYV2Ch7WxPArBsFEG8s/safwXTT7H4QGhaIkTp9447w==
-            }
-        dev: false
-
-    /universalify/0.1.2:
-        resolution:
-            {
-                integrity: sha512-rBJeI5CXAlmy1pV+617WB9J63U6XcazHHF2f2dbJix4XzpUF0RS3Zbj0FGIOCAva5P/d/GBOYaACQ1w+0azUkg==
-            }
-        engines: { node: '>= 4.0.0' }
-        dev: true
-
-    /universalify/2.0.0:
-        resolution:
-            {
-                integrity: sha512-hAZsKq7Yy11Zu1DE0OzWjw7nnLZmJZYTDZZyEFHZdUhV8FkH5MCfoU1XMaxXovpyW5nq5scPqq0ZDP9Zyl04oQ==
-            }
-        engines: { node: '>= 10.0.0' }
-
-    /unpipe/1.0.0:
-        resolution: { integrity: sha1-sr9O6FFKrmFltIF4KdIbLvSZBOw= }
-        engines: { node: '>= 0.8' }
-        dev: false
-
-    /unset-value/1.0.0:
-        resolution: { integrity: sha1-g3aHP30jNRef+x5vw6jtDfyKtVk= }
-        engines: { node: '>=0.10.0' }
-        dependencies:
-            has-value: 0.3.1
-            isobject: 3.0.1
-        dev: true
-
-    /uri-js/4.4.1:
-        resolution:
-            {
-                integrity: sha512-7rKUyy33Q1yc98pQ1DAmLtwX109F7TIfWlW1Ydo8Wl1ii1SeHieeh0HHfPeL2fMXK6z0s8ecKs9frCuLJvndBg==
-            }
-        dependencies:
-            punycode: 2.1.1
-        dev: true
-
-    /urix/0.1.0:
-        resolution: { integrity: sha1-2pN/emLiH+wf0Y1Js1wpNQZ6bHI= }
-        deprecated: Please see https://github.com/lydell/urix#deprecated
-        dev: true
-
-    /url/0.11.0:
-        resolution: { integrity: sha1-ODjpfPxgUh63PFJajlW/3Z4uKPE= }
-        dependencies:
-            punycode: 1.3.2
-            querystring: 0.2.0
-        dev: false
-
-    /use/3.1.1:
-        resolution:
-            {
-                integrity: sha512-cwESVXlO3url9YWlFW/TA9cshCEhtu7IKJ/p5soJ/gGpj7vbvFrAY/eIioQ6Dw23KjZhYgiIo8HOs1nQ2vr/oQ==
-            }
-        engines: { node: '>=0.10.0' }
-        dev: true
-
-    /util-deprecate/1.0.2:
-        resolution: { integrity: sha1-RQ1Nyfpw3nMnYvvS1KKJgUGaDM8= }
-
-    /utils-merge/1.0.1:
-        resolution: { integrity: sha1-n5VxD1CiZ5R7LMwSR0HBAoQn5xM= }
-        engines: { node: '>= 0.4.0' }
-        dev: false
-
-    /v8-compile-cache/2.3.0:
-        resolution:
-            {
-                integrity: sha512-l8lCEmLcLYZh4nbunNZvQCJc5pv7+RCwa8q/LdUx8u7lsWvPDKmpodJAJNwkAhJC//dFY48KuIEmjtd4RViDrA==
-            }
-        dev: true
-
-    /v8-to-istanbul/8.1.1:
-        resolution:
-            {
-                integrity: sha512-FGtKtv3xIpR6BYhvgH8MI/y78oT7d8Au3ww4QIxymrCtZEh5b8gCw2siywE+puhEmuWKDtmfrvF5UlB298ut3w==
-            }
-        engines: { node: '>=10.12.0' }
-        dependencies:
-            '@types/istanbul-lib-coverage': 2.0.4
-            convert-source-map: 1.8.0
-            source-map: 0.7.3
-        dev: true
-
-    /validate-npm-package-license/3.0.4:
-        resolution:
-            {
-                integrity: sha512-DpKm2Ui/xN7/HQKCtpZxoRWBhZ9Z0kqtygG8XCgNQ8ZlDnxuQmWhj566j8fN4Cu3/JmbhsDo7fcAJq4s9h27Ew==
-            }
-        dependencies:
-            spdx-correct: 3.1.1
-            spdx-expression-parse: 3.0.1
-
-    /vary/1.1.2:
-        resolution: { integrity: sha1-IpnwLG3tMNSllhsLn3RSShj2NPw= }
-        engines: { node: '>= 0.8' }
-        dev: false
-
-    /vinyl-file/3.0.0:
-        resolution: { integrity: sha1-sQTZ5ECf+jJfqt1SBkLQo7SIs2U= }
-        engines: { node: '>=4' }
-        dependencies:
-            graceful-fs: 4.2.9
-            pify: 2.3.0
-            strip-bom-buf: 1.0.0
-            strip-bom-stream: 2.0.0
-            vinyl: 2.2.1
-
-    /vinyl/2.2.1:
-        resolution:
-            {
-                integrity: sha512-LII3bXRFBZLlezoG5FfZVcXflZgWP/4dCwKtxd5ky9+LOtM4CS3bIRQsmR1KMnMW07jpE8fqR2lcxPZ+8sJIcw==
-            }
-        engines: { node: '>= 0.10' }
-        dependencies:
-            clone: 2.1.2
-            clone-buffer: 1.0.0
-            clone-stats: 1.0.0
-            cloneable-readable: 1.1.3
-            remove-trailing-separator: 1.1.0
-            replace-ext: 1.0.1
-
-    /vm2/3.9.9:
-        resolution:
-            {
-                integrity: sha512-xwTm7NLh/uOjARRBs8/95H0e8fT3Ukw5D/JJWhxMbhKzNh1Nu981jQKvkep9iKYNxzlVrdzD0mlBGkDKZWprlw==
-            }
-        engines: { node: '>=6.0' }
-        hasBin: true
-        dependencies:
-            acorn: 8.7.0
-            acorn-walk: 8.2.0
-        dev: false
-
-    /w3c-hr-time/1.0.2:
-        resolution:
-            {
-                integrity: sha512-z8P5DvDNjKDoFIHK7q8r8lackT6l+jo/Ye3HOle7l9nICP9lf1Ci25fy9vHd0JOWewkIFzXIEig3TdKT7JQ5fQ==
-            }
-        dependencies:
-            browser-process-hrtime: 1.0.0
-        dev: true
-
-    /w3c-xmlserializer/2.0.0:
-        resolution:
-            {
-                integrity: sha512-4tzD0mF8iSiMiNs30BiLO3EpfGLZUT2MSX/G+o7ZywDzliWQ3OPtTZ0PTC3B3ca1UAf4cJMHB+2Bf56EriJuRA==
-            }
-        engines: { node: '>=10' }
-        dependencies:
-            xml-name-validator: 3.0.0
-        dev: true
-
-    /walker/1.0.8:
-        resolution:
-            {
-                integrity: sha512-ts/8E8l5b7kY0vlWLewOkDXMmPdLcVV4GmOQLyxuSswIJsweeFZtAsMF7k1Nszz+TYBQrlYRmzOnr398y1JemQ==
-            }
-        dependencies:
-            makeerror: 1.0.12
-        dev: true
-
-    /wcwidth/1.0.1:
-        resolution: { integrity: sha1-8LDc+RW8X/FSivrbLA4XtTLaL+g= }
-        dependencies:
-            defaults: 1.0.3
-        dev: true
-
-    /webidl-conversions/3.0.1:
-        resolution: { integrity: sha1-JFNCdeKnvGvnvIZhHMFq4KVlSHE= }
-        dev: false
-
-    /webidl-conversions/5.0.0:
-        resolution:
-            {
-                integrity: sha512-VlZwKPCkYKxQgeSbH5EyngOmRp7Ww7I9rQLERETtf5ofd9pGeswWiOtogpEO850jziPRarreGxn5QIiTqpb2wA==
-            }
-        engines: { node: '>=8' }
-        dev: true
-
-    /webidl-conversions/6.1.0:
-        resolution:
-            {
-                integrity: sha512-qBIvFLGiBpLjfwmYAaHPXsn+ho5xZnGvyGvsarywGNc8VyQJUMHJ8OBKGGrPER0okBeMDaan4mNBlgBROxuI8w==
-            }
-        engines: { node: '>=10.4' }
-        dev: true
-
-    /whatwg-encoding/1.0.5:
-        resolution:
-            {
-                integrity: sha512-b5lim54JOPN9HtzvK9HFXvBma/rnfFeqsic0hSpjtDbVxR3dJKLc+KB4V6GgiGOvl7CY/KNh8rxSo9DKQrnUEw==
-            }
-        dependencies:
-            iconv-lite: 0.4.24
-        dev: true
-
-    /whatwg-mimetype/2.3.0:
-        resolution:
-            {
-                integrity: sha512-M4yMwr6mAnQz76TbJm914+gPpB/nCwvZbJU28cUD6dR004SAxDLOOSUaB1JDRqLtaOV/vi0IC5lEAGFgrjGv/g==
-            }
-        dev: true
-
-    /whatwg-url/5.0.0:
-        resolution: { integrity: sha1-lmRU6HZUYuN2RNNib2dCzotwll0= }
-        dependencies:
-            tr46: 0.0.3
-            webidl-conversions: 3.0.1
-        dev: false
-
-    /whatwg-url/8.7.0:
-        resolution:
-            {
-                integrity: sha512-gAojqb/m9Q8a5IV96E3fHJM70AzCkgt4uXYX2O7EmuyOnLrViCQlsEBmF9UQIu3/aeAIp2U17rtbpZWNntQqdg==
-            }
-        engines: { node: '>=10' }
-        dependencies:
-            lodash: 4.17.21
-            tr46: 2.1.0
-            webidl-conversions: 6.1.0
-        dev: true
-
-    /which-boxed-primitive/1.0.2:
-        resolution:
-            {
-                integrity: sha512-bwZdv0AKLpplFY2KZRX6TvyuN7ojjr7lwkg6ml0roIy9YeuSr7JS372qlNW18UQYzgYK9ziGcerWqZOmEn9VNg==
-            }
-        dependencies:
-            is-bigint: 1.0.4
-            is-boolean-object: 1.1.2
-            is-number-object: 1.0.6
-            is-string: 1.0.7
-            is-symbol: 1.0.4
-        dev: true
-
-    /which-module/2.0.0:
-        resolution: { integrity: sha1-2e8H3Od7mQK4o6j6SzHD4/fm6Ho= }
-        dev: true
-
-    /which-pm/2.0.0:
-        resolution:
-            {
-                integrity: sha512-Lhs9Pmyph0p5n5Z3mVnN0yWcbQYUAD7rbQUiMsQxOJ3T57k7RFe35SUwWMf7dsbDZks1uOmw4AecB/JMDj3v/w==
-            }
-        engines: { node: '>=8.15' }
-        dependencies:
-            load-yaml-file: 0.2.0
-            path-exists: 4.0.0
-        dev: true
-
-    /which/1.3.1:
-        resolution:
-            {
-                integrity: sha512-HxJdYWq1MTIQbJ3nw0cqssHoTNU267KlrDuGZ1WYlxDStUtKUhOaJmh112/TZmHxxUfuJqPXSOm7tDyas0OSIQ==
-            }
-        hasBin: true
-        dependencies:
-            isexe: 2.0.0
-        dev: true
-
-    /which/2.0.2:
-        resolution:
-            {
-                integrity: sha512-BLI3Tl1TW3Pvl70l3yq3Y64i+awpwXqsGBYWkkqMtnbXgrMD+yj7rhW0kuEDxzJaYXGjEW5ogapKNMEKNMjibA==
-            }
-        engines: { node: '>= 8' }
-        hasBin: true
-        dependencies:
-            isexe: 2.0.0
-
-    /wide-align/1.1.5:
-        resolution:
-            {
-                integrity: sha512-eDMORYaPNZ4sQIuuYPDHdQvf4gyCF9rEEV/yPxGfwPkRodwEgiMUUXTx/dex+Me0wxx53S+NgUHaP7y3MGlDmg==
-            }
-        dependencies:
-            string-width: 4.2.3
-        dev: false
-=======
     dev: true
 
   /xml-formatter/2.6.1:
@@ -13376,7 +10999,6 @@
       yeoman-environment: ^3.2.0
     peerDependenciesMeta:
       yeoman-environment:
->>>>>>> 9d4e3bcf
         optional: true
 
     /winston-transport/4.4.1:
