lockfileVersion: 5.4

overrides:
    ansi-regex: ^5.0.1
    follow-redirects: '>=1.14.8'
    tmpl: ^1.0.5
    vm2@<3.9.6: ^3.9.6
    minimist: ^1.2.6

importers:
<<<<<<< HEAD
    .:
        specifiers:
            '@changesets/cli': 2.24.1
            '@types/jest': 27.4.1
            '@types/node': 12.12.6
            '@typescript-eslint/eslint-plugin': 5.30.7
            '@typescript-eslint/parser': 5.30.7
            eslint: 8.21.0
            eslint-config-prettier: 8.5.0
            eslint-import-resolver-typescript: 3.3.0
            eslint-plugin-import: 2.26.0
            eslint-plugin-jsdoc: 39.3.3
            eslint-plugin-prettier: 4.2.1
            eslint-plugin-promise: 6.0.0
            husky: 8.0.1
            jest: 27.5.1
            jest-sonar: 0.2.12
            prettier: 2.7.1
            pretty-quick: 3.1.3
            rimraf: 3.0.2
            ts-jest: 27.1.5
            typescript: 4.0.8
        devDependencies:
            '@changesets/cli': 2.24.1
            '@types/jest': 27.4.1
            '@types/node': 12.12.6
            '@typescript-eslint/eslint-plugin': 5.30.7_ww2eqqvyfizt5gcm3dem5xmdvi
            '@typescript-eslint/parser': 5.30.7_5vdlrrdl7xmb46mlkhyihspd2q
            eslint: 8.21.0
            eslint-config-prettier: 8.5.0_eslint@8.21.0
            eslint-import-resolver-typescript: 3.3.0_jatgrcxl4x7ywe7ak6cnjca2ae
            eslint-plugin-import: 2.26.0_ak2uvcdvtaffeyburhpjsr2ppy
            eslint-plugin-jsdoc: 39.3.3_eslint@8.21.0
            eslint-plugin-prettier: 4.2.1_h62lvancfh4b7r6zn2dgodrh5e
            eslint-plugin-promise: 6.0.0_eslint@8.21.0
            husky: 8.0.1
            jest: 27.5.1
            jest-sonar: 0.2.12
            prettier: 2.7.1
            pretty-quick: 3.1.3_prettier@2.7.1
            rimraf: 3.0.2
            ts-jest: 27.1.5_wye5kbc3sqtj6awq46fqxr6haq
            typescript: 4.0.8

    examples/odata-cli:
        specifiers:
            '@sap-ux/axios-extension': workspace:*
            '@sap-ux/btp-utils': workspace:*
            '@sap-ux/logger': workspace:*
            dotenv: 10.0.0
        dependencies:
            '@sap-ux/axios-extension': link:../../packages/axios-extension
            '@sap-ux/btp-utils': link:../../packages/btp-utils
            '@sap-ux/logger': link:../../packages/logger
            dotenv: 10.0.0

    examples/simple-generator:
        specifiers:
            '@sap-ux/axios-extension': workspace:*
            '@sap-ux/btp-utils': workspace:*
            '@sap-ux/fiori-elements-writer': workspace:*
            '@sap-ux/fiori-freestyle-writer': workspace:*
            '@sap-ux/logger': workspace:*
            '@sap-ux/odata-service-writer': workspace:*
            '@sap-ux/ui5-application-writer': workspace:*
            '@types/yeoman-environment': 2.10.6
            '@types/yeoman-generator': 5.2.9
            yeoman-generator: 5.6.1
        dependencies:
            '@sap-ux/axios-extension': link:../../packages/axios-extension
            '@sap-ux/btp-utils': link:../../packages/btp-utils
            '@sap-ux/fiori-elements-writer': link:../../packages/fiori-elements-writer
            '@sap-ux/fiori-freestyle-writer': link:../../packages/fiori-freestyle-writer
            '@sap-ux/logger': link:../../packages/logger
            yeoman-generator: 5.6.1
        devDependencies:
            '@sap-ux/odata-service-writer': link:../../packages/odata-service-writer
            '@sap-ux/ui5-application-writer': link:../../packages/ui5-application-writer
            '@types/yeoman-environment': 2.10.6
            '@types/yeoman-generator': 5.2.9

    packages/axios-extension:
        specifiers:
            '@sap-ux/btp-utils': workspace:*
            '@sap-ux/logger': workspace:*
            '@types/lodash.clonedeep': 4.5.6
            '@xmldom/xmldom': 0.8.2
            axios: 0.24.0
            detect-content-type: 1.2.0
            express: 4.17.1
            fast-xml-parser: 3.12.20
            lodash.clonedeep: 4.5.0
            nock: 13.2.1
            open: 7.0.3
            qs: 6.7.0
            supertest: 6.2.2
            xpath: 0.0.32
        dependencies:
            '@sap-ux/btp-utils': link:../btp-utils
            '@sap-ux/logger': link:../logger
            '@xmldom/xmldom': 0.8.2
            axios: 0.24.0
            detect-content-type: 1.2.0
            express: 4.17.1
            fast-xml-parser: 3.12.20
            lodash.clonedeep: 4.5.0
            open: 7.0.3
            qs: 6.7.0
            xpath: 0.0.32
        devDependencies:
            '@types/lodash.clonedeep': 4.5.6
            nock: 13.2.1
            supertest: 6.2.2

    packages/backend-proxy-middleware:
        specifiers:
            '@sap-ux/axios-extension': workspace:*
            '@sap-ux/btp-utils': workspace:*
            '@sap-ux/logger': workspace:*
            '@sap-ux/store': workspace:*
            '@types/express': 4.17.13
            '@types/http-proxy': ^1.17.5
            '@types/prompts': 2.0.14
            '@types/supertest': 2.0.12
            chalk: 4.1.2
            dotenv: 16.0.0
            express: 4.17.2
            http-proxy-middleware: 2.0.1
            https-proxy-agent: 5.0.0
            i18next: 20.3.2
            nock: 13.2.4
            prompts: 2.4.2
            supertest: 6.2.2
            yaml: 2.0.0-10
        dependencies:
            '@sap-ux/axios-extension': link:../axios-extension
            '@sap-ux/btp-utils': link:../btp-utils
            '@sap-ux/logger': link:../logger
            '@sap-ux/store': link:../store
            chalk: 4.1.2
            dotenv: 16.0.0
            express: 4.17.2
            http-proxy-middleware: 2.0.1
            https-proxy-agent: 5.0.0
            i18next: 20.3.2
            prompts: 2.4.2
        devDependencies:
            '@types/express': 4.17.13
            '@types/http-proxy': 1.17.8
            '@types/prompts': 2.0.14
            '@types/supertest': 2.0.12
            nock: 13.2.4
            supertest: 6.2.2
            yaml: 2.0.0-10

    packages/btp-utils:
        specifiers:
            '@sap/cf-tools': 2.1.1
            axios: 0.24.0
            nock: 13.2.1
        dependencies:
            '@sap/cf-tools': 2.1.1
            axios: 0.24.0
        devDependencies:
            nock: 13.2.1

    packages/environment-check:
        specifiers:
            '@sap-ux/axios-extension': workspace:*
            '@sap-ux/btp-utils': workspace:*
            '@sap-ux/logger': workspace:*
            '@sap-ux/ui5-config': workspace:*
            '@sap/bas-sdk': 2.1.0
            '@types/archiver': 5.1.1
            '@types/vscode': 1.39.0
            archiver: 5.3.0
            axios: 0.24.0
            findit2: 2.2.3
            i18next: 20.3.2
            minimist: ^1.2.6
            prompts: 2.4.2
            yamljs: 0.3.0
        dependencies:
            '@sap-ux/axios-extension': link:../axios-extension
            '@sap-ux/btp-utils': link:../btp-utils
            '@sap-ux/logger': link:../logger
            '@sap-ux/ui5-config': link:../ui5-config
            '@sap/bas-sdk': 2.1.0
            '@types/archiver': 5.1.1
            archiver: 5.3.0
            axios: 0.24.0
            findit2: 2.2.3
            i18next: 20.3.2
            minimist: 1.2.6
            prompts: 2.4.2
            yamljs: 0.3.0
        devDependencies:
            '@types/vscode': 1.39.0

    packages/fe-fpm-writer:
        specifiers:
            '@sap-ux/ui5-config': workspace:*
            '@types/ejs': 3.1.0
            '@types/mem-fs': 1.1.2
            '@types/mem-fs-editor': 7.0.1
            '@types/semver': 7.3.9
            '@xmldom/xmldom': 0.8.2
            ejs: 3.1.7
            mem-fs: 2.1.0
            mem-fs-editor: 9.4.0
            semver: 7.3.5
            xml-formatter: 2.6.1
            xpath: 0.0.32
        dependencies:
            '@xmldom/xmldom': 0.8.2
            ejs: 3.1.7
            mem-fs: 2.1.0
            mem-fs-editor: 9.4.0_mem-fs@2.1.0
            semver: 7.3.5
            xml-formatter: 2.6.1
            xpath: 0.0.32
        devDependencies:
            '@sap-ux/ui5-config': link:../ui5-config
            '@types/ejs': 3.1.0
            '@types/mem-fs': 1.1.2
            '@types/mem-fs-editor': 7.0.1
            '@types/semver': 7.3.9

    packages/fiori-elements-writer:
        specifiers:
            '@sap-ux/odata-service-writer': workspace:*
            '@sap-ux/ui5-application-writer': workspace:*
            '@sap-ux/ui5-config': workspace:*
            '@types/ejs': 3.1.0
            '@types/fs-extra': 9.0.13
            '@types/lodash': 4.14.176
            '@types/mem-fs': 1.1.2
            '@types/mem-fs-editor': 7.0.1
            '@types/semver': 7.3.9
            ejs: 3.1.7
            fs-extra: 10.0.0
            i18next: 20.3.2
            lodash: 4.17.21
            mem-fs: 2.1.0
            mem-fs-editor: 9.4.0
            read-pkg-up: 7.0.1
            semver: 7.3.5
        dependencies:
            '@sap-ux/odata-service-writer': link:../odata-service-writer
            '@sap-ux/ui5-application-writer': link:../ui5-application-writer
            '@sap-ux/ui5-config': link:../ui5-config
            ejs: 3.1.7
            i18next: 20.3.2
            lodash: 4.17.21
            mem-fs: 2.1.0
            mem-fs-editor: 9.4.0_mem-fs@2.1.0
            read-pkg-up: 7.0.1
            semver: 7.3.5
        devDependencies:
            '@types/ejs': 3.1.0
            '@types/fs-extra': 9.0.13
            '@types/lodash': 4.14.176
            '@types/mem-fs': 1.1.2
            '@types/mem-fs-editor': 7.0.1
            '@types/semver': 7.3.9
            fs-extra: 10.0.0

    packages/fiori-freestyle-writer:
        specifiers:
            '@sap-ux/odata-service-writer': workspace:*
            '@sap-ux/ui5-application-writer': workspace:*
            '@sap-ux/ui5-config': workspace:*
            '@types/ejs': 3.1.0
            '@types/fs-extra': 9.0.13
            '@types/lodash': 4.14.176
            '@types/mem-fs': 1.1.2
            '@types/mem-fs-editor': 7.0.1
            ejs: 3.1.7
            fs-extra: 10.0.0
            i18next: 20.3.2
            lodash: 4.17.21
            mem-fs: 2.1.0
            mem-fs-editor: 9.4.0
            read-pkg-up: 7.0.1
        dependencies:
            '@sap-ux/odata-service-writer': link:../odata-service-writer
            '@sap-ux/ui5-application-writer': link:../ui5-application-writer
            '@sap-ux/ui5-config': link:../ui5-config
            ejs: 3.1.7
            i18next: 20.3.2
            lodash: 4.17.21
            mem-fs: 2.1.0
            mem-fs-editor: 9.4.0_mem-fs@2.1.0
            read-pkg-up: 7.0.1
        devDependencies:
            '@types/ejs': 3.1.0
            '@types/fs-extra': 9.0.13
            '@types/lodash': 4.14.176
            '@types/mem-fs': 1.1.2
            '@types/mem-fs-editor': 7.0.1
            fs-extra: 10.0.0

    packages/logger:
        specifiers:
            '@types/debug': 4.1.7
            '@types/lodash': 4.14.176
            '@types/vscode': 1.63.1
            chalk: 4.1.2
            jest-extended: 1.2.0
            lodash: 4.17.21
            logform: 2.3.2
            winston: 3.3.3
            winston-transport: 4.4.1
        dependencies:
            chalk: 4.1.2
            lodash: 4.17.21
            winston: 3.3.3
            winston-transport: 4.4.1
        devDependencies:
            '@types/debug': 4.1.7
            '@types/lodash': 4.14.176
            '@types/vscode': 1.63.1
            jest-extended: 1.2.0
            logform: 2.3.2

    packages/odata-service-writer:
        specifiers:
            '@sap-ux/ui5-config': workspace:*
            '@types/ejs': 3.1.0
            '@types/fs-extra': 9.0.13
            '@types/mem-fs': 1.1.2
            '@types/mem-fs-editor': 7.0.1
            ejs: 3.1.7
            fast-xml-parser: 4.0.1
            fs-extra: 10.0.0
            i18next: 20.3.2
            lodash: 4.17.21
            mem-fs: 2.1.0
            mem-fs-editor: 9.4.0
            prettify-xml: 1.2.0
        dependencies:
            '@sap-ux/ui5-config': link:../ui5-config
            ejs: 3.1.7
            fast-xml-parser: 4.0.1
            i18next: 20.3.2
            mem-fs: 2.1.0
            mem-fs-editor: 9.4.0_mem-fs@2.1.0
            prettify-xml: 1.2.0
        devDependencies:
            '@types/ejs': 3.1.0
            '@types/fs-extra': 9.0.13
            '@types/mem-fs': 1.1.2
            '@types/mem-fs-editor': 7.0.1
            fs-extra: 10.0.0
            lodash: 4.17.21

    packages/store:
        specifiers:
            '@sap-ux/logger': workspace:*
            '@types/i18next-fs-backend': 1.0.0
            '@types/pluralize': 0.0.29
            '@types/qs': 6.9.1
            fast-check: 2.19.0
            i18next: 20.3.2
            i18next-fs-backend: 1.1.1
            jest: 27.5.1
            jest-extended: 0.11.5
            jest-mock-extended: 2.0.4
            keytar: 7.8.0
            memfs: 3.3.0
            pluralize: 8.0.0
            reflect-metadata: 0.1.13
            typescript: 4.0.8
            unionfs: 4.4.0
        dependencies:
            '@sap-ux/logger': link:../logger
            i18next: 20.3.2
            i18next-fs-backend: 1.1.1
            pluralize: 8.0.0
            reflect-metadata: 0.1.13
        optionalDependencies:
            keytar: 7.8.0
        devDependencies:
            '@types/i18next-fs-backend': 1.0.0
            '@types/pluralize': 0.0.29
            '@types/qs': 6.9.1
            fast-check: 2.19.0
            jest: 27.5.1
            jest-extended: 0.11.5
            jest-mock-extended: 2.0.4_purtu5guvbdyesnfsb44cpkwcy
            memfs: 3.3.0
            typescript: 4.0.8
            unionfs: 4.4.0

    packages/ui5-application-writer:
        specifiers:
            '@sap-ux/ui5-config': workspace:*
            '@types/ejs': 3.1.0
            '@types/fs-extra': 9.0.13
            '@types/mem-fs': 1.1.2
            '@types/mem-fs-editor': 7.0.1
            '@types/semver': 7.3.9
            ejs: 3.1.7
            fs-extra: 10.0.0
            i18next: 21.6.11
            json-merger: 1.1.7
            mem-fs: 2.1.0
            mem-fs-editor: 9.4.0
            semver: 7.3.5
        dependencies:
            '@sap-ux/ui5-config': link:../ui5-config
            ejs: 3.1.7
            i18next: 21.6.11
            json-merger: 1.1.7
            mem-fs: 2.1.0
            mem-fs-editor: 9.4.0_mem-fs@2.1.0
            semver: 7.3.5
        devDependencies:
            '@types/ejs': 3.1.0
            '@types/fs-extra': 9.0.13
            '@types/mem-fs': 1.1.2
            '@types/mem-fs-editor': 7.0.1
            '@types/semver': 7.3.9
            fs-extra: 10.0.0

    packages/ui5-config:
        specifiers:
            '@sap-ux/yaml': workspace:*
            mem-fs: 2.1.0
            mem-fs-editor: 9.4.0
        dependencies:
            '@sap-ux/yaml': link:../yaml
        devDependencies:
            mem-fs: 2.1.0
            mem-fs-editor: 9.4.0_mem-fs@2.1.0

    packages/ui5-proxy-middleware:
        specifiers:
            '@sap-ux/logger': workspace:*
            '@sap-ux/ui5-config': workspace:*
            '@types/express': 4.17.13
            '@types/supertest': 2.0.12
            dotenv: 16.0.0
            express: 4.17.2
            http-proxy-middleware: 2.0.1
            https-proxy-agent: 5.0.0
            i18next: 20.3.2
            nock: 13.2.4
            supertest: 6.2.2
            yaml: 2.0.0-10
        dependencies:
            '@sap-ux/logger': link:../logger
            '@sap-ux/ui5-config': link:../ui5-config
            dotenv: 16.0.0
            express: 4.17.2
            http-proxy-middleware: 2.0.1
            https-proxy-agent: 5.0.0
            i18next: 20.3.2
        devDependencies:
            '@types/express': 4.17.13
            '@types/supertest': 2.0.12
            nock: 13.2.4
            supertest: 6.2.2
            yaml: 2.0.0-10

    packages/yaml:
        specifiers:
            '@types/i18next-fs-backend': 1.0.0
            '@types/lodash.merge': 4.6.6
            i18next: 20.3.2
            i18next-fs-backend: 1.1.1
            lodash.merge: 4.6.2
            yaml: 2.0.0-10
        dependencies:
            i18next: 20.3.2
            i18next-fs-backend: 1.1.1
            lodash.merge: 4.6.2
            yaml: 2.0.0-10
        devDependencies:
            '@types/i18next-fs-backend': 1.0.0
            '@types/lodash.merge': 4.6.6
=======

  .:
    specifiers:
      '@changesets/cli': 2.24.1
      '@types/jest': 27.4.1
      '@types/node': 12.12.6
      '@typescript-eslint/eslint-plugin': 5.30.7
      '@typescript-eslint/parser': 5.30.7
      eslint: 8.21.0
      eslint-config-prettier: 8.5.0
      eslint-import-resolver-typescript: 3.3.0
      eslint-plugin-import: 2.26.0
      eslint-plugin-jsdoc: 39.3.3
      eslint-plugin-prettier: 4.2.1
      eslint-plugin-promise: 6.0.0
      husky: 8.0.1
      jest: 27.5.1
      jest-sonar: 0.2.12
      prettier: 2.7.1
      pretty-quick: 3.1.3
      rimraf: 3.0.2
      ts-jest: 27.1.5
      typescript: 4.0.8
    devDependencies:
      '@changesets/cli': 2.24.1
      '@types/jest': 27.4.1
      '@types/node': 12.12.6
      '@typescript-eslint/eslint-plugin': 5.30.7_ww2eqqvyfizt5gcm3dem5xmdvi
      '@typescript-eslint/parser': 5.30.7_5vdlrrdl7xmb46mlkhyihspd2q
      eslint: 8.21.0
      eslint-config-prettier: 8.5.0_eslint@8.21.0
      eslint-import-resolver-typescript: 3.3.0_jatgrcxl4x7ywe7ak6cnjca2ae
      eslint-plugin-import: 2.26.0_ak2uvcdvtaffeyburhpjsr2ppy
      eslint-plugin-jsdoc: 39.3.3_eslint@8.21.0
      eslint-plugin-prettier: 4.2.1_h62lvancfh4b7r6zn2dgodrh5e
      eslint-plugin-promise: 6.0.0_eslint@8.21.0
      husky: 8.0.1
      jest: 27.5.1
      jest-sonar: 0.2.12
      prettier: 2.7.1
      pretty-quick: 3.1.3_prettier@2.7.1
      rimraf: 3.0.2
      ts-jest: 27.1.5_wye5kbc3sqtj6awq46fqxr6haq
      typescript: 4.0.8

  examples/odata-cli:
    specifiers:
      '@sap-ux/axios-extension': workspace:*
      '@sap-ux/btp-utils': workspace:*
      '@sap-ux/logger': workspace:*
      dotenv: 10.0.0
    dependencies:
      '@sap-ux/axios-extension': link:../../packages/axios-extension
      '@sap-ux/btp-utils': link:../../packages/btp-utils
      '@sap-ux/logger': link:../../packages/logger
      dotenv: 10.0.0

  examples/simple-generator:
    specifiers:
      '@sap-ux/axios-extension': workspace:*
      '@sap-ux/btp-utils': workspace:*
      '@sap-ux/fiori-elements-writer': workspace:*
      '@sap-ux/fiori-freestyle-writer': workspace:*
      '@sap-ux/logger': workspace:*
      '@sap-ux/odata-service-writer': workspace:*
      '@sap-ux/ui5-application-writer': workspace:*
      '@types/yeoman-environment': 2.10.6
      '@types/yeoman-generator': 5.2.9
      yeoman-generator: 5.6.1
    dependencies:
      '@sap-ux/axios-extension': link:../../packages/axios-extension
      '@sap-ux/btp-utils': link:../../packages/btp-utils
      '@sap-ux/fiori-elements-writer': link:../../packages/fiori-elements-writer
      '@sap-ux/fiori-freestyle-writer': link:../../packages/fiori-freestyle-writer
      '@sap-ux/logger': link:../../packages/logger
      yeoman-generator: 5.6.1
    devDependencies:
      '@sap-ux/odata-service-writer': link:../../packages/odata-service-writer
      '@sap-ux/ui5-application-writer': link:../../packages/ui5-application-writer
      '@types/yeoman-environment': 2.10.6
      '@types/yeoman-generator': 5.2.9

  packages/axios-extension:
    specifiers:
      '@sap-ux/btp-utils': workspace:*
      '@sap-ux/logger': workspace:*
      '@types/lodash.clonedeep': 4.5.6
      '@xmldom/xmldom': 0.8.2
      axios: 0.24.0
      detect-content-type: 1.2.0
      express: 4.17.1
      fast-xml-parser: 3.12.20
      lodash.clonedeep: 4.5.0
      nock: 13.2.1
      open: 7.0.3
      qs: 6.7.0
      supertest: 6.2.2
      xpath: 0.0.32
    dependencies:
      '@sap-ux/btp-utils': link:../btp-utils
      '@sap-ux/logger': link:../logger
      '@xmldom/xmldom': 0.8.2
      axios: 0.24.0
      detect-content-type: 1.2.0
      express: 4.17.1
      fast-xml-parser: 3.12.20
      lodash.clonedeep: 4.5.0
      open: 7.0.3
      qs: 6.7.0
      xpath: 0.0.32
    devDependencies:
      '@types/lodash.clonedeep': 4.5.6
      nock: 13.2.1
      supertest: 6.2.2

  packages/backend-proxy-middleware:
    specifiers:
      '@sap-ux/axios-extension': workspace:*
      '@sap-ux/btp-utils': workspace:*
      '@sap-ux/logger': workspace:*
      '@sap-ux/store': workspace:*
      '@types/express': 4.17.13
      '@types/http-proxy': ^1.17.5
      '@types/prompts': 2.0.14
      '@types/supertest': 2.0.12
      chalk: 4.1.2
      dotenv: 16.0.0
      express: 4.17.2
      http-proxy-middleware: 2.0.1
      https-proxy-agent: 5.0.0
      i18next: 20.3.2
      nock: 13.2.4
      prompts: 2.4.2
      supertest: 6.2.2
      yaml: 2.0.0-10
    dependencies:
      '@sap-ux/axios-extension': link:../axios-extension
      '@sap-ux/btp-utils': link:../btp-utils
      '@sap-ux/logger': link:../logger
      '@sap-ux/store': link:../store
      chalk: 4.1.2
      dotenv: 16.0.0
      express: 4.17.2
      http-proxy-middleware: 2.0.1
      https-proxy-agent: 5.0.0
      i18next: 20.3.2
      prompts: 2.4.2
    devDependencies:
      '@types/express': 4.17.13
      '@types/http-proxy': 1.17.8
      '@types/prompts': 2.0.14
      '@types/supertest': 2.0.12
      nock: 13.2.4
      supertest: 6.2.2
      yaml: 2.0.0-10

  packages/btp-utils:
    specifiers:
      '@sap/cf-tools': 2.1.1
      axios: 0.24.0
      nock: 13.2.1
    dependencies:
      '@sap/cf-tools': 2.1.1
      axios: 0.24.0
    devDependencies:
      nock: 13.2.1

  packages/fe-fpm-writer:
    specifiers:
      '@sap-ux/ui5-config': workspace:*
      '@types/ejs': 3.1.0
      '@types/mem-fs': 1.1.2
      '@types/mem-fs-editor': 7.0.1
      '@types/semver': 7.3.9
      '@xmldom/xmldom': 0.8.2
      ejs: 3.1.7
      mem-fs: 2.1.0
      mem-fs-editor: 9.4.0
      semver: 7.3.5
      xml-formatter: 2.6.1
      xpath: 0.0.32
    dependencies:
      '@xmldom/xmldom': 0.8.2
      ejs: 3.1.7
      mem-fs: 2.1.0
      mem-fs-editor: 9.4.0_mem-fs@2.1.0
      semver: 7.3.5
      xml-formatter: 2.6.1
      xpath: 0.0.32
    devDependencies:
      '@sap-ux/ui5-config': link:../ui5-config
      '@types/ejs': 3.1.0
      '@types/mem-fs': 1.1.2
      '@types/mem-fs-editor': 7.0.1
      '@types/semver': 7.3.9

  packages/fiori-elements-writer:
    specifiers:
      '@sap-ux/fe-fpm-writer': workspace:*
      '@sap-ux/odata-service-writer': workspace:*
      '@sap-ux/ui5-application-writer': workspace:*
      '@sap-ux/ui5-config': workspace:*
      '@types/ejs': 3.1.0
      '@types/fs-extra': 9.0.13
      '@types/lodash': 4.14.176
      '@types/mem-fs': 1.1.2
      '@types/mem-fs-editor': 7.0.1
      '@types/semver': 7.3.9
      ejs: 3.1.7
      fs-extra: 10.0.0
      i18next: 20.3.2
      lodash: 4.17.21
      mem-fs: 2.1.0
      mem-fs-editor: 9.4.0
      read-pkg-up: 7.0.1
      semver: 7.3.5
    dependencies:
      '@sap-ux/fe-fpm-writer': link:../fe-fpm-writer
      '@sap-ux/odata-service-writer': link:../odata-service-writer
      '@sap-ux/ui5-application-writer': link:../ui5-application-writer
      '@sap-ux/ui5-config': link:../ui5-config
      ejs: 3.1.7
      i18next: 20.3.2
      lodash: 4.17.21
      mem-fs: 2.1.0
      mem-fs-editor: 9.4.0_mem-fs@2.1.0
      read-pkg-up: 7.0.1
      semver: 7.3.5
    devDependencies:
      '@types/ejs': 3.1.0
      '@types/fs-extra': 9.0.13
      '@types/lodash': 4.14.176
      '@types/mem-fs': 1.1.2
      '@types/mem-fs-editor': 7.0.1
      '@types/semver': 7.3.9
      fs-extra: 10.0.0

  packages/fiori-freestyle-writer:
    specifiers:
      '@sap-ux/odata-service-writer': workspace:*
      '@sap-ux/ui5-application-writer': workspace:*
      '@sap-ux/ui5-config': workspace:*
      '@types/ejs': 3.1.0
      '@types/fs-extra': 9.0.13
      '@types/lodash': 4.14.176
      '@types/mem-fs': 1.1.2
      '@types/mem-fs-editor': 7.0.1
      ejs: 3.1.7
      fs-extra: 10.0.0
      i18next: 20.3.2
      lodash: 4.17.21
      mem-fs: 2.1.0
      mem-fs-editor: 9.4.0
      read-pkg-up: 7.0.1
    dependencies:
      '@sap-ux/odata-service-writer': link:../odata-service-writer
      '@sap-ux/ui5-application-writer': link:../ui5-application-writer
      '@sap-ux/ui5-config': link:../ui5-config
      ejs: 3.1.7
      i18next: 20.3.2
      lodash: 4.17.21
      mem-fs: 2.1.0
      mem-fs-editor: 9.4.0_mem-fs@2.1.0
      read-pkg-up: 7.0.1
    devDependencies:
      '@types/ejs': 3.1.0
      '@types/fs-extra': 9.0.13
      '@types/lodash': 4.14.176
      '@types/mem-fs': 1.1.2
      '@types/mem-fs-editor': 7.0.1
      fs-extra: 10.0.0

  packages/logger:
    specifiers:
      '@types/debug': 4.1.7
      '@types/lodash': 4.14.176
      '@types/vscode': 1.63.1
      chalk: 4.1.2
      jest-extended: 1.2.0
      lodash: 4.17.21
      logform: 2.3.2
      winston: 3.3.3
      winston-transport: 4.4.1
    dependencies:
      chalk: 4.1.2
      lodash: 4.17.21
      winston: 3.3.3
      winston-transport: 4.4.1
    devDependencies:
      '@types/debug': 4.1.7
      '@types/lodash': 4.14.176
      '@types/vscode': 1.63.1
      jest-extended: 1.2.0
      logform: 2.3.2

  packages/odata-service-writer:
    specifiers:
      '@sap-ux/ui5-config': workspace:*
      '@types/ejs': 3.1.0
      '@types/fs-extra': 9.0.13
      '@types/mem-fs': 1.1.2
      '@types/mem-fs-editor': 7.0.1
      ejs: 3.1.7
      fast-xml-parser: 4.0.1
      fs-extra: 10.0.0
      i18next: 20.3.2
      lodash: 4.17.21
      mem-fs: 2.1.0
      mem-fs-editor: 9.4.0
      prettify-xml: 1.2.0
    dependencies:
      '@sap-ux/ui5-config': link:../ui5-config
      ejs: 3.1.7
      fast-xml-parser: 4.0.1
      i18next: 20.3.2
      mem-fs: 2.1.0
      mem-fs-editor: 9.4.0_mem-fs@2.1.0
      prettify-xml: 1.2.0
    devDependencies:
      '@types/ejs': 3.1.0
      '@types/fs-extra': 9.0.13
      '@types/mem-fs': 1.1.2
      '@types/mem-fs-editor': 7.0.1
      fs-extra: 10.0.0
      lodash: 4.17.21

  packages/store:
    specifiers:
      '@sap-ux/logger': workspace:*
      '@types/i18next-fs-backend': 1.0.0
      '@types/pluralize': 0.0.29
      '@types/qs': 6.9.1
      fast-check: 2.19.0
      i18next: 20.3.2
      i18next-fs-backend: 1.1.1
      jest: 27.5.1
      jest-extended: 0.11.5
      jest-mock-extended: 2.0.4
      keytar: 7.8.0
      memfs: 3.3.0
      pluralize: 8.0.0
      reflect-metadata: 0.1.13
      typescript: 4.0.8
      unionfs: 4.4.0
    dependencies:
      '@sap-ux/logger': link:../logger
      i18next: 20.3.2
      i18next-fs-backend: 1.1.1
      pluralize: 8.0.0
      reflect-metadata: 0.1.13
    optionalDependencies:
      keytar: 7.8.0
    devDependencies:
      '@types/i18next-fs-backend': 1.0.0
      '@types/pluralize': 0.0.29
      '@types/qs': 6.9.1
      fast-check: 2.19.0
      jest: 27.5.1
      jest-extended: 0.11.5
      jest-mock-extended: 2.0.4_purtu5guvbdyesnfsb44cpkwcy
      memfs: 3.3.0
      typescript: 4.0.8
      unionfs: 4.4.0

  packages/ui5-application-writer:
    specifiers:
      '@sap-ux/ui5-config': workspace:*
      '@types/ejs': 3.1.0
      '@types/fs-extra': 9.0.13
      '@types/mem-fs': 1.1.2
      '@types/mem-fs-editor': 7.0.1
      '@types/semver': 7.3.9
      ejs: 3.1.7
      fs-extra: 10.0.0
      i18next: 21.6.11
      json-merger: 1.1.7
      mem-fs: 2.1.0
      mem-fs-editor: 9.4.0
      semver: 7.3.5
    dependencies:
      '@sap-ux/ui5-config': link:../ui5-config
      ejs: 3.1.7
      i18next: 21.6.11
      json-merger: 1.1.7
      mem-fs: 2.1.0
      mem-fs-editor: 9.4.0_mem-fs@2.1.0
      semver: 7.3.5
    devDependencies:
      '@types/ejs': 3.1.0
      '@types/fs-extra': 9.0.13
      '@types/mem-fs': 1.1.2
      '@types/mem-fs-editor': 7.0.1
      '@types/semver': 7.3.9
      fs-extra: 10.0.0

  packages/ui5-config:
    specifiers:
      '@sap-ux/yaml': workspace:*
      mem-fs: 2.1.0
      mem-fs-editor: 9.4.0
    dependencies:
      '@sap-ux/yaml': link:../yaml
    devDependencies:
      mem-fs: 2.1.0
      mem-fs-editor: 9.4.0_mem-fs@2.1.0

  packages/ui5-proxy-middleware:
    specifiers:
      '@sap-ux/logger': workspace:*
      '@sap-ux/ui5-config': workspace:*
      '@types/express': 4.17.13
      '@types/supertest': 2.0.12
      dotenv: 16.0.0
      express: 4.17.2
      http-proxy-middleware: 2.0.1
      https-proxy-agent: 5.0.0
      i18next: 20.3.2
      nock: 13.2.4
      supertest: 6.2.2
      yaml: 2.0.0-10
    dependencies:
      '@sap-ux/logger': link:../logger
      '@sap-ux/ui5-config': link:../ui5-config
      dotenv: 16.0.0
      express: 4.17.2
      http-proxy-middleware: 2.0.1
      https-proxy-agent: 5.0.0
      i18next: 20.3.2
    devDependencies:
      '@types/express': 4.17.13
      '@types/supertest': 2.0.12
      nock: 13.2.4
      supertest: 6.2.2
      yaml: 2.0.0-10

  packages/yaml:
    specifiers:
      '@types/i18next-fs-backend': 1.0.0
      '@types/lodash.merge': 4.6.6
      i18next: 20.3.2
      i18next-fs-backend: 1.1.1
      lodash.merge: 4.6.2
      yaml: 2.0.0-10
    dependencies:
      i18next: 20.3.2
      i18next-fs-backend: 1.1.1
      lodash.merge: 4.6.2
      yaml: 2.0.0-10
    devDependencies:
      '@types/i18next-fs-backend': 1.0.0
      '@types/lodash.merge': 4.6.6
>>>>>>> 973ec4d7

packages:
    /@babel/code-frame/7.14.5:
        resolution:
            {
                integrity: sha512-9pzDqyc6OLDaqe+zbACgFkb6fKMNG6CObKpnYXChRsvYGyEdc7CA2BaqeOM+vOtCS5ndmJicPJhKAwYRI6UfFw==
            }
        engines: { node: '>=6.9.0' }
        dependencies:
            '@babel/highlight': 7.14.5
        dev: true

    /@babel/code-frame/7.16.7:
        resolution:
            {
                integrity: sha512-iAXqUn8IIeBTNd72xsFlgaXHkMBMt6y4HJp1tIaK465CWLT/fG1aqB7ykr95gHHmlBdGbFeWWfyB4NJJ0nmeIg==
            }
        engines: { node: '>=6.9.0' }
        dependencies:
            '@babel/highlight': 7.16.7

    /@babel/compat-data/7.16.8:
        resolution:
            {
                integrity: sha512-m7OkX0IdKLKPpBlJtF561YJal5y/jyI5fNfWbPxh2D/nbzzGI4qRyrD8xO2jB24u7l+5I2a43scCG2IrfjC50Q==
            }
        engines: { node: '>=6.9.0' }
        dev: true

    /@babel/core/7.16.7:
        resolution:
            {
                integrity: sha512-aeLaqcqThRNZYmbMqtulsetOQZ/5gbR/dWruUCJcpas4Qoyy+QeagfDsPdMrqwsPRDNxJvBlRiZxxX7THO7qtA==
            }
        engines: { node: '>=6.9.0' }
        dependencies:
            '@babel/code-frame': 7.16.7
            '@babel/generator': 7.16.8
            '@babel/helper-compilation-targets': 7.16.7_@babel+core@7.16.7
            '@babel/helper-module-transforms': 7.16.7
            '@babel/helpers': 7.16.7
            '@babel/parser': 7.16.8
            '@babel/template': 7.16.7
            '@babel/traverse': 7.16.8
            '@babel/types': 7.16.8
            convert-source-map: 1.8.0
            debug: 4.3.4
            gensync: 1.0.0-beta.2
            json5: 2.2.1
            semver: 6.3.0
            source-map: 0.5.7
        transitivePeerDependencies:
            - supports-color
        dev: true

    /@babel/generator/7.16.8:
        resolution:
            {
                integrity: sha512-1ojZwE9+lOXzcWdWmO6TbUzDfqLD39CmEhN8+2cX9XkDo5yW1OpgfejfliysR2AWLpMamTiOiAp/mtroaymhpw==
            }
        engines: { node: '>=6.9.0' }
        dependencies:
            '@babel/types': 7.16.8
            jsesc: 2.5.2
            source-map: 0.5.7
        dev: true

    /@babel/helper-compilation-targets/7.16.7_@babel+core@7.16.7:
        resolution:
            {
                integrity: sha512-mGojBwIWcwGD6rfqgRXVlVYmPAv7eOpIemUG3dGnDdCY4Pae70ROij3XmfrH6Fa1h1aiDylpglbZyktfzyo/hA==
            }
        engines: { node: '>=6.9.0' }
        peerDependencies:
            '@babel/core': ^7.0.0
        dependencies:
            '@babel/compat-data': 7.16.8
            '@babel/core': 7.16.7
            '@babel/helper-validator-option': 7.16.7
            browserslist: 4.19.1
            semver: 6.3.0
        dev: true

    /@babel/helper-environment-visitor/7.16.7:
        resolution:
            {
                integrity: sha512-SLLb0AAn6PkUeAfKJCCOl9e1R53pQlGAfc4y4XuMRZfqeMYLE0dM1LMhqbGAlGQY0lfw5/ohoYWAe9V1yibRag==
            }
        engines: { node: '>=6.9.0' }
        dependencies:
            '@babel/types': 7.16.8
        dev: true

    /@babel/helper-function-name/7.16.7:
        resolution:
            {
                integrity: sha512-QfDfEnIUyyBSR3HtrtGECuZ6DAyCkYFp7GHl75vFtTnn6pjKeK0T1DB5lLkFvBea8MdaiUABx3osbgLyInoejA==
            }
        engines: { node: '>=6.9.0' }
        dependencies:
            '@babel/helper-get-function-arity': 7.16.7
            '@babel/template': 7.16.7
            '@babel/types': 7.16.8
        dev: true

    /@babel/helper-get-function-arity/7.16.7:
        resolution:
            {
                integrity: sha512-flc+RLSOBXzNzVhcLu6ujeHUrD6tANAOU5ojrRx/as+tbzf8+stUCj7+IfRRoAbEZqj/ahXEMsjhOhgeZsrnTw==
            }
        engines: { node: '>=6.9.0' }
        dependencies:
            '@babel/types': 7.16.8
        dev: true

    /@babel/helper-hoist-variables/7.16.7:
        resolution:
            {
                integrity: sha512-m04d/0Op34H5v7pbZw6pSKP7weA6lsMvfiIAMeIvkY/R4xQtBSMFEigu9QTZ2qB/9l22vsxtM8a+Q8CzD255fg==
            }
        engines: { node: '>=6.9.0' }
        dependencies:
            '@babel/types': 7.16.8
        dev: true

    /@babel/helper-module-imports/7.16.7:
        resolution:
            {
                integrity: sha512-LVtS6TqjJHFc+nYeITRo6VLXve70xmq7wPhWTqDJusJEgGmkAACWwMiTNrvfoQo6hEhFwAIixNkvB0jPXDL8Wg==
            }
        engines: { node: '>=6.9.0' }
        dependencies:
            '@babel/types': 7.16.8
        dev: true

    /@babel/helper-module-transforms/7.16.7:
        resolution:
            {
                integrity: sha512-gaqtLDxJEFCeQbYp9aLAefjhkKdjKcdh6DB7jniIGU3Pz52WAmP268zK0VgPz9hUNkMSYeH976K2/Y6yPadpng==
            }
        engines: { node: '>=6.9.0' }
        dependencies:
            '@babel/helper-environment-visitor': 7.16.7
            '@babel/helper-module-imports': 7.16.7
            '@babel/helper-simple-access': 7.16.7
            '@babel/helper-split-export-declaration': 7.16.7
            '@babel/helper-validator-identifier': 7.16.7
            '@babel/template': 7.16.7
            '@babel/traverse': 7.16.8
            '@babel/types': 7.16.8
        transitivePeerDependencies:
            - supports-color
        dev: true

    /@babel/helper-plugin-utils/7.16.7:
        resolution:
            {
                integrity: sha512-Qg3Nk7ZxpgMrsox6HreY1ZNKdBq7K72tDSliA6dCl5f007jR4ne8iD5UzuNnCJH2xBf2BEEVGr+/OL6Gdp7RxA==
            }
        engines: { node: '>=6.9.0' }
        dev: true

    /@babel/helper-simple-access/7.16.7:
        resolution:
            {
                integrity: sha512-ZIzHVyoeLMvXMN/vok/a4LWRy8G2v205mNP0XOuf9XRLyX5/u9CnVulUtDgUTama3lT+bf/UqucuZjqiGuTS1g==
            }
        engines: { node: '>=6.9.0' }
        dependencies:
            '@babel/types': 7.16.8
        dev: true

    /@babel/helper-split-export-declaration/7.16.7:
        resolution:
            {
                integrity: sha512-xbWoy/PFoxSWazIToT9Sif+jJTlrMcndIsaOKvTA6u7QEo7ilkRZpjew18/W3c7nm8fXdUDXh02VXTbZ0pGDNw==
            }
        engines: { node: '>=6.9.0' }
        dependencies:
            '@babel/types': 7.16.8
        dev: true

    /@babel/helper-validator-identifier/7.14.5:
        resolution:
            {
                integrity: sha512-5lsetuxCLilmVGyiLEfoHBRX8UCFD+1m2x3Rj97WrW3V7H3u4RWRXA4evMjImCsin2J2YT0QaVDGf+z8ondbAg==
            }
        engines: { node: '>=6.9.0' }
        dev: true

    /@babel/helper-validator-identifier/7.16.7:
        resolution:
            {
                integrity: sha512-hsEnFemeiW4D08A5gUAZxLBTXpZ39P+a+DGDsHw1yxqyQ/jzFEnxf5uTEGp+3bzAbNOxU1paTgYS4ECU/IgfDw==
            }
        engines: { node: '>=6.9.0' }

    /@babel/helper-validator-option/7.16.7:
        resolution:
            {
                integrity: sha512-TRtenOuRUVo9oIQGPC5G9DgK4743cdxvtOw0weQNpZXaS16SCBi5MNjZF8vba3ETURjZpTbVn7Vvcf2eAwFozQ==
            }
        engines: { node: '>=6.9.0' }
        dev: true

    /@babel/helpers/7.16.7:
        resolution:
            {
                integrity: sha512-9ZDoqtfY7AuEOt3cxchfii6C7GDyyMBffktR5B2jvWv8u2+efwvpnVKXMWzNehqy68tKgAfSwfdw/lWpthS2bw==
            }
        engines: { node: '>=6.9.0' }
        dependencies:
            '@babel/template': 7.16.7
            '@babel/traverse': 7.16.8
            '@babel/types': 7.16.8
        transitivePeerDependencies:
            - supports-color
        dev: true

    /@babel/highlight/7.14.5:
        resolution:
            {
                integrity: sha512-qf9u2WFWVV0MppaL877j2dBtQIDgmidgjGk5VIMw3OadXvYaXn66U1BFlH2t4+t3i+8PhedppRv+i40ABzd+gg==
            }
        engines: { node: '>=6.9.0' }
        dependencies:
            '@babel/helper-validator-identifier': 7.14.5
            chalk: 2.4.2
            js-tokens: 4.0.0
        dev: true

    /@babel/highlight/7.16.7:
        resolution:
            {
                integrity: sha512-aKpPMfLvGO3Q97V0qhw/V2SWNWlwfJknuwAunU7wZLSfrM4xTBvg7E5opUVi1kJTBKihE38CPg4nBiqX83PWYw==
            }
        engines: { node: '>=6.9.0' }
        dependencies:
            '@babel/helper-validator-identifier': 7.16.7
            chalk: 2.4.2
            js-tokens: 4.0.0

    /@babel/parser/7.16.8:
        resolution:
            {
                integrity: sha512-i7jDUfrVBWc+7OKcBzEe5n7fbv3i2fWtxKzzCvOjnzSxMfWMigAhtfJ7qzZNGFNMsCCd67+uz553dYKWXPvCKw==
            }
        engines: { node: '>=6.0.0' }
        hasBin: true
        dependencies:
            '@babel/types': 7.16.8
        dev: true

    /@babel/plugin-syntax-async-generators/7.8.4_@babel+core@7.16.7:
        resolution:
            {
                integrity: sha512-tycmZxkGfZaxhMRbXlPXuVFpdWlXpir2W4AMhSJgRKzk/eDlIXOhb2LHWoLpDF7TEHylV5zNhykX6KAgHJmTNw==
            }
        peerDependencies:
            '@babel/core': ^7.0.0-0
        dependencies:
            '@babel/core': 7.16.7
            '@babel/helper-plugin-utils': 7.16.7
        dev: true

    /@babel/plugin-syntax-bigint/7.8.3_@babel+core@7.16.7:
        resolution:
            {
                integrity: sha512-wnTnFlG+YxQm3vDxpGE57Pj0srRU4sHE/mDkt1qv2YJJSeUAec2ma4WLUnUPeKjyrfntVwe/N6dCXpU+zL3Npg==
            }
        peerDependencies:
            '@babel/core': ^7.0.0-0
        dependencies:
            '@babel/core': 7.16.7
            '@babel/helper-plugin-utils': 7.16.7
        dev: true

    /@babel/plugin-syntax-class-properties/7.12.13_@babel+core@7.16.7:
        resolution:
            {
                integrity: sha512-fm4idjKla0YahUNgFNLCB0qySdsoPiZP3iQE3rky0mBUtMZ23yDJ9SJdg6dXTSDnulOVqiF3Hgr9nbXvXTQZYA==
            }
        peerDependencies:
            '@babel/core': ^7.0.0-0
        dependencies:
            '@babel/core': 7.16.7
            '@babel/helper-plugin-utils': 7.16.7
        dev: true

    /@babel/plugin-syntax-import-meta/7.10.4_@babel+core@7.16.7:
        resolution:
            {
                integrity: sha512-Yqfm+XDx0+Prh3VSeEQCPU81yC+JWZ2pDPFSS4ZdpfZhp4MkFMaDC1UqseovEKwSUpnIL7+vK+Clp7bfh0iD7g==
            }
        peerDependencies:
            '@babel/core': ^7.0.0-0
        dependencies:
            '@babel/core': 7.16.7
            '@babel/helper-plugin-utils': 7.16.7
        dev: true

    /@babel/plugin-syntax-json-strings/7.8.3_@babel+core@7.16.7:
        resolution:
            {
                integrity: sha512-lY6kdGpWHvjoe2vk4WrAapEuBR69EMxZl+RoGRhrFGNYVK8mOPAW8VfbT/ZgrFbXlDNiiaxQnAtgVCZ6jv30EA==
            }
        peerDependencies:
            '@babel/core': ^7.0.0-0
        dependencies:
            '@babel/core': 7.16.7
            '@babel/helper-plugin-utils': 7.16.7
        dev: true

    /@babel/plugin-syntax-logical-assignment-operators/7.10.4_@babel+core@7.16.7:
        resolution:
            {
                integrity: sha512-d8waShlpFDinQ5MtvGU9xDAOzKH47+FFoney2baFIoMr952hKOLp1HR7VszoZvOsV/4+RRszNY7D17ba0te0ig==
            }
        peerDependencies:
            '@babel/core': ^7.0.0-0
        dependencies:
            '@babel/core': 7.16.7
            '@babel/helper-plugin-utils': 7.16.7
        dev: true

    /@babel/plugin-syntax-nullish-coalescing-operator/7.8.3_@babel+core@7.16.7:
        resolution:
            {
                integrity: sha512-aSff4zPII1u2QD7y+F8oDsz19ew4IGEJg9SVW+bqwpwtfFleiQDMdzA/R+UlWDzfnHFCxxleFT0PMIrR36XLNQ==
            }
        peerDependencies:
            '@babel/core': ^7.0.0-0
        dependencies:
            '@babel/core': 7.16.7
            '@babel/helper-plugin-utils': 7.16.7
        dev: true

    /@babel/plugin-syntax-numeric-separator/7.10.4_@babel+core@7.16.7:
        resolution:
            {
                integrity: sha512-9H6YdfkcK/uOnY/K7/aA2xpzaAgkQn37yzWUMRK7OaPOqOpGS1+n0H5hxT9AUw9EsSjPW8SVyMJwYRtWs3X3ug==
            }
        peerDependencies:
            '@babel/core': ^7.0.0-0
        dependencies:
            '@babel/core': 7.16.7
            '@babel/helper-plugin-utils': 7.16.7
        dev: true

    /@babel/plugin-syntax-object-rest-spread/7.8.3_@babel+core@7.16.7:
        resolution:
            {
                integrity: sha512-XoqMijGZb9y3y2XskN+P1wUGiVwWZ5JmoDRwx5+3GmEplNyVM2s2Dg8ILFQm8rWM48orGy5YpI5Bl8U1y7ydlA==
            }
        peerDependencies:
            '@babel/core': ^7.0.0-0
        dependencies:
            '@babel/core': 7.16.7
            '@babel/helper-plugin-utils': 7.16.7
        dev: true

    /@babel/plugin-syntax-optional-catch-binding/7.8.3_@babel+core@7.16.7:
        resolution:
            {
                integrity: sha512-6VPD0Pc1lpTqw0aKoeRTMiB+kWhAoT24PA+ksWSBrFtl5SIRVpZlwN3NNPQjehA2E/91FV3RjLWoVTglWcSV3Q==
            }
        peerDependencies:
            '@babel/core': ^7.0.0-0
        dependencies:
            '@babel/core': 7.16.7
            '@babel/helper-plugin-utils': 7.16.7
        dev: true

    /@babel/plugin-syntax-optional-chaining/7.8.3_@babel+core@7.16.7:
        resolution:
            {
                integrity: sha512-KoK9ErH1MBlCPxV0VANkXW2/dw4vlbGDrFgz8bmUsBGYkFRcbRwMh6cIJubdPrkxRwuGdtCk0v/wPTKbQgBjkg==
            }
        peerDependencies:
            '@babel/core': ^7.0.0-0
        dependencies:
            '@babel/core': 7.16.7
            '@babel/helper-plugin-utils': 7.16.7
        dev: true

    /@babel/plugin-syntax-top-level-await/7.14.5_@babel+core@7.16.7:
        resolution:
            {
                integrity: sha512-hx++upLv5U1rgYfwe1xBQUhRmU41NEvpUvrp8jkrSCdvGSnM5/qdRMtylJ6PG5OFkBaHkbTAKTnd3/YyESRHFw==
            }
        engines: { node: '>=6.9.0' }
        peerDependencies:
            '@babel/core': ^7.0.0-0
        dependencies:
            '@babel/core': 7.16.7
            '@babel/helper-plugin-utils': 7.16.7
        dev: true

    /@babel/plugin-syntax-typescript/7.16.7_@babel+core@7.16.7:
        resolution:
            {
                integrity: sha512-YhUIJHHGkqPgEcMYkPCKTyGUdoGKWtopIycQyjJH8OjvRgOYsXsaKehLVPScKJWAULPxMa4N1vCe6szREFlZ7A==
            }
        engines: { node: '>=6.9.0' }
        peerDependencies:
            '@babel/core': ^7.0.0-0
        dependencies:
            '@babel/core': 7.16.7
            '@babel/helper-plugin-utils': 7.16.7
        dev: true

    /@babel/runtime/7.16.7:
        resolution:
            {
                integrity: sha512-9E9FJowqAsytyOY6LG+1KuueckRL+aQW+mKvXRXnuFGyRAyepJPmEo9vgMfXUA6O9u3IeEdv9MAkppFcaQwogQ==
            }
        engines: { node: '>=6.9.0' }
        dependencies:
            regenerator-runtime: 0.13.9

    /@babel/template/7.16.7:
        resolution:
            {
                integrity: sha512-I8j/x8kHUrbYRTUxXrrMbfCa7jxkE7tZre39x3kjr9hvI82cK1FfqLygotcWN5kdPGWcLdWMHpSBavse5tWw3w==
            }
        engines: { node: '>=6.9.0' }
        dependencies:
            '@babel/code-frame': 7.16.7
            '@babel/parser': 7.16.8
            '@babel/types': 7.16.8
        dev: true

    /@babel/traverse/7.16.8:
        resolution:
            {
                integrity: sha512-xe+H7JlvKsDQwXRsBhSnq1/+9c+LlQcCK3Tn/l5sbx02HYns/cn7ibp9+RV1sIUqu7hKg91NWsgHurO9dowITQ==
            }
        engines: { node: '>=6.9.0' }
        dependencies:
            '@babel/code-frame': 7.16.7
            '@babel/generator': 7.16.8
            '@babel/helper-environment-visitor': 7.16.7
            '@babel/helper-function-name': 7.16.7
            '@babel/helper-hoist-variables': 7.16.7
            '@babel/helper-split-export-declaration': 7.16.7
            '@babel/parser': 7.16.8
            '@babel/types': 7.16.8
            debug: 4.3.4
            globals: 11.12.0
        transitivePeerDependencies:
            - supports-color
        dev: true

    /@babel/types/7.16.8:
        resolution:
            {
                integrity: sha512-smN2DQc5s4M7fntyjGtyIPbRJv6wW4rU/94fmYJ7PKQuZkC0qGMHXJbg6sNGt12JmVr4k5YaptI/XtiLJBnmIg==
            }
        engines: { node: '>=6.9.0' }
        dependencies:
            '@babel/helper-validator-identifier': 7.16.7
            to-fast-properties: 2.0.0
        dev: true

    /@bcoe/v8-coverage/0.2.3:
        resolution:
            {
                integrity: sha512-0hYQ8SB4Db5zvZB4axdMHGwEaQjkZzFjQiN9LVYvIFB2nSUHW9tYpxWriPrWDASIxiaXax83REcLxuSdnGPZtw==
            }
        dev: true

    /@changesets/apply-release-plan/6.0.3:
        resolution:
            {
                integrity: sha512-/3JKqtDefs2YSEQI6JQo43/MKTLfhPdrW/BFmqnRpW8UmPB+YXjjQgfjR/2KOaObLOkoixcL3WCK4wNkn/Krmw==
            }
        dependencies:
            '@babel/runtime': 7.16.7
            '@changesets/config': 2.1.0
            '@changesets/get-version-range-type': 0.3.2
            '@changesets/git': 1.4.1
            '@changesets/types': 5.1.0
            '@manypkg/get-packages': 1.1.3
            detect-indent: 6.1.0
            fs-extra: 7.0.1
            lodash.startcase: 4.4.0
            outdent: 0.5.0
            prettier: 1.19.1
            resolve-from: 5.0.0
            semver: 5.7.1
        dev: true

    /@changesets/assemble-release-plan/5.2.0:
        resolution:
            {
                integrity: sha512-ewY24PEbSec2eKX0+KM7eyENA2hUUp6s4LF9p/iBxTtc+TX2Xbx5rZnlLKZkc8tpuQ3PZbyjLFXWhd1PP6SjCg==
            }
        dependencies:
            '@babel/runtime': 7.16.7
            '@changesets/errors': 0.1.4
            '@changesets/get-dependents-graph': 1.3.3
            '@changesets/types': 5.1.0
            '@manypkg/get-packages': 1.1.3
            semver: 5.7.1
        dev: true

    /@changesets/changelog-git/0.1.12:
        resolution:
            {
                integrity: sha512-Xv2CPjTBmwjl8l4ZyQ3xrsXZMq8WafPUpEonDpTmcb24XY8keVzt7ZSCJuDz035EiqrjmDKDhODoQ6XiHudlig==
            }
        dependencies:
            '@changesets/types': 5.1.0
        dev: true

    /@changesets/cli/2.24.1:
        resolution:
            {
                integrity: sha512-7Lz1inqGQjBrXgnXlENtzQ7EmO/9c+09d9oi8XoK4ARqlJe8GpafjqKRobcjcA/TTI7Fn2+cke4CrXFZfVF8Rw==
            }
        hasBin: true
        dependencies:
            '@babel/runtime': 7.16.7
            '@changesets/apply-release-plan': 6.0.3
            '@changesets/assemble-release-plan': 5.2.0
            '@changesets/changelog-git': 0.1.12
            '@changesets/config': 2.1.0
            '@changesets/errors': 0.1.4
            '@changesets/get-dependents-graph': 1.3.3
            '@changesets/get-release-plan': 3.0.12
            '@changesets/git': 1.4.1
            '@changesets/logger': 0.0.5
            '@changesets/pre': 1.0.12
            '@changesets/read': 0.5.7
            '@changesets/types': 5.1.0
            '@changesets/write': 0.1.9
            '@manypkg/get-packages': 1.1.3
            '@types/is-ci': 3.0.0
            '@types/semver': 6.2.3
            ansi-colors: 4.1.3
            chalk: 2.4.2
            enquirer: 2.3.6
            external-editor: 3.1.0
            fs-extra: 7.0.1
            human-id: 1.0.2
            is-ci: 3.0.1
            meow: 6.1.1
            outdent: 0.5.0
            p-limit: 2.3.0
            preferred-pm: 3.0.3
            resolve-from: 5.0.0
            semver: 5.7.1
            spawndamnit: 2.0.0
            term-size: 2.2.1
            tty-table: 4.1.6
        dev: true

    /@changesets/config/2.1.0:
        resolution:
            {
                integrity: sha512-43potf+DwYHmH7EY19vxtCq6fqj7UUIrZ4DTwM3pVBqCKxFIytm7GPy7wNAsH06UvMw7NRuOu4QK5HN02GsIrw==
            }
        dependencies:
            '@changesets/errors': 0.1.4
            '@changesets/get-dependents-graph': 1.3.3
            '@changesets/logger': 0.0.5
            '@changesets/types': 5.1.0
            '@manypkg/get-packages': 1.1.3
            fs-extra: 7.0.1
            micromatch: 4.0.4
        dev: true

    /@changesets/errors/0.1.4:
        resolution:
            {
                integrity: sha512-HAcqPF7snsUJ/QzkWoKfRfXushHTu+K5KZLJWPb34s4eCZShIf8BFO3fwq6KU8+G7L5KdtN2BzQAXOSXEyiY9Q==
            }
        dependencies:
            extendable-error: 0.1.7
        dev: true

    /@changesets/get-dependents-graph/1.3.3:
        resolution:
            {
                integrity: sha512-h4fHEIt6X+zbxdcznt1e8QD7xgsXRAXd2qzLlyxoRDFSa6SxJrDAUyh7ZUNdhjBU4Byvp4+6acVWVgzmTy4UNQ==
            }
        dependencies:
            '@changesets/types': 5.1.0
            '@manypkg/get-packages': 1.1.3
            chalk: 2.4.2
            fs-extra: 7.0.1
            semver: 5.7.1
        dev: true

    /@changesets/get-release-plan/3.0.12:
        resolution:
            {
                integrity: sha512-TlpEdpxV5ZQmNeHoD6KNKAc01wjRrcu9/CQqzmO4qAlX7ARA4pIuAxd8QZ1AQXv/l4qhHox7SUYH3VLHfarv5w==
            }
        dependencies:
            '@babel/runtime': 7.16.7
            '@changesets/assemble-release-plan': 5.2.0
            '@changesets/config': 2.1.0
            '@changesets/pre': 1.0.12
            '@changesets/read': 0.5.7
            '@changesets/types': 5.1.0
            '@manypkg/get-packages': 1.1.3
        dev: true

    /@changesets/get-version-range-type/0.3.2:
        resolution:
            {
                integrity: sha512-SVqwYs5pULYjYT4op21F2pVbcrca4qA/bAA3FmFXKMN7Y+HcO8sbZUTx3TAy2VXulP2FACd1aC7f2nTuqSPbqg==
            }
        dev: true

    /@changesets/git/1.4.1:
        resolution:
            {
                integrity: sha512-GWwRXEqBsQ3nEYcyvY/u2xUK86EKAevSoKV/IhELoZ13caZ1A1TSak/71vyKILtzuLnFPk5mepP5HjBxr7lZ9Q==
            }
        dependencies:
            '@babel/runtime': 7.16.7
            '@changesets/errors': 0.1.4
            '@changesets/types': 5.1.0
            '@manypkg/get-packages': 1.1.3
            is-subdir: 1.2.0
            spawndamnit: 2.0.0
        dev: true

    /@changesets/logger/0.0.5:
        resolution:
            {
                integrity: sha512-gJyZHomu8nASHpaANzc6bkQMO9gU/ib20lqew1rVx753FOxffnCrJlGIeQVxNWCqM+o6OOleCo/ivL8UAO5iFw==
            }
        dependencies:
            chalk: 2.4.2
        dev: true

    /@changesets/parse/0.3.14:
        resolution:
            {
                integrity: sha512-SWnNVyC9vz61ueTbuxvA6b4HXcSx2iaWr2VEa37lPg1Vw+cEyQp7lOB219P7uow1xFfdtIEEsxbzXnqLAAaY8w==
            }
        dependencies:
            '@changesets/types': 5.1.0
            js-yaml: 3.14.1
        dev: true

    /@changesets/pre/1.0.12:
        resolution:
            {
                integrity: sha512-RFzWYBZx56MtgMesXjxx7ymyI829/rcIw/41hvz3VJPnY8mDscN7RJyYu7Xm7vts2Fcd+SRcO0T/Ws3I1/6J7g==
            }
        dependencies:
            '@babel/runtime': 7.16.7
            '@changesets/errors': 0.1.4
            '@changesets/types': 5.1.0
            '@manypkg/get-packages': 1.1.3
            fs-extra: 7.0.1
        dev: true

    /@changesets/read/0.5.7:
        resolution:
            {
                integrity: sha512-Iteg0ccTPpkJ+qFzY97k7qqdVE5Kz30TqPo9GibpBk2g8tcLFUqf+Qd0iXPLcyhUZpPL1U6Hia1gINHNKIKx4g==
            }
        dependencies:
            '@babel/runtime': 7.16.7
            '@changesets/git': 1.4.1
            '@changesets/logger': 0.0.5
            '@changesets/parse': 0.3.14
            '@changesets/types': 5.1.0
            chalk: 2.4.2
            fs-extra: 7.0.1
            p-filter: 2.1.0
        dev: true

    /@changesets/types/4.1.0:
        resolution:
            {
                integrity: sha512-LDQvVDv5Kb50ny2s25Fhm3d9QSZimsoUGBsUioj6MC3qbMUCuC8GPIvk/M6IvXx3lYhAs0lwWUQLb+VIEUCECw==
            }
        dev: true

    /@changesets/types/5.1.0:
        resolution:
            {
                integrity: sha512-uUByGATZCdaPkaO9JkBsgGDjEvHyY2Sb0e/J23+cwxBi5h0fxpLF/HObggO/Fw8T2nxK6zDfJbPsdQt5RwYFJA==
            }
        dev: true

    /@changesets/write/0.1.9:
        resolution:
            {
                integrity: sha512-E90ZrsrfJVOOQaP3Mm5Xd7uDwBAqq3z5paVEavTHKA8wxi7NAL8CmjgbGxSFuiP7ubnJA2BuHlrdE4z86voGOg==
            }
        dependencies:
            '@babel/runtime': 7.16.7
            '@changesets/types': 5.1.0
            fs-extra: 7.0.1
            human-id: 1.0.2
            prettier: 1.19.1
        dev: true

    /@dabh/diagnostics/2.0.2:
        resolution:
            {
                integrity: sha512-+A1YivoVDNNVCdfozHSR8v/jyuuLTMXwjWuxPFlFlUapXoGc+Gj9mDlTDDfrwl7rXCl2tNZ0kE8sIBO6YOn96Q==
            }
        dependencies:
            colorspace: 1.1.4
            enabled: 2.0.0
            kuler: 2.0.0
        dev: false

    /@es-joy/jsdoccomment/0.31.0:
        resolution:
            {
                integrity: sha512-tc1/iuQcnaiSIUVad72PBierDFpsxdUHtEF/OrfqvM1CBAsIoMP51j52jTMb3dXriwhieTo289InzZj72jL3EQ==
            }
        engines: { node: ^14 || ^16 || ^17 || ^18 }
        dependencies:
            comment-parser: 1.3.1
            esquery: 1.4.0
            jsdoc-type-pratt-parser: 3.1.0
        dev: true

    /@eslint/eslintrc/1.3.0:
        resolution:
            {
                integrity: sha512-UWW0TMTmk2d7hLcWD1/e2g5HDM/HQ3csaLSqXCfqwh4uNDuNqlaKWXmEsL4Cs41Z0KnILNvwbHAah3C2yt06kw==
            }
        engines: { node: ^12.22.0 || ^14.17.0 || >=16.0.0 }
        dependencies:
            ajv: 6.12.6
            debug: 4.3.4
            espree: 9.3.3
            globals: 13.16.0
            ignore: 5.2.0
            import-fresh: 3.3.0
            js-yaml: 4.1.0
            minimatch: 3.1.2
            strip-json-comments: 3.1.1
        transitivePeerDependencies:
            - supports-color
        dev: true

    /@humanwhocodes/config-array/0.10.4:
        resolution:
            {
                integrity: sha512-mXAIHxZT3Vcpg83opl1wGlVZ9xydbfZO3r5YfRSH6Gpp2J/PfdBP0wbDa2sO6/qRbcalpoevVyW6A/fI6LfeMw==
            }
        engines: { node: '>=10.10.0' }
        dependencies:
            '@humanwhocodes/object-schema': 1.2.1
            debug: 4.3.4
            minimatch: 3.1.2
        transitivePeerDependencies:
            - supports-color
        dev: true

    /@humanwhocodes/gitignore-to-minimatch/1.0.2:
        resolution:
            {
                integrity: sha512-rSqmMJDdLFUsyxR6FMtD00nfQKKLFb1kv+qBbOVKqErvloEIJLo5bDTJTQNTYgeyp78JsA7u/NPi5jT1GR/MuA==
            }
        dev: true

    /@humanwhocodes/object-schema/1.2.1:
        resolution:
            {
                integrity: sha512-ZnQMnLV4e7hDlUvw8H+U8ASL02SS2Gn6+9Ac3wGGLIe7+je2AeAOxPY+izIPJDfFDb7eDjev0Us8MO1iFRN8hA==
            }
        dev: true

    /@istanbuljs/load-nyc-config/1.1.0:
        resolution:
            {
                integrity: sha512-VjeHSlIzpv/NyD3N0YuHfXOPDIixcA1q2ZV98wsMqcYlPmv2n3Yb2lYP9XMElnaFVXg5A7YLTeLu6V84uQDjmQ==
            }
        engines: { node: '>=8' }
        dependencies:
            camelcase: 5.3.1
            find-up: 4.1.0
            get-package-type: 0.1.0
            js-yaml: 3.14.1
            resolve-from: 5.0.0
        dev: true

    /@istanbuljs/schema/0.1.3:
        resolution:
            {
                integrity: sha512-ZXRY4jNvVgSVQ8DL3LTcakaAtXwTVUxE81hslsyD2AtoXW/wVob10HkOJ1X/pAlcI7D+2YoZKg5do8G/w6RYgA==
            }
        engines: { node: '>=8' }
        dev: true

    /@jest/console/24.9.0:
        resolution:
            {
                integrity: sha512-Zuj6b8TnKXi3q4ymac8EQfc3ea/uhLeCGThFqXeC8H9/raaH8ARPUTdId+XyGd03Z4In0/VjD2OYFcBF09fNLQ==
            }
        engines: { node: '>= 6' }
        dependencies:
            '@jest/source-map': 24.9.0
            chalk: 2.4.2
            slash: 2.0.0
        dev: true

    /@jest/console/27.5.1:
        resolution:
            {
                integrity: sha512-kZ/tNpS3NXn0mlXXXPNuDZnb4c0oZ20r4K5eemM2k30ZC3G0T02nXUvyhf5YdbXWHPEJLc9qGLxEZ216MdL+Zg==
            }
        engines: { node: ^10.13.0 || ^12.13.0 || ^14.15.0 || >=15.0.0 }
        dependencies:
            '@jest/types': 27.5.1
            '@types/node': 17.0.9
            chalk: 4.1.2
            jest-message-util: 27.5.1
            jest-util: 27.5.1
            slash: 3.0.0
        dev: true

    /@jest/core/27.5.1:
        resolution:
            {
                integrity: sha512-AK6/UTrvQD0Cd24NSqmIA6rKsu0tKIxfiCducZvqxYdmMisOYAsdItspT+fQDQYARPf8XgjAFZi0ogW2agH5nQ==
            }
        engines: { node: ^10.13.0 || ^12.13.0 || ^14.15.0 || >=15.0.0 }
        peerDependencies:
            node-notifier: ^8.0.1 || ^9.0.0 || ^10.0.0
        peerDependenciesMeta:
            node-notifier:
                optional: true
        dependencies:
            '@jest/console': 27.5.1
            '@jest/reporters': 27.5.1
            '@jest/test-result': 27.5.1
            '@jest/transform': 27.5.1
            '@jest/types': 27.5.1
            '@types/node': 17.0.9
            ansi-escapes: 4.3.2
            chalk: 4.1.2
            emittery: 0.8.1
            exit: 0.1.2
            graceful-fs: 4.2.9
            jest-changed-files: 27.5.1
            jest-config: 27.5.1
            jest-haste-map: 27.5.1
            jest-message-util: 27.5.1
            jest-regex-util: 27.5.1
            jest-resolve: 27.5.1
            jest-resolve-dependencies: 27.5.1
            jest-runner: 27.5.1
            jest-runtime: 27.5.1
            jest-snapshot: 27.5.1
            jest-util: 27.5.1
            jest-validate: 27.5.1
            jest-watcher: 27.5.1
            micromatch: 4.0.4
            rimraf: 3.0.2
            slash: 3.0.0
            strip-ansi: 6.0.1
        transitivePeerDependencies:
            - bufferutil
            - canvas
            - supports-color
            - ts-node
            - utf-8-validate
        dev: true

    /@jest/environment/27.5.1:
        resolution:
            {
                integrity: sha512-/WQjhPJe3/ghaol/4Bq480JKXV/Rfw8nQdN7f41fM8VDHLcxKXou6QyXAh3EFr9/bVG3x74z1NWDkP87EiY8gA==
            }
        engines: { node: ^10.13.0 || ^12.13.0 || ^14.15.0 || >=15.0.0 }
        dependencies:
            '@jest/fake-timers': 27.5.1
            '@jest/types': 27.5.1
            '@types/node': 17.0.9
            jest-mock: 27.5.1
        dev: true

    /@jest/fake-timers/27.5.1:
        resolution:
            {
                integrity: sha512-/aPowoolwa07k7/oM3aASneNeBGCmGQsc3ugN4u6s4C/+s5M64MFo/+djTdiwcbQlRfFElGuDXWzaWj6QgKObQ==
            }
        engines: { node: ^10.13.0 || ^12.13.0 || ^14.15.0 || >=15.0.0 }
        dependencies:
            '@jest/types': 27.5.1
            '@sinonjs/fake-timers': 8.1.0
            '@types/node': 17.0.9
            jest-message-util: 27.5.1
            jest-mock: 27.5.1
            jest-util: 27.5.1
        dev: true

    /@jest/globals/27.5.1:
        resolution:
            {
                integrity: sha512-ZEJNB41OBQQgGzgyInAv0UUfDDj3upmHydjieSxFvTRuZElrx7tXg/uVQ5hYVEwiXs3+aMsAeEc9X7xiSKCm4Q==
            }
        engines: { node: ^10.13.0 || ^12.13.0 || ^14.15.0 || >=15.0.0 }
        dependencies:
            '@jest/environment': 27.5.1
            '@jest/types': 27.5.1
            expect: 27.5.1
        dev: true

    /@jest/reporters/27.5.1:
        resolution:
            {
                integrity: sha512-cPXh9hWIlVJMQkVk84aIvXuBB4uQQmFqZiacloFuGiP3ah1sbCxCosidXFDfqG8+6fO1oR2dTJTlsOy4VFmUfw==
            }
        engines: { node: ^10.13.0 || ^12.13.0 || ^14.15.0 || >=15.0.0 }
        peerDependencies:
            node-notifier: ^8.0.1 || ^9.0.0 || ^10.0.0
        peerDependenciesMeta:
            node-notifier:
                optional: true
        dependencies:
            '@bcoe/v8-coverage': 0.2.3
            '@jest/console': 27.5.1
            '@jest/test-result': 27.5.1
            '@jest/transform': 27.5.1
            '@jest/types': 27.5.1
            '@types/node': 17.0.9
            chalk: 4.1.2
            collect-v8-coverage: 1.0.1
            exit: 0.1.2
            glob: 7.2.0
            graceful-fs: 4.2.9
            istanbul-lib-coverage: 3.2.0
            istanbul-lib-instrument: 5.1.0
            istanbul-lib-report: 3.0.0
            istanbul-lib-source-maps: 4.0.1
            istanbul-reports: 3.1.3
            jest-haste-map: 27.5.1
            jest-resolve: 27.5.1
            jest-util: 27.5.1
            jest-worker: 27.5.1
            slash: 3.0.0
            source-map: 0.6.1
            string-length: 4.0.2
            terminal-link: 2.1.1
            v8-to-istanbul: 8.1.1
        transitivePeerDependencies:
            - supports-color
        dev: true

    /@jest/source-map/24.9.0:
        resolution:
            {
                integrity: sha512-/Xw7xGlsZb4MJzNDgB7PW5crou5JqWiBQaz6xyPd3ArOg2nfn/PunV8+olXbbEZzNl591o5rWKE9BRDaFAuIBg==
            }
        engines: { node: '>= 6' }
        dependencies:
            callsites: 3.1.0
            graceful-fs: 4.2.9
            source-map: 0.6.1
        dev: true

    /@jest/source-map/27.5.1:
        resolution:
            {
                integrity: sha512-y9NIHUYF3PJRlHk98NdC/N1gl88BL08aQQgu4k4ZopQkCw9t9cV8mtl3TV8b/YCB8XaVTFrmUTAJvjsntDireg==
            }
        engines: { node: ^10.13.0 || ^12.13.0 || ^14.15.0 || >=15.0.0 }
        dependencies:
            callsites: 3.1.0
            graceful-fs: 4.2.9
            source-map: 0.6.1
        dev: true

    /@jest/test-result/24.9.0:
        resolution:
            {
                integrity: sha512-XEFrHbBonBJ8dGp2JmF8kP/nQI/ImPpygKHwQ/SY+es59Z3L5PI4Qb9TQQMAEeYsThG1xF0k6tmG0tIKATNiiA==
            }
        engines: { node: '>= 6' }
        dependencies:
            '@jest/console': 24.9.0
            '@jest/types': 24.9.0
            '@types/istanbul-lib-coverage': 2.0.4
        dev: true

    /@jest/test-result/27.5.1:
        resolution:
            {
                integrity: sha512-EW35l2RYFUcUQxFJz5Cv5MTOxlJIQs4I7gxzi2zVU7PJhOwfYq1MdC5nhSmYjX1gmMmLPvB3sIaC+BkcHRBfag==
            }
        engines: { node: ^10.13.0 || ^12.13.0 || ^14.15.0 || >=15.0.0 }
        dependencies:
            '@jest/console': 27.5.1
            '@jest/types': 27.5.1
            '@types/istanbul-lib-coverage': 2.0.4
            collect-v8-coverage: 1.0.1
        dev: true

    /@jest/test-sequencer/27.5.1:
        resolution:
            {
                integrity: sha512-LCheJF7WB2+9JuCS7VB/EmGIdQuhtqjRNI9A43idHv3E4KltCTsPsLxvdaubFHSYwY/fNjMWjl6vNRhDiN7vpQ==
            }
        engines: { node: ^10.13.0 || ^12.13.0 || ^14.15.0 || >=15.0.0 }
        dependencies:
            '@jest/test-result': 27.5.1
            graceful-fs: 4.2.9
            jest-haste-map: 27.5.1
            jest-runtime: 27.5.1
        transitivePeerDependencies:
            - supports-color
        dev: true

    /@jest/transform/27.5.1:
        resolution:
            {
                integrity: sha512-ipON6WtYgl/1329g5AIJVbUuEh0wZVbdpGwC99Jw4LwuoBNS95MVphU6zOeD9pDkon+LLbFL7lOQRapbB8SCHw==
            }
        engines: { node: ^10.13.0 || ^12.13.0 || ^14.15.0 || >=15.0.0 }
        dependencies:
            '@babel/core': 7.16.7
            '@jest/types': 27.5.1
            babel-plugin-istanbul: 6.1.1
            chalk: 4.1.2
            convert-source-map: 1.8.0
            fast-json-stable-stringify: 2.1.0
            graceful-fs: 4.2.9
            jest-haste-map: 27.5.1
            jest-regex-util: 27.5.1
            jest-util: 27.5.1
            micromatch: 4.0.4
            pirates: 4.0.4
            slash: 3.0.0
            source-map: 0.6.1
            write-file-atomic: 3.0.3
        transitivePeerDependencies:
            - supports-color
        dev: true

    /@jest/types/24.9.0:
        resolution:
            {
                integrity: sha512-XKK7ze1apu5JWQ5eZjHITP66AX+QsLlbaJRBGYr8pNzwcAE2JVkwnf0yqjHTsDRcjR0mujy/NmZMXw5kl+kGBw==
            }
        engines: { node: '>= 6' }
        dependencies:
            '@types/istanbul-lib-coverage': 2.0.4
            '@types/istanbul-reports': 1.1.2
            '@types/yargs': 13.0.12
        dev: true

    /@jest/types/26.6.2:
        resolution:
            {
                integrity: sha512-fC6QCp7Sc5sX6g8Tvbmj4XUTbyrik0akgRy03yjXbQaBWWNWGE7SGtJk98m0N8nzegD/7SggrUlivxo5ax4KWQ==
            }
        engines: { node: '>= 10.14.2' }
        dependencies:
            '@types/istanbul-lib-coverage': 2.0.3
            '@types/istanbul-reports': 3.0.1
            '@types/node': 17.0.8
            '@types/yargs': 15.0.14
            chalk: 4.1.2
        dev: true

    /@jest/types/27.2.5:
        resolution:
            {
                integrity: sha512-nmuM4VuDtCZcY+eTpw+0nvstwReMsjPoj7ZR80/BbixulhLaiX+fbv8oeLW8WZlJMcsGQsTmMKT/iTZu1Uy/lQ==
            }
        engines: { node: ^10.13.0 || ^12.13.0 || ^14.15.0 || >=15.0.0 }
        dependencies:
            '@types/istanbul-lib-coverage': 2.0.3
            '@types/istanbul-reports': 3.0.1
            '@types/node': 17.0.8
            '@types/yargs': 16.0.4
            chalk: 4.1.2
        dev: true

    /@jest/types/27.5.1:
        resolution:
            {
                integrity: sha512-Cx46iJ9QpwQTjIdq5VJu2QTMMs3QlEjI0x1QbBP5W1+nMzyc2XmimiRR/CbX9TO0cPTeUlxWMOu8mslYsJ8DEw==
            }
        engines: { node: ^10.13.0 || ^12.13.0 || ^14.15.0 || >=15.0.0 }
        dependencies:
            '@types/istanbul-lib-coverage': 2.0.4
            '@types/istanbul-reports': 3.0.1
            '@types/node': 17.0.9
            '@types/yargs': 16.0.4
            chalk: 4.1.2
        dev: true

    /@manypkg/find-root/1.1.0:
        resolution:
            {
                integrity: sha512-mki5uBvhHzO8kYYix/WRy2WX8S3B5wdVSc9D6KcU5lQNglP2yt58/VfLuAK49glRXChosY8ap2oJ1qgma3GUVA==
            }
        dependencies:
            '@babel/runtime': 7.16.7
            '@types/node': 12.20.42
            find-up: 4.1.0
            fs-extra: 8.1.0
        dev: true

    /@manypkg/get-packages/1.1.3:
        resolution:
            {
                integrity: sha512-fo+QhuU3qE/2TQMQmbVMqaQ6EWbMhi4ABWP+O4AM1NqPBuy0OrApV5LO6BrrgnhtAHS2NH6RrVk9OL181tTi8A==
            }
        dependencies:
            '@babel/runtime': 7.16.7
            '@changesets/types': 4.1.0
            '@manypkg/find-root': 1.1.0
            fs-extra: 8.1.0
            globby: 11.1.0
            read-yaml-file: 1.1.0
        dev: true

    /@nodelib/fs.scandir/2.1.5:
        resolution:
            {
                integrity: sha512-vq24Bq3ym5HEQm2NKCr3yXDwjc7vTsEThRDnkp2DK9p1uqLR+DHurm/NOTo0KG7HYHU7eppKZj3MyqYuMBf62g==
            }
        engines: { node: '>= 8' }
        dependencies:
            '@nodelib/fs.stat': 2.0.5
            run-parallel: 1.2.0

    /@nodelib/fs.stat/2.0.5:
        resolution:
            {
                integrity: sha512-RkhPPp2zrqDAQA/2jNhnztcPAlv64XdhIp7a7454A5ovI7Bukxgt7MX7udwAu3zg1DcpPU0rz3VV1SeaqvY4+A==
            }
        engines: { node: '>= 8' }

    /@nodelib/fs.walk/1.2.8:
        resolution:
            {
                integrity: sha512-oGB+UxlgWcgQkgwo8GcEGwemoTFt3FIO9ababBmaGwXIoBKZ+GTy0pP185beGg7Llih/NSHSV2XAs1lnznocSg==
            }
        engines: { node: '>= 8' }
        dependencies:
            '@nodelib/fs.scandir': 2.1.5
            fastq: 1.13.0

    /@octokit/auth-token/2.5.0:
        resolution:
            {
                integrity: sha512-r5FVUJCOLl19AxiuZD2VRZ/ORjp/4IN98Of6YJoJOkY75CIBuYfmiNHGrDwXr+aLGG55igl9QrxX3hbiXlLb+g==
            }
        dependencies:
            '@octokit/types': 6.34.0
        dev: false

    /@octokit/core/3.6.0:
        resolution:
            {
                integrity: sha512-7RKRKuA4xTjMhY+eG3jthb3hlZCsOwg3rztWh75Xc+ShDWOfDDATWbeZpAHBNRpm4Tv9WgBMOy1zEJYXG6NJ7Q==
            }
        dependencies:
            '@octokit/auth-token': 2.5.0
            '@octokit/graphql': 4.8.0
            '@octokit/request': 5.6.3
            '@octokit/request-error': 2.1.0
            '@octokit/types': 6.34.0
            before-after-hook: 2.2.2
            universal-user-agent: 6.0.0
        transitivePeerDependencies:
            - encoding
        dev: false

    /@octokit/endpoint/6.0.12:
        resolution:
            {
                integrity: sha512-lF3puPwkQWGfkMClXb4k/eUT/nZKQfxinRWJrdZaJO85Dqwo/G0yOC434Jr2ojwafWJMYqFGFa5ms4jJUgujdA==
            }
        dependencies:
            '@octokit/types': 6.34.0
            is-plain-object: 5.0.0
            universal-user-agent: 6.0.0
        dev: false

    /@octokit/graphql/4.8.0:
        resolution:
            {
                integrity: sha512-0gv+qLSBLKF0z8TKaSKTsS39scVKF9dbMxJpj3U0vC7wjNWFuIpL/z76Qe2fiuCbDRcJSavkXsVtMS6/dtQQsg==
            }
        dependencies:
            '@octokit/request': 5.6.3
            '@octokit/types': 6.34.0
            universal-user-agent: 6.0.0
        transitivePeerDependencies:
            - encoding
        dev: false

    /@octokit/openapi-types/11.2.0:
        resolution:
            {
                integrity: sha512-PBsVO+15KSlGmiI8QAzaqvsNlZlrDlyAJYcrXBCvVUxCp7VnXjkwPoFHgjEJXx3WF9BAwkA6nfCUA7i9sODzKA==
            }
        dev: false

    /@octokit/plugin-paginate-rest/2.17.0_@octokit+core@3.6.0:
        resolution:
            {
                integrity: sha512-tzMbrbnam2Mt4AhuyCHvpRkS0oZ5MvwwcQPYGtMv4tUa5kkzG58SVB0fcsLulOZQeRnOgdkZWkRUiyBlh0Bkyw==
            }
        peerDependencies:
            '@octokit/core': '>=2'
        dependencies:
            '@octokit/core': 3.6.0
            '@octokit/types': 6.34.0
        dev: false

    /@octokit/plugin-request-log/1.0.4_@octokit+core@3.6.0:
        resolution:
            {
                integrity: sha512-mLUsMkgP7K/cnFEw07kWqXGF5LKrOkD+lhCrKvPHXWDywAwuDUeDwWBpc69XK3pNX0uKiVt8g5z96PJ6z9xCFA==
            }
        peerDependencies:
            '@octokit/core': '>=3'
        dependencies:
            '@octokit/core': 3.6.0
        dev: false

    /@octokit/plugin-rest-endpoint-methods/5.13.0_@octokit+core@3.6.0:
        resolution:
            {
                integrity: sha512-uJjMTkN1KaOIgNtUPMtIXDOjx6dGYysdIFhgA52x4xSadQCz3b/zJexvITDVpANnfKPW/+E0xkOvLntqMYpviA==
            }
        peerDependencies:
            '@octokit/core': '>=3'
        dependencies:
            '@octokit/core': 3.6.0
            '@octokit/types': 6.34.0
            deprecation: 2.3.1
        dev: false

    /@octokit/request-error/2.1.0:
        resolution:
            {
                integrity: sha512-1VIvgXxs9WHSjicsRwq8PlR2LR2x6DwsJAaFgzdi0JfJoGSO8mYI/cHJQ+9FbN21aa+DrgNLnwObmyeSC8Rmpg==
            }
        dependencies:
            '@octokit/types': 6.34.0
            deprecation: 2.3.1
            once: 1.4.0
        dev: false

    /@octokit/request/5.6.3:
        resolution:
            {
                integrity: sha512-bFJl0I1KVc9jYTe9tdGGpAMPy32dLBXXo1dS/YwSCTL/2nd9XeHsY616RE3HPXDVk+a+dBuzyz5YdlXwcDTr2A==
            }
        dependencies:
            '@octokit/endpoint': 6.0.12
            '@octokit/request-error': 2.1.0
            '@octokit/types': 6.34.0
            is-plain-object: 5.0.0
            node-fetch: 2.6.7
            universal-user-agent: 6.0.0
        transitivePeerDependencies:
            - encoding
        dev: false

    /@octokit/rest/18.12.0:
        resolution:
            {
                integrity: sha512-gDPiOHlyGavxr72y0guQEhLsemgVjwRePayJ+FcKc2SJqKUbxbkvf5kAZEWA/MKvsfYlQAMVzNJE3ezQcxMJ2Q==
            }
        dependencies:
            '@octokit/core': 3.6.0
            '@octokit/plugin-paginate-rest': 2.17.0_@octokit+core@3.6.0
            '@octokit/plugin-request-log': 1.0.4_@octokit+core@3.6.0
            '@octokit/plugin-rest-endpoint-methods': 5.13.0_@octokit+core@3.6.0
        transitivePeerDependencies:
            - encoding
        dev: false

    /@octokit/types/6.34.0:
        resolution:
            {
                integrity: sha512-s1zLBjWhdEI2zwaoSgyOFoKSl109CUcVBCc7biPJ3aAf6LGLU6szDvi31JPU7bxfla2lqfhjbbg/5DdFNxOwHw==
            }
        dependencies:
            '@octokit/openapi-types': 11.2.0
        dev: false

    /@pkgr/utils/2.3.0:
        resolution:
            {
                integrity: sha512-7dIJ9CRVzBnqyEl7diUHPUFJf/oty2SeoVzcMocc5PeOUDK9KGzvgIBjGRRzzlRDaOjh3ADwH0WeibQvi3ls2Q==
            }
        engines: { node: ^12.20.0 || ^14.18.0 || >=16.0.0 }
        dependencies:
            cross-spawn: 7.0.3
            is-glob: 4.0.3
            open: 8.4.0
            picocolors: 1.0.0
            tiny-glob: 0.2.9
            tslib: 2.4.0
        dev: true

    /@sap/bas-sdk/2.1.0:
        resolution:
            {
                integrity: sha512-+dM78lc7XW5ecaHxLsZ1Uc9RpF8YBsCzBMPb1OOi/C787q8YEBMCk18GgU1Skxmd6PDdHWI6o7+3p2RzAyePfQ==
            }
        dependencies:
            axios: 0.21.4
            lodash: 4.17.21
            minimatch: 3.0.4
            url-join: 4.0.1
            ws: 8.8.1
        transitivePeerDependencies:
            - bufferutil
            - debug
            - utf-8-validate
        dev: false

    /@sap/cf-tools/2.1.1:
        resolution:
            {
                integrity: sha512-GM1Os0/zLyJNNSwKawOy1zRC38qMg8K/gUvxThbqDKuwfR5raMZZjlHwuoLgF74MsJJ+kDDk71LWRJn9WWzH4w==
            }
        dependencies:
            comment-json: 4.1.0
            lodash: 4.17.21
            properties-reader: 2.2.0
            url: 0.11.0
        dev: false

    /@sinonjs/commons/1.8.3:
        resolution:
            {
                integrity: sha512-xkNcLAn/wZaX14RPlwizcKicDk9G3F8m2nU3L7Ukm5zBgTwiT0wsoFAHx9Jq56fJA1z/7uKGtCRu16sOUCLIHQ==
            }
        dependencies:
            type-detect: 4.0.8
        dev: true

    /@sinonjs/fake-timers/8.1.0:
        resolution:
            {
                integrity: sha512-OAPJUAtgeINhh/TAlUID4QTs53Njm7xzddaVlEs/SXwgtiD1tW22zAB/W1wdqfrpmikgaWQ9Fw6Ws+hsiRm5Vg==
            }
        dependencies:
            '@sinonjs/commons': 1.8.3
        dev: true

    /@tootallnate/once/1.1.2:
        resolution:
            {
                integrity: sha512-RbzJvlNzmRq5c3O09UipeuXno4tA1FE6ikOjxZK0tuxVv3412l64l5t1W5pj4+rJq9vpkm/kwiR07aZXnsKPxw==
            }
        engines: { node: '>= 6' }
        dev: true

    /@types/archiver/5.1.1:
        resolution:
            {
                integrity: sha512-heuaCk0YH5m274NOLSi66H1zX6GtZoMsdE6TYFcpFFjBjg0FoU4i4/M/a/kNlgNg26Xk3g364mNOYe1JaiEPOQ==
            }
        dependencies:
            '@types/glob': 7.2.0
        dev: false

    /@types/babel__core/7.1.18:
        resolution:
            {
                integrity: sha512-S7unDjm/C7z2A2R9NzfKCK1I+BAALDtxEmsJBwlB3EzNfb929ykjL++1CK9LO++EIp2fQrC8O+BwjKvz6UeDyQ==
            }
        dependencies:
            '@babel/parser': 7.16.8
            '@babel/types': 7.16.8
            '@types/babel__generator': 7.6.4
            '@types/babel__template': 7.4.1
            '@types/babel__traverse': 7.14.2
        dev: true

    /@types/babel__generator/7.6.4:
        resolution:
            {
                integrity: sha512-tFkciB9j2K755yrTALxD44McOrk+gfpIpvC3sxHjRawj6PfnQxrse4Clq5y/Rq+G3mrBurMax/lG8Qn2t9mSsg==
            }
        dependencies:
            '@babel/types': 7.16.8
        dev: true

    /@types/babel__template/7.4.1:
        resolution:
            {
                integrity: sha512-azBFKemX6kMg5Io+/rdGT0dkGreboUVR0Cdm3fz9QJWpaQGJRQXl7C+6hOTCZcMll7KFyEQpgbYI2lHdsS4U7g==
            }
        dependencies:
            '@babel/parser': 7.16.8
            '@babel/types': 7.16.8
        dev: true

    /@types/babel__traverse/7.14.2:
        resolution:
            {
                integrity: sha512-K2waXdXBi2302XUdcHcR1jCeU0LL4TD9HRs/gk0N2Xvrht+G/BfJa4QObBQZfhMdxiCpV3COl5Nfq4uKTeTnJA==
            }
        dependencies:
            '@babel/types': 7.16.8
        dev: true

    /@types/body-parser/1.19.2:
        resolution:
            {
                integrity: sha512-ALYone6pm6QmwZoAgeyNksccT9Q4AWZQ6PvfwR37GT6r6FWUPguq6sUmNGSMV2Wr761oQoBxwGGa6DR5o1DC9g==
            }
        dependencies:
            '@types/connect': 3.4.35
            '@types/node': 17.0.9
        dev: true

    /@types/connect/3.4.35:
        resolution:
            {
                integrity: sha512-cdeYyv4KWoEgpBISTxWvqYsVy444DOqehiF3fM3ne10AmJ62RSyNkUnxMJXHQWRQQX2eR94m5y1IZyDwBjV9FQ==
            }
        dependencies:
            '@types/node': 17.0.9
        dev: true

    /@types/cookiejar/2.1.2:
        resolution:
            {
                integrity: sha512-t73xJJrvdTjXrn4jLS9VSGRbz0nUY3cl2DMGDU48lKl+HR9dbbjW2A9r3g40VA++mQpy6uuHg33gy7du2BKpog==
            }
        dev: true

    /@types/debug/4.1.7:
        resolution:
            {
                integrity: sha512-9AonUzyTjXXhEOa0DnqpzZi6VHlqKMswga9EXjpXnnqxwLtdvPPtlO8evrI5D9S6asFRCQ6v+wpiUKbw+vKqyg==
            }
        dependencies:
            '@types/ms': 0.7.31
        dev: true

    /@types/diff/5.0.2:
        resolution:
            {
                integrity: sha512-uw8eYMIReOwstQ0QKF0sICefSy8cNO/v7gOTiIy9SbwuHyEecJUm7qlgueOO5S1udZ5I/irVydHVwMchgzbKTg==
            }
        dev: true

    /@types/ejs/3.1.0:
        resolution:
            {
                integrity: sha512-DCg+Ka+uDQ31lJ/UtEXVlaeV3d6t81gifaVWKJy4MYVVgvJttyX/viREy+If7fz+tK/gVxTGMtyrFPnm4gjrVA==
            }
        dev: true

    /@types/expect/1.20.4:
        resolution:
            {
                integrity: sha512-Q5Vn3yjTDyCMV50TB6VRIbQNxSE4OmZR86VSbGaNpfUolm0iePBB4KdEEHmxoY5sT2+2DIvXW0rvMDP2nHZ4Mg==
            }
        dev: true

    /@types/express-serve-static-core/4.17.28:
        resolution:
            {
                integrity: sha512-P1BJAEAW3E2DJUlkgq4tOL3RyMunoWXqbSCygWo5ZIWTjUgN1YnaXWW4VWl/oc8vs/XoYibEGBKP0uZyF4AHig==
            }
        dependencies:
            '@types/node': 17.0.9
            '@types/qs': 6.9.1
            '@types/range-parser': 1.2.4
        dev: true

    /@types/express/4.17.13:
        resolution:
            {
                integrity: sha512-6bSZTPaTIACxn48l50SR+axgrqm6qXFIxrdAKaG6PaJk3+zuUr35hBlgT7vOmJcum+OEaIBLtHV/qloEAFITeA==
            }
        dependencies:
            '@types/body-parser': 1.19.2
            '@types/express-serve-static-core': 4.17.28
            '@types/qs': 6.9.1
            '@types/serve-static': 1.13.10
        dev: true

    /@types/fs-extra/9.0.13:
        resolution:
            {
                integrity: sha512-nEnwB++1u5lVDM2UI4c1+5R+FYaKfaAzS4OococimjVm3nQw3TuzH5UNsocrcTBbhnerblyHj4A49qXbIiZdpA==
            }
        dependencies:
            '@types/node': 17.0.9
        dev: true

    /@types/glob/7.2.0:
        resolution:
            {
                integrity: sha512-ZUxbzKl0IfJILTS6t7ip5fQQM/J3TJYubDm3nMbgubNNYS62eXeUpoLUC8/7fJNiFYHTrGPQn7hspDUzIHX3UA==
            }
        dependencies:
            '@types/minimatch': 3.0.5
            '@types/node': 17.0.9

    /@types/graceful-fs/4.1.5:
        resolution:
            {
                integrity: sha512-anKkLmZZ+xm4p8JWBf4hElkM4XR+EZeA2M9BAkkTldmcyDY4mbdIJnRghDJH3Ov5ooY7/UAoENtmdMSkaAd7Cw==
            }
        dependencies:
            '@types/node': 17.0.9
        dev: true

    /@types/http-proxy/1.17.8:
        resolution:
            {
                integrity: sha512-5kPLG5BKpWYkw/LVOGWpiq3nEVqxiN32rTgI53Sk12/xHFQ2rG3ehI9IO+O3W2QoKeyB92dJkoka8SUm6BX1pA==
            }
        dependencies:
            '@types/node': 17.0.9

    /@types/i18next-fs-backend/1.0.0:
        resolution:
            {
                integrity: sha512-PotQ0NE17NavxXCsdyq9qIKZQOB7+A5O/2nDdvfbfm6/IgvvC1YUO6hxK3nIHASu+QGjO1QV5J8PJw4OL12LMQ==
            }
        dependencies:
            i18next: 19.9.2
        dev: true

    /@types/inquirer/8.2.1:
        resolution:
            {
                integrity: sha512-wKW3SKIUMmltbykg4I5JzCVzUhkuD9trD6efAmYgN2MrSntY0SMRQzEnD3mkyJ/rv9NLbTC7g3hKKE86YwEDLw==
            }
        dependencies:
            '@types/through': 0.0.30
            rxjs: 7.5.5
        dev: true

    /@types/is-ci/3.0.0:
        resolution:
            {
                integrity: sha512-Q0Op0hdWbYd1iahB+IFNQcWXFq4O0Q5MwQP7uN0souuQ4rPg1vEYcnIOfr1gY+M+6rc8FGoRaBO1mOOvL29sEQ==
            }
        dependencies:
            ci-info: 3.3.0
        dev: true

    /@types/istanbul-lib-coverage/2.0.3:
        resolution:
            {
                integrity: sha512-sz7iLqvVUg1gIedBOvlkxPlc8/uVzyS5OwGz1cKjXzkl3FpL3al0crU8YGU1WoHkxn0Wxbw5tyi6hvzJKNzFsw==
            }
        dev: true

    /@types/istanbul-lib-coverage/2.0.4:
        resolution:
            {
                integrity: sha512-z/QT1XN4K4KYuslS23k62yDIDLwLFkzxOuMplDtObz0+y7VqJCaO2o+SPwHCvLFZh7xazvvoor2tA/hPz9ee7g==
            }
        dev: true

    /@types/istanbul-lib-report/3.0.0:
        resolution:
            {
                integrity: sha512-plGgXAPfVKFoYfa9NpYDAkseG+g6Jr294RqeqcqDixSbU34MZVJRi/P+7Y8GDpzkEwLaGZZOpKIEmeVZNtKsrg==
            }
        dependencies:
            '@types/istanbul-lib-coverage': 2.0.4
        dev: true

    /@types/istanbul-reports/1.1.2:
        resolution:
            {
                integrity: sha512-P/W9yOX/3oPZSpaYOCQzGqgCQRXn0FFO/V8bWrCQs+wLmvVVxk6CRBXALEvNs9OHIatlnlFokfhuDo2ug01ciw==
            }
        dependencies:
            '@types/istanbul-lib-coverage': 2.0.4
            '@types/istanbul-lib-report': 3.0.0
        dev: true

    /@types/istanbul-reports/3.0.1:
        resolution:
            {
                integrity: sha512-c3mAZEuK0lvBp8tmuL74XRKn1+y2dcwOUpH7x4WrF6gk1GIgiluDRgMYQtw2OFcBvAJWlt6ASU3tSqxp0Uu0Aw==
            }
        dependencies:
            '@types/istanbul-lib-report': 3.0.0
        dev: true

    /@types/jest/27.4.1:
        resolution:
            {
                integrity: sha512-23iPJADSmicDVrWk+HT58LMJtzLAnB2AgIzplQuq/bSrGaxCrlvRFjGbXmamnnk/mAmCdLStiGqggu28ocUyiw==
            }
        dependencies:
            jest-matcher-utils: 27.5.1
            pretty-format: 27.5.1
        dev: true

    /@types/json-schema/7.0.9:
        resolution:
            {
                integrity: sha512-qcUXuemtEu+E5wZSJHNxUXeCZhAfXKQ41D+duX+VYPde7xyEVZci+/oXKJL13tnRs9lR2pr4fod59GT6/X1/yQ==
            }
        dev: true

    /@types/json5/0.0.29:
        resolution:
            {
                integrity: sha512-dRLjCWHYg4oaA77cxO64oO+7JwCwnIzkZPdrrC71jQmQtlhM556pwKo5bUzqvZndkVbeFLIIi+9TC40JNF5hNQ==
            }
        dev: true

    /@types/lodash.clonedeep/4.5.6:
        resolution:
            {
                integrity: sha512-cE1jYr2dEg1wBImvXlNtp0xDoS79rfEdGozQVgliDZj1uERH4k+rmEMTudP9b4VQ8O6nRb5gPqft0QzEQGMQgA==
            }
        dependencies:
            '@types/lodash': 4.14.178
        dev: true

    /@types/lodash.merge/4.6.6:
        resolution:
            {
                integrity: sha512-IB90krzMf7YpfgP3u/EvZEdXVvm4e3gJbUvh5ieuI+o+XqiNEt6fCzqNRaiLlPVScLI59RxIGZMQ3+Ko/DJ8vQ==
            }
        dependencies:
            '@types/lodash': 4.14.178
        dev: true

    /@types/lodash/4.14.176:
        resolution:
            {
                integrity: sha512-xZmuPTa3rlZoIbtDUyJKZQimJV3bxCmzMIO2c9Pz9afyDro6kr7R79GwcB6mRhuoPmV2p1Vb66WOJH7F886WKQ==
            }
        dev: true

    /@types/lodash/4.14.178:
        resolution:
            {
                integrity: sha512-0d5Wd09ItQWH1qFbEyQ7oTQ3GZrMfth5JkbN3EvTKLXcHLRDSXeLnlvlOn0wvxVIwK5o2M8JzP/OWz7T3NRsbw==
            }
        dev: true

    /@types/mem-fs-editor/7.0.1:
        resolution:
            {
                integrity: sha512-aixqlCy0k0fZa+J4k7SZ7ZQCuJUmD4YuuMk42Q86YrGNBTZOSSnqkV8QcedBgLF5uR78PXj8HDWIFpXn+eOJbw==
            }
        dependencies:
            '@types/ejs': 3.1.0
            '@types/glob': 7.2.0
            '@types/json-schema': 7.0.9
            '@types/mem-fs': 1.1.2
            '@types/node': 17.0.9
            '@types/vinyl': 2.0.6
        dev: true

    /@types/mem-fs/1.1.2:
        resolution:
            {
                integrity: sha512-tt+4IoDO8/wmtaP2bHnB91c8AnzYtR9MK6NxfcZY9E3XgtmzOiFMeSXu3EZrBeevd0nJ87iGoUiFDGsb9QUvew==
            }
        dependencies:
            '@types/node': 17.0.9
            '@types/vinyl': 2.0.6
        dev: true

    /@types/mime/1.3.2:
        resolution:
            {
                integrity: sha512-YATxVxgRqNH6nHEIsvg6k2Boc1JHI9ZbH5iWFFv/MTkchz3b1ieGDa5T0a9RznNdI0KhVbdbWSN+KWWrQZRxTw==
            }
        dev: true

    /@types/minimatch/3.0.5:
        resolution:
            {
                integrity: sha512-Klz949h02Gz2uZCMGwDUSDS1YBlTdDDgbWHi+81l29tQALUtvz4rAYi5uoVhE5Lagoq6DeqAUlbrHvW/mXDgdQ==
            }

    /@types/minimist/1.2.2:
        resolution:
            {
                integrity: sha512-jhuKLIRrhvCPLqwPcx6INqmKeiA5EWrsCOPhrlFSrbrmU4ZMPjj5Ul/oLCMDO98XRUIwVm78xICz4EPCektzeQ==
            }
        dev: true

    /@types/ms/0.7.31:
        resolution:
            {
                integrity: sha512-iiUgKzV9AuaEkZqkOLDIvlQiL6ltuZd9tGcW3gwpnX8JbuiuhFlEGmmFXEXkN50Cvq7Os88IY2v0dkDqXYWVgA==
            }
        dev: true

    /@types/node/12.12.6:
        resolution:
            {
                integrity: sha512-FjsYUPzEJdGXjwKqSpE0/9QEh6kzhTAeObA54rn6j3rR4C/mzpI9L0KNfoeASSPMMdxIsoJuCLDWcM/rVjIsSA==
            }
        dev: true

    /@types/node/12.20.42:
        resolution:
            {
                integrity: sha512-aI3/oo5DzyiI5R/xAhxxRzfZlWlsbbqdgxfTPkqu/Zt+23GXiJvMCyPJT4+xKSXOnLqoL8jJYMLTwvK2M3a5hw==
            }
        dev: true

    /@types/node/17.0.8:
        resolution:
            {
                integrity: sha512-YofkM6fGv4gDJq78g4j0mMuGMkZVxZDgtU0JRdx6FgiJDG+0fY0GKVolOV8WqVmEhLCXkQRjwDdKyPxJp/uucg==
            }
        dev: true

    /@types/node/17.0.9:
        resolution:
            {
                integrity: sha512-5dNBXu/FOER+EXnyah7rn8xlNrfMOQb/qXnw4NQgLkCygKBKhdmF/CA5oXVOKZLBEahw8s2WP9LxIcN/oDDRgQ==
            }

    /@types/normalize-package-data/2.4.1:
        resolution:
            {
                integrity: sha512-Gj7cI7z+98M282Tqmp2K5EIsoouUEzbBJhQQzDE3jSIRk6r9gsz0oUokqIUR4u1R3dMHo0pDHM7sNOHyhulypw==
            }

    /@types/pluralize/0.0.29:
        resolution:
            {
                integrity: sha512-BYOID+l2Aco2nBik+iYS4SZX0Lf20KPILP5RGmM1IgzdwNdTs0eebiFriOPcej1sX9mLnSoiNte5zcFxssgpGA==
            }
        dev: true

    /@types/prettier/2.4.3:
        resolution:
            {
                integrity: sha512-QzSuZMBuG5u8HqYz01qtMdg/Jfctlnvj1z/lYnIDXs/golxw0fxtRAHd9KrzjR7Yxz1qVeI00o0kiO3PmVdJ9w==
            }
        dev: true

    /@types/prompts/2.0.14:
        resolution:
            {
                integrity: sha512-HZBd99fKxRWpYCErtm2/yxUZv6/PBI9J7N4TNFffl5JbrYMHBwF25DjQGTW3b3jmXq+9P6/8fCIb2ee57BFfYA==
            }
        dependencies:
            '@types/node': 17.0.9
        dev: true

    /@types/qs/6.9.1:
        resolution:
            {
                integrity: sha512-lhbQXx9HKZAPgBkISrBcmAcMpZsmpe/Cd/hY7LGZS5OfkySUBItnPZHgQPssWYUET8elF+yCFBbP1Q0RZPTdaw==
            }
        dev: true

    /@types/range-parser/1.2.4:
        resolution:
            {
                integrity: sha512-EEhsLsD6UsDM1yFhAvy0Cjr6VwmpMWqFBCb9w07wVugF7w9nfajxLuVmngTIpgS6svCnm6Vaw+MZhoDCKnOfsw==
            }
        dev: true

    /@types/semver/6.2.3:
        resolution:
            {
                integrity: sha512-KQf+QAMWKMrtBMsB8/24w53tEsxllMj6TuA80TT/5igJalLI/zm0L3oXRbIAl4Ohfc85gyHX/jhMwsVkmhLU4A==
            }
        dev: true

    /@types/semver/7.3.9:
        resolution:
            {
                integrity: sha512-L/TMpyURfBkf+o/526Zb6kd/tchUP3iBDEPjqjb+U2MAJhVRxxrmr2fwpe08E7QsV7YLcpq0tUaQ9O9x97ZIxQ==
            }
        dev: true

    /@types/serve-static/1.13.10:
        resolution:
            {
                integrity: sha512-nCkHGI4w7ZgAdNkrEu0bv+4xNV/XDqW+DydknebMOQwkpDGx8G+HTlj7R7ABI8i8nKxVw0wtKPi1D+lPOkh4YQ==
            }
        dependencies:
            '@types/mime': 1.3.2
            '@types/node': 17.0.9
        dev: true

    /@types/stack-utils/1.0.1:
        resolution:
            {
                integrity: sha512-l42BggppR6zLmpfU6fq9HEa2oGPEI8yrSPL3GITjfRInppYFahObbIQOQK3UGxEnyQpltZLaPe75046NOZQikw==
            }
        dev: true

    /@types/stack-utils/2.0.1:
        resolution:
            {
                integrity: sha512-Hl219/BT5fLAaz6NDkSuhzasy49dwQS/DSdu4MdggFB8zcXv7vflBI3xp7FEmkmdDkBUI2bPUNeMttp2knYdxw==
            }
        dev: true

    /@types/superagent/4.1.15:
        resolution:
            {
                integrity: sha512-mu/N4uvfDN2zVQQ5AYJI/g4qxn2bHB6521t1UuH09ShNWjebTqN0ZFuYK9uYjcgmI0dTQEs+Owi1EO6U0OkOZQ==
            }
        dependencies:
            '@types/cookiejar': 2.1.2
            '@types/node': 17.0.9
        dev: true

    /@types/supertest/2.0.12:
        resolution:
            {
                integrity: sha512-X3HPWTwXRerBZS7Mo1k6vMVR1Z6zmJcDVn5O/31whe0tnjE4te6ZJSJGq1RiqHPjzPdMTfjCFogDJmwng9xHaQ==
            }
        dependencies:
            '@types/superagent': 4.1.15
        dev: true

    /@types/text-table/0.2.2:
        resolution:
            {
                integrity: sha512-dGoI5Af7To0R2XE8wJuc6vwlavWARsCh3UKJPjWs1YEqGUqfgBI/j/4GX0yf19/DsDPPf0YAXWAp8psNeIehLg==
            }
        dev: true

    /@types/through/0.0.30:
        resolution:
            {
                integrity: sha512-FvnCJljyxhPM3gkRgWmxmDZyAQSiBQQWLI0A0VFL0K7W1oRUrPJSqNO0NvTnLkBcotdlp3lKvaT0JrnyRDkzOg==
            }
        dependencies:
            '@types/node': 17.0.9
        dev: true

    /@types/vinyl/2.0.6:
        resolution:
            {
                integrity: sha512-ayJ0iOCDNHnKpKTgBG6Q6JOnHTj9zFta+3j2b8Ejza0e4cvRyMn0ZoLEmbPrTHe5YYRlDYPvPWVdV4cTaRyH7g==
            }
        dependencies:
            '@types/expect': 1.20.4
            '@types/node': 17.0.9
        dev: true

    /@types/vscode/1.39.0:
        resolution:
            {
                integrity: sha512-rlg0okXDt7NjAyHXbZ2nO1I/VY/8y9w67ltLRrOxXQ46ayvrYZavD4A6zpYrGbs2+ZOEQzcUs+QZOqcVGQIxXQ==
            }
        dev: true

    /@types/vscode/1.63.1:
        resolution:
            {
                integrity: sha512-Z+ZqjRcnGfHP86dvx/BtSwWyZPKQ/LBdmAVImY82TphyjOw2KgTKcp7Nx92oNwCTsHzlshwexAG/WiY2JuUm3g==
            }
        dev: true

    /@types/yargs-parser/20.2.1:
        resolution:
            {
                integrity: sha512-7tFImggNeNBVMsn0vLrpn1H1uPrUBdnARPTpZoitY37ZrdJREzf7I16tMrlK3hen349gr1NYh8CmZQa7CTG6Aw==
            }
        dev: true

    /@types/yargs/13.0.12:
        resolution:
            {
                integrity: sha512-qCxJE1qgz2y0hA4pIxjBR+PelCH0U5CK1XJXFwCNqfmliatKp47UCXXE9Dyk1OXBDLvsCF57TqQEJaeLfDYEOQ==
            }
        dependencies:
            '@types/yargs-parser': 20.2.1
        dev: true

    /@types/yargs/15.0.14:
        resolution:
            {
                integrity: sha512-yEJzHoxf6SyQGhBhIYGXQDSCkJjB6HohDShto7m8vaKg9Yp0Yn8+71J9eakh2bnPg6BfsH9PRMhiRTZnd4eXGQ==
            }
        dependencies:
            '@types/yargs-parser': 20.2.1
        dev: true

    /@types/yargs/16.0.4:
        resolution:
            {
                integrity: sha512-T8Yc9wt/5LbJyCaLiHPReJa0kApcIgJ7Bn735GjItUfh08Z1pJvu8QZqb9s+mMvKV6WUQRV7K2R46YbjMXTTJw==
            }
        dependencies:
            '@types/yargs-parser': 20.2.1
        dev: true

    /@types/yeoman-environment/2.10.6:
        resolution:
            {
                integrity: sha512-LxouMcULWzEr919MQ82g0qPc7JypnldWA1IVMFUcnqn8nWKt2jjxK8RyxUohxzVDG2ou9EH1upt2jGqprhcnNA==
            }
        dependencies:
            '@types/diff': 5.0.2
            '@types/inquirer': 8.2.1
            '@types/mem-fs': 1.1.2
            '@types/text-table': 0.2.2
            '@types/vinyl': 2.0.6
            '@types/yeoman-generator': 5.2.9
            chalk: 4.1.2
            commander: 9.2.0
            execa: 5.1.1
            rxjs: 6.6.7
        dev: true

    /@types/yeoman-generator/5.2.9:
        resolution:
            {
                integrity: sha512-nLcJvIoq83s/FBjTgSjtwPEUk6U8nVzVZ4fBOh9Untdgu00MjjQOFORob8kzlTSJIh0MC9mPnNuV2ErD/NlabQ==
            }
        dependencies:
            '@types/debug': 4.1.7
            '@types/ejs': 3.1.0
            '@types/inquirer': 8.2.1
            '@types/mem-fs-editor': 7.0.1
            '@types/yeoman-environment': 2.10.6
            rxjs: 6.6.7
        dev: true

    /@typescript-eslint/eslint-plugin/5.30.7_ww2eqqvyfizt5gcm3dem5xmdvi:
        resolution:
            {
                integrity: sha512-l4L6Do+tfeM2OK0GJsU7TUcM/1oN/N25xHm3Jb4z3OiDU4Lj8dIuxX9LpVMS9riSXQs42D1ieX7b85/r16H9Fw==
            }
        engines: { node: ^12.22.0 || ^14.17.0 || >=16.0.0 }
        peerDependencies:
            '@typescript-eslint/parser': ^5.0.0
            eslint: ^6.0.0 || ^7.0.0 || ^8.0.0
            typescript: '*'
        peerDependenciesMeta:
            typescript:
                optional: true
        dependencies:
            '@typescript-eslint/parser': 5.30.7_5vdlrrdl7xmb46mlkhyihspd2q
            '@typescript-eslint/scope-manager': 5.30.7
            '@typescript-eslint/type-utils': 5.30.7_5vdlrrdl7xmb46mlkhyihspd2q
            '@typescript-eslint/utils': 5.30.7_5vdlrrdl7xmb46mlkhyihspd2q
            debug: 4.3.4
            eslint: 8.21.0
            functional-red-black-tree: 1.0.1
            ignore: 5.2.0
            regexpp: 3.2.0
            semver: 7.3.7
            tsutils: 3.21.0_typescript@4.0.8
            typescript: 4.0.8
        transitivePeerDependencies:
            - supports-color
        dev: true

    /@typescript-eslint/parser/5.30.7_5vdlrrdl7xmb46mlkhyihspd2q:
        resolution:
            {
                integrity: sha512-Rg5xwznHWWSy7v2o0cdho6n+xLhK2gntImp0rJroVVFkcYFYQ8C8UJTSuTw/3CnExBmPjycjmUJkxVmjXsld6A==
            }
        engines: { node: ^12.22.0 || ^14.17.0 || >=16.0.0 }
        peerDependencies:
            eslint: ^6.0.0 || ^7.0.0 || ^8.0.0
            typescript: '*'
        peerDependenciesMeta:
            typescript:
                optional: true
        dependencies:
            '@typescript-eslint/scope-manager': 5.30.7
            '@typescript-eslint/types': 5.30.7
            '@typescript-eslint/typescript-estree': 5.30.7_typescript@4.0.8
            debug: 4.3.4
            eslint: 8.21.0
            typescript: 4.0.8
        transitivePeerDependencies:
            - supports-color
        dev: true

    /@typescript-eslint/scope-manager/5.30.7:
        resolution:
            {
                integrity: sha512-7BM1bwvdF1UUvt+b9smhqdc/eniOnCKxQT/kj3oXtj3LqnTWCAM0qHRHfyzCzhEfWX0zrW7KqXXeE4DlchZBKw==
            }
        engines: { node: ^12.22.0 || ^14.17.0 || >=16.0.0 }
        dependencies:
            '@typescript-eslint/types': 5.30.7
            '@typescript-eslint/visitor-keys': 5.30.7
        dev: true

    /@typescript-eslint/type-utils/5.30.7_5vdlrrdl7xmb46mlkhyihspd2q:
        resolution:
            {
                integrity: sha512-nD5qAE2aJX/YLyKMvOU5jvJyku4QN5XBVsoTynFrjQZaDgDV6i7QHFiYCx10wvn7hFvfuqIRNBtsgaLe0DbWhw==
            }
        engines: { node: ^12.22.0 || ^14.17.0 || >=16.0.0 }
        peerDependencies:
            eslint: '*'
            typescript: '*'
        peerDependenciesMeta:
            typescript:
                optional: true
        dependencies:
            '@typescript-eslint/utils': 5.30.7_5vdlrrdl7xmb46mlkhyihspd2q
            debug: 4.3.4
            eslint: 8.21.0
            tsutils: 3.21.0_typescript@4.0.8
            typescript: 4.0.8
        transitivePeerDependencies:
            - supports-color
        dev: true

    /@typescript-eslint/types/5.30.7:
        resolution:
            {
                integrity: sha512-ocVkETUs82+U+HowkovV6uxf1AnVRKCmDRNUBUUo46/5SQv1owC/EBFkiu4MOHeZqhKz2ktZ3kvJJ1uFqQ8QPg==
            }
        engines: { node: ^12.22.0 || ^14.17.0 || >=16.0.0 }
        dev: true

    /@typescript-eslint/typescript-estree/5.30.7_typescript@4.0.8:
        resolution:
            {
                integrity: sha512-tNslqXI1ZdmXXrHER83TJ8OTYl4epUzJC0aj2i4DMDT4iU+UqLT3EJeGQvJ17BMbm31x5scSwo3hPM0nqQ1AEA==
            }
        engines: { node: ^12.22.0 || ^14.17.0 || >=16.0.0 }
        peerDependencies:
            typescript: '*'
        peerDependenciesMeta:
            typescript:
                optional: true
        dependencies:
            '@typescript-eslint/types': 5.30.7
            '@typescript-eslint/visitor-keys': 5.30.7
            debug: 4.3.4
            globby: 11.1.0
            is-glob: 4.0.3
            semver: 7.3.7
            tsutils: 3.21.0_typescript@4.0.8
            typescript: 4.0.8
        transitivePeerDependencies:
            - supports-color
        dev: true

    /@typescript-eslint/utils/5.30.7_5vdlrrdl7xmb46mlkhyihspd2q:
        resolution:
            {
                integrity: sha512-Z3pHdbFw+ftZiGUnm1GZhkJgVqsDL5CYW2yj+TB2mfXDFOMqtbzQi2dNJIyPqPbx9mv2kUxS1gU+r2gKlKi1rQ==
            }
        engines: { node: ^12.22.0 || ^14.17.0 || >=16.0.0 }
        peerDependencies:
            eslint: ^6.0.0 || ^7.0.0 || ^8.0.0
        dependencies:
            '@types/json-schema': 7.0.9
            '@typescript-eslint/scope-manager': 5.30.7
            '@typescript-eslint/types': 5.30.7
            '@typescript-eslint/typescript-estree': 5.30.7_typescript@4.0.8
            eslint: 8.21.0
            eslint-scope: 5.1.1
            eslint-utils: 3.0.0_eslint@8.21.0
        transitivePeerDependencies:
            - supports-color
            - typescript
        dev: true

    /@typescript-eslint/visitor-keys/5.30.7:
        resolution:
            {
                integrity: sha512-KrRXf8nnjvcpxDFOKej4xkD7657+PClJs5cJVSG7NNoCNnjEdc46juNAQt7AyuWctuCgs6mVRc1xGctEqrjxWw==
            }
        engines: { node: ^12.22.0 || ^14.17.0 || >=16.0.0 }
        dependencies:
            '@typescript-eslint/types': 5.30.7
            eslint-visitor-keys: 3.3.0
        dev: true

    /@xmldom/xmldom/0.8.2:
        resolution:
            {
                integrity: sha512-+R0juSseERyoPvnBQ/cZih6bpF7IpCXlWbHRoCRzYzqpz6gWHOgf8o4MOEf6KBVuOyqU+gCNLkCWVIJAro8XyQ==
            }
        engines: { node: '>=10.0.0' }
        dev: false

    /abab/2.0.5:
        resolution:
            {
                integrity: sha512-9IK9EadsbHo6jLWIpxpR6pL0sazTXV6+SQv25ZB+F7Bj9mJNaOc4nCRabwd5M/JwmUa8idz6Eci6eKfJryPs6Q==
            }
        dev: true

    /accepts/1.3.8:
        resolution:
            {
                integrity: sha512-PYAthTa2m2VKxuvSD3DPC/Gy+U+sOA1LAuT8mkmRuvw+NACSaeXEQ+NHcVF7rONl6qcaxV3Uuemwawk+7+SJLw==
            }
        engines: { node: '>= 0.6' }
        dependencies:
            mime-types: 2.1.34
            negotiator: 0.6.3
        dev: false

    /acorn-globals/6.0.0:
        resolution:
            {
                integrity: sha512-ZQl7LOWaF5ePqqcX4hLuv/bLXYQNfNWw2c0/yX/TsPRKamzHcTGQnlCjHT3TsmkOUVEPS3crCxiPfdzE/Trlhg==
            }
        dependencies:
            acorn: 7.4.1
            acorn-walk: 7.2.0
        dev: true

    /acorn-jsx/5.3.2_acorn@8.8.0:
        resolution:
            {
                integrity: sha512-rq9s+JNhf0IChjtDXxllJ7g41oZk5SlXtp0LHwyA5cejwn7vKmKp4pPri6YEePv2PU65sAsegbXtIinmDFDXgQ==
            }
        peerDependencies:
            acorn: ^6.0.0 || ^7.0.0 || ^8.0.0
        dependencies:
            acorn: 8.8.0
        dev: true

    /acorn-walk/7.2.0:
        resolution:
            {
                integrity: sha512-OPdCF6GsMIP+Az+aWfAAOEt2/+iVDKE7oy6lJ098aoe59oAmK76qV6Gw60SbZ8jHuG2wH058GF4pLFbYamYrVA==
            }
        engines: { node: '>=0.4.0' }
        dev: true

    /acorn-walk/8.2.0:
        resolution:
            {
                integrity: sha512-k+iyHEuPgSw6SbuDpGQM+06HQUa04DZ3o+F6CSzXMvvI5KMvnaEqXe+YVe555R9nn6GPt404fos4wcgpw12SDA==
            }
        engines: { node: '>=0.4.0' }
        dev: false

    /acorn/7.4.1:
        resolution:
            {
                integrity: sha512-nQyp0o1/mNdbTO1PO6kHkwSrmgZ0MT/jCCpNiwbUjGoRN4dlBhqJtoQuCnEOKzgTVwg0ZWiCoQy6SxMebQVh8A==
            }
        engines: { node: '>=0.4.0' }
        hasBin: true
        dev: true

    /acorn/8.7.0:
        resolution:
            {
                integrity: sha512-V/LGr1APy+PXIwKebEWrkZPwoeoF+w1jiOBUmuxuiUIaOHtob8Qc9BTrYo7VuI5fR8tqsy+buA2WFooR5olqvQ==
            }
        engines: { node: '>=0.4.0' }
        hasBin: true
        dev: false

    /acorn/8.7.1:
        resolution:
            {
                integrity: sha512-Xx54uLJQZ19lKygFXOWsscKUbsBZW0CPykPhVQdhIeIwrbPmJzqeASDInc8nKBnp/JT6igTs82qPXz069H8I/A==
            }
        engines: { node: '>=0.4.0' }
        hasBin: true
        dev: true

    /acorn/8.8.0:
        resolution:
            {
                integrity: sha512-QOxyigPVrpZ2GXT+PFyZTl6TtOFc5egxHIP9IlQ+RbupQuX4RkT/Bee4/kQuC02Xkzg84JcT7oLYtDIQxp+v7w==
            }
        engines: { node: '>=0.4.0' }
        hasBin: true
        dev: true

    /agent-base/6.0.2:
        resolution:
            {
                integrity: sha512-RZNwNclF7+MS/8bDg70amg32dyeZGZxiDuQmZxKLAlQjr3jGyLx+4Kkk58UO7D2QdgFIQCovuSuZESne6RG6XQ==
            }
        engines: { node: '>= 6.0.0' }
        dependencies:
            debug: 4.3.4
        transitivePeerDependencies:
            - supports-color

    /ajv/6.12.6:
        resolution:
            {
                integrity: sha512-j3fVLgvTo527anyYyJOGTYJbG+vnnQYvE0m5mmkc1TK+nxAppkCLMIL0aZ4dblVCNoGShhm+kzE4ZUykBoMg4g==
            }
        dependencies:
            fast-deep-equal: 3.1.3
            fast-json-stable-stringify: 2.1.0
            json-schema-traverse: 0.4.1
            uri-js: 4.4.1
        dev: true

    /ansi-colors/4.1.3:
        resolution:
            {
                integrity: sha512-/6w/C21Pm1A7aZitlI5Ni/2J6FFQN8i1Cvz3kHABAAbw93v/NlvKdVOqz7CCWz/3iv/JplRSEEZ83XION15ovw==
            }
        engines: { node: '>=6' }
        dev: true

    /ansi-escapes/4.3.2:
        resolution:
            {
                integrity: sha512-gKXj5ALrKWQLsYG9jlTRmR/xKluxHV+Z9QEwNIgCfM1/uwPMCuzVVnh5mwTd+OuBZcwSIMbqssNWRm1lE51QaQ==
            }
        engines: { node: '>=8' }
        dependencies:
            type-fest: 0.21.3
        dev: true

    /ansi-regex/5.0.1:
        resolution:
            {
                integrity: sha512-quJQXlTSUGL2LH9SUXo8VwsY4soanhgo6LNSm84E1LBcE8s3O0wpdiRzyR9z/ZZJMlMWv37qOOb9pdJlMUEKFQ==
            }
        engines: { node: '>=8' }

    /ansi-styles/3.2.1:
        resolution:
            {
                integrity: sha512-VT0ZI6kZRdTh8YyJw3SMbYm/u+NqfsAxEpWO0Pf9sq8/e94WxxOpPKx9FR1FlyCtOVDNOQ+8ntlqFxiRc+r5qA==
            }
        engines: { node: '>=4' }
        dependencies:
            color-convert: 1.9.3

    /ansi-styles/4.3.0:
        resolution:
            {
                integrity: sha512-zbB9rCJAT1rbjiVDb2hqKFHNYLxgtk8NURxZ3IZwD3F6NtxbXZQCnnSi1Lkx+IDohdPlFp222wVALIheZJQSEg==
            }
        engines: { node: '>=8' }
        dependencies:
            color-convert: 2.0.1

    /ansi-styles/5.2.0:
        resolution:
            {
                integrity: sha512-Cxwpt2SfTzTtXcfOlzGEee8O+c+MmUgGrNiBcXnuWxuFJHe6a5Hz7qwhwe5OgaSYI0IJvkLqWX1ASG+cJOkEiA==
            }
        engines: { node: '>=10' }
        dev: true

    /anymatch/3.1.2:
        resolution:
            {
                integrity: sha512-P43ePfOAIupkguHUycrc4qJ9kz8ZiuOUijaETwX7THt0Y/GNK7v0aa8rY816xWjZ7rJdA5XdMcpVFTKMq+RvWg==
            }
        engines: { node: '>= 8' }
        dependencies:
            normalize-path: 3.0.0
            picomatch: 2.3.1
        dev: true

    /aproba/1.2.0:
        resolution:
            {
                integrity: sha512-Y9J6ZjXtoYh8RnXVCMOU/ttDmk1aBjunq9vO0ta5x85WDQiQfUF9sIPBITdbiiIVcBo03Hi3jMxigBtsddlXRw==
            }
        dev: false
        optional: true

    /archiver-utils/2.1.0:
        resolution:
            {
                integrity: sha512-bEL/yUb/fNNiNTuUz979Z0Yg5L+LzLxGJz8x79lYmR54fmTIb6ob/hNQgkQnIUDWIFjZVQwl9Xs356I6BAMHfw==
            }
        engines: { node: '>= 6' }
        dependencies:
            glob: 7.2.0
            graceful-fs: 4.2.9
            lazystream: 1.0.1
            lodash.defaults: 4.2.0
            lodash.difference: 4.5.0
            lodash.flatten: 4.4.0
            lodash.isplainobject: 4.0.6
            lodash.union: 4.6.0
            normalize-path: 3.0.0
            readable-stream: 2.3.7
        dev: false

    /archiver/5.3.0:
        resolution:
            {
                integrity: sha512-iUw+oDwK0fgNpvveEsdQ0Ase6IIKztBJU2U0E9MzszMfmVVUyv1QJhS2ITW9ZCqx8dktAxVAjWWkKehuZE8OPg==
            }
        engines: { node: '>= 10' }
        dependencies:
            archiver-utils: 2.1.0
            async: 3.2.3
            buffer-crc32: 0.2.13
            readable-stream: 3.6.0
            readdir-glob: 1.1.2
            tar-stream: 2.2.0
            zip-stream: 4.1.0
        dev: false

    /are-we-there-yet/1.1.7:
        resolution:
            {
                integrity: sha512-nxwy40TuMiUGqMyRHgCSWZ9FM4VAoRP4xUYSTv5ImRog+h9yISPbVH7H8fASCIzYn9wlEv4zvFL7uKDMCFQm3g==
            }
        dependencies:
            delegates: 1.0.0
            readable-stream: 2.3.7
        dev: false
        optional: true

    /argparse/1.0.10:
        resolution:
            {
                integrity: sha512-o5Roy6tNG4SL/FOkCAN6RzjiakZS25RLYFrcMttJqbdd8BWrnA+fGz57iN5Pb06pvBGvl5gQ0B48dJlslXvoTg==
            }
        dependencies:
            sprintf-js: 1.0.3

    /argparse/2.0.1:
        resolution:
            {
                integrity: sha512-8+9WqebbFzpX9OR+Wa6O29asIogeRMzcGtAINdpMHHyAg10f05aSFVBbcEqGf/PXw1EjAZ+q2/bEBg3DvurK3Q==
            }

    /arr-diff/4.0.0:
        resolution: { integrity: sha1-1kYQdP6/7HHn4VI1dhoyml3HxSA= }
        engines: { node: '>=0.10.0' }
        dev: true

    /arr-flatten/1.1.0:
        resolution:
            {
                integrity: sha512-L3hKV5R/p5o81R7O02IGnwpDmkp6E982XhtbuwSe3O4qOtMMMtodicASA1Cny2U+aCXcNpml+m4dPsvsJ3jatg==
            }
        engines: { node: '>=0.10.0' }
        dev: true

    /arr-union/3.1.0:
        resolution: { integrity: sha1-45sJrqne+Gao8gbiiK9jkZuuOcQ= }
        engines: { node: '>=0.10.0' }
        dev: true

    /array-differ/3.0.0:
        resolution:
            {
                integrity: sha512-THtfYS6KtME/yIAhKjZ2ul7XI96lQGHRputJQHO80LAWQnuGP4iCIN8vdMRboGbIEYBwU33q8Tch1os2+X0kMg==
            }
        engines: { node: '>=8' }

    /array-flatten/1.1.1:
        resolution: { integrity: sha1-ml9pkFGx5wczKPKgCJaLZOopVdI= }
        dev: false

    /array-includes/3.1.4:
        resolution:
            {
                integrity: sha512-ZTNSQkmWumEbiHO2GF4GmWxYVTiQyJy2XOTa15sdQSrvKn7l+180egQMqlrMOUMCyLMD7pmyQe4mMDUT6Behrw==
            }
        engines: { node: '>= 0.4' }
        dependencies:
            call-bind: 1.0.2
            define-properties: 1.1.3
            es-abstract: 1.19.1
            get-intrinsic: 1.1.1
            is-string: 1.0.7
        dev: true

    /array-timsort/1.0.3:
        resolution:
            {
                integrity: sha512-/+3GRL7dDAGEfM6TseQk/U+mi18TU2Ms9I3UlLdUMhz2hbvGNTKdj9xniwXfUqgYhHxRx0+8UnKkvlNwVU+cWQ==
            }
        dev: false

    /array-union/2.1.0:
        resolution:
            {
                integrity: sha512-HGyxoOTYUyCM6stUe6EJgnd4EoewAI7zMdfqO+kGjnlZmBDz/cR5pf8r/cR4Wq60sL/p0IkcjUEEPwS3GFrIyw==
            }
        engines: { node: '>=8' }

    /array-unique/0.3.2:
        resolution: { integrity: sha1-qJS3XUvE9s1nnvMkSp/Y9Gri1Cg= }
        engines: { node: '>=0.10.0' }
        dev: true

    /array.prototype.flat/1.2.5:
        resolution:
            {
                integrity: sha512-KaYU+S+ndVqyUnignHftkwc58o3uVU1jzczILJ1tN2YaIZpFIKBiP/x/j97E5MVPsaCloPbqWLB/8qCTVvT2qg==
            }
        engines: { node: '>= 0.4' }
        dependencies:
            call-bind: 1.0.2
            define-properties: 1.1.3
            es-abstract: 1.19.1
        dev: true

    /arrify/1.0.1:
        resolution:
            {
                integrity: sha512-3CYzex9M9FGQjCGMGyi6/31c8GJbgb0qGyrx5HWxPd0aCwh4cB2YjMb2Xf9UuoogrMrlO9cTqnB5rI5GHZTcUA==
            }
        engines: { node: '>=0.10.0' }
        dev: true

    /arrify/2.0.1:
        resolution:
            {
                integrity: sha512-3duEwti880xqi4eAMN8AyR4a0ByT90zoYdLlevfrvU43vb0YZwZVfxOgxWrLXXXpyugL0hNZc9G6BiB5B3nUug==
            }
        engines: { node: '>=8' }

    /asap/2.0.6:
        resolution:
            {
                integrity: sha512-BSHWgDSAiKs50o2Re8ppvp3seVHXSRM44cdSsT9FfNEUUZLOGWVCsiWaRPWM1Znn+mqZ1OfVZ3z3DWEzSp7hRA==
            }
        dev: true

    /assign-symbols/1.0.0:
        resolution: { integrity: sha1-WWZ/QfrdTyDMvCu5a41Pf3jsA2c= }
        engines: { node: '>=0.10.0' }
        dev: true

    /async/3.2.3:
        resolution:
            {
                integrity: sha512-spZRyzKL5l5BZQrr/6m/SqFdBN0q3OCI0f9rjfBzCMBIP4p75P620rR3gTmaksNOhmzgdxcaxdNfMy6anrbM0g==
            }

    /asynckit/0.4.0:
        resolution:
            {
                integrity: sha512-Oei9OH4tRh0YqU3GxhX79dM/mwVgvbZJaSNaRk+bshkj0S5cfHcgYakreBjrHwatXKbz+IoIdYLxrKim2MjW0Q==
            }
        dev: true

    /at-least-node/1.0.0:
        resolution:
            {
                integrity: sha512-+q/t7Ekv1EDY2l6Gda6LLiX14rU9TV20Wa3ofeQmwPFZbOMo9DXrLbOjFaaclkXKWidIaopwAObQDqwWtGUjqg==
            }
        engines: { node: '>= 4.0.0' }
        dev: false

    /atob/2.1.2:
        resolution:
            {
                integrity: sha512-Wm6ukoaOGJi/73p/cl2GvLjTI5JM1k/O14isD73YML8StrH/7/lRFgmg8nICZgD3bZZvjwCGxtMOD3wWNAu8cg==
            }
        engines: { node: '>= 4.5.0' }
        hasBin: true
        dev: true

    /axios/0.21.4:
        resolution:
            {
                integrity: sha512-ut5vewkiu8jjGBdqpM44XxjuCjq9LAKeHVmoVfHVzy8eHgxxq8SbAVQNovDA8mVi05kP0Ea/n/UzcSHcTJQfNg==
            }
        dependencies:
            follow-redirects: 1.14.9
        transitivePeerDependencies:
            - debug
        dev: false

    /axios/0.24.0:
        resolution:
            {
                integrity: sha512-Q6cWsys88HoPgAaFAVUb0WpPk0O8iTeisR9IMqy9G8AbO4NlpVknrnQS03zzF9PGAWgO3cgletO3VjV/P7VztA==
            }
        dependencies:
            follow-redirects: 1.14.9
        transitivePeerDependencies:
            - debug
        dev: false

    /babel-jest/27.5.1_@babel+core@7.16.7:
        resolution:
            {
                integrity: sha512-cdQ5dXjGRd0IBRATiQ4mZGlGlRE8kJpjPOixdNRdT+m3UcNqmYWN6rK6nvtXYfY3D76cb8s/O1Ss8ea24PIwcg==
            }
        engines: { node: ^10.13.0 || ^12.13.0 || ^14.15.0 || >=15.0.0 }
        peerDependencies:
            '@babel/core': ^7.8.0
        dependencies:
            '@babel/core': 7.16.7
            '@jest/transform': 27.5.1
            '@jest/types': 27.5.1
            '@types/babel__core': 7.1.18
            babel-plugin-istanbul: 6.1.1
            babel-preset-jest: 27.5.1_@babel+core@7.16.7
            chalk: 4.1.2
            graceful-fs: 4.2.9
            slash: 3.0.0
        transitivePeerDependencies:
            - supports-color
        dev: true

    /babel-plugin-istanbul/6.1.1:
        resolution:
            {
                integrity: sha512-Y1IQok9821cC9onCx5otgFfRm7Lm+I+wwxOx738M/WLPZ9Q42m4IG5W0FNX8WLL2gYMZo3JkuXIH2DOpWM+qwA==
            }
        engines: { node: '>=8' }
        dependencies:
            '@babel/helper-plugin-utils': 7.16.7
            '@istanbuljs/load-nyc-config': 1.1.0
            '@istanbuljs/schema': 0.1.3
            istanbul-lib-instrument: 5.1.0
            test-exclude: 6.0.0
        transitivePeerDependencies:
            - supports-color
        dev: true

    /babel-plugin-jest-hoist/27.5.1:
        resolution:
            {
                integrity: sha512-50wCwD5EMNW4aRpOwtqzyZHIewTYNxLA4nhB+09d8BIssfNfzBRhkBIHiaPv1Si226TQSvp8gxAJm2iY2qs2hQ==
            }
        engines: { node: ^10.13.0 || ^12.13.0 || ^14.15.0 || >=15.0.0 }
        dependencies:
            '@babel/template': 7.16.7
            '@babel/types': 7.16.8
            '@types/babel__core': 7.1.18
            '@types/babel__traverse': 7.14.2
        dev: true

    /babel-preset-current-node-syntax/1.0.1_@babel+core@7.16.7:
        resolution:
            {
                integrity: sha512-M7LQ0bxarkxQoN+vz5aJPsLBn77n8QgTFmo8WK0/44auK2xlCXrYcUxHFxgU7qW5Yzw/CjmLRK2uJzaCd7LvqQ==
            }
        peerDependencies:
            '@babel/core': ^7.0.0
        dependencies:
            '@babel/core': 7.16.7
            '@babel/plugin-syntax-async-generators': 7.8.4_@babel+core@7.16.7
            '@babel/plugin-syntax-bigint': 7.8.3_@babel+core@7.16.7
            '@babel/plugin-syntax-class-properties': 7.12.13_@babel+core@7.16.7
            '@babel/plugin-syntax-import-meta': 7.10.4_@babel+core@7.16.7
            '@babel/plugin-syntax-json-strings': 7.8.3_@babel+core@7.16.7
            '@babel/plugin-syntax-logical-assignment-operators': 7.10.4_@babel+core@7.16.7
            '@babel/plugin-syntax-nullish-coalescing-operator': 7.8.3_@babel+core@7.16.7
            '@babel/plugin-syntax-numeric-separator': 7.10.4_@babel+core@7.16.7
            '@babel/plugin-syntax-object-rest-spread': 7.8.3_@babel+core@7.16.7
            '@babel/plugin-syntax-optional-catch-binding': 7.8.3_@babel+core@7.16.7
            '@babel/plugin-syntax-optional-chaining': 7.8.3_@babel+core@7.16.7
            '@babel/plugin-syntax-top-level-await': 7.14.5_@babel+core@7.16.7
        dev: true

    /babel-preset-jest/27.5.1_@babel+core@7.16.7:
        resolution:
            {
                integrity: sha512-Nptf2FzlPCWYuJg41HBqXVT8ym6bXOevuCTbhxlUpjwtysGaIWFvDEjp4y+G7fl13FgOdjs7P/DmErqH7da0Ag==
            }
        engines: { node: ^10.13.0 || ^12.13.0 || ^14.15.0 || >=15.0.0 }
        peerDependencies:
            '@babel/core': ^7.0.0
        dependencies:
            '@babel/core': 7.16.7
            babel-plugin-jest-hoist: 27.5.1
            babel-preset-current-node-syntax: 1.0.1_@babel+core@7.16.7
        dev: true

    /balanced-match/1.0.2:
        resolution:
            {
                integrity: sha512-3oSeUO0TMV67hN1AmbXsK4yaqU7tjiHlbxRDZOpH0KW9+CeX4bRAaX0Anxt0tx2MrpRpWwQaPwIlISEJhYU5Pw==
            }

    /base/0.11.2:
        resolution:
            {
                integrity: sha512-5T6P4xPgpp0YDFvSWwEZ4NoE3aM4QBQXDzmVbraCkFj8zHM+mba8SyqB5DbZWyR7mYHo6Y7BdQo3MoA4m0TeQg==
            }
        engines: { node: '>=0.10.0' }
        dependencies:
            cache-base: 1.0.1
            class-utils: 0.3.6
            component-emitter: 1.3.0
            define-property: 1.0.0
            isobject: 3.0.1
            mixin-deep: 1.3.2
            pascalcase: 0.1.1
        dev: true

    /base64-js/1.5.1:
        resolution:
            {
                integrity: sha512-AKpaYlHn8t4SVbOHCy+b5+KKgvR4vrsD8vbvrbiQJps7fKDTkjkDry6ji0rUJjC0kzbNePLwzxq8iypo41qeWA==
            }
        dev: false

    /before-after-hook/2.2.2:
        resolution:
            {
                integrity: sha512-3pZEU3NT5BFUo/AD5ERPWOgQOCZITni6iavr5AUw5AUwQjMlI0kzu5btnyD39AF0gUEsDPwJT+oY1ORBJijPjQ==
            }
        dev: false

    /better-path-resolve/1.0.0:
        resolution:
            {
                integrity: sha512-pbnl5XzGBdrFU/wT4jqmJVPn2B6UHPBOhzMQkY/SPUPB6QtUXtmBHBIwCbXJol93mOpGMnQyP/+BB19q04xj7g==
            }
        engines: { node: '>=4' }
        dependencies:
            is-windows: 1.0.2
        dev: true

    /binaryextensions/4.18.0:
        resolution:
            {
                integrity: sha512-PQu3Kyv9dM4FnwB7XGj1+HucW+ShvJzJqjuw1JkKVs1mWdwOKVcRjOi+pV9X52A0tNvrPCsPkbFFQb+wE1EAXw==
            }
        engines: { node: '>=0.8' }

    /bl/4.1.0:
        resolution:
            {
                integrity: sha512-1W07cM9gS6DcLperZfFSj+bWLtaPGSOHWhPiGzXmvVJbRLdG82sH/Kn8EtW1VqWVA54AKf2h5k5BbnIbwF3h6w==
            }
        dependencies:
            buffer: 5.7.1
            inherits: 2.0.4
            readable-stream: 3.6.0
        dev: false

    /body-parser/1.19.0:
        resolution:
            {
                integrity: sha512-dhEPs72UPbDnAQJ9ZKMNTP6ptJaionhP5cBb541nXPlW60Jepo9RV/a4fX4XWW9CuFNK22krhrj1+rgzifNCsw==
            }
        engines: { node: '>= 0.8' }
        dependencies:
            bytes: 3.1.0
            content-type: 1.0.4
            debug: 2.6.9
            depd: 1.1.2
            http-errors: 1.7.2
            iconv-lite: 0.4.24
            on-finished: 2.3.0
            qs: 6.7.0
            raw-body: 2.4.0
            type-is: 1.6.18
        transitivePeerDependencies:
            - supports-color
        dev: false

    /body-parser/1.19.1:
        resolution:
            {
                integrity: sha512-8ljfQi5eBk8EJfECMrgqNGWPEY5jWP+1IzkzkGdFFEwFQZZyaZ21UqdaHktgiMlH0xLHqIFtE/u2OYE5dOtViA==
            }
        engines: { node: '>= 0.8' }
        dependencies:
            bytes: 3.1.1
            content-type: 1.0.4
            debug: 2.6.9
            depd: 1.1.2
            http-errors: 1.8.1
            iconv-lite: 0.4.24
            on-finished: 2.3.0
            qs: 6.9.6
            raw-body: 2.4.2
            type-is: 1.6.18
        transitivePeerDependencies:
            - supports-color
        dev: false

    /brace-expansion/1.1.11:
        resolution:
            {
                integrity: sha512-iCuPHDFgrHX7H2vEI/5xpz07zSHB00TpugqhmYtVmMO6518mCuRMoOYFldEBl0g187ufozdaHgWKcYFb61qGiA==
            }
        dependencies:
            balanced-match: 1.0.2
            concat-map: 0.0.1

    /brace-expansion/2.0.1:
        resolution:
            {
                integrity: sha512-XnAIvQ8eM+kC6aULx6wuQiwVsnzsi9d3WxzV3FpWTGA19F621kwdbsAcFKXgKUHZWsy+mY6iL1sHTxWEFCytDA==
            }
        dependencies:
            balanced-match: 1.0.2
        dev: false

    /braces/2.3.2:
        resolution:
            {
                integrity: sha512-aNdbnj9P8PjdXU4ybaWLK2IF3jc/EoDYbC7AazW6to3TRsfXxscC9UXOB5iDiEQrkyIbWp2SLQda4+QAa7nc3w==
            }
        engines: { node: '>=0.10.0' }
        dependencies:
            arr-flatten: 1.1.0
            array-unique: 0.3.2
            extend-shallow: 2.0.1
            fill-range: 4.0.0
            isobject: 3.0.1
            repeat-element: 1.1.4
            snapdragon: 0.8.2
            snapdragon-node: 2.1.1
            split-string: 3.1.0
            to-regex: 3.0.2
        transitivePeerDependencies:
            - supports-color
        dev: true

    /braces/3.0.2:
        resolution:
            {
                integrity: sha512-b8um+L1RzM3WDSzvhm6gIz1yfTbBt6YTlcEKAvsmqCZZFw46z626lVj9j1yEPW33H5H+lBQpZMP1k8l+78Ha0A==
            }
        engines: { node: '>=8' }
        dependencies:
            fill-range: 7.0.1

    /breakword/1.0.5:
        resolution:
            {
                integrity: sha512-ex5W9DoOQ/LUEU3PMdLs9ua/CYZl1678NUkKOdUSi8Aw5F1idieaiRURCBFJCwVcrD1J8Iy3vfWSloaMwO2qFg==
            }
        dependencies:
            wcwidth: 1.0.1
        dev: true

    /browser-process-hrtime/1.0.0:
        resolution:
            {
                integrity: sha512-9o5UecI3GhkpM6DrXr69PblIuWxPKk9Y0jHBRhdocZ2y7YECBFCsHm79Pr3OyR2AvjhDkabFJaDJMYRazHgsow==
            }
        dev: true

    /browserslist/4.19.1:
        resolution:
            {
                integrity: sha512-u2tbbG5PdKRTUoctO3NBD8FQ5HdPh1ZXPHzp1rwaa5jTc+RV9/+RlWiAIKmjRPQF+xbGM9Kklj5bZQFa2s/38A==
            }
        engines: { node: ^6 || ^7 || ^8 || ^9 || ^10 || ^11 || ^12 || >=13.7 }
        hasBin: true
        dependencies:
            caniuse-lite: 1.0.30001300
            electron-to-chromium: 1.4.46
            escalade: 3.1.1
            node-releases: 2.0.1
            picocolors: 1.0.0
        dev: true

    /bs-logger/0.2.6:
        resolution:
            {
                integrity: sha512-pd8DCoxmbgc7hyPKOvxtqNcjYoOsABPQdcCUjGp3d42VR2CX1ORhk2A87oqqu5R1kk+76nsxZupkmyd+MVtCog==
            }
        engines: { node: '>= 6' }
        dependencies:
            fast-json-stable-stringify: 2.1.0
        dev: true

    /bser/2.1.1:
        resolution:
            {
                integrity: sha512-gQxTNE/GAfIIrmHLUE3oJyp5FO6HRBfhjnw4/wMmA63ZGDJnWBmgY/lyQBpnDUkGmAhbSe39tx2d/iTOAfglwQ==
            }
        dependencies:
            node-int64: 0.4.0
        dev: true

    /buffer-crc32/0.2.13:
        resolution:
            {
                integrity: sha512-VO9Ht/+p3SN7SKWqcrgEzjGbRSJYTx+Q1pTQC0wrWqHx0vpJraQ6GtHx8tvcg1rlK1byhU5gccxgOgj7B0TDkQ==
            }
        dev: false

    /buffer-from/1.1.2:
        resolution:
            {
                integrity: sha512-E+XQCRwSbaaiChtv6k6Dwgc+bx+Bs6vuKJHHl5kox/BaKbhiXzqQOwK4cO22yElGp2OCmjwVhT3HmxgyPGnJfQ==
            }
        dev: true

    /buffer/5.7.1:
        resolution:
            {
                integrity: sha512-EHcyIPBQ4BSGlvjB16k5KgAJ27CIsHY/2JBmCRReo48y9rQ3MaUzWX3KVlBa4U7MyX02HdVj0K7C3WaB3ju7FQ==
            }
        dependencies:
            base64-js: 1.5.1
            ieee754: 1.2.1
        dev: false

    /bytes/3.1.0:
        resolution:
            {
                integrity: sha512-zauLjrfCG+xvoyaqLoV8bLVXXNGC4JqlxFCutSDWA6fJrTo2ZuvLYTqZ7aHBLZSMOopbzwv8f+wZcVzfVTI2Dg==
            }
        engines: { node: '>= 0.8' }
        dev: false

    /bytes/3.1.1:
        resolution:
            {
                integrity: sha512-dWe4nWO/ruEOY7HkUJ5gFt1DCFV9zPRoJr8pV0/ASQermOZjtq8jMjOprC0Kd10GLN+l7xaUPvxzJFWtxGu8Fg==
            }
        engines: { node: '>= 0.8' }
        dev: false

    /cache-base/1.0.1:
        resolution:
            {
                integrity: sha512-AKcdTnFSWATd5/GCPRxr2ChwIJ85CeyrEyjRHlKxQ56d4XJMGym0uAiKn0xbLOGOl3+yRpOTi484dVCEc5AUzQ==
            }
        engines: { node: '>=0.10.0' }
        dependencies:
            collection-visit: 1.0.0
            component-emitter: 1.3.0
            get-value: 2.0.6
            has-value: 1.0.0
            isobject: 3.0.1
            set-value: 2.0.1
            to-object-path: 0.3.0
            union-value: 1.0.1
            unset-value: 1.0.0
        dev: true

    /call-bind/1.0.2:
        resolution:
            {
                integrity: sha512-7O+FbCihrB5WGbFYesctwmTKae6rOiIzmz1icreWJ+0aA7LJfuqhEso2T9ncpcFtzMQtzXf2QGGueWJGTYsqrA==
            }
        dependencies:
            function-bind: 1.1.1
            get-intrinsic: 1.1.1
        dev: true

    /callsites/3.1.0:
        resolution:
            {
                integrity: sha512-P8BjAsXvZS+VIDUI11hHCQEv74YT67YUi5JJFNWIqL235sBmjX4+qx9Muvls5ivyNENctx46xQLQ3aTuE7ssaQ==
            }
        engines: { node: '>=6' }
        dev: true

    /camelcase-keys/6.2.2:
        resolution:
            {
                integrity: sha512-YrwaA0vEKazPBkn0ipTiMpSajYDSe+KjQfrjhcBMxJt/znbvlHd8Pw/Vamaz5EB4Wfhs3SUR3Z9mwRu/P3s3Yg==
            }
        engines: { node: '>=8' }
        dependencies:
            camelcase: 5.3.1
            map-obj: 4.3.0
            quick-lru: 4.0.1
        dev: true

    /camelcase/5.3.1:
        resolution:
            {
                integrity: sha512-L28STB170nwWS63UjtlEOE3dldQApaJXZkOI1uMFfzf3rRuPegHaHesyee+YxQ+W6SvRDQV6UrdOdRiR153wJg==
            }
        engines: { node: '>=6' }
        dev: true

    /camelcase/6.3.0:
        resolution:
            {
                integrity: sha512-Gmy6FhYlCY7uOElZUSbxo2UCDH8owEk996gkbrpsgGtrJLM3J7jGxl9Ic7Qwwj4ivOE5AWZWRMecDdF7hqGjFA==
            }
        engines: { node: '>=10' }
        dev: true

    /caniuse-lite/1.0.30001300:
        resolution:
            {
                integrity: sha512-cVjiJHWGcNlJi8TZVKNMnvMid3Z3TTdDHmLDzlOdIiZq138Exvo0G+G0wTdVYolxKb4AYwC+38pxodiInVtJSA==
            }
        dev: true

    /chalk/2.4.2:
        resolution:
            {
                integrity: sha512-Mti+f9lpJNcwF4tWV8/OrTTtF1gZi+f8FqlyAdouralcFWFQWF2+NgCHShjkCb+IFBLq9buZwE1xckQU4peSuQ==
            }
        engines: { node: '>=4' }
        dependencies:
            ansi-styles: 3.2.1
            escape-string-regexp: 1.0.5
            supports-color: 5.5.0

    /chalk/3.0.0:
        resolution:
            {
                integrity: sha512-4D3B6Wf41KOYRFdszmDqMCGq5VV/uMAB273JILmO+3jAlh8X4qDtdtgCR3fxtbLEMzSx22QdhnDcJvu2u1fVwg==
            }
        engines: { node: '>=8' }
        dependencies:
            ansi-styles: 4.3.0
            supports-color: 7.2.0
        dev: true

    /chalk/4.1.2:
        resolution:
            {
                integrity: sha512-oKnbhFyRIXpUuez8iBMmyEa4nbj4IOQyuhc/wy9kY7/WVPcwIO9VA668Pu8RkO7+0G76SLROeyw9CpQ061i4mA==
            }
        engines: { node: '>=10' }
        dependencies:
            ansi-styles: 4.3.0
            supports-color: 7.2.0

    /char-regex/1.0.2:
        resolution:
            {
                integrity: sha512-kWWXztvZ5SBQV+eRgKFeh8q5sLuZY2+8WUIzlxWVTg+oGwY14qylx1KbKzHd8P6ZYkAg0xyIDU9JMHhyJMZ1jw==
            }
        engines: { node: '>=10' }
        dev: true

    /chardet/0.7.0:
        resolution:
            {
                integrity: sha512-mT8iDcrh03qDGRRmoA2hmBJnxpllMR+0/0qlzjqZES6NdiWDcZkCNAk4rPFZ9Q85r27unkiNNg8ZOiwZXBHwcA==
            }
        dev: true

    /chownr/1.1.4:
        resolution:
            {
                integrity: sha512-jJ0bqzaylmJtVnNgzTeSOs8DPavpbYgEr/b0YL8/2GO3xJEhInFmhKMUnEJQjZumK7KXGFhUy89PrsJWlakBVg==
            }
        dev: false
        optional: true

    /ci-info/3.3.0:
        resolution:
            {
                integrity: sha512-riT/3vI5YpVH6/qomlDnJow6TBee2PBKSEpx3O32EGPYbWGIRsIlGRms3Sm74wYE1JMo8RnO04Hb12+v1J5ICw==
            }
        dev: true

    /cjs-module-lexer/1.2.2:
        resolution:
            {
                integrity: sha512-cOU9usZw8/dXIXKtwa8pM0OTJQuJkxMN6w30csNRUerHfeQ5R6U3kkU/FtJeIf3M202OHfY2U8ccInBG7/xogA==
            }
        dev: true

    /class-utils/0.3.6:
        resolution:
            {
                integrity: sha512-qOhPa/Fj7s6TY8H8esGu5QNpMMQxz79h+urzrNYN6mn+9BnxlDGf5QZ+XeCDsxSjPqsSR56XOZOJmpeurnLMeg==
            }
        engines: { node: '>=0.10.0' }
        dependencies:
            arr-union: 3.1.0
            define-property: 0.2.5
            isobject: 3.0.1
            static-extend: 0.1.2
        dev: true

    /cliui/6.0.0:
        resolution:
            {
                integrity: sha512-t6wbgtoCXvAzst7QgXxJYqPt0usEfbgQdftEPbLL/cvv6HPE5VgvqCuAIDR0NgU52ds6rFwqrgakNLrHEjCbrQ==
            }
        dependencies:
            string-width: 4.2.3
            strip-ansi: 6.0.1
            wrap-ansi: 6.2.0
        dev: true

    /cliui/7.0.4:
        resolution:
            {
                integrity: sha512-OcRE68cOsVMXp1Yvonl/fzkQOyjLSu/8bhPDfQt0e0/Eb283TKP20Fs2MqoPsr9SwA595rRCA+QMzYc9nBP+JQ==
            }
        dependencies:
            string-width: 4.2.3
            strip-ansi: 6.0.1
            wrap-ansi: 7.0.0
        dev: true

    /clone-buffer/1.0.0:
        resolution: { integrity: sha1-4+JbIHrE5wGvch4staFnksrD3Fg= }
        engines: { node: '>= 0.10' }

    /clone-stats/1.0.0:
        resolution: { integrity: sha1-s3gt/4u1R04Yuba/D9/ngvh3doA= }

    /clone/1.0.4:
        resolution:
            {
                integrity: sha512-JQHZ2QMW6l3aH/j6xCqQThY/9OH4D/9ls34cgkUBiEeocRTU04tHfKPBsUK1PqZCUQM7GiA0IIXJSuXHI64Kbg==
            }
        engines: { node: '>=0.8' }
        dev: true

    /clone/2.1.2:
        resolution: { integrity: sha1-G39Ln1kfHo+DZwQBYANFoCiHQ18= }
        engines: { node: '>=0.8' }

    /cloneable-readable/1.1.3:
        resolution:
            {
                integrity: sha512-2EF8zTQOxYq70Y4XKtorQupqF0m49MBz2/yf5Bj+MHjvpG3Hy7sImifnqD6UA+TKYxeSV+u6qqQPawN5UvnpKQ==
            }
        dependencies:
            inherits: 2.0.4
            process-nextick-args: 2.0.1
            readable-stream: 2.3.7

    /co/4.6.0:
        resolution:
            {
                integrity: sha512-QVb0dM5HvG+uaxitm8wONl7jltx8dqhfU33DcqtOZcLSVIKSDDLDi7+0LbAKiyI8hD9u42m2YxXSkMGWThaecQ==
            }
        engines: { iojs: '>= 1.0.0', node: '>= 0.12.0' }
        dev: true

    /code-point-at/1.1.0:
        resolution: { integrity: sha1-DQcLTQQ6W+ozovGkDi7bPZpMz3c= }
        engines: { node: '>=0.10.0' }
        dev: false
        optional: true

    /collect-v8-coverage/1.0.1:
        resolution:
            {
                integrity: sha512-iBPtljfCNcTKNAto0KEtDfZ3qzjJvqE3aTGZsbhjSBlorqpXJlaWWtPO35D+ZImoC3KWejX64o+yPGxhWSTzfg==
            }
        dev: true

    /collection-visit/1.0.0:
        resolution: { integrity: sha1-S8A3PBZLwykbTTaMgpzxqApZ3KA= }
        engines: { node: '>=0.10.0' }
        dependencies:
            map-visit: 1.0.0
            object-visit: 1.0.1
        dev: true

    /color-convert/1.9.3:
        resolution:
            {
                integrity: sha512-QfAUtd+vFdAtFQcC8CCyYt1fYWxSqAiK2cSD6zDB8N3cpsEBAvRxp9zOGg6G/SHHJYAT88/az/IuDGALsNVbGg==
            }
        dependencies:
            color-name: 1.1.3

    /color-convert/2.0.1:
        resolution:
            {
                integrity: sha512-RRECPsj7iu/xb5oKYcsFHSppFNnsj/52OVTRKb4zP5onXwVF3zVmmToNcOfGC+CRDpfK/U584fMg38ZHCaElKQ==
            }
        engines: { node: '>=7.0.0' }
        dependencies:
            color-name: 1.1.4

    /color-name/1.1.3:
        resolution: { integrity: sha1-p9BVi9icQveV3UIyj3QIMcpTvCU= }

    /color-name/1.1.4:
        resolution:
            {
                integrity: sha512-dOy+3AuW3a2wNbZHIuMZpTcgjGuLU/uBL/ubcZF9OXbDo8ff4O8yVp5Bf0efS8uEoYo5q4Fx7dY9OgQGXgAsQA==
            }

    /color-string/1.9.0:
        resolution:
            {
                integrity: sha512-9Mrz2AQLefkH1UvASKj6v6hj/7eWgjnT/cVsR8CumieLoT+g900exWeNogqtweI8dxloXN9BDQTYro1oWu/5CQ==
            }
        dependencies:
            color-name: 1.1.4
            simple-swizzle: 0.2.2
        dev: false

    /color/3.2.1:
        resolution:
            {
                integrity: sha512-aBl7dZI9ENN6fUGC7mWpMTPNHmWUSNan9tuWN6ahh5ZLNk9baLJOnSMlrQkHcrfFgz2/RigjUVAjdx36VcemKA==
            }
        dependencies:
            color-convert: 1.9.3
            color-string: 1.9.0
        dev: false

    /colors/1.4.0:
        resolution:
            {
                integrity: sha512-a+UqTh4kgZg/SlGvfbzDHpgRu7AAQOmmqRHJnxhRZICKFUT91brVhNNt58CMWU9PsBbv3PDCZUHbVxuDiH2mtA==
            }
        engines: { node: '>=0.1.90' }

    /colorspace/1.1.4:
        resolution:
            {
                integrity: sha512-BgvKJiuVu1igBUF2kEjRCZXol6wiiGbY5ipL/oVPwm0BL9sIpMIzM8IK7vwuxIIzOXMV3Ey5w+vxhm0rR/TN8w==
            }
        dependencies:
            color: 3.2.1
            text-hex: 1.0.0
        dev: false

    /combined-stream/1.0.8:
        resolution:
            {
                integrity: sha512-FQN4MRfuJeHf7cBbBMJFXhKSDq+2kAArBlmRBvcvFE5BB1HZKXtSFASDhdlz9zOYwxh8lDdnvmMOe/+5cdoEdg==
            }
        engines: { node: '>= 0.8' }
        dependencies:
            delayed-stream: 1.0.0
        dev: true

    /commander/7.2.0:
        resolution:
            {
                integrity: sha512-QrWXB+ZQSVPmIWIhtEO9H+gwHaMGYiF5ChvoJ+K9ZGHG/sVsa6yiesAD1GC/x46sET00Xlwo1u49RVVVzvcSkw==
            }
        engines: { node: '>= 10' }
        dev: false

    /commander/9.2.0:
        resolution:
            {
                integrity: sha512-e2i4wANQiSXgnrBlIatyHtP1odfUp0BbV5Y5nEGbxtIrStkEOAAzCUirvLBNXHLr7kwLvJl6V+4V3XV9x7Wd9w==
            }
        engines: { node: ^12.20.0 || >=14 }
        dev: true

    /comment-json/4.1.0:
        resolution:
            {
                integrity: sha512-WEghmVYaNq9NlWbrkzQTSsya9ycLyxJxpTQfZEan6a5Jomnjw18zS3Podf8q1Zf9BvonvQd/+Z7Z39L7KKzzdQ==
            }
        engines: { node: '>= 6' }
        dependencies:
            array-timsort: 1.0.3
            core-util-is: 1.0.3
            esprima: 4.0.1
            has-own-prop: 2.0.0
            repeat-string: 1.6.1
        dev: false

    /comment-parser/1.3.1:
        resolution:
            {
                integrity: sha512-B52sN2VNghyq5ofvUsqZjmk6YkihBX5vMSChmSK9v4ShjKf3Vk5Xcmgpw4o+iIgtrnM/u5FiMpz9VKb8lpBveA==
            }
        engines: { node: '>= 12.0.0' }
        dev: true

    /commondir/1.0.1:
        resolution: { integrity: sha1-3dgA2gxmEnOTzKWVDqloo6rxJTs= }

    /component-emitter/1.3.0:
        resolution:
            {
                integrity: sha512-Rd3se6QB+sO1TwqZjscQrurpEPIfO0/yYnSin6Q/rD3mOutHvUrCAhJub3r90uNb+SESBuE0QYoB90YdfatsRg==
            }
        dev: true

    /compress-commons/4.1.1:
        resolution:
            {
                integrity: sha512-QLdDLCKNV2dtoTorqgxngQCMA+gWXkM/Nwu7FpeBhk/RdkzimqC3jueb/FDmaZeXh+uby1jkBqE3xArsLBE5wQ==
            }
        engines: { node: '>= 10' }
        dependencies:
            buffer-crc32: 0.2.13
            crc32-stream: 4.0.2
            normalize-path: 3.0.0
            readable-stream: 3.6.0
        dev: false

    /concat-map/0.0.1:
        resolution:
            {
                integrity: sha512-/Srv4dswyQNBfohGpz9o6Yb3Gz3SrUDqBH5rTuhGR7ahtlbYKnVxw2bCFMRljaA7EXHaXZ8wsHdodFvbkhKmqg==
            }

    /console-control-strings/1.1.0:
        resolution: { integrity: sha1-PXz0Rk22RG6mRL9LOVB/mFEAjo4= }
        dev: false
        optional: true

    /content-disposition/0.5.3:
        resolution:
            {
                integrity: sha512-ExO0774ikEObIAEV9kDo50o+79VCUdEB6n6lzKgGwupcVeRlhrj3qGAfwq8G6uBJjkqLrhT0qEYFcWng8z1z0g==
            }
        engines: { node: '>= 0.6' }
        dependencies:
            safe-buffer: 5.1.2
        dev: false

    /content-disposition/0.5.4:
        resolution:
            {
                integrity: sha512-FveZTNuGw04cxlAiWbzi6zTAL/lhehaWbTtgluJh4/E95DqMwTmha3KZN1aAWA8cFIhHzMZUvLevkw5Rqk+tSQ==
            }
        engines: { node: '>= 0.6' }
        dependencies:
            safe-buffer: 5.2.1
        dev: false

    /content-type/1.0.4:
        resolution:
            {
                integrity: sha512-hIP3EEPs8tB9AT1L+NUqtwOAps4mk2Zob89MWXMHjHWg9milF/j4osnnQLXBCBFBk/tvIG/tUc9mOUJiPBhPXA==
            }
        engines: { node: '>= 0.6' }
        dev: false

    /convert-source-map/1.8.0:
        resolution:
            {
                integrity: sha512-+OQdjP49zViI/6i7nIJpA8rAl4sV/JdPfU9nZs3VqOwGIgizICvuN2ru6fMd+4llL0tar18UYJXfZ/TWtmhUjA==
            }
        dependencies:
            safe-buffer: 5.1.2
        dev: true

    /cookie-signature/1.0.6:
        resolution: { integrity: sha1-4wOogrNCzD7oylE6eZmXNNqzriw= }
        dev: false

    /cookie/0.4.0:
        resolution:
            {
                integrity: sha512-+Hp8fLp57wnUSt0tY0tHEXh4voZRDnoIrZPqlo3DPiI4y9lwg/jqx+1Om94/W6ZaPDOUbnjOt/99w66zk+l1Xg==
            }
        engines: { node: '>= 0.6' }
        dev: false

    /cookie/0.4.1:
        resolution:
            {
                integrity: sha512-ZwrFkGJxUR3EIoXtO+yVE69Eb7KlixbaeAWfBQB9vVsNn/o+Yw69gBWSSDK825hQNdN+wF8zELf3dFNl/kxkUA==
            }
        engines: { node: '>= 0.6' }
        dev: false

    /cookiejar/2.1.3:
        resolution:
            {
                integrity: sha512-JxbCBUdrfr6AQjOXrxoTvAMJO4HBTUIlBzslcJPAz+/KT8yk53fXun51u+RenNYvad/+Vc2DIz5o9UxlCDymFQ==
            }
        dev: true

    /copy-descriptor/0.1.1:
        resolution: { integrity: sha1-Z29us8OZl8LuGsOpJP1hJHSPV40= }
        engines: { node: '>=0.10.0' }
        dev: true

    /core-util-is/1.0.3:
        resolution:
            {
                integrity: sha512-ZQBvi1DcpJ4GDqanjucZ2Hj3wEO5pZDS89BWbkcrvdxksJorwUDDZamX9ldFkp9aw2lmBDLgkObEA4DWNJ9FYQ==
            }

    /crc-32/1.2.2:
        resolution:
            {
                integrity: sha512-ROmzCKrTnOwybPcJApAA6WBWij23HVfGVNKqqrZpuyZOHqK2CwHSvpGuyt/UNNvaIjEd8X5IFGp4Mh+Ie1IHJQ==
            }
        engines: { node: '>=0.8' }
        hasBin: true
        dev: false

    /crc32-stream/4.0.2:
        resolution:
            {
                integrity: sha512-DxFZ/Hk473b/muq1VJ///PMNLj0ZMnzye9thBpmjpJKCc5eMgB95aK8zCGrGfQ90cWo561Te6HK9D+j4KPdM6w==
            }
        engines: { node: '>= 10' }
        dependencies:
            crc-32: 1.2.2
            readable-stream: 3.6.0
        dev: false

    /cross-spawn/5.1.0:
        resolution:
            {
                integrity: sha512-pTgQJ5KC0d2hcY8eyL1IzlBPYjTkyH72XRZPnLyKus2mBfNjQs3klqbJU2VILqZryAZUt9JOb3h/mWMy23/f5A==
            }
        dependencies:
            lru-cache: 4.1.5
            shebang-command: 1.2.0
            which: 1.3.1
        dev: true

    /cross-spawn/7.0.3:
        resolution:
            {
                integrity: sha512-iRDPJKUPVEND7dHPO8rkbOnPpyDygcDFtWjpeWNCgy8WP2rXcxXL8TskReQl6OrB2G7+UJrags1q15Fudc7G6w==
            }
        engines: { node: '>= 8' }
        dependencies:
            path-key: 3.1.1
            shebang-command: 2.0.0
            which: 2.0.2

    /cssom/0.3.8:
        resolution:
            {
                integrity: sha512-b0tGHbfegbhPJpxpiBPU2sCkigAqtM9O121le6bbOlgyV+NyGyCmVfJ6QW9eRjz8CpNfWEOYBIMIGRYkLwsIYg==
            }
        dev: true

    /cssom/0.4.4:
        resolution:
            {
                integrity: sha512-p3pvU7r1MyyqbTk+WbNJIgJjG2VmTIaB10rI93LzVPrmDJKkzKYMtxxyAvQXR/NS6otuzveI7+7BBq3SjBS2mw==
            }
        dev: true

    /cssstyle/2.3.0:
        resolution:
            {
                integrity: sha512-AZL67abkUzIuvcHqk7c09cezpGNcxUxU4Ioi/05xHk4DQeTkWmGYftIE6ctU6AEt+Gn4n1lDStOtj7FKycP71A==
            }
        engines: { node: '>=8' }
        dependencies:
            cssom: 0.3.8
        dev: true

    /csv-generate/3.4.3:
        resolution:
            {
                integrity: sha512-w/T+rqR0vwvHqWs/1ZyMDWtHHSJaN06klRqJXBEpDJaM/+dZkso0OKh1VcuuYvK3XM53KysVNq8Ko/epCK8wOw==
            }
        dev: true

    /csv-parse/4.16.3:
        resolution:
            {
                integrity: sha512-cO1I/zmz4w2dcKHVvpCr7JVRu8/FymG5OEpmvsZYlccYolPBLoVGKUHgNoc4ZGkFeFlWGEDmMyBM+TTqRdW/wg==
            }
        dev: true

    /csv-stringify/5.6.5:
        resolution:
            {
                integrity: sha512-PjiQ659aQ+fUTQqSrd1XEDnOr52jh30RBurfzkscaE2tPaFsDH5wOAHJiw8XAHphRknCwMUE9KRayc4K/NbO8A==
            }
        dev: true

    /csv/5.5.3:
        resolution:
            {
                integrity: sha512-QTaY0XjjhTQOdguARF0lGKm5/mEq9PD9/VhZZegHDIBq2tQwgNpHc3dneD4mGo2iJs+fTKv5Bp0fZ+BRuY3Z0g==
            }
        engines: { node: '>= 0.1.90' }
        dependencies:
            csv-generate: 3.4.3
            csv-parse: 4.16.3
            csv-stringify: 5.6.5
            stream-transform: 2.1.3
        dev: true

    /dargs/7.0.0:
        resolution:
            {
                integrity: sha512-2iy1EkLdlBzQGvbweYRFxmFath8+K7+AKB0TlhHWkNuH+TmovaMH/Wp7V7R4u7f4SnX3OgLsU9t1NI9ioDnUpg==
            }
        engines: { node: '>=8' }
        dev: false

    /data-urls/2.0.0:
        resolution:
            {
                integrity: sha512-X5eWTSXO/BJmpdIKCRuKUgSCgAN0OwliVK3yPKbwIWU1Tdw5BRajxlzMidvh+gwko9AfQ9zIj52pzF91Q3YAvQ==
            }
        engines: { node: '>=10' }
        dependencies:
            abab: 2.0.5
            whatwg-mimetype: 2.3.0
            whatwg-url: 8.7.0
        dev: true

    /debug/2.6.9:
        resolution:
            {
                integrity: sha512-bC7ElrdJaJnPbAP+1EotYvqZsb3ecl5wi6Bfi6BJTUcNowp6cvspg0jXznRTKDjm/E7AdgFBVeAPVMNcKGsHMA==
            }
        peerDependencies:
            supports-color: '*'
        peerDependenciesMeta:
            supports-color:
                optional: true
        dependencies:
            ms: 2.0.0

    /debug/3.2.7:
        resolution:
            {
                integrity: sha512-CFjzYYAi4ThfiQvizrFQevTTXHtnCqWfe7x1AhgEscTz6ZbLbfoLRLPugTQyBth6f8ZERVUSyWHFD/7Wu4t1XQ==
            }
        peerDependencies:
            supports-color: '*'
        peerDependenciesMeta:
            supports-color:
                optional: true
        dependencies:
            ms: 2.1.3
        dev: true

    /debug/4.3.4:
        resolution:
            {
                integrity: sha512-PRWFHuSU3eDtQJPvnNY7Jcket1j0t5OuOsFzPPzsekD52Zl8qUfFIPEiswXqIvHWGVHOgX+7G/vCNNhehwxfkQ==
            }
        engines: { node: '>=6.0' }
        peerDependencies:
            supports-color: '*'
        peerDependenciesMeta:
            supports-color:
                optional: true
        dependencies:
            ms: 2.1.2

    /decamelize-keys/1.1.0:
        resolution:
            {
                integrity: sha512-ocLWuYzRPoS9bfiSdDd3cxvrzovVMZnRDVEzAs+hWIVXGDbHxWMECij2OBuyB/An0FFW/nLuq6Kv1i/YC5Qfzg==
            }
        engines: { node: '>=0.10.0' }
        dependencies:
            decamelize: 1.2.0
            map-obj: 1.0.1
        dev: true

    /decamelize/1.2.0:
        resolution:
            {
                integrity: sha512-z2S+W9X73hAUUki+N+9Za2lBlun89zigOyGrsax+KUQ6wKW4ZoWpEYBkGhQjwAjjDCkWxhY0VKEhk8wzY7F5cA==
            }
        engines: { node: '>=0.10.0' }
        dev: true

    /decimal.js/10.3.1:
        resolution:
            {
                integrity: sha512-V0pfhfr8suzyPGOx3nmq4aHqabehUZn6Ch9kyFpV79TGDTWFmHqUqXdabR7QHqxzrYolF4+tVmJhUG4OURg5dQ==
            }
        dev: true

    /decode-uri-component/0.2.0:
        resolution: { integrity: sha1-6zkTMzRYd1y4TNGh+uBiEGu4dUU= }
        engines: { node: '>=0.10' }
        dev: true

    /decompress-response/6.0.0:
        resolution:
            {
                integrity: sha512-aW35yZM6Bb/4oJlZncMH2LCoZtJXTRxES17vE3hoRiowU2kWHaJKFkSBDnDR+cm9J+9QhXmREyIfv0pji9ejCQ==
            }
        engines: { node: '>=10' }
        dependencies:
            mimic-response: 3.1.0
        dev: false
        optional: true

    /dedent/0.7.0:
        resolution:
            {
                integrity: sha512-Q6fKUPqnAHAyhiUgFU7BUzLiv0kd8saH9al7tnu5Q/okj6dnupxyTgFIBjVzJATdfIAm9NAsvXNzjaKa+bxVyA==
            }
        dev: true

    /deep-extend/0.6.0:
        resolution:
            {
                integrity: sha512-LOHxIOaPYdHlJRtCQfDIVZtfw/ufM8+rVj649RIHzcm/vGwQRXFt6OPqIFWsm2XEMrNIEtWR64sY1LEKD2vAOA==
            }
        engines: { node: '>=4.0.0' }

    /deep-is/0.1.4:
        resolution:
            {
                integrity: sha512-oIPzksmTg4/MriiaYGO+okXDT7ztn/w3Eptv/+gSIdMdKsJo0u4CfYNFJPy+4SKMuCqGw2wxnA+URMg3t8a/bQ==
            }

    /deepmerge/4.2.2:
        resolution:
            {
                integrity: sha512-FJ3UgI4gIl+PHZm53knsuSFpE+nESMr7M4v9QcgB7S63Kj/6WqMiFQJpBBYz1Pt+66bZpP3Q7Lye0Oo9MPKEdg==
            }
        engines: { node: '>=0.10.0' }
        dev: true

    /defaults/1.0.3:
        resolution:
            {
                integrity: sha512-s82itHOnYrN0Ib8r+z7laQz3sdE+4FP3d9Q7VLO7U+KRT+CR0GsWuyHxzdAY82I7cXv0G/twrqomTJLOssO5HA==
            }
        dependencies:
            clone: 1.0.4
        dev: true

    /define-lazy-prop/2.0.0:
        resolution:
            {
                integrity: sha512-Ds09qNh8yw3khSjiJjiUInaGX9xlqZDY7JVryGxdxV7NPeuqQfplOpQ66yJFZut3jLa5zOwkXw1g9EI2uKh4Og==
            }
        engines: { node: '>=8' }
        dev: true

    /define-properties/1.1.3:
        resolution:
            {
                integrity: sha512-3MqfYKj2lLzdMSf8ZIZE/V+Zuy+BgD6f164e8K2w7dgnpKArBDerGYpM46IYYcjnkdPNMjPk9A6VFB8+3SKlXQ==
            }
        engines: { node: '>= 0.4' }
        dependencies:
            object-keys: 1.1.1
        dev: true

    /define-property/0.2.5:
        resolution: { integrity: sha1-w1se+RjsPJkPmlvFe+BKrOxcgRY= }
        engines: { node: '>=0.10.0' }
        dependencies:
            is-descriptor: 0.1.6
        dev: true

    /define-property/1.0.0:
        resolution: { integrity: sha1-dp66rz9KY6rTr56NMEybvnm/sOY= }
        engines: { node: '>=0.10.0' }
        dependencies:
            is-descriptor: 1.0.2
        dev: true

    /define-property/2.0.2:
        resolution:
            {
                integrity: sha512-jwK2UV4cnPpbcG7+VRARKTZPUWowwXA8bzH5NP6ud0oeAxyYPuGZUAC7hMugpCdz4BeSZl2Dl9k66CHJ/46ZYQ==
            }
        engines: { node: '>=0.10.0' }
        dependencies:
            is-descriptor: 1.0.2
            isobject: 3.0.1
        dev: true

    /delayed-stream/1.0.0:
        resolution:
            {
                integrity: sha512-ZySD7Nf91aLB0RxL4KGrKHBXl7Eds1DAmEdcoVawXnLD7SDhpNgtuII2aAkg7a7QS41jxPSZ17p4VdGnMHk3MQ==
            }
        engines: { node: '>=0.4.0' }
        dev: true

    /delegates/1.0.0:
        resolution: { integrity: sha1-hMbhWbgZBP3KWaDvRM2HDTElD5o= }
        dev: false
        optional: true

    /depd/1.1.2:
        resolution: { integrity: sha1-m81S4UwJd2PnSbJ0xDRu0uVgtak= }
        engines: { node: '>= 0.6' }
        dev: false

    /deprecation/2.3.1:
        resolution:
            {
                integrity: sha512-xmHIy4F3scKVwMsQ4WnVaS8bHOx0DmVwRywosKhaILI0ywMDWPtBSku2HNxRvF7jtwDRsoEwYQSfbxj8b7RlJQ==
            }
        dev: false

    /destroy/1.0.4:
        resolution: { integrity: sha1-l4hXRCxEdJ5CBmE+N5RiBYJqvYA= }
        dev: false

    /detect-content-type/1.2.0:
        resolution:
            {
                integrity: sha512-YCBxuqJLY9rMxV44Ict2kNgjYFN3v1dnsn6sJvd6sUwwU1TWP3D+K2dr/S9AF/fio2/RsAKYdRiEOtNoRbmiag==
            }
        dev: false

    /detect-indent/6.1.0:
        resolution:
            {
                integrity: sha512-reYkTUJAZb9gUuZ2RvVCNhVHdg62RHnJ7WJl8ftMi4diZ6NWlciOzQN88pUhSELEwflJht4oQDv0F0BMlwaYtA==
            }
        engines: { node: '>=8' }
        dev: true

    /detect-libc/2.0.0:
        resolution:
            {
                integrity: sha512-S55LzUl8HUav8l9E2PBTlC5PAJrHK7tkM+XXFGD+fbsbkTzhCpG6K05LxJcUOEWzMa4v6ptcMZ9s3fOdJDu0Zw==
            }
        engines: { node: '>=8' }
        dev: false
        optional: true

    /detect-newline/3.1.0:
        resolution:
            {
                integrity: sha512-TLz+x/vEXm/Y7P7wn1EJFNLxYpUD4TgMosxY6fAVJUnJMbupHBOncxyWUG9OpTaH9EBD7uFI5LfEgmMOc54DsA==
            }
        engines: { node: '>=8' }
        dev: true

    /dezalgo/1.0.3:
        resolution: { integrity: sha1-f3Qt4Gb8dIvI24IFad3c5Jvw1FY= }
        dependencies:
            asap: 2.0.6
            wrappy: 1.0.2
        dev: true

    /diff-sequences/24.9.0:
        resolution:
            {
                integrity: sha512-Dj6Wk3tWyTE+Fo1rW8v0Xhwk80um6yFYKbuAxc9c3EZxIHFDYwbi34Uk42u1CdnIiVorvt4RmlSDjIPyzGC2ew==
            }
        engines: { node: '>= 6' }
        dev: true

    /diff-sequences/26.6.2:
        resolution:
            {
                integrity: sha512-Mv/TDa3nZ9sbc5soK+OoA74BsS3mL37yixCvUAQkiuA4Wz6YtwP/K47n2rv2ovzHZvoiQeA5FTQOschKkEwB0Q==
            }
        engines: { node: '>= 10.14.2' }
        dev: true

    /diff-sequences/27.0.6:
        resolution:
            {
                integrity: sha512-ag6wfpBFyNXZ0p8pcuIDS//D8H062ZQJ3fzYxjpmeKjnz8W4pekL3AI8VohmyZmsWW2PWaHgjsmqR6L13101VQ==
            }
        engines: { node: ^10.13.0 || ^12.13.0 || ^14.15.0 || >=15.0.0 }
        dev: true

    /diff-sequences/27.5.1:
        resolution:
            {
                integrity: sha512-k1gCAXAsNgLwEL+Y8Wvl+M6oEFj5bgazfZULpS5CneoPPXRaCCW7dm+q21Ky2VEE5X+VeRDBVg1Pcvvsr4TtNQ==
            }
        engines: { node: ^10.13.0 || ^12.13.0 || ^14.15.0 || >=15.0.0 }
        dev: true

    /dir-glob/3.0.1:
        resolution:
            {
                integrity: sha512-WkrWp9GR4KXfKGYzOLmTuGVi1UWFfws377n9cc55/tb6DuqyF6pcQ5AbiHEshaDpY9v6oaSr2XCDidGmMwdzIA==
            }
        engines: { node: '>=8' }
        dependencies:
            path-type: 4.0.0

    /doctrine/2.1.0:
        resolution:
            {
                integrity: sha512-35mSku4ZXK0vfCuHEDAwt55dg2jNajHZ1odvF+8SSr82EsZY4QmXfuWso8oEd8zRhVObSN18aM0CjSdoBX7zIw==
            }
        engines: { node: '>=0.10.0' }
        dependencies:
            esutils: 2.0.3
        dev: true

    /doctrine/3.0.0:
        resolution:
            {
                integrity: sha512-yS+Q5i3hBf7GBkd4KG8a7eBNNWNGLTaEwwYWUijIYM7zrlYDM0BFXHjjPWlWZ1Rg7UaddZeIDmi9jF3HmqiQ2w==
            }
        engines: { node: '>=6.0.0' }
        dependencies:
            esutils: 2.0.3
        dev: true

    /domexception/2.0.1:
        resolution:
            {
                integrity: sha512-yxJ2mFy/sibVQlu5qHjOkf9J3K6zgmCxgJ94u2EdvDOV09H+32LtRswEcUsmUWN72pVLOEnTSRaIVVzVQgS0dg==
            }
        engines: { node: '>=8' }
        dependencies:
            webidl-conversions: 5.0.0
        dev: true

    /dotenv/10.0.0:
        resolution:
            {
                integrity: sha512-rlBi9d8jpv9Sf1klPjNfFAuWDjKLwTIJJ/VxtoTwIR6hnZxcEOQCZg2oIL3MWBYw5GpUDKOEnND7LXTbIpQ03Q==
            }
        engines: { node: '>=10' }
        dev: false

    /dotenv/16.0.0:
        resolution:
            {
                integrity: sha512-qD9WU0MPM4SWLPJy/r2Be+2WgQj8plChsyrCNQzW/0WjvcJQiKQJ9mH3ZgB3fxbUUxgc/11ZJ0Fi5KiimWGz2Q==
            }
        engines: { node: '>=12' }
        dev: false

    /ee-first/1.1.1:
        resolution: { integrity: sha1-WQxhFWsK4vTwJVcyoViyZrxWsh0= }
        dev: false

    /ejs/3.1.7:
        resolution:
            {
                integrity: sha512-BIar7R6abbUxDA3bfXrO4DSgwo8I+fB5/1zgujl3HLLjwd6+9iOnrT+t3grn2qbk9vOgBubXOFwX2m9axoFaGw==
            }
        engines: { node: '>=0.10.0' }
        hasBin: true
        dependencies:
            jake: 10.8.5

    /electron-to-chromium/1.4.46:
        resolution:
            {
                integrity: sha512-UtV0xUA/dibCKKP2JMxOpDtXR74zABevuUEH4K0tvduFSIoxRVcYmQsbB51kXsFTX8MmOyWMt8tuZAlmDOqkrQ==
            }
        dev: true

    /emittery/0.8.1:
        resolution:
            {
                integrity: sha512-uDfvUjVrfGJJhymx/kz6prltenw1u7WrCg1oa94zYY8xxVpLLUu045LAT0dhDZdXG58/EpPL/5kA180fQ/qudg==
            }
        engines: { node: '>=10' }
        dev: true

    /emoji-regex/8.0.0:
        resolution:
            {
                integrity: sha512-MSjYzcWNOA0ewAHpz0MxpYFvwg6yjy1NG3xteoqz644VCo/RPgnr1/GGt+ic3iJTzQ8Eu3TdM14SawnVUmGE6A==
            }

    /enabled/2.0.0:
        resolution:
            {
                integrity: sha512-AKrN98kuwOzMIdAizXGI86UFBoo26CL21UM763y1h/GMSJ4/OHU9k2YlsmBpyScFo/wbLzWQJBMCW4+IO3/+OQ==
            }
        dev: false

    /encodeurl/1.0.2:
        resolution: { integrity: sha1-rT/0yG7C0CkyL1oCw6mmBslbP1k= }
        engines: { node: '>= 0.8' }
        dev: false

    /end-of-stream/1.4.4:
        resolution:
            {
                integrity: sha512-+uw1inIHVPQoaVuHzRyXd21icM+cnt4CzD5rW+NC1wjOUSTOs+Te7FOv7AhN7vS9x/oIyhLP5PR1H+phQAHu5Q==
            }
        dependencies:
            once: 1.4.0

    /enhanced-resolve/5.10.0:
        resolution:
            {
                integrity: sha512-T0yTFjdpldGY8PmuXXR0PyQ1ufZpEGiHVrp7zHKB7jdR4qlmZHhONVM5AQOAWXuF/w3dnHbEQVrNptJgt7F+cQ==
            }
        engines: { node: '>=10.13.0' }
        dependencies:
            graceful-fs: 4.2.9
            tapable: 2.2.1
        dev: true

    /enquirer/2.3.6:
        resolution:
            {
                integrity: sha512-yjNnPr315/FjS4zIsUxYguYUPP2e1NK4d7E7ZOLiyYCcbFBiTMyID+2wvm2w6+pZ/odMA7cRkjhsPbltwBOrLg==
            }
        engines: { node: '>=8.6' }
        dependencies:
            ansi-colors: 4.1.3
        dev: true

    /entities/2.2.0:
        resolution:
            {
                integrity: sha512-p92if5Nz619I0w+akJrLZH0MX0Pb5DX39XOwQTtXSdQQOaYH03S1uIQp4mhOZtAXrxq4ViO67YTiLBo2638o9A==
            }
        dev: true

    /error-ex/1.3.2:
        resolution:
            {
                integrity: sha512-7dFHNmqeFSEt2ZBsCriorKnn3Z2pj+fd9kmI6QoWw4//DL+icEBfc0U7qJCisqrTsKTjw4fNFy2pW9OqStD84g==
            }
        dependencies:
            is-arrayish: 0.2.1

    /es-abstract/1.19.1:
        resolution:
            {
                integrity: sha512-2vJ6tjA/UfqLm2MPs7jxVybLoB8i1t1Jd9R3kISld20sIxPcTbLuggQOUxeWeAvIUkduv/CfMjuh4WmiXr2v9w==
            }
        engines: { node: '>= 0.4' }
        dependencies:
            call-bind: 1.0.2
            es-to-primitive: 1.2.1
            function-bind: 1.1.1
            get-intrinsic: 1.1.1
            get-symbol-description: 1.0.0
            has: 1.0.3
            has-symbols: 1.0.2
            internal-slot: 1.0.3
            is-callable: 1.2.4
            is-negative-zero: 2.0.2
            is-regex: 1.1.4
            is-shared-array-buffer: 1.0.1
            is-string: 1.0.7
            is-weakref: 1.0.2
            object-inspect: 1.12.0
            object-keys: 1.1.1
            object.assign: 4.1.2
            string.prototype.trimend: 1.0.4
            string.prototype.trimstart: 1.0.4
            unbox-primitive: 1.0.1
        dev: true

    /es-to-primitive/1.2.1:
        resolution:
            {
                integrity: sha512-QCOllgZJtaUo9miYBcLChTUaHNjJF3PYs1VidD7AwiEj1kYxKeQTctLAezAOH5ZKRH0g2IgPn6KwB4IT8iRpvA==
            }
        engines: { node: '>= 0.4' }
        dependencies:
            is-callable: 1.2.4
            is-date-object: 1.0.5
            is-symbol: 1.0.4
        dev: true

    /escalade/3.1.1:
        resolution:
            {
                integrity: sha512-k0er2gUkLf8O0zKJiAhmkTnJlTvINGv7ygDNPbeIsX/TJjGJZHuh9B2UxbsaEkmlEo9MfhrSzmhIlhRlI2GXnw==
            }
        engines: { node: '>=6' }
        dev: true

    /escape-html/1.0.3:
        resolution: { integrity: sha1-Aljq5NPQwJdN4cFpGI7wBR0dGYg= }
        dev: false

    /escape-string-regexp/1.0.5:
        resolution: { integrity: sha1-G2HAViGQqN/2rjuyzwIAyhMLhtQ= }
        engines: { node: '>=0.8.0' }

    /escape-string-regexp/2.0.0:
        resolution:
            {
                integrity: sha512-UpzcLCXolUWcNu5HtVMHYdXJjArjsF9C0aNnquZYY4uW/Vu0miy5YoWvbV345HauVvcAUnpRuhMMcqTcGOY2+w==
            }
        engines: { node: '>=8' }
        dev: true

    /escape-string-regexp/4.0.0:
        resolution:
            {
                integrity: sha512-TtpcNJ3XAzx3Gq8sWRzJaVajRs0uVxA2YAkdb1jm2YkPz4G6egUFAyA3n5vtEIZefPk5Wa4UXbKuS5fKkJWdgA==
            }
        engines: { node: '>=10' }
        dev: true

    /escodegen/1.14.3:
        resolution:
            {
                integrity: sha512-qFcX0XJkdg+PB3xjZZG/wKSuT1PnQWx57+TVSjIMmILd2yC/6ByYElPwJnslDsuWuSAp4AwJGumarAAmJch5Kw==
            }
        engines: { node: '>=4.0' }
        hasBin: true
        dependencies:
            esprima: 4.0.1
            estraverse: 4.3.0
            esutils: 2.0.3
            optionator: 0.8.3
        optionalDependencies:
            source-map: 0.6.1
        dev: false

    /escodegen/2.0.0:
        resolution:
            {
                integrity: sha512-mmHKys/C8BFUGI+MAWNcSYoORYLMdPzjrknd2Vc+bUsjN5bXcr8EhrNB+UTqfL1y3I9c4fw2ihgtMPQLBRiQxw==
            }
        engines: { node: '>=6.0' }
        hasBin: true
        dependencies:
            esprima: 4.0.1
            estraverse: 5.3.0
            esutils: 2.0.3
            optionator: 0.8.3
        optionalDependencies:
            source-map: 0.6.1
        dev: true

    /eslint-config-prettier/8.5.0_eslint@8.21.0:
        resolution:
            {
                integrity: sha512-obmWKLUNCnhtQRKc+tmnYuQl0pFU1ibYJQ5BGhTVB08bHe9wC8qUeG7c08dj9XX+AuPj1YSGSQIHl1pnDHZR0Q==
            }
        hasBin: true
        peerDependencies:
            eslint: '>=7.0.0'
        dependencies:
            eslint: 8.21.0
        dev: true

    /eslint-import-resolver-node/0.3.6:
        resolution:
            {
                integrity: sha512-0En0w03NRVMn9Uiyn8YRPDKvWjxCWkslUEhGNTdGx15RvPJYQ+lbOlqrlNI2vEAs4pDYK4f/HN2TbDmk5TP0iw==
            }
        dependencies:
            debug: 3.2.7
            resolve: 1.22.1
        transitivePeerDependencies:
            - supports-color
        dev: true

    /eslint-import-resolver-typescript/3.3.0_jatgrcxl4x7ywe7ak6cnjca2ae:
        resolution:
            {
                integrity: sha512-vlooCGKfDX59rH5TbtluOekinPlIS5Ab+dyQUoCCJoE1IV11R/kn6J+RoMBuBkJhzJEIKJ4myQJhw6lGIXfkRA==
            }
        engines: { node: ^12.20.0 || ^14.18.0 || >=16.0.0 }
        peerDependencies:
            eslint: '*'
            eslint-plugin-import: '*'
        dependencies:
            debug: 4.3.4
            enhanced-resolve: 5.10.0
            eslint: 8.21.0
            eslint-plugin-import: 2.26.0_ak2uvcdvtaffeyburhpjsr2ppy
            get-tsconfig: 4.2.0
            globby: 13.1.2
            is-core-module: 2.9.0
            is-glob: 4.0.3
            synckit: 0.8.1
        transitivePeerDependencies:
            - supports-color
        dev: true

    /eslint-module-utils/2.7.3_cil25ulcmkukxkx7gouducvgwq:
        resolution:
            {
                integrity: sha512-088JEC7O3lDZM9xGe0RerkOMd0EjFl+Yvd1jPWIkMT5u3H9+HC34mWWPnqPrN13gieT9pBOO+Qt07Nb/6TresQ==
            }
        engines: { node: '>=4' }
        peerDependencies:
            '@typescript-eslint/parser': '*'
            eslint-import-resolver-node: '*'
            eslint-import-resolver-typescript: '*'
            eslint-import-resolver-webpack: '*'
        peerDependenciesMeta:
            '@typescript-eslint/parser':
                optional: true
            eslint-import-resolver-node:
                optional: true
            eslint-import-resolver-typescript:
                optional: true
            eslint-import-resolver-webpack:
                optional: true
        dependencies:
            '@typescript-eslint/parser': 5.30.7_5vdlrrdl7xmb46mlkhyihspd2q
            debug: 3.2.7
            eslint-import-resolver-node: 0.3.6
            eslint-import-resolver-typescript: 3.3.0_jatgrcxl4x7ywe7ak6cnjca2ae
            find-up: 2.1.0
        transitivePeerDependencies:
            - supports-color
        dev: true

    /eslint-plugin-import/2.26.0_ak2uvcdvtaffeyburhpjsr2ppy:
        resolution:
            {
                integrity: sha512-hYfi3FXaM8WPLf4S1cikh/r4IxnO6zrhZbEGz2b660EJRbuxgpDS5gkCuYgGWg2xxh2rBuIr4Pvhve/7c31koA==
            }
        engines: { node: '>=4' }
        peerDependencies:
            '@typescript-eslint/parser': '*'
            eslint: ^2 || ^3 || ^4 || ^5 || ^6 || ^7.2.0 || ^8
        peerDependenciesMeta:
            '@typescript-eslint/parser':
                optional: true
        dependencies:
            '@typescript-eslint/parser': 5.30.7_5vdlrrdl7xmb46mlkhyihspd2q
            array-includes: 3.1.4
            array.prototype.flat: 1.2.5
            debug: 2.6.9
            doctrine: 2.1.0
            eslint: 8.21.0
            eslint-import-resolver-node: 0.3.6
            eslint-module-utils: 2.7.3_cil25ulcmkukxkx7gouducvgwq
            has: 1.0.3
            is-core-module: 2.8.1
            is-glob: 4.0.3
            minimatch: 3.1.2
            object.values: 1.1.5
            resolve: 1.22.1
            tsconfig-paths: 3.14.1
        transitivePeerDependencies:
            - eslint-import-resolver-typescript
            - eslint-import-resolver-webpack
            - supports-color
        dev: true

    /eslint-plugin-jsdoc/39.3.3_eslint@8.21.0:
        resolution:
            {
                integrity: sha512-K/DAjKRUNaUTf0KQhI9PvsF+Y3mGDx/j0pofXsJCQe/tmRsRweBIXR353c8nAro0lytZYEf7l0PluBpzKDiHxw==
            }
        engines: { node: ^14 || ^16 || ^17 || ^18 }
        peerDependencies:
            eslint: ^7.0.0 || ^8.0.0
        dependencies:
            '@es-joy/jsdoccomment': 0.31.0
            comment-parser: 1.3.1
            debug: 4.3.4
            escape-string-regexp: 4.0.0
            eslint: 8.21.0
            esquery: 1.4.0
            semver: 7.3.7
            spdx-expression-parse: 3.0.1
        transitivePeerDependencies:
            - supports-color
        dev: true

    /eslint-plugin-prettier/4.2.1_h62lvancfh4b7r6zn2dgodrh5e:
        resolution:
            {
                integrity: sha512-f/0rXLXUt0oFYs8ra4w49wYZBG5GKZpAYsJSm6rnYL5uVDjd+zowwMwVZHnAjf4edNrKpCDYfXDgmRE/Ak7QyQ==
            }
        engines: { node: '>=12.0.0' }
        peerDependencies:
            eslint: '>=7.28.0'
            eslint-config-prettier: '*'
            prettier: '>=2.0.0'
        peerDependenciesMeta:
            eslint-config-prettier:
                optional: true
        dependencies:
            eslint: 8.21.0
            eslint-config-prettier: 8.5.0_eslint@8.21.0
            prettier: 2.7.1
            prettier-linter-helpers: 1.0.0
        dev: true

    /eslint-plugin-promise/6.0.0_eslint@8.21.0:
        resolution:
            {
                integrity: sha512-7GPezalm5Bfi/E22PnQxDWH2iW9GTvAlUNTztemeHb6c1BniSyoeTrM87JkC0wYdi6aQrZX9p2qEiAno8aTcbw==
            }
        engines: { node: ^12.22.0 || ^14.17.0 || >=16.0.0 }
        peerDependencies:
            eslint: ^7.0.0 || ^8.0.0
        dependencies:
            eslint: 8.21.0
        dev: true

    /eslint-scope/5.1.1:
        resolution:
            {
                integrity: sha512-2NxwbF/hZ0KpepYN0cNbo+FN6XoK7GaHlQhgx/hIZl6Va0bF45RQOOwhLIy8lQDbuCiadSLCBnH2CFYquit5bw==
            }
        engines: { node: '>=8.0.0' }
        dependencies:
            esrecurse: 4.3.0
            estraverse: 4.3.0
        dev: true

    /eslint-scope/7.1.1:
        resolution:
            {
                integrity: sha512-QKQM/UXpIiHcLqJ5AOyIW7XZmzjkzQXYE54n1++wb0u9V/abW3l9uQnxX8Z5Xd18xyKIMTUAyQ0k1e8pz6LUrw==
            }
        engines: { node: ^12.22.0 || ^14.17.0 || >=16.0.0 }
        dependencies:
            esrecurse: 4.3.0
            estraverse: 5.3.0
        dev: true

    /eslint-utils/3.0.0_eslint@8.21.0:
        resolution:
            {
                integrity: sha512-uuQC43IGctw68pJA1RgbQS8/NP7rch6Cwd4j3ZBtgo4/8Flj4eGE7ZYSZRN3iq5pVUv6GPdW5Z1RFleo84uLDA==
            }
        engines: { node: ^10.0.0 || ^12.0.0 || >= 14.0.0 }
        peerDependencies:
            eslint: '>=5'
        dependencies:
            eslint: 8.21.0
            eslint-visitor-keys: 2.1.0
        dev: true

    /eslint-visitor-keys/2.1.0:
        resolution:
            {
                integrity: sha512-0rSmRBzXgDzIsD6mGdJgevzgezI534Cer5L/vyMX0kHzT/jiB43jRhd9YUlMGYLQy2zprNmoT8qasCGtY+QaKw==
            }
        engines: { node: '>=10' }
        dev: true

    /eslint-visitor-keys/3.3.0:
        resolution:
            {
                integrity: sha512-mQ+suqKJVyeuwGYHAdjMFqjCyfl8+Ldnxuyp3ldiMBFKkvytrXUZWaiPCEav8qDHKty44bD+qV1IP4T+w+xXRA==
            }
        engines: { node: ^12.22.0 || ^14.17.0 || >=16.0.0 }
        dev: true

    /eslint/8.21.0:
        resolution:
            {
                integrity: sha512-/XJ1+Qurf1T9G2M5IHrsjp+xrGT73RZf23xA1z5wB1ZzzEAWSZKvRwhWxTFp1rvkvCfwcvAUNAP31bhKTTGfDA==
            }
        engines: { node: ^12.22.0 || ^14.17.0 || >=16.0.0 }
        hasBin: true
        dependencies:
            '@eslint/eslintrc': 1.3.0
            '@humanwhocodes/config-array': 0.10.4
            '@humanwhocodes/gitignore-to-minimatch': 1.0.2
            ajv: 6.12.6
            chalk: 4.1.2
            cross-spawn: 7.0.3
            debug: 4.3.4
            doctrine: 3.0.0
            escape-string-regexp: 4.0.0
            eslint-scope: 7.1.1
            eslint-utils: 3.0.0_eslint@8.21.0
            eslint-visitor-keys: 3.3.0
            espree: 9.3.3
            esquery: 1.4.0
            esutils: 2.0.3
            fast-deep-equal: 3.1.3
            file-entry-cache: 6.0.1
            find-up: 5.0.0
            functional-red-black-tree: 1.0.1
            glob-parent: 6.0.2
            globals: 13.16.0
            globby: 11.1.0
            grapheme-splitter: 1.0.4
            ignore: 5.2.0
            import-fresh: 3.3.0
            imurmurhash: 0.1.4
            is-glob: 4.0.3
            js-yaml: 4.1.0
            json-stable-stringify-without-jsonify: 1.0.1
            levn: 0.4.1
            lodash.merge: 4.6.2
            minimatch: 3.1.2
            natural-compare: 1.4.0
            optionator: 0.9.1
            regexpp: 3.2.0
            strip-ansi: 6.0.1
            strip-json-comments: 3.1.1
            text-table: 0.2.0
            v8-compile-cache: 2.3.0
        transitivePeerDependencies:
            - supports-color
        dev: true

    /espree/9.3.3:
        resolution:
            {
                integrity: sha512-ORs1Rt/uQTqUKjDdGCyrtYxbazf5umATSf/K4qxjmZHORR6HJk+2s/2Pqe+Kk49HHINC/xNIrGfgh8sZcll0ng==
            }
        engines: { node: ^12.22.0 || ^14.17.0 || >=16.0.0 }
        dependencies:
            acorn: 8.8.0
            acorn-jsx: 5.3.2_acorn@8.8.0
            eslint-visitor-keys: 3.3.0
        dev: true

    /esprima/1.2.2:
        resolution:
            {
                integrity: sha512-+JpPZam9w5DuJ3Q67SqsMGtiHKENSMRVoxvArfJZK01/BfLEObtZ6orJa/MtoGNR/rfMgp5837T41PAmTwAv/A==
            }
        engines: { node: '>=0.4.0' }
        hasBin: true
        dev: false

    /esprima/4.0.1:
        resolution:
            {
                integrity: sha512-eGuFFw7Upda+g4p+QHvnW0RyTX/SVeJBDM/gCtMARO0cLuT2HcEKnTPvhjV6aGeqrCB/sbNop0Kszm0jsaWU4A==
            }
        engines: { node: '>=4' }
        hasBin: true

    /esquery/1.4.0:
        resolution:
            {
                integrity: sha512-cCDispWt5vHHtwMY2YrAQ4ibFkAL8RbH5YGBnZBc90MolvvfkkQcJro/aZiAQUlQ3qgrYS6D6v8Gc5G5CQsc9w==
            }
        engines: { node: '>=0.10' }
        dependencies:
            estraverse: 5.3.0
        dev: true

    /esrecurse/4.3.0:
        resolution:
            {
                integrity: sha512-KmfKL3b6G+RXvP8N1vr3Tq1kL/oCFgn2NYXEtqP8/L3pKapUA4G8cFVaoF3SU323CD4XypR/ffioHmkti6/Tag==
            }
        engines: { node: '>=4.0' }
        dependencies:
            estraverse: 5.3.0
        dev: true

    /estraverse/4.3.0:
        resolution:
            {
                integrity: sha512-39nnKffWz8xN1BU/2c79n9nB9HDzo0niYUqx6xyqUnyoAnQyyWpOTdZEeiCch8BBu515t4wp9ZmgVfVhn9EBpw==
            }
        engines: { node: '>=4.0' }

    /estraverse/5.3.0:
        resolution:
            {
                integrity: sha512-MMdARuVEQziNTeJD8DgMqmhwR11BRQ/cBP+pLtYdSTnf3MIO8fFeiINEbX36ZdNlfU/7A9f3gUw49B3oQsvwBA==
            }
        engines: { node: '>=4.0' }
        dev: true

    /esutils/2.0.3:
        resolution:
            {
                integrity: sha512-kVscqXk4OCp68SZ0dkgEKVi6/8ij300KBWTJq32P/dYeWTSwK41WyTxalN1eRmA5Z9UU/LX9D7FWSmV9SAYx6g==
            }
        engines: { node: '>=0.10.0' }

    /etag/1.8.1:
        resolution: { integrity: sha1-Qa4u62XvpiJorr/qg6x9eSmbCIc= }
        engines: { node: '>= 0.6' }
        dev: false

    /eventemitter3/4.0.7:
        resolution:
            {
                integrity: sha512-8guHBZCwKnFhYdHr2ysuRWErTwhoN2X8XELRlrRwpmfeY2jjuUN4taQMsULKUVo1K4DvZl+0pgfyoysHxvmvEw==
            }
        dev: false

    /execa/4.1.0:
        resolution:
            {
                integrity: sha512-j5W0//W7f8UxAn8hXVnwG8tLwdiUy4FJLcSupCg6maBYZDpyBvTApK7KyuI4bKj8KOh1r2YH+6ucuYtJv1bTZA==
            }
        engines: { node: '>=10' }
        dependencies:
            cross-spawn: 7.0.3
            get-stream: 5.2.0
            human-signals: 1.1.1
            is-stream: 2.0.1
            merge-stream: 2.0.0
            npm-run-path: 4.0.1
            onetime: 5.1.2
            signal-exit: 3.0.6
            strip-final-newline: 2.0.0

    /execa/5.1.1:
        resolution:
            {
                integrity: sha512-8uSpZZocAZRBAPIEINJj3Lo9HyGitllczc27Eh5YYojjMFMn8yHMDMaUHE2Jqfq05D/wucwI4JGURyXt1vchyg==
            }
        engines: { node: '>=10' }
        dependencies:
            cross-spawn: 7.0.3
            get-stream: 6.0.1
            human-signals: 2.1.0
            is-stream: 2.0.1
            merge-stream: 2.0.0
            npm-run-path: 4.0.1
            onetime: 5.1.2
            signal-exit: 3.0.7
            strip-final-newline: 2.0.0
        dev: true

    /exit/0.1.2:
        resolution:
            {
                integrity: sha512-Zk/eNKV2zbjpKzrsQ+n1G6poVbErQxJ0LBOJXaKZ1EViLzH+hrLu9cdXI4zw9dBQJslwBEpbQ2P1oS7nDxs6jQ==
            }
        engines: { node: '>= 0.8.0' }
        dev: true

    /expand-brackets/2.1.4:
        resolution: { integrity: sha1-t3c14xXOMPa27/D4OwQVGiJEliI= }
        engines: { node: '>=0.10.0' }
        dependencies:
            debug: 2.6.9
            define-property: 0.2.5
            extend-shallow: 2.0.1
            posix-character-classes: 0.1.1
            regex-not: 1.0.2
            snapdragon: 0.8.2
            to-regex: 3.0.2
        transitivePeerDependencies:
            - supports-color
        dev: true

    /expand-template/2.0.3:
        resolution:
            {
                integrity: sha512-XYfuKMvj4O35f/pOXLObndIRvyQ+/+6AhODh+OKWj9S9498pHHn/IMszH+gt0fBCRWMNfk1ZSp5x3AifmnI2vg==
            }
        engines: { node: '>=6' }
        dev: false
        optional: true

    /expect/24.9.0:
        resolution:
            {
                integrity: sha512-wvVAx8XIol3Z5m9zvZXiyZOQ+sRJqNTIm6sGjdWlaZIeupQGO3WbYI+15D/AmEwZywL6wtJkbAbJtzkOfBuR0Q==
            }
        engines: { node: '>= 6' }
        dependencies:
            '@jest/types': 24.9.0
            ansi-styles: 3.2.1
            jest-get-type: 24.9.0
            jest-matcher-utils: 24.9.0
            jest-message-util: 24.9.0
            jest-regex-util: 24.9.0
        transitivePeerDependencies:
            - supports-color
        dev: true

    /expect/26.6.2:
        resolution:
            {
                integrity: sha512-9/hlOBkQl2l/PLHJx6JjoDF6xPKcJEsUlWKb23rKE7KzeDqUZKXKNMW27KIue5JMdBV9HgmoJPcc8HtO85t9IA==
            }
        engines: { node: '>= 10.14.2' }
        dependencies:
            '@jest/types': 26.6.2
            ansi-styles: 4.3.0
            jest-get-type: 26.3.0
            jest-matcher-utils: 26.6.2
            jest-message-util: 26.6.2
            jest-regex-util: 26.0.0
        dev: true

    /expect/27.5.1:
        resolution:
            {
                integrity: sha512-E1q5hSUG2AmYQwQJ041nvgpkODHQvB+RKlB4IYdru6uJsyFTRyZAP463M+1lINorwbqAmUggi6+WwkD8lCS/Dw==
            }
        engines: { node: ^10.13.0 || ^12.13.0 || ^14.15.0 || >=15.0.0 }
        dependencies:
            '@jest/types': 27.5.1
            jest-get-type: 27.5.1
            jest-matcher-utils: 27.5.1
            jest-message-util: 27.5.1
        dev: true

    /express/4.17.1:
        resolution:
            {
                integrity: sha512-mHJ9O79RqluphRrcw2X/GTh3k9tVv8YcoyY4Kkh4WDMUYKRZUq0h1o0w2rrrxBqM7VoeUVqgb27xlEMXTnYt4g==
            }
        engines: { node: '>= 0.10.0' }
        dependencies:
            accepts: 1.3.8
            array-flatten: 1.1.1
            body-parser: 1.19.0
            content-disposition: 0.5.3
            content-type: 1.0.4
            cookie: 0.4.0
            cookie-signature: 1.0.6
            debug: 2.6.9
            depd: 1.1.2
            encodeurl: 1.0.2
            escape-html: 1.0.3
            etag: 1.8.1
            finalhandler: 1.1.2
            fresh: 0.5.2
            merge-descriptors: 1.0.1
            methods: 1.1.2
            on-finished: 2.3.0
            parseurl: 1.3.3
            path-to-regexp: 0.1.7
            proxy-addr: 2.0.7
            qs: 6.7.0
            range-parser: 1.2.1
            safe-buffer: 5.1.2
            send: 0.17.1
            serve-static: 1.14.1
            setprototypeof: 1.1.1
            statuses: 1.5.0
            type-is: 1.6.18
            utils-merge: 1.0.1
            vary: 1.1.2
        transitivePeerDependencies:
            - supports-color
        dev: false

    /express/4.17.2:
        resolution:
            {
                integrity: sha512-oxlxJxcQlYwqPWKVJJtvQiwHgosH/LrLSPA+H4UxpyvSS6jC5aH+5MoHFM+KABgTOt0APue4w66Ha8jCUo9QGg==
            }
        engines: { node: '>= 0.10.0' }
        dependencies:
            accepts: 1.3.8
            array-flatten: 1.1.1
            body-parser: 1.19.1
            content-disposition: 0.5.4
            content-type: 1.0.4
            cookie: 0.4.1
            cookie-signature: 1.0.6
            debug: 2.6.9
            depd: 1.1.2
            encodeurl: 1.0.2
            escape-html: 1.0.3
            etag: 1.8.1
            finalhandler: 1.1.2
            fresh: 0.5.2
            merge-descriptors: 1.0.1
            methods: 1.1.2
            on-finished: 2.3.0
            parseurl: 1.3.3
            path-to-regexp: 0.1.7
            proxy-addr: 2.0.7
            qs: 6.9.6
            range-parser: 1.2.1
            safe-buffer: 5.2.1
            send: 0.17.2
            serve-static: 1.14.2
            setprototypeof: 1.2.0
            statuses: 1.5.0
            type-is: 1.6.18
            utils-merge: 1.0.1
            vary: 1.1.2
        transitivePeerDependencies:
            - supports-color
        dev: false

    /extend-shallow/2.0.1:
        resolution: { integrity: sha1-Ua99YUrZqfYQ6huvu5idaxxWiQ8= }
        engines: { node: '>=0.10.0' }
        dependencies:
            is-extendable: 0.1.1
        dev: true

    /extend-shallow/3.0.2:
        resolution: { integrity: sha1-Jqcarwc7OfshJxcnRhMcJwQCjbg= }
        engines: { node: '>=0.10.0' }
        dependencies:
            assign-symbols: 1.0.0
            is-extendable: 1.0.1
        dev: true

    /extendable-error/0.1.7:
        resolution:
            {
                integrity: sha512-UOiS2in6/Q0FK0R0q6UY9vYpQ21mr/Qn1KOnte7vsACuNJf514WvCCUHSRCPcgjPT2bAhNIJdlE6bVap1GKmeg==
            }
        dev: true

    /external-editor/3.1.0:
        resolution:
            {
                integrity: sha512-hMQ4CX1p1izmuLYyZqLMO/qGNw10wSv9QDCPfzXfyFrOaCSSoRfqE1Kf1s5an66J5JZC62NewG+mK49jOCtQew==
            }
        engines: { node: '>=4' }
        dependencies:
            chardet: 0.7.0
            iconv-lite: 0.4.24
            tmp: 0.0.33
        dev: true

    /extglob/2.0.4:
        resolution:
            {
                integrity: sha512-Nmb6QXkELsuBr24CJSkilo6UHHgbekK5UiZgfE6UHD3Eb27YC6oD+bhcT+tJ6cl8dmsgdQxnWlcry8ksBIBLpw==
            }
        engines: { node: '>=0.10.0' }
        dependencies:
            array-unique: 0.3.2
            define-property: 1.0.0
            expand-brackets: 2.1.4
            extend-shallow: 2.0.1
            fragment-cache: 0.2.1
            regex-not: 1.0.2
            snapdragon: 0.8.2
            to-regex: 3.0.2
        transitivePeerDependencies:
            - supports-color
        dev: true

    /fast-check/2.19.0:
        resolution:
            {
                integrity: sha512-qY4Rc0Nljl2aJx2qgbK3o6wPBjL9QvhKdD/VqJgaKd5ewn8l4ViqgDpUHJq/JkHTBnFKomYYvkFkOYGDVTT8bw==
            }
        engines: { node: '>=8.0.0' }
        dependencies:
            pure-rand: 5.0.0
        dev: true

    /fast-deep-equal/3.1.3:
        resolution:
            {
                integrity: sha512-f3qQ9oQy9j2AhBe/H9VC91wLmKBCCU/gDOnKNAYG5hswO7BLKj09Hc5HYNz9cGI++xlpDCIgDaitVs03ATR84Q==
            }
        dev: true

    /fast-diff/1.2.0:
        resolution:
            {
                integrity: sha512-xJuoT5+L99XlZ8twedaRf6Ax2TgQVxvgZOYoPKqZufmJib0tL2tegPBOZb1pVNgIhlqDlA0eO0c3wBvQcmzx4w==
            }
        dev: true

    /fast-glob/3.2.11:
        resolution:
            {
                integrity: sha512-xrO3+1bxSo3ZVHAnqzyuewYT6aMFHRAd4Kcs92MAonjwQZLsK9d0SF1IyQ3k5PoirxTW0Oe/RqFgMQ6TcNE5Ew==
            }
        engines: { node: '>=8.6.0' }
        dependencies:
            '@nodelib/fs.stat': 2.0.5
            '@nodelib/fs.walk': 1.2.8
            glob-parent: 5.1.2
            merge2: 1.4.1
            micromatch: 4.0.4

    /fast-json-stable-stringify/2.1.0:
        resolution:
            {
                integrity: sha512-lhd/wF+Lk98HZoTCtlVraHtfh5XYijIjalXck7saUtuanSDyLMxnHhSXEDJqHxD7msR8D0uCmqlkwjCV8xvwHw==
            }
        dev: true

    /fast-levenshtein/2.0.6:
        resolution:
            {
                integrity: sha512-DCXu6Ifhqcks7TZKY3Hxp3y6qphY5SJZmrWMDrKcERSOXWQdMhU9Ig/PYrzyw/ul9jOIyh0N4M0tbC5hodg8dw==
            }

    /fast-safe-stringify/2.1.1:
        resolution:
            {
                integrity: sha512-W+KJc2dmILlPplD/H4K9l9LcAHAfPtP6BY84uVLXQ6Evcz9Lcg33Y2z1IVblT6xdY54PXYVHEv+0Wpq8Io6zkA==
            }
        dev: true

    /fast-xml-parser/3.12.20:
        resolution:
            {
                integrity: sha512-viadHdefuuqkyJWUhF2r2Ymb5LJ0T7uQhzSRv4OZzYxpoPQnY05KtaX0pLkolabD7tLzIE8q/OytIAEhqPyYbw==
            }
        hasBin: true
        requiresBuild: true
        dependencies:
            nimnjs: 1.3.2
        dev: false

    /fast-xml-parser/4.0.1:
        resolution:
            {
                integrity: sha512-EN1yOXDmMqpHrqkwTlCJDvFjepJBoBxjLRDtDxFmqrBILGV3NyFWpmcsofSKCCzc+YxhvNreB5rcKzG+TlyWpg==
            }
        hasBin: true
        dependencies:
            strnum: 1.0.5
        dev: false

    /fastq/1.13.0:
        resolution:
            {
                integrity: sha512-YpkpUnK8od0o1hmeSc7UUs/eB/vIPWJYjKck2QKIzAf71Vm1AAQ3EbuZB3g2JIy+pg+ERD0vqI79KyZiB2e2Nw==
            }
        dependencies:
            reusify: 1.0.4

    /fb-watchman/2.0.1:
        resolution:
            {
                integrity: sha512-DkPJKQeY6kKwmuMretBhr7G6Vodr7bFwDYTXIkfG1gjvNpaxBTQV3PbXg6bR1c1UP4jPOX0jHUbbHANL9vRjVg==
            }
        dependencies:
            bser: 2.1.1
        dev: true

    /fecha/4.2.1:
        resolution:
            {
                integrity: sha512-MMMQ0ludy/nBs1/o0zVOiKTpG7qMbonKUzjJgQFEuvq6INZ1OraKPRAWkBq5vlKLOUMpmNYG1JoN3oDPUQ9m3Q==
            }

    /file-entry-cache/6.0.1:
        resolution:
            {
                integrity: sha512-7Gps/XWymbLk2QLYK4NzpMOrYjMhdIxXuIvy2QBsLE6ljuodKvdkWs/cpyJJ3CVIVpH0Oi1Hvg1ovbMzLdFBBg==
            }
        engines: { node: ^10.12.0 || >=12.0.0 }
        dependencies:
            flat-cache: 3.0.4
        dev: true

    /filelist/1.0.2:
        resolution:
            {
                integrity: sha512-z7O0IS8Plc39rTCq6i6iHxk43duYOn8uFJiWSewIq0Bww1RNybVHSCjahmcC87ZqAm4OTvFzlzeGu3XAzG1ctQ==
            }
        dependencies:
            minimatch: 3.0.4

    /fill-range/4.0.0:
        resolution: { integrity: sha1-1USBHUKPmOsGpj3EAtJAPDKMOPc= }
        engines: { node: '>=0.10.0' }
        dependencies:
            extend-shallow: 2.0.1
            is-number: 3.0.0
            repeat-string: 1.6.1
            to-regex-range: 2.1.1
        dev: true

    /fill-range/7.0.1:
        resolution:
            {
                integrity: sha512-qOo9F+dMUmC2Lcb4BbVvnKJxTPjCm+RRpe4gDuGrzkL7mEVl/djYSu2OdQ2Pa302N4oqkSg9ir6jaLWJ2USVpQ==
            }
        engines: { node: '>=8' }
        dependencies:
            to-regex-range: 5.0.1

    /finalhandler/1.1.2:
        resolution:
            {
                integrity: sha512-aAWcW57uxVNrQZqFXjITpW3sIUQmHGG3qSb9mUah9MgMC4NeWhNOlNjXEYq3HjRAvL6arUviZGGJsBg6z0zsWA==
            }
        engines: { node: '>= 0.8' }
        dependencies:
            debug: 2.6.9
            encodeurl: 1.0.2
            escape-html: 1.0.3
            on-finished: 2.3.0
            parseurl: 1.3.3
            statuses: 1.5.0
            unpipe: 1.0.0
        transitivePeerDependencies:
            - supports-color
        dev: false

    /find-up/2.1.0:
        resolution:
            {
                integrity: sha512-NWzkk0jSJtTt08+FBFMvXoeZnOJD+jTtsRmBYbAIzJdX6l7dLgR7CTubCM5/eDdPUBvLCeVasP1brfVR/9/EZQ==
            }
        engines: { node: '>=4' }
        dependencies:
            locate-path: 2.0.0
        dev: true

    /find-up/4.1.0:
        resolution:
            {
                integrity: sha512-PpOwAdQ/YlXQ2vj8a3h8IipDuYRi3wceVQQGYWxNINccq40Anw7BlsEXCMbt1Zt+OLA6Fq9suIpIWD0OsnISlw==
            }
        engines: { node: '>=8' }
        dependencies:
            locate-path: 5.0.0
            path-exists: 4.0.0

    /find-up/5.0.0:
        resolution:
            {
                integrity: sha512-78/PXT1wlLLDgTzDs7sjq9hzz0vXD+zn+7wypEe4fXQxCmdmqfGsEPQxmiCSQI3ajFV91bVSsvNtrJRiW6nGng==
            }
        engines: { node: '>=10' }
        dependencies:
            locate-path: 6.0.0
            path-exists: 4.0.0
        dev: true

    /find-yarn-workspace-root2/1.2.16:
        resolution:
            {
                integrity: sha512-hr6hb1w8ePMpPVUK39S4RlwJzi+xPLuVuG8XlwXU3KD5Yn3qgBWVfy3AzNlDhWvE1EORCE65/Qm26rFQt3VLVA==
            }
        dependencies:
            micromatch: 4.0.4
            pkg-dir: 4.2.0
        dev: true

    /findit2/2.2.3:
        resolution:
            {
                integrity: sha512-lg/Moejf4qXovVutL0Lz4IsaPoNYMuxt4PA0nGqFxnJ1CTTGGlEO2wKgoDpwknhvZ8k4Q2F+eesgkLbG2Mxfog==
            }
        engines: { node: '>=0.8.22' }
        dev: false

    /first-chunk-stream/2.0.0:
        resolution: { integrity: sha1-G97NuOCDwGZLkZRVgVd6Q6nzHXA= }
        engines: { node: '>=0.10.0' }
        dependencies:
            readable-stream: 2.3.7

    /flat-cache/3.0.4:
        resolution:
            {
                integrity: sha512-dm9s5Pw7Jc0GvMYbshN6zchCA9RgQlzzEZX3vylR9IqFfS8XciblUXOKfW6SiuJ0e13eDYZoZV5wdrev7P3Nwg==
            }
        engines: { node: ^10.12.0 || >=12.0.0 }
        dependencies:
            flatted: 3.2.4
            rimraf: 3.0.2
        dev: true

    /flatted/3.2.4:
        resolution:
            {
                integrity: sha512-8/sOawo8tJ4QOBX8YlQBMxL8+RLZfxMQOif9o0KUKTNTjMYElWPE0r/m5VNFxTRd0NSw8qSy8dajrwX4RYI1Hw==
            }
        dev: true

    /fn.name/1.1.0:
        resolution:
            {
                integrity: sha512-GRnmB5gPyJpAhTQdSZTSp9uaPSvl09KoYcMQtsB9rQoOmzs9dH6ffeccH+Z+cv6P68Hu5bC6JjRh4Ah/mHSNRw==
            }
        dev: false

    /follow-redirects/1.14.9:
        resolution:
            {
                integrity: sha512-MQDfihBQYMcyy5dhRDJUHcw7lb2Pv/TuE6xP1vyraLukNDHKbDxDNaOE3NbCAdKQApno+GPRyo1YAp89yCjK4w==
            }
        engines: { node: '>=4.0' }
        peerDependencies:
            debug: '*'
        peerDependenciesMeta:
            debug:
                optional: true
        dev: false

    /for-in/1.0.2:
        resolution: { integrity: sha1-gQaNKVqBQuwKxybG4iAMMPttXoA= }
        engines: { node: '>=0.10.0' }
        dev: true

    /form-data/3.0.1:
        resolution:
            {
                integrity: sha512-RHkBKtLWUVwd7SqRIvCZMEvAMoGUp0XU+seQiZejj0COz3RI3hWP4sCv3gZWWLjJTd7rGwcsF5eKZGii0r/hbg==
            }
        engines: { node: '>= 6' }
        dependencies:
            asynckit: 0.4.0
            combined-stream: 1.0.8
            mime-types: 2.1.34
        dev: true

    /form-data/4.0.0:
        resolution:
            {
                integrity: sha512-ETEklSGi5t0QMZuiXoA/Q6vcnxcLQP5vdugSpuAyi6SVGi2clPPp+xgEhuMaHC+zGgn31Kd235W35f7Hykkaww==
            }
        engines: { node: '>= 6' }
        dependencies:
            asynckit: 0.4.0
            combined-stream: 1.0.8
            mime-types: 2.1.34
        dev: true

    /formidable/2.0.1:
        resolution:
            {
                integrity: sha512-rjTMNbp2BpfQShhFbR3Ruk3qk2y9jKpvMW78nJgx8QKtxjDVrwbZG+wvDOmVbifHyOUOQJXxqEy6r0faRrPzTQ==
            }
        dependencies:
            dezalgo: 1.0.3
            hexoid: 1.0.0
            once: 1.4.0
            qs: 6.9.3
        dev: true

    /forwarded/0.2.0:
        resolution:
            {
                integrity: sha512-buRG0fpBtRHSTCOASe6hD258tEubFoRLb4ZNA6NxMVHNw2gOcwHo9wyablzMzOA5z9xA9L1KNjk/Nt6MT9aYow==
            }
        engines: { node: '>= 0.6' }
        dev: false

    /fragment-cache/0.2.1:
        resolution: { integrity: sha1-QpD60n8T6Jvn8zeZxrxaCr//DRk= }
        engines: { node: '>=0.10.0' }
        dependencies:
            map-cache: 0.2.2
        dev: true

    /fresh/0.5.2:
        resolution: { integrity: sha1-PYyt2Q2XZWn6g1qx+OSyOhBWBac= }
        engines: { node: '>= 0.6' }
        dev: false

    /fs-constants/1.0.0:
        resolution:
            {
                integrity: sha512-y6OAwoSIf7FyjMIv94u+b5rdheZEjzR63GTyZJm5qh4Bi+2YgwLCcI/fPFZkL5PSixOt6ZNKm+w+Hfp/Bciwow==
            }
        dev: false

    /fs-extra/10.0.0:
        resolution:
            {
                integrity: sha512-C5owb14u9eJwizKGdchcDUQeFtlSHHthBk8pbX9Vc1PFZrLombudjDnNns88aYslCyF6IY5SUw3Roz6xShcEIQ==
            }
        engines: { node: '>=12' }
        dependencies:
            graceful-fs: 4.2.9
            jsonfile: 6.1.0
            universalify: 2.0.0
        dev: true

    /fs-extra/7.0.1:
        resolution:
            {
                integrity: sha512-YJDaCJZEnBmcbw13fvdAM9AwNOJwOzrE4pqMqBq5nFiEqXUqHwlK4B+3pUw6JNvfSPtX05xFHtYy/1ni01eGCw==
            }
        engines: { node: '>=6 <7 || >=8' }
        dependencies:
            graceful-fs: 4.2.9
            jsonfile: 4.0.0
            universalify: 0.1.2
        dev: true

    /fs-extra/8.1.0:
        resolution:
            {
                integrity: sha512-yhlQgA6mnOJUKOsRUFsgJdQCvkKhcz8tlZG5HBQfReYZy46OwLcY+Zia0mtdHsOo9y/hP+CxMN0TU9QxoOtG4g==
            }
        engines: { node: '>=6 <7 || >=8' }
        dependencies:
            graceful-fs: 4.2.9
            jsonfile: 4.0.0
            universalify: 0.1.2
        dev: true

    /fs-extra/9.1.0:
        resolution:
            {
                integrity: sha512-hcg3ZmepS30/7BSFqRvoo3DOMQu7IjqxO5nCDt+zM9XWjb33Wg7ziNT+Qvqbuc3+gWpzO02JubVyk2G4Zvo1OQ==
            }
        engines: { node: '>=10' }
        dependencies:
            at-least-node: 1.0.0
            graceful-fs: 4.2.9
            jsonfile: 6.1.0
            universalify: 2.0.0
        dev: false

    /fs-monkey/1.0.3:
        resolution:
            {
                integrity: sha512-cybjIfiiE+pTWicSCLFHSrXZ6EilF30oh91FDP9S2B051prEa7QWfrVTQm10/dDpswBDXZugPa1Ogu8Yh+HV0Q==
            }
        dev: true

    /fs.realpath/1.0.0:
        resolution:
            {
                integrity: sha512-OO0pH2lK6a0hZnAdau5ItzHPI6pUlvI7jMVnxUQRtw4owF2wk8lOSabtGDCTP4Ggrg2MbGnWO9X8K1t4+fGMDw==
            }

    /fsevents/2.3.2:
        resolution:
            {
                integrity: sha512-xiqMQR4xAeHTuB9uWm+fFRcIOgKBMiOBP+eXiyT7jsgVCq1bkVygt00oASowB7EdtpOHaaPgKt812P9ab+DDKA==
            }
        engines: { node: ^8.16.0 || ^10.6.0 || >=11.0.0 }
        os: [darwin]
        requiresBuild: true
        dev: true
        optional: true

    /function-bind/1.1.1:
        resolution:
            {
                integrity: sha512-yIovAzMX49sF8Yl58fSCWJ5svSLuaibPxXQJFLmBObTuCr0Mf1KiPopGM9NiFjiYBCbfaa2Fh6breQ6ANVTI0A==
            }

    /functional-red-black-tree/1.0.1:
        resolution:
            {
                integrity: sha512-dsKNQNdj6xA3T+QlADDA7mOSlX0qiMINjn0cgr+eGHGsbSHzTabcIogz2+p/iqP1Xs6EP/sS2SbqH+brGTbq0g==
            }
        dev: true

    /gauge/2.7.4:
        resolution: { integrity: sha1-LANAXHU4w51+s3sxcCLjJfsBi/c= }
        dependencies:
            aproba: 1.2.0
            console-control-strings: 1.1.0
            has-unicode: 2.0.1
            object-assign: 4.1.1
            signal-exit: 3.0.6
            string-width: 1.0.2
            strip-ansi: 3.0.1
            wide-align: 1.1.5
        dev: false
        optional: true

    /gensync/1.0.0-beta.2:
        resolution:
            {
                integrity: sha512-3hN7NaskYvMDLQY55gnW3NQ+mesEAepTqlg+VEbj7zzqEMBVNhzcGYYeqFo/TlYz6eQiFcp1HcsCZO+nGgS8zg==
            }
        engines: { node: '>=6.9.0' }
        dev: true

    /get-caller-file/2.0.5:
        resolution:
            {
                integrity: sha512-DyFP3BM/3YHTQOCUL/w0OZHR0lpKeGrxotcHWcqNEdnltqFwXVfhEBQ94eIo34AfQpo0rGki4cyIiftY06h2Fg==
            }
        engines: { node: 6.* || 8.* || >= 10.* }
        dev: true

    /get-intrinsic/1.1.1:
        resolution:
            {
                integrity: sha512-kWZrnVM42QCiEA2Ig1bG8zjoIMOgxWwYCEeNdwY6Tv/cOSeGpcoX4pXHfKUxNKVoArnrEr2e9srnAxxGIraS9Q==
            }
        dependencies:
            function-bind: 1.1.1
            has: 1.0.3
            has-symbols: 1.0.2
        dev: true

    /get-package-type/0.1.0:
        resolution:
            {
                integrity: sha512-pjzuKtY64GYfWizNAJ0fr9VqttZkNiK2iS430LtIHzjBEr6bX8Am2zm4sW4Ro5wjWW5cAlRL1qAMTcXbjNAO2Q==
            }
        engines: { node: '>=8.0.0' }
        dev: true

    /get-stream/5.2.0:
        resolution:
            {
                integrity: sha512-nBF+F1rAZVCu/p7rjzgA+Yb4lfYXrpl7a6VmJrU8wF9I1CKvP/QwPNZHnOlwbTkY6dvtFIzFMSyQXbLoTQPRpA==
            }
        engines: { node: '>=8' }
        dependencies:
            pump: 3.0.0

    /get-stream/6.0.1:
        resolution:
            {
                integrity: sha512-ts6Wi+2j3jQjqi70w5AlN8DFnkSwC+MqmxEzdEALB2qXZYV3X/b1CTfgPLGJNMeAWxdPfU8FO1ms3NUfaHCPYg==
            }
        engines: { node: '>=10' }
        dev: true

    /get-symbol-description/1.0.0:
        resolution:
            {
                integrity: sha512-2EmdH1YvIQiZpltCNgkuiUnyukzxM/R6NDJX31Ke3BG1Nq5b0S2PhX59UKi9vZpPDQVdqn+1IcaAwnzTT5vCjw==
            }
        engines: { node: '>= 0.4' }
        dependencies:
            call-bind: 1.0.2
            get-intrinsic: 1.1.1
        dev: true

    /get-tsconfig/4.2.0:
        resolution:
            {
                integrity: sha512-X8u8fREiYOE6S8hLbq99PeykTDoLVnxvF4DjWKJmz9xy2nNRdUcV8ZN9tniJFeKyTU3qnC9lL8n4Chd6LmVKHg==
            }
        dev: true

    /get-value/2.0.6:
        resolution: { integrity: sha1-3BXKHGcjh8p2vTesCjlbogQqLCg= }
        engines: { node: '>=0.10.0' }
        dev: true

    /github-from-package/0.0.0:
        resolution: { integrity: sha1-l/tdlr/eiXMxPyDoKI75oWf6ZM4= }
        dev: false
        optional: true

    /github-username/6.0.0:
        resolution:
            {
                integrity: sha512-7TTrRjxblSI5l6adk9zd+cV5d6i1OrJSo3Vr9xdGqFLBQo0mz5P9eIfKCDJ7eekVGGFLbce0qbPSnktXV2BjDQ==
            }
        engines: { node: '>=10' }
        dependencies:
            '@octokit/rest': 18.12.0
        transitivePeerDependencies:
            - encoding
        dev: false

    /glob-parent/5.1.2:
        resolution:
            {
                integrity: sha512-AOIgSQCepiJYwP3ARnGx+5VnTu2HBYdzbGP45eLw1vr3zB3vZLeyed1sC9hnbcOc9/SrMyM5RPQrkGz4aS9Zow==
            }
        engines: { node: '>= 6' }
        dependencies:
            is-glob: 4.0.3

    /glob-parent/6.0.2:
        resolution:
            {
                integrity: sha512-XxwI8EOhVQgWp6iDL+3b0r86f4d6AX6zSU55HfB4ydCEuXLXc5FcYeOu+nnGftS4TEju/11rt4KJPTMgbfmv4A==
            }
        engines: { node: '>=10.13.0' }
        dependencies:
            is-glob: 4.0.3
        dev: true

    /glob/7.2.0:
        resolution:
            {
                integrity: sha512-lmLf6gtyrPq8tTjSmrO94wBeQbFR3HbLHbuyD69wuyQkImp2hWqMGB47OX65FBkPffO641IP9jWa1z4ivqG26Q==
            }
        dependencies:
            fs.realpath: 1.0.0
            inflight: 1.0.6
            inherits: 2.0.4
            minimatch: 3.1.2
            once: 1.4.0
            path-is-absolute: 1.0.1

    /globals/11.12.0:
        resolution:
            {
                integrity: sha512-WOBp/EEGUiIsJSp7wcv/y6MO+lV9UoncWqxuFfm8eBwzWNgyfBd6Gz+IeKQ9jCmyhoH99g15M3T+QaVHFjizVA==
            }
        engines: { node: '>=4' }
        dev: true

    /globals/13.16.0:
        resolution:
            {
                integrity: sha512-A1lrQfpNF+McdPOnnFqY3kSN0AFTy485bTi1bkLk4mVPODIUEcSfhHgRqA+QdXPksrSTTztYXx37NFV+GpGk3Q==
            }
        engines: { node: '>=8' }
        dependencies:
            type-fest: 0.20.2
        dev: true

    /globalyzer/0.1.0:
        resolution:
            {
                integrity: sha512-40oNTM9UfG6aBmuKxk/giHn5nQ8RVz/SS4Ir6zgzOv9/qC3kKZ9v4etGTcJbEl/NyVQH7FGU7d+X1egr57Md2Q==
            }
        dev: true

    /globby/11.1.0:
        resolution:
            {
                integrity: sha512-jhIXaOzy1sb8IyocaruWSn1TjmnBVs8Ayhcy83rmxNJ8q2uWKCAj3CnJY+KpGSXCueAPc0i05kVvVKtP1t9S3g==
            }
        engines: { node: '>=10' }
        dependencies:
            array-union: 2.1.0
            dir-glob: 3.0.1
            fast-glob: 3.2.11
            ignore: 5.2.0
            merge2: 1.4.1
            slash: 3.0.0

    /globby/13.1.2:
        resolution:
            {
                integrity: sha512-LKSDZXToac40u8Q1PQtZihbNdTYSNMuWe+K5l+oa6KgDzSvVrHXlJy40hUP522RjAIoNLJYBJi7ow+rbFpIhHQ==
            }
        engines: { node: ^12.20.0 || ^14.13.1 || >=16.0.0 }
        dependencies:
            dir-glob: 3.0.1
            fast-glob: 3.2.11
            ignore: 5.2.0
            merge2: 1.4.1
            slash: 4.0.0
        dev: true

    /globrex/0.1.2:
        resolution:
            {
                integrity: sha512-uHJgbwAMwNFf5mLst7IWLNg14x1CkeqglJb/K3doi4dw6q2IvAAmM/Y81kevy83wP+Sst+nutFTYOGg3d1lsxg==
            }
        dev: true

    /graceful-fs/4.2.6:
        resolution:
            {
                integrity: sha512-nTnJ528pbqxYanhpDYsi4Rd8MAeaBA67+RZ10CM1m3bTAVFEDcd5AuA4a6W5YkGZ1iNXHzZz8T6TBKLeBuNriQ==
            }
        dev: true

    /graceful-fs/4.2.9:
        resolution:
            {
                integrity: sha512-NtNxqUcXgpW2iMrfqSfR73Glt39K+BLwWsPs94yR63v45T0Wbej7eRmL5cWfwEgqXnmjQp3zaJTshdRW/qC2ZQ==
            }

    /grapheme-splitter/1.0.4:
        resolution:
            {
                integrity: sha512-bzh50DW9kTPM00T8y4o8vQg89Di9oLJVLW/KaOGIXJWP/iqCN6WKYkbNOF04vFLJhwcpYUh9ydh/+5vpOqV4YQ==
            }
        dev: true

    /hard-rejection/2.1.0:
        resolution:
            {
                integrity: sha512-VIZB+ibDhx7ObhAe7OVtoEbuP4h/MuOTHJ+J8h/eBXotJYl0fBgR72xDFCKgIh22OJZIOVNxBMWuhAr10r8HdA==
            }
        engines: { node: '>=6' }
        dev: true

    /has-bigints/1.0.1:
        resolution:
            {
                integrity: sha512-LSBS2LjbNBTf6287JEbEzvJgftkF5qFkmCo9hDRpAzKhUOlJ+hx8dd4USs00SgsUNwc4617J9ki5YtEClM2ffA==
            }
        dev: true

    /has-flag/3.0.0:
        resolution: { integrity: sha1-tdRU3CGZriJWmfNGfloH87lVuv0= }
        engines: { node: '>=4' }

    /has-flag/4.0.0:
        resolution:
            {
                integrity: sha512-EykJT/Q1KjTWctppgIAgfSO0tKVuZUjhgMr17kqTumMl6Afv3EISleU7qZUzoXDFTAHTDC4NOoG/ZxU3EvlMPQ==
            }
        engines: { node: '>=8' }

    /has-own-prop/2.0.0:
        resolution:
            {
                integrity: sha512-Pq0h+hvsVm6dDEa8x82GnLSYHOzNDt7f0ddFa3FqcQlgzEiptPqL+XrOJNavjOzSYiYWIrgeVYYgGlLmnxwilQ==
            }
        engines: { node: '>=8' }
        dev: false

    /has-symbols/1.0.2:
        resolution:
            {
                integrity: sha512-chXa79rL/UC2KlX17jo3vRGz0azaWEx5tGqZg5pO3NUyEJVB17dMruQlzCCOfUvElghKcm5194+BCRvi2Rv/Gw==
            }
        engines: { node: '>= 0.4' }
        dev: true

    /has-tostringtag/1.0.0:
        resolution:
            {
                integrity: sha512-kFjcSNhnlGV1kyoGk7OXKSawH5JOb/LzUc5w9B02hOTO0dfFRjbHQKvg1d6cf3HbeUmtU9VbbV3qzZ2Teh97WQ==
            }
        engines: { node: '>= 0.4' }
        dependencies:
            has-symbols: 1.0.2
        dev: true

    /has-unicode/2.0.1:
        resolution: { integrity: sha1-4Ob+aijPUROIVeCG0Wkedx3iqLk= }
        dev: false
        optional: true

    /has-value/0.3.1:
        resolution: { integrity: sha1-ex9YutpiyoJ+wKIHgCVlSEWZXh8= }
        engines: { node: '>=0.10.0' }
        dependencies:
            get-value: 2.0.6
            has-values: 0.1.4
            isobject: 2.1.0
        dev: true

    /has-value/1.0.0:
        resolution: { integrity: sha1-GLKB2lhbHFxR3vJMkw7SmgvmsXc= }
        engines: { node: '>=0.10.0' }
        dependencies:
            get-value: 2.0.6
            has-values: 1.0.0
            isobject: 3.0.1
        dev: true

    /has-values/0.1.4:
        resolution: { integrity: sha1-bWHeldkd/Km5oCCJrThL/49it3E= }
        engines: { node: '>=0.10.0' }
        dev: true

    /has-values/1.0.0:
        resolution: { integrity: sha1-lbC2P+whRmGab+V/51Yo1aOe/k8= }
        engines: { node: '>=0.10.0' }
        dependencies:
            is-number: 3.0.0
            kind-of: 4.0.0
        dev: true

    /has/1.0.3:
        resolution:
            {
                integrity: sha512-f2dvO0VU6Oej7RkWJGrehjbzMAjFp5/VKPp5tTpWIV4JHHZK1/BxbFRtf/siA2SWTe09caDmVtYYzWEIbBS4zw==
            }
        engines: { node: '>= 0.4.0' }
        dependencies:
            function-bind: 1.1.1

    /hexoid/1.0.0:
        resolution:
            {
                integrity: sha512-QFLV0taWQOZtvIRIAdBChesmogZrtuXvVWsFHZTk2SU+anspqZ2vMnoLg7IE1+Uk16N19APic1BuF8bC8c2m5g==
            }
        engines: { node: '>=8' }
        dev: true

    /hosted-git-info/2.8.9:
        resolution:
            {
                integrity: sha512-mxIDAb9Lsm6DoOJ7xH+5+X4y1LU/4Hi50L9C5sIswK3JzULS4bwk1FvjdBgvYR4bzT4tuUQiC15FE2f5HbLvYw==
            }

    /html-encoding-sniffer/2.0.1:
        resolution:
            {
                integrity: sha512-D5JbOMBIR/TVZkubHT+OyT2705QvogUW4IBn6nHd756OwieSF9aDYFj4dv6HHEVGYbHaLETa3WggZYWWMyy3ZQ==
            }
        engines: { node: '>=10' }
        dependencies:
            whatwg-encoding: 1.0.5
        dev: true

    /html-escaper/2.0.2:
        resolution:
            {
                integrity: sha512-H2iMtd0I4Mt5eYiapRdIDjp+XzelXQ0tFE4JS7YFwFevXXMmOp9myNrUvCg0D6ws8iqkRPBfKHgbwig1SmlLfg==
            }
        dev: true

    /http-errors/1.7.2:
        resolution:
            {
                integrity: sha512-uUQBt3H/cSIVfch6i1EuPNy/YsRSOUBXTVfZ+yR7Zjez3qjBz6i9+i4zjNaoqcoFVI4lQJ5plg63TvGfRSDCRg==
            }
        engines: { node: '>= 0.6' }
        dependencies:
            depd: 1.1.2
            inherits: 2.0.3
            setprototypeof: 1.1.1
            statuses: 1.5.0
            toidentifier: 1.0.0
        dev: false

    /http-errors/1.8.1:
        resolution:
            {
                integrity: sha512-Kpk9Sm7NmI+RHhnj6OIWDI1d6fIoFAtFt9RLaTMRlg/8w49juAStsrBgp0Dp4OdxdVbRIeKhtCUvoi/RuAhO4g==
            }
        engines: { node: '>= 0.6' }
        dependencies:
            depd: 1.1.2
            inherits: 2.0.4
            setprototypeof: 1.2.0
            statuses: 1.5.0
            toidentifier: 1.0.1
        dev: false

    /http-proxy-agent/4.0.1:
        resolution:
            {
                integrity: sha512-k0zdNgqWTGA6aeIRVpvfVob4fL52dTfaehylg0Y4UvSySvOq/Y+BOyPrgpUrA7HylqvU8vIZGsRuXmspskV0Tg==
            }
        engines: { node: '>= 6' }
        dependencies:
            '@tootallnate/once': 1.1.2
            agent-base: 6.0.2
            debug: 4.3.4
        transitivePeerDependencies:
            - supports-color
        dev: true

    /http-proxy-middleware/2.0.1:
        resolution:
            {
                integrity: sha512-cfaXRVoZxSed/BmkA7SwBVNI9Kj7HFltaE5rqYOub5kWzWZ+gofV2koVN1j2rMW7pEfSSlCHGJ31xmuyFyfLOg==
            }
        engines: { node: '>=12.0.0' }
        dependencies:
            '@types/http-proxy': 1.17.8
            http-proxy: 1.18.1
            is-glob: 4.0.3
            is-plain-obj: 3.0.0
            micromatch: 4.0.4
        transitivePeerDependencies:
            - debug
        dev: false

    /http-proxy/1.18.1:
        resolution:
            {
                integrity: sha512-7mz/721AbnJwIVbnaSv1Cz3Am0ZLT/UBwkC92VlxhXv/k/BBQfM2fXElQNC27BVGr0uwUpplYPQM9LnaBMR5NQ==
            }
        engines: { node: '>=8.0.0' }
        dependencies:
            eventemitter3: 4.0.7
            follow-redirects: 1.14.9
            requires-port: 1.0.0
        transitivePeerDependencies:
            - debug
        dev: false

    /https-proxy-agent/5.0.0:
        resolution:
            {
                integrity: sha512-EkYm5BcKUGiduxzSt3Eppko+PiNWNEpa4ySk9vTC6wDsQJW9rHSa+UhGNJoRYp7bz6Ht1eaRIa6QaJqO5rCFbA==
            }
        engines: { node: '>= 6' }
        dependencies:
            agent-base: 6.0.2
            debug: 4.3.4
        transitivePeerDependencies:
            - supports-color

    /human-id/1.0.2:
        resolution:
            {
                integrity: sha512-UNopramDEhHJD+VR+ehk8rOslwSfByxPIZyJRfV739NDhN5LF1fa1MqnzKm2lGTQRjNrjK19Q5fhkgIfjlVUKw==
            }
        dev: true

    /human-signals/1.1.1:
        resolution:
            {
                integrity: sha512-SEQu7vl8KjNL2eoGBLF3+wAjpsNfA9XMlXAYj/3EdaNfAlxKthD1xjEQfGOUhllCGGJVNY34bRr6lPINhNjyZw==
            }
        engines: { node: '>=8.12.0' }

    /human-signals/2.1.0:
        resolution:
            {
                integrity: sha512-B4FFZ6q/T2jhhksgkbEW3HBvWIfDW85snkQgawt07S7J5QXTk6BkNV+0yAeZrM5QpMAdYlocGoljn0sJ/WQkFw==
            }
        engines: { node: '>=10.17.0' }
        dev: true

    /husky/8.0.1:
        resolution:
            {
                integrity: sha512-xs7/chUH/CKdOCs7Zy0Aev9e/dKOMZf3K1Az1nar3tzlv0jfqnYtu235bstsWTmXOR0EfINrPa97yy4Lz6RiKw==
            }
        engines: { node: '>=14' }
        hasBin: true
        dev: true

    /i18next-fs-backend/1.1.1:
        resolution:
            {
                integrity: sha512-RFkfy10hNxJqc7MVAp5iAZq0Tum6msBCNebEe3OelOBvrROvzHUPaR8Qe10RQrOGokTm0W4vJGEJzruFkEt+hQ==
            }
        dev: false

    /i18next/19.9.2:
        resolution:
            {
                integrity: sha512-0i6cuo6ER6usEOtKajUUDj92zlG+KArFia0857xxiEHAQcUwh/RtOQocui1LPJwunSYT574Pk64aNva1kwtxZg==
            }
        dependencies:
            '@babel/runtime': 7.16.7
        dev: true

    /i18next/20.3.2:
        resolution:
            {
                integrity: sha512-e8CML2R9Ng2sSQOM80wb/PrM2j8mDm84o/T4Amzn9ArVyNX5/ENWxxAXkRpZdTQNDaxKImF93Wep4mAoozFrKw==
            }
        dependencies:
            '@babel/runtime': 7.16.7
        dev: false

    /i18next/21.6.11:
        resolution:
            {
                integrity: sha512-tJ2+o0lVO+fhi8bPkCpBAeY1SgkqmQm5NzgPWCQssBrywJw98/o+Kombhty5nxQOpHtvMmsxcOopczUiH6bJxQ==
            }
        dependencies:
            '@babel/runtime': 7.16.7
        dev: false

    /iconv-lite/0.4.24:
        resolution:
            {
                integrity: sha512-v3MXnZAcvnywkTUEZomIActle7RXXeedOR31wwl7VlyoXO4Qi9arvSenNQWne1TcRwhCL1HwLI21bEqdpj8/rA==
            }
        engines: { node: '>=0.10.0' }
        dependencies:
            safer-buffer: 2.1.2

    /ieee754/1.2.1:
        resolution:
            {
                integrity: sha512-dcyqhDvX1C46lXZcVqCpK+FtMRQVdIMN6/Df5js2zouUsqG7I6sFxitIC+7KYK29KdXOLHdu9zL4sFnoVQnqaA==
            }
        dev: false

    /ignore/5.2.0:
        resolution:
            {
                integrity: sha512-CmxgYGiEPCLhfLnpPp1MoRmifwEIOgjcHXxOBjv7mY96c+eWScsOP9c112ZyLdWHi0FxHjI+4uVhKYp/gcdRmQ==
            }
        engines: { node: '>= 4' }

    /import-fresh/3.3.0:
        resolution:
            {
                integrity: sha512-veYYhQa+D1QBKznvhUHxb8faxlrwUnxseDAbAp457E0wLNio2bOSKnjYDhMj+YiAq61xrMGhQk9iXVk5FzgQMw==
            }
        engines: { node: '>=6' }
        dependencies:
            parent-module: 1.0.1
            resolve-from: 4.0.0
        dev: true

    /import-local/3.1.0:
        resolution:
            {
                integrity: sha512-ASB07uLtnDs1o6EHjKpX34BKYDSqnFerfTOJL2HvMqF70LnxpjkzDB8J44oT9pu4AMPkQwf8jl6szgvNd2tRIg==
            }
        engines: { node: '>=8' }
        hasBin: true
        dependencies:
            pkg-dir: 4.2.0
            resolve-cwd: 3.0.0
        dev: true

    /imurmurhash/0.1.4:
        resolution:
            {
                integrity: sha512-JmXMZ6wuvDmLiHEml9ykzqO6lwFbof0GG4IkcGaENdCRDDmMVnny7s5HsIgHCbaq0w2MyPhDqkhTUgS2LU2PHA==
            }
        engines: { node: '>=0.8.19' }
        dev: true

    /indent-string/4.0.0:
        resolution:
            {
                integrity: sha512-EdDDZu4A2OyIK7Lr/2zG+w5jmbuk1DVBnEwREQvBzspBJkCEbRa8GxU1lghYcaGJCnRWibjDXlq779X1/y5xwg==
            }
        engines: { node: '>=8' }
        dev: true

    /inflight/1.0.6:
        resolution:
            {
                integrity: sha512-k92I/b08q4wvFscXCLvqfsHCrjrF7yiXsQuIVvVE7N82W3+aqpzuUdBbfhWcy/FZR3/4IgflMgKLOsvPDrGCJA==
            }
        dependencies:
            once: 1.4.0
            wrappy: 1.0.2

    /inherits/2.0.3:
        resolution: { integrity: sha1-Yzwsg+PaQqUC9SRmAiSA9CCCYd4= }
        dev: false

    /inherits/2.0.4:
        resolution:
            {
                integrity: sha512-k/vGaX4/Yla3WzyMCvTQOXYeIHvqOKtnqBduzTHpzpQZzAskKMhZ2K+EnBiSM9zGSoIFeMpXKxa4dYeZIQqewQ==
            }

    /ini/1.3.8:
        resolution:
            {
                integrity: sha512-JV/yugV2uzW5iMRSiZAyDtQd+nxtUnjeLt0acNdw98kKLrvuRVyB80tsREOE7yvGVgalhZ6RNXCmEHkUKBKxew==
            }
        dev: false
        optional: true

    /internal-slot/1.0.3:
        resolution:
            {
                integrity: sha512-O0DB1JC/sPyZl7cIo78n5dR7eUSwwpYPiXRhTzNxZVAMUuB8vlnRFyLxdrVToks6XPLVnFfbzaVd5WLjhgg+vA==
            }
        engines: { node: '>= 0.4' }
        dependencies:
            get-intrinsic: 1.1.1
            has: 1.0.3
            side-channel: 1.0.4
        dev: true

    /interpret/1.4.0:
        resolution:
            {
                integrity: sha512-agE4QfB2Lkp9uICn7BAqoscw4SZP9kTE2hxiFI3jBPmXJfdqiahTbUuKGsMoN2GtqL9AxhYioAcVvgsb1HvRbA==
            }
        engines: { node: '>= 0.10' }
        dev: false

    /ipaddr.js/1.9.1:
        resolution:
            {
                integrity: sha512-0KI/607xoxSToH7GjN1FfSbLoU0+btTicjsQSWQlh/hZykN8KpmMf7uYwPW3R+akZ6R/w18ZlXSHBYXiYUPO3g==
            }
        engines: { node: '>= 0.10' }
        dev: false

    /is-accessor-descriptor/0.1.6:
        resolution: { integrity: sha1-qeEss66Nh2cn7u84Q/igiXtcmNY= }
        engines: { node: '>=0.10.0' }
        dependencies:
            kind-of: 3.2.2
        dev: true

    /is-accessor-descriptor/1.0.0:
        resolution:
            {
                integrity: sha512-m5hnHTkcVsPfqx3AKlyttIPb7J+XykHvJP2B9bZDjlhLIoEq4XoK64Vg7boZlVWYK6LUY94dYPEE7Lh0ZkZKcQ==
            }
        engines: { node: '>=0.10.0' }
        dependencies:
            kind-of: 6.0.3
        dev: true

    /is-arrayish/0.2.1:
        resolution:
            {
                integrity: sha512-zz06S8t0ozoDXMG+ube26zeCTNXcKIPJZJi8hBrF4idCLms4CG9QtK7qBl1boi5ODzFpjswb5JPmHCbMpjaYzg==
            }

    /is-arrayish/0.3.2:
        resolution:
            {
                integrity: sha512-eVRqCvVlZbuw3GrM63ovNSNAeA1K16kaR/LRY/92w0zxQ5/1YzwblUX652i4Xs9RwAGjW9d9y6X88t8OaAJfWQ==
            }
        dev: false

    /is-bigint/1.0.4:
        resolution:
            {
                integrity: sha512-zB9CruMamjym81i2JZ3UMn54PKGsQzsJeo6xvN3HJJ4CAsQNB6iRutp2To77OfCNuoxspsIhzaPoO1zyCEhFOg==
            }
        dependencies:
            has-bigints: 1.0.1
        dev: true

    /is-boolean-object/1.1.2:
        resolution:
            {
                integrity: sha512-gDYaKHJmnj4aWxyj6YHyXVpdQawtVLHU5cb+eztPGczf6cjuTdwve5ZIEfgXqH4e57An1D1AKf8CZ3kYrQRqYA==
            }
        engines: { node: '>= 0.4' }
        dependencies:
            call-bind: 1.0.2
            has-tostringtag: 1.0.0
        dev: true

    /is-buffer/1.1.6:
        resolution:
            {
                integrity: sha512-NcdALwpXkTm5Zvvbk7owOUSvVvBKDgKP5/ewfXEznmQFfs4ZRmanOeKBTjRVjka3QFoN6XJ+9F3USqfHqTaU5w==
            }
        dev: true

    /is-callable/1.2.4:
        resolution:
            {
                integrity: sha512-nsuwtxZfMX67Oryl9LCQ+upnC0Z0BgpwntpS89m1H/TLF0zNfzfLMV/9Wa/6MZsj0acpEjAO0KF1xT6ZdLl95w==
            }
        engines: { node: '>= 0.4' }
        dev: true

    /is-ci/3.0.1:
        resolution:
            {
                integrity: sha512-ZYvCgrefwqoQ6yTyYUbQu64HsITZ3NfKX1lzaEYdkTDcfKzzCI/wthRRYKkdjHKFVgNiXKAKm65Zo1pk2as/QQ==
            }
        hasBin: true
        dependencies:
            ci-info: 3.3.0
        dev: true

    /is-core-module/2.8.1:
        resolution:
            {
                integrity: sha512-SdNCUs284hr40hFTFP6l0IfZ/RSrMXF3qgoRHd3/79unUTvrFO/JoXwkGm+5J/Oe3E/b5GsnG330uUNgRpu1PA==
            }
        dependencies:
            has: 1.0.3

    /is-core-module/2.9.0:
        resolution:
            {
                integrity: sha512-+5FPy5PnwmO3lvfMb0AsoPaBG+5KHUI0wYFXOtYPnVVVspTFUuMZNfNaNVRt3FZadstu2c8x23vykRW/NBoU6A==
            }
        dependencies:
            has: 1.0.3
        dev: true

    /is-data-descriptor/0.1.4:
        resolution: { integrity: sha1-C17mSDiOLIYCgueT8YVv7D8wG1Y= }
        engines: { node: '>=0.10.0' }
        dependencies:
            kind-of: 3.2.2
        dev: true

    /is-data-descriptor/1.0.0:
        resolution:
            {
                integrity: sha512-jbRXy1FmtAoCjQkVmIVYwuuqDFUbaOeDjmed1tOGPrsMhtJA4rD9tkgA0F1qJ3gRFRXcHYVkdeaP50Q5rE/jLQ==
            }
        engines: { node: '>=0.10.0' }
        dependencies:
            kind-of: 6.0.3
        dev: true

    /is-date-object/1.0.5:
        resolution:
            {
                integrity: sha512-9YQaSxsAiSwcvS33MBk3wTCVnWK+HhF8VZR2jRxehM16QcVOdHqPn4VPHmRK4lSr38n9JriurInLcP90xsYNfQ==
            }
        engines: { node: '>= 0.4' }
        dependencies:
            has-tostringtag: 1.0.0
        dev: true

    /is-descriptor/0.1.6:
        resolution:
            {
                integrity: sha512-avDYr0SB3DwO9zsMov0gKCESFYqCnE4hq/4z3TdUlukEy5t9C0YRq7HLrsN52NAcqXKaepeCD0n+B0arnVG3Hg==
            }
        engines: { node: '>=0.10.0' }
        dependencies:
            is-accessor-descriptor: 0.1.6
            is-data-descriptor: 0.1.4
            kind-of: 5.1.0
        dev: true

    /is-descriptor/1.0.2:
        resolution:
            {
                integrity: sha512-2eis5WqQGV7peooDyLmNEPUrps9+SXX5c9pL3xEB+4e9HnGuDa7mB7kHxHw4CbqS9k1T2hOH3miL8n8WtiYVtg==
            }
        engines: { node: '>=0.10.0' }
        dependencies:
            is-accessor-descriptor: 1.0.0
            is-data-descriptor: 1.0.0
            kind-of: 6.0.3
        dev: true

    /is-docker/2.2.1:
        resolution:
            {
                integrity: sha512-F+i2BKsFrH66iaUFc0woD8sLy8getkwTwtOBjvs56Cx4CgJDeKQeqfz8wAYiSb8JOprWhHH5p77PbmYCvvUuXQ==
            }
        engines: { node: '>=8' }
        hasBin: true

    /is-extendable/0.1.1:
        resolution: { integrity: sha1-YrEQ4omkcUGOPsNqYX1HLjAd/Ik= }
        engines: { node: '>=0.10.0' }
        dev: true

    /is-extendable/1.0.1:
        resolution:
            {
                integrity: sha512-arnXMxT1hhoKo9k1LZdmlNyJdDDfy2v0fXjFlmok4+i8ul/6WlbVge9bhM74OpNPQPMGUToDtz+KXa1PneJxOA==
            }
        engines: { node: '>=0.10.0' }
        dependencies:
            is-plain-object: 2.0.4
        dev: true

    /is-extglob/2.1.1:
        resolution: { integrity: sha1-qIwCU1eR8C7TfHahueqXc8gz+MI= }
        engines: { node: '>=0.10.0' }

    /is-fullwidth-code-point/1.0.0:
        resolution: { integrity: sha1-754xOG8DGn8NZDr4L95QxFfvAMs= }
        engines: { node: '>=0.10.0' }
        dependencies:
            number-is-nan: 1.0.1
        dev: false
        optional: true

    /is-fullwidth-code-point/3.0.0:
        resolution:
            {
                integrity: sha512-zymm5+u+sCsSWyD9qNaejV3DFvhCKclKdizYaJUuHA83RLjb7nSuGnddCHGv0hk+KY7BMAlsWeK4Ueg6EV6XQg==
            }
        engines: { node: '>=8' }

    /is-generator-fn/2.1.0:
        resolution:
            {
                integrity: sha512-cTIB4yPYL/Grw0EaSzASzg6bBy9gqCofvWN8okThAYIxKJZC+udlRAmGbM0XLeniEJSs8uEgHPGuHSe1XsOLSQ==
            }
        engines: { node: '>=6' }
        dev: true

    /is-glob/4.0.3:
        resolution:
            {
                integrity: sha512-xelSayHH36ZgE7ZWhli7pW34hNbNl8Ojv5KVmkJD4hBdD3th8Tfk9vYasLM+mXWOZhFkgZfxhLSnrwRr4elSSg==
            }
        engines: { node: '>=0.10.0' }
        dependencies:
            is-extglob: 2.1.1

    /is-negative-zero/2.0.2:
        resolution:
            {
                integrity: sha512-dqJvarLawXsFbNDeJW7zAz8ItJ9cd28YufuuFzh0G8pNHjJMnY08Dv7sYX2uF5UpQOwieAeOExEYAWWfu7ZZUA==
            }
        engines: { node: '>= 0.4' }
        dev: true

    /is-number-object/1.0.6:
        resolution:
            {
                integrity: sha512-bEVOqiRcvo3zO1+G2lVMy+gkkEm9Yh7cDMRusKKu5ZJKPUYSJwICTKZrNKHA2EbSP0Tu0+6B/emsYNHZyn6K8g==
            }
        engines: { node: '>= 0.4' }
        dependencies:
            has-tostringtag: 1.0.0
        dev: true

    /is-number/3.0.0:
        resolution: { integrity: sha1-JP1iAaR4LPUFYcgQJ2r8fRLXEZU= }
        engines: { node: '>=0.10.0' }
        dependencies:
            kind-of: 3.2.2
        dev: true

    /is-number/7.0.0:
        resolution:
            {
                integrity: sha512-41Cifkg6e8TylSpdtTpeLVMqvSBEVzTttHvERD741+pnZ8ANv0004MRL43QKPDlK9cGvNp6NZWZUBlbGXYxxng==
            }
        engines: { node: '>=0.12.0' }

    /is-plain-obj/1.1.0:
        resolution:
            {
                integrity: sha512-yvkRyxmFKEOQ4pNXCmJG5AEQNlXJS5LaONXo5/cLdTZdWvsZ1ioJEonLGAosKlMWE8lwUy/bJzMjcw8az73+Fg==
            }
        engines: { node: '>=0.10.0' }
        dev: true

    /is-plain-obj/2.1.0:
        resolution:
            {
                integrity: sha512-YWnfyRwxL/+SsrWYfOpUtz5b3YD+nyfkHvjbcanzk8zgyO4ASD67uVMRt8k5bM4lLMDnXfriRhOpemw+NfT1eA==
            }
        engines: { node: '>=8' }
        dev: false

    /is-plain-obj/3.0.0:
        resolution:
            {
                integrity: sha512-gwsOE28k+23GP1B6vFl1oVh/WOzmawBrKwo5Ev6wMKzPkaXaCDIQKzLnvsA42DRlbVTWorkgTKIviAKCWkfUwA==
            }
        engines: { node: '>=10' }
        dev: false

    /is-plain-object/2.0.4:
        resolution:
            {
                integrity: sha512-h5PpgXkWitc38BBMYawTYMWJHFZJVnBquFE57xFpjB8pJFiF6gZ+bU+WyI/yqXiFR5mdLsgYNaPe8uao6Uv9Og==
            }
        engines: { node: '>=0.10.0' }
        dependencies:
            isobject: 3.0.1
        dev: true

    /is-plain-object/5.0.0:
        resolution:
            {
                integrity: sha512-VRSzKkbMm5jMDoKLbltAkFQ5Qr7VDiTFGXxYFXXowVj387GeGNOCsOH6Msy00SGZ3Fp84b1Naa1psqgcCIEP5Q==
            }
        engines: { node: '>=0.10.0' }
        dev: false

    /is-potential-custom-element-name/1.0.1:
        resolution:
            {
                integrity: sha512-bCYeRA2rVibKZd+s2625gGnGF/t7DSqDs4dP7CrLA1m7jKWz6pps0LpYLJN8Q64HtmPKJ1hrN3nzPNKFEKOUiQ==
            }
        dev: true

    /is-regex/1.1.4:
        resolution:
            {
                integrity: sha512-kvRdxDsxZjhzUX07ZnLydzS1TU/TJlTUHHY4YLL87e37oUA49DfkLqgy+VjFocowy29cKvcSiu+kIv728jTTVg==
            }
        engines: { node: '>= 0.4' }
        dependencies:
            call-bind: 1.0.2
            has-tostringtag: 1.0.0
        dev: true

    /is-shared-array-buffer/1.0.1:
        resolution:
            {
                integrity: sha512-IU0NmyknYZN0rChcKhRO1X8LYz5Isj/Fsqh8NJOSf+N/hCOTwy29F32Ik7a+QszE63IdvmwdTPDd6cZ5pg4cwA==
            }
        dev: true

    /is-stream/2.0.0:
        resolution:
            {
                integrity: sha512-XCoy+WlUr7d1+Z8GgSuXmpuUFC9fOhRXglJMx+dwLKTkL44Cjd4W1Z5P+BQZpr+cR93aGP4S/s7Ftw6Nd/kiEw==
            }
        engines: { node: '>=8' }
        dev: false

    /is-stream/2.0.1:
        resolution:
            {
                integrity: sha512-hFoiJiTl63nn+kstHGBtewWSKnQLpyb155KHheA1l39uvtO9nWIop1p3udqPcUd/xbF1VLMO4n7OI6p7RbngDg==
            }
        engines: { node: '>=8' }

    /is-string/1.0.7:
        resolution:
            {
                integrity: sha512-tE2UXzivje6ofPW7l23cjDOMa09gb7xlAqG6jG5ej6uPV32TlWP3NKPigtaGeHNu9fohccRYvIiZMfOOnOYUtg==
            }
        engines: { node: '>= 0.4' }
        dependencies:
            has-tostringtag: 1.0.0
        dev: true

    /is-subdir/1.2.0:
        resolution:
            {
                integrity: sha512-2AT6j+gXe/1ueqbW6fLZJiIw3F8iXGJtt0yDrZaBhAZEG1raiTxKWU+IPqMCzQAXOUCKdA4UDMgacKH25XG2Cw==
            }
        engines: { node: '>=4' }
        dependencies:
            better-path-resolve: 1.0.0
        dev: true

    /is-symbol/1.0.4:
        resolution:
            {
                integrity: sha512-C/CPBqKWnvdcxqIARxyOh4v1UUEOCHpgDa0WYgpKDFMszcrPcffg5uhwSgPCLD2WWxmq6isisz87tzT01tuGhg==
            }
        engines: { node: '>= 0.4' }
        dependencies:
            has-symbols: 1.0.2
        dev: true

    /is-typedarray/1.0.0:
        resolution:
            {
                integrity: sha512-cyA56iCMHAh5CdzjJIa4aohJyeO1YbwLi3Jc35MmRU6poroFjIGZzUzupGiRPOjgHg9TLu43xbpwXk523fMxKA==
            }
        dev: true

    /is-utf8/0.2.1:
        resolution: { integrity: sha1-Sw2hRCEE0bM2NA6AeX6GXPOffXI= }

    /is-weakref/1.0.2:
        resolution:
            {
                integrity: sha512-qctsuLZmIQ0+vSSMfoVvyFe2+GSEvnmZ2ezTup1SBse9+twCCeial6EEi3Nc2KFcf6+qz2FBPnjXsk8xhKSaPQ==
            }
        dependencies:
            call-bind: 1.0.2
        dev: true

    /is-windows/1.0.2:
        resolution:
            {
                integrity: sha512-eXK1UInq2bPmjyX6e3VHIzMLobc4J94i4AWn+Hpq3OU5KkrRC96OAcR3PRJ/pGu6m8TRnBHP9dkXQVsT/COVIA==
            }
        engines: { node: '>=0.10.0' }
        dev: true

    /is-wsl/2.2.0:
        resolution:
            {
                integrity: sha512-fKzAra0rGJUUBwGBgNkHZuToZcn+TtXHpeCgmkMJMMYx1sQDYaCSyjJBSCa2nH1DGm7s3n1oBnohoVTBaN7Lww==
            }
        engines: { node: '>=8' }
        dependencies:
            is-docker: 2.2.1

    /isarray/1.0.0:
        resolution:
            {
                integrity: sha512-VLghIWNM6ELQzo7zwmcg0NmTVyWKYjvIeM83yjp0wRDTmUnrM678fQbcKBo6n2CJEF0szoG//ytg+TKla89ALQ==
            }

    /isbinaryfile/4.0.8:
        resolution:
            {
                integrity: sha512-53h6XFniq77YdW+spoRrebh0mnmTxRPTlcuIArO57lmMdq4uBKFKaeTjnb92oYWrSn/LVL+LT+Hap2tFQj8V+w==
            }
        engines: { node: '>= 8.0.0' }

    /isexe/2.0.0:
        resolution:
            {
                integrity: sha512-RHxMLp9lnKHGHRng9QFhRCMbYAcVpn69smSGcq3f36xjgVVWThj4qqLbTLlq7Ssj8B+fIQ1EuCEGI2lKsyQeIw==
            }

    /isobject/2.1.0:
        resolution: { integrity: sha1-8GVWEJaj8dou9GJy+BXIQNh+DIk= }
        engines: { node: '>=0.10.0' }
        dependencies:
            isarray: 1.0.0
        dev: true

    /isobject/3.0.1:
        resolution: { integrity: sha1-TkMekrEalzFjaqH5yNHMvP2reN8= }
        engines: { node: '>=0.10.0' }
        dev: true

    /istanbul-lib-coverage/3.2.0:
        resolution:
            {
                integrity: sha512-eOeJ5BHCmHYvQK7xt9GkdHuzuCGS1Y6g9Gvnx3Ym33fz/HpLRYxiS0wHNr+m/MBC8B647Xt608vCDEvhl9c6Mw==
            }
        engines: { node: '>=8' }
        dev: true

    /istanbul-lib-instrument/5.1.0:
        resolution:
            {
                integrity: sha512-czwUz525rkOFDJxfKK6mYfIs9zBKILyrZQxjz3ABhjQXhbhFsSbo1HW/BFcsDnfJYJWA6thRR5/TUY2qs5W99Q==
            }
        engines: { node: '>=8' }
        dependencies:
            '@babel/core': 7.16.7
            '@babel/parser': 7.16.8
            '@istanbuljs/schema': 0.1.3
            istanbul-lib-coverage: 3.2.0
            semver: 6.3.0
        transitivePeerDependencies:
            - supports-color
        dev: true

    /istanbul-lib-report/3.0.0:
        resolution:
            {
                integrity: sha512-wcdi+uAKzfiGT2abPpKZ0hSU1rGQjUQnLvtY5MpQ7QCTahD3VODhcu4wcfY1YtkGaDD5yuydOLINXsfbus9ROw==
            }
        engines: { node: '>=8' }
        dependencies:
            istanbul-lib-coverage: 3.2.0
            make-dir: 3.1.0
            supports-color: 7.2.0
        dev: true

    /istanbul-lib-source-maps/4.0.1:
        resolution:
            {
                integrity: sha512-n3s8EwkdFIJCG3BPKBYvskgXGoy88ARzvegkitk60NxRdwltLOTaH7CUiMRXvwYorl0Q712iEjcWB+fK/MrWVw==
            }
        engines: { node: '>=10' }
        dependencies:
            debug: 4.3.4
            istanbul-lib-coverage: 3.2.0
            source-map: 0.6.1
        transitivePeerDependencies:
            - supports-color
        dev: true

    /istanbul-reports/3.1.3:
        resolution:
            {
                integrity: sha512-x9LtDVtfm/t1GFiLl3NffC7hz+I1ragvgX1P/Lg1NlIagifZDKUkuuaAxH/qpwj2IuEfD8G2Bs/UKp+sZ/pKkg==
            }
        engines: { node: '>=8' }
        dependencies:
            html-escaper: 2.0.2
            istanbul-lib-report: 3.0.0
        dev: true

    /jake/10.8.5:
        resolution:
            {
                integrity: sha512-sVpxYeuAhWt0OTWITwT98oyV0GsXyMlXCF+3L1SuafBVUIr/uILGRB+NqwkzhgXKvoJpDIpQvqkUALgdmQsQxw==
            }
        engines: { node: '>=10' }
        hasBin: true
        dependencies:
            async: 3.2.3
            chalk: 4.1.2
            filelist: 1.0.2
            minimatch: 3.0.4

    /jest-changed-files/27.5.1:
        resolution:
            {
                integrity: sha512-buBLMiByfWGCoMsLLzGUUSpAmIAGnbR2KJoMN10ziLhOLvP4e0SlypHnAel8iqQXTrcbmfEY9sSqae5sgUsTvw==
            }
        engines: { node: ^10.13.0 || ^12.13.0 || ^14.15.0 || >=15.0.0 }
        dependencies:
            '@jest/types': 27.5.1
            execa: 5.1.1
            throat: 6.0.1
        dev: true

    /jest-circus/27.5.1:
        resolution:
            {
                integrity: sha512-D95R7x5UtlMA5iBYsOHFFbMD/GVA4R/Kdq15f7xYWUfWHBto9NYRsOvnSauTgdF+ogCpJ4tyKOXhUifxS65gdw==
            }
        engines: { node: ^10.13.0 || ^12.13.0 || ^14.15.0 || >=15.0.0 }
        dependencies:
            '@jest/environment': 27.5.1
            '@jest/test-result': 27.5.1
            '@jest/types': 27.5.1
            '@types/node': 17.0.9
            chalk: 4.1.2
            co: 4.6.0
            dedent: 0.7.0
            expect: 27.5.1
            is-generator-fn: 2.1.0
            jest-each: 27.5.1
            jest-matcher-utils: 27.5.1
            jest-message-util: 27.5.1
            jest-runtime: 27.5.1
            jest-snapshot: 27.5.1
            jest-util: 27.5.1
            pretty-format: 27.5.1
            slash: 3.0.0
            stack-utils: 2.0.5
            throat: 6.0.1
        transitivePeerDependencies:
            - supports-color
        dev: true

    /jest-cli/27.5.1:
        resolution:
            {
                integrity: sha512-Hc6HOOwYq4/74/c62dEE3r5elx8wjYqxY0r0G/nFrLDPMFRu6RA/u8qINOIkvhxG7mMQ5EJsOGfRpI8L6eFUVw==
            }
        engines: { node: ^10.13.0 || ^12.13.0 || ^14.15.0 || >=15.0.0 }
        hasBin: true
        peerDependencies:
            node-notifier: ^8.0.1 || ^9.0.0 || ^10.0.0
        peerDependenciesMeta:
            node-notifier:
                optional: true
        dependencies:
            '@jest/core': 27.5.1
            '@jest/test-result': 27.5.1
            '@jest/types': 27.5.1
            chalk: 4.1.2
            exit: 0.1.2
            graceful-fs: 4.2.9
            import-local: 3.1.0
            jest-config: 27.5.1
            jest-util: 27.5.1
            jest-validate: 27.5.1
            prompts: 2.4.2
            yargs: 16.2.0
        transitivePeerDependencies:
            - bufferutil
            - canvas
            - supports-color
            - ts-node
            - utf-8-validate
        dev: true

    /jest-config/27.5.1:
        resolution:
            {
                integrity: sha512-5sAsjm6tGdsVbW9ahcChPAFCk4IlkQUknH5AvKjuLTSlcO/wCZKyFdn7Rg0EkC+OGgWODEy2hDpWB1PgzH0JNA==
            }
        engines: { node: ^10.13.0 || ^12.13.0 || ^14.15.0 || >=15.0.0 }
        peerDependencies:
            ts-node: '>=9.0.0'
        peerDependenciesMeta:
            ts-node:
                optional: true
        dependencies:
            '@babel/core': 7.16.7
            '@jest/test-sequencer': 27.5.1
            '@jest/types': 27.5.1
            babel-jest: 27.5.1_@babel+core@7.16.7
            chalk: 4.1.2
            ci-info: 3.3.0
            deepmerge: 4.2.2
            glob: 7.2.0
            graceful-fs: 4.2.9
            jest-circus: 27.5.1
            jest-environment-jsdom: 27.5.1
            jest-environment-node: 27.5.1
            jest-get-type: 27.5.1
            jest-jasmine2: 27.5.1
            jest-regex-util: 27.5.1
            jest-resolve: 27.5.1
            jest-runner: 27.5.1
            jest-util: 27.5.1
            jest-validate: 27.5.1
            micromatch: 4.0.4
            parse-json: 5.2.0
            pretty-format: 27.5.1
            slash: 3.0.0
            strip-json-comments: 3.1.1
        transitivePeerDependencies:
            - bufferutil
            - canvas
            - supports-color
            - utf-8-validate
        dev: true

    /jest-diff/24.9.0:
        resolution:
            {
                integrity: sha512-qMfrTs8AdJE2iqrTp0hzh7kTd2PQWrsFyj9tORoKmu32xjPjeE4NyjVRDz8ybYwqS2ik8N4hsIpiVTyFeo2lBQ==
            }
        engines: { node: '>= 6' }
        dependencies:
            chalk: 2.4.2
            diff-sequences: 24.9.0
            jest-get-type: 24.9.0
            pretty-format: 24.9.0
        dev: true

    /jest-diff/26.6.2:
        resolution:
            {
                integrity: sha512-6m+9Z3Gv9wN0WFVasqjCL/06+EFCMTqDEUl/b87HYK2rAPTyfz4ZIuSlPhY51PIQRWx5TaxeF1qmXKe9gfN3sA==
            }
        engines: { node: '>= 10.14.2' }
        dependencies:
            chalk: 4.1.2
            diff-sequences: 26.6.2
            jest-get-type: 26.3.0
            pretty-format: 26.6.2
        dev: true

    /jest-diff/27.3.1:
        resolution:
            {
                integrity: sha512-PCeuAH4AWUo2O5+ksW4pL9v5xJAcIKPUPfIhZBcG1RKv/0+dvaWTQK1Nrau8d67dp65fOqbeMdoil+6PedyEPQ==
            }
        engines: { node: ^10.13.0 || ^12.13.0 || ^14.15.0 || >=15.0.0 }
        dependencies:
            chalk: 4.1.2
            diff-sequences: 27.0.6
            jest-get-type: 27.3.1
            pretty-format: 27.3.1
        dev: true

    /jest-diff/27.5.1:
        resolution:
            {
                integrity: sha512-m0NvkX55LDt9T4mctTEgnZk3fmEg3NRYutvMPWM/0iPnkFj2wIeF45O1718cMSOFO1vINkqmxqD8vE37uTEbqw==
            }
        engines: { node: ^10.13.0 || ^12.13.0 || ^14.15.0 || >=15.0.0 }
        dependencies:
            chalk: 4.1.2
            diff-sequences: 27.5.1
            jest-get-type: 27.5.1
            pretty-format: 27.5.1
        dev: true

    /jest-docblock/27.5.1:
        resolution:
            {
                integrity: sha512-rl7hlABeTsRYxKiUfpHrQrG4e2obOiTQWfMEH3PxPjOtdsfLQO4ReWSZaQ7DETm4xu07rl4q/h4zcKXyU0/OzQ==
            }
        engines: { node: ^10.13.0 || ^12.13.0 || ^14.15.0 || >=15.0.0 }
        dependencies:
            detect-newline: 3.1.0
        dev: true

    /jest-each/27.5.1:
        resolution:
            {
                integrity: sha512-1Ff6p+FbhT/bXQnEouYy00bkNSY7OUpfIcmdl8vZ31A1UUaurOLPA8a8BbJOF2RDUElwJhmeaV7LnagI+5UwNQ==
            }
        engines: { node: ^10.13.0 || ^12.13.0 || ^14.15.0 || >=15.0.0 }
        dependencies:
            '@jest/types': 27.5.1
            chalk: 4.1.2
            jest-get-type: 27.5.1
            jest-util: 27.5.1
            pretty-format: 27.5.1
        dev: true

    /jest-environment-jsdom/27.5.1:
        resolution:
            {
                integrity: sha512-TFBvkTC1Hnnnrka/fUb56atfDtJ9VMZ94JkjTbggl1PEpwrYtUBKMezB3inLmWqQsXYLcMwNoDQwoBTAvFfsfw==
            }
        engines: { node: ^10.13.0 || ^12.13.0 || ^14.15.0 || >=15.0.0 }
        dependencies:
            '@jest/environment': 27.5.1
            '@jest/fake-timers': 27.5.1
            '@jest/types': 27.5.1
            '@types/node': 17.0.9
            jest-mock: 27.5.1
            jest-util: 27.5.1
            jsdom: 16.7.0
        transitivePeerDependencies:
            - bufferutil
            - canvas
            - supports-color
            - utf-8-validate
        dev: true

    /jest-environment-node/27.5.1:
        resolution:
            {
                integrity: sha512-Jt4ZUnxdOsTGwSRAfKEnE6BcwsSPNOijjwifq5sDFSA2kesnXTvNqKHYgM0hDq3549Uf/KzdXNYn4wMZJPlFLw==
            }
        engines: { node: ^10.13.0 || ^12.13.0 || ^14.15.0 || >=15.0.0 }
        dependencies:
            '@jest/environment': 27.5.1
            '@jest/fake-timers': 27.5.1
            '@jest/types': 27.5.1
            '@types/node': 17.0.9
            jest-mock: 27.5.1
            jest-util: 27.5.1
        dev: true

    /jest-extended/0.11.5:
        resolution:
            {
                integrity: sha512-3RsdFpLWKScpsLD6hJuyr/tV5iFOrw7v6YjA3tPdda9sJwoHwcMROws5gwiIZfcwhHlJRwFJB2OUvGmF3evV/Q==
            }
        dependencies:
            expect: 24.9.0
            jest-get-type: 22.4.3
            jest-matcher-utils: 22.4.3
        transitivePeerDependencies:
            - supports-color
        dev: true

    /jest-extended/1.2.0:
        resolution:
            {
                integrity: sha512-KYc5DgD+/8viJSEKBzb1vRXe/rEEQUxEovBTdNEer9A6lzvHvhuyslM5tQFBz8TbLEkicCmsEcQF+4N7GiPTLg==
            }
        engines: { node: ^12.13.0 || ^14.15.0 || >=16.0.0 }
        dependencies:
            expect: 26.6.2
            jest-diff: 27.3.1
            jest-get-type: 27.3.1
            jest-matcher-utils: 27.3.1
        dev: true

    /jest-get-type/22.4.3:
        resolution:
            {
                integrity: sha512-/jsz0Y+V29w1chdXVygEKSz2nBoHoYqNShPe+QgxSNjAuP1i8+k4LbQNrfoliKej0P45sivkSCh7yiD6ubHS3w==
            }
        dev: true

    /jest-get-type/24.9.0:
        resolution:
            {
                integrity: sha512-lUseMzAley4LhIcpSP9Jf+fTrQ4a1yHQwLNeeVa2cEmbCGeoZAtYPOIv8JaxLD/sUpKxetKGP+gsHl8f8TSj8Q==
            }
        engines: { node: '>= 6' }
        dev: true

    /jest-get-type/26.3.0:
        resolution:
            {
                integrity: sha512-TpfaviN1R2pQWkIihlfEanwOXK0zcxrKEE4MlU6Tn7keoXdN6/3gK/xl0yEh8DOunn5pOVGKf8hB4R9gVh04ig==
            }
        engines: { node: '>= 10.14.2' }
        dev: true

    /jest-get-type/27.3.1:
        resolution:
            {
                integrity: sha512-+Ilqi8hgHSAdhlQ3s12CAVNd8H96ZkQBfYoXmArzZnOfAtVAJEiPDBirjByEblvG/4LPJmkL+nBqPO3A1YJAEg==
            }
        engines: { node: ^10.13.0 || ^12.13.0 || ^14.15.0 || >=15.0.0 }
        dev: true

    /jest-get-type/27.5.1:
        resolution:
            {
                integrity: sha512-2KY95ksYSaK7DMBWQn6dQz3kqAf3BB64y2udeG+hv4KfSOb9qwcYQstTJc1KCbsix+wLZWZYN8t7nwX3GOBLRw==
            }
        engines: { node: ^10.13.0 || ^12.13.0 || ^14.15.0 || >=15.0.0 }
        dev: true

    /jest-haste-map/27.5.1:
        resolution:
            {
                integrity: sha512-7GgkZ4Fw4NFbMSDSpZwXeBiIbx+t/46nJ2QitkOjvwPYyZmqttu2TDSimMHP1EkPOi4xUZAN1doE5Vd25H4Jng==
            }
        engines: { node: ^10.13.0 || ^12.13.0 || ^14.15.0 || >=15.0.0 }
        dependencies:
            '@jest/types': 27.5.1
            '@types/graceful-fs': 4.1.5
            '@types/node': 17.0.9
            anymatch: 3.1.2
            fb-watchman: 2.0.1
            graceful-fs: 4.2.9
            jest-regex-util: 27.5.1
            jest-serializer: 27.5.1
            jest-util: 27.5.1
            jest-worker: 27.5.1
            micromatch: 4.0.4
            walker: 1.0.8
        optionalDependencies:
            fsevents: 2.3.2
        dev: true

    /jest-jasmine2/27.5.1:
        resolution:
            {
                integrity: sha512-jtq7VVyG8SqAorDpApwiJJImd0V2wv1xzdheGHRGyuT7gZm6gG47QEskOlzsN1PG/6WNaCo5pmwMHDf3AkG2pQ==
            }
        engines: { node: ^10.13.0 || ^12.13.0 || ^14.15.0 || >=15.0.0 }
        dependencies:
            '@jest/environment': 27.5.1
            '@jest/source-map': 27.5.1
            '@jest/test-result': 27.5.1
            '@jest/types': 27.5.1
            '@types/node': 17.0.9
            chalk: 4.1.2
            co: 4.6.0
            expect: 27.5.1
            is-generator-fn: 2.1.0
            jest-each: 27.5.1
            jest-matcher-utils: 27.5.1
            jest-message-util: 27.5.1
            jest-runtime: 27.5.1
            jest-snapshot: 27.5.1
            jest-util: 27.5.1
            pretty-format: 27.5.1
            throat: 6.0.1
        transitivePeerDependencies:
            - supports-color
        dev: true

    /jest-leak-detector/27.5.1:
        resolution:
            {
                integrity: sha512-POXfWAMvfU6WMUXftV4HolnJfnPOGEu10fscNCA76KBpRRhcMN2c8d3iT2pxQS3HLbA+5X4sOUPzYO2NUyIlHQ==
            }
        engines: { node: ^10.13.0 || ^12.13.0 || ^14.15.0 || >=15.0.0 }
        dependencies:
            jest-get-type: 27.5.1
            pretty-format: 27.5.1
        dev: true

    /jest-matcher-utils/22.4.3:
        resolution:
            {
                integrity: sha512-lsEHVaTnKzdAPR5t4B6OcxXo9Vy4K+kRRbG5gtddY8lBEC+Mlpvm1CJcsMESRjzUhzkz568exMV1hTB76nAKbA==
            }
        dependencies:
            chalk: 2.4.2
            jest-get-type: 22.4.3
            pretty-format: 22.4.3
        dev: true

    /jest-matcher-utils/24.9.0:
        resolution:
            {
                integrity: sha512-OZz2IXsu6eaiMAwe67c1T+5tUAtQyQx27/EMEkbFAGiw52tB9em+uGbzpcgYVpA8wl0hlxKPZxrly4CXU/GjHA==
            }
        engines: { node: '>= 6' }
        dependencies:
            chalk: 2.4.2
            jest-diff: 24.9.0
            jest-get-type: 24.9.0
            pretty-format: 24.9.0
        dev: true

    /jest-matcher-utils/26.6.2:
        resolution:
            {
                integrity: sha512-llnc8vQgYcNqDrqRDXWwMr9i7rS5XFiCwvh6DTP7Jqa2mqpcCBBlpCbn+trkG0KNhPu/h8rzyBkriOtBstvWhw==
            }
        engines: { node: '>= 10.14.2' }
        dependencies:
            chalk: 4.1.2
            jest-diff: 26.6.2
            jest-get-type: 26.3.0
            pretty-format: 26.6.2
        dev: true

    /jest-matcher-utils/27.3.1:
        resolution:
            {
                integrity: sha512-hX8N7zXS4k+8bC1Aj0OWpGb7D3gIXxYvPNK1inP5xvE4ztbz3rc4AkI6jGVaerepBnfWB17FL5lWFJT3s7qo8w==
            }
        engines: { node: ^10.13.0 || ^12.13.0 || ^14.15.0 || >=15.0.0 }
        dependencies:
            chalk: 4.1.2
            jest-diff: 27.3.1
            jest-get-type: 27.3.1
            pretty-format: 27.3.1
        dev: true

    /jest-matcher-utils/27.5.1:
        resolution:
            {
                integrity: sha512-z2uTx/T6LBaCoNWNFWwChLBKYxTMcGBRjAt+2SbP929/Fflb9aa5LGma654Rz8z9HLxsrUaYzxE9T/EFIL/PAw==
            }
        engines: { node: ^10.13.0 || ^12.13.0 || ^14.15.0 || >=15.0.0 }
        dependencies:
            chalk: 4.1.2
            jest-diff: 27.5.1
            jest-get-type: 27.5.1
            pretty-format: 27.5.1
        dev: true

    /jest-message-util/24.9.0:
        resolution:
            {
                integrity: sha512-oCj8FiZ3U0hTP4aSui87P4L4jC37BtQwUMqk+zk/b11FR19BJDeZsZAvIHutWnmtw7r85UmR3CEWZ0HWU2mAlw==
            }
        engines: { node: '>= 6' }
        dependencies:
            '@babel/code-frame': 7.16.7
            '@jest/test-result': 24.9.0
            '@jest/types': 24.9.0
            '@types/stack-utils': 1.0.1
            chalk: 2.4.2
            micromatch: 3.1.10
            slash: 2.0.0
            stack-utils: 1.0.5
        transitivePeerDependencies:
            - supports-color
        dev: true

    /jest-message-util/26.6.2:
        resolution:
            {
                integrity: sha512-rGiLePzQ3AzwUshu2+Rn+UMFk0pHN58sOG+IaJbk5Jxuqo3NYO1U2/MIR4S1sKgsoYSXSzdtSa0TgrmtUwEbmA==
            }
        engines: { node: '>= 10.14.2' }
        dependencies:
            '@babel/code-frame': 7.14.5
            '@jest/types': 26.6.2
            '@types/stack-utils': 2.0.1
            chalk: 4.1.2
            graceful-fs: 4.2.6
            micromatch: 4.0.4
            pretty-format: 26.6.2
            slash: 3.0.0
            stack-utils: 2.0.3
        dev: true

    /jest-message-util/27.5.1:
        resolution:
            {
                integrity: sha512-rMyFe1+jnyAAf+NHwTclDz0eAaLkVDdKVHHBFWsBWHnnh5YeJMNWWsv7AbFYXfK3oTqvL7VTWkhNLu1jX24D+g==
            }
        engines: { node: ^10.13.0 || ^12.13.0 || ^14.15.0 || >=15.0.0 }
        dependencies:
            '@babel/code-frame': 7.16.7
            '@jest/types': 27.5.1
            '@types/stack-utils': 2.0.1
            chalk: 4.1.2
            graceful-fs: 4.2.9
            micromatch: 4.0.4
            pretty-format: 27.5.1
            slash: 3.0.0
            stack-utils: 2.0.5
        dev: true

    /jest-mock-extended/2.0.4_purtu5guvbdyesnfsb44cpkwcy:
        resolution:
            {
                integrity: sha512-MgL3B3GjURQFjjPGqbCANydA5BFNPygv0mYp4Tjfxohh9MWwxxX8Eq2p6ncCt/Vt+RAnaLlDaI7gwrDRD7Pt9A==
            }
        peerDependencies:
            jest: ^24.0.0 || ^25.0.0 || ^26.0.0 || ^27.0.0
            typescript: ^3.0.0 || ^4.0.0
        dependencies:
            jest: 27.5.1
            ts-essentials: 7.0.3_typescript@4.0.8
            typescript: 4.0.8
        dev: true

    /jest-mock/27.5.1:
        resolution:
            {
                integrity: sha512-K4jKbY1d4ENhbrG2zuPWaQBvDly+iZ2yAW+T1fATN78hc0sInwn7wZB8XtlNnvHug5RMwV897Xm4LqmPM4e2Og==
            }
        engines: { node: ^10.13.0 || ^12.13.0 || ^14.15.0 || >=15.0.0 }
        dependencies:
            '@jest/types': 27.5.1
            '@types/node': 17.0.9
        dev: true

    /jest-pnp-resolver/1.2.2_jest-resolve@27.5.1:
        resolution:
            {
                integrity: sha512-olV41bKSMm8BdnuMsewT4jqlZ8+3TCARAXjZGT9jcoSnrfUnRCqnMoF9XEeoWjbzObpqF9dRhHQj0Xb9QdF6/w==
            }
        engines: { node: '>=6' }
        peerDependencies:
            jest-resolve: '*'
        peerDependenciesMeta:
            jest-resolve:
                optional: true
        dependencies:
            jest-resolve: 27.5.1
        dev: true

    /jest-regex-util/24.9.0:
        resolution:
            {
                integrity: sha512-05Cmb6CuxaA+Ys6fjr3PhvV3bGQmO+2p2La4hFbU+W5uOc479f7FdLXUWXw4pYMAhhSZIuKHwSXSu6CsSBAXQA==
            }
        engines: { node: '>= 6' }
        dev: true

    /jest-regex-util/26.0.0:
        resolution:
            {
                integrity: sha512-Gv3ZIs/nA48/Zvjrl34bf+oD76JHiGDUxNOVgUjh3j890sblXryjY4rss71fPtD/njchl6PSE2hIhvyWa1eT0A==
            }
        engines: { node: '>= 10.14.2' }
        dev: true

    /jest-regex-util/27.5.1:
        resolution:
            {
                integrity: sha512-4bfKq2zie+x16okqDXjXn9ql2B0dScQu+vcwe4TvFVhkVyuWLqpZrZtXxLLWoXYgn0E87I6r6GRYHF7wFZBUvg==
            }
        engines: { node: ^10.13.0 || ^12.13.0 || ^14.15.0 || >=15.0.0 }
        dev: true

    /jest-resolve-dependencies/27.5.1:
        resolution:
            {
                integrity: sha512-QQOOdY4PE39iawDn5rzbIePNigfe5B9Z91GDD1ae/xNDlu9kaat8QQ5EKnNmVWPV54hUdxCVwwj6YMgR2O7IOg==
            }
        engines: { node: ^10.13.0 || ^12.13.0 || ^14.15.0 || >=15.0.0 }
        dependencies:
            '@jest/types': 27.5.1
            jest-regex-util: 27.5.1
            jest-snapshot: 27.5.1
        transitivePeerDependencies:
            - supports-color
        dev: true

    /jest-resolve/27.5.1:
        resolution:
            {
                integrity: sha512-FFDy8/9E6CV83IMbDpcjOhumAQPDyETnU2KZ1O98DwTnz8AOBsW/Xv3GySr1mOZdItLR+zDZ7I/UdTFbgSOVCw==
            }
        engines: { node: ^10.13.0 || ^12.13.0 || ^14.15.0 || >=15.0.0 }
        dependencies:
            '@jest/types': 27.5.1
            chalk: 4.1.2
            graceful-fs: 4.2.9
            jest-haste-map: 27.5.1
            jest-pnp-resolver: 1.2.2_jest-resolve@27.5.1
            jest-util: 27.5.1
            jest-validate: 27.5.1
            resolve: 1.22.1
            resolve.exports: 1.1.0
            slash: 3.0.0
        dev: true

    /jest-runner/27.5.1:
        resolution:
            {
                integrity: sha512-g4NPsM4mFCOwFKXO4p/H/kWGdJp9V8kURY2lX8Me2drgXqG7rrZAx5kv+5H7wtt/cdFIjhqYx1HrlqWHaOvDaQ==
            }
        engines: { node: ^10.13.0 || ^12.13.0 || ^14.15.0 || >=15.0.0 }
        dependencies:
            '@jest/console': 27.5.1
            '@jest/environment': 27.5.1
            '@jest/test-result': 27.5.1
            '@jest/transform': 27.5.1
            '@jest/types': 27.5.1
            '@types/node': 17.0.9
            chalk: 4.1.2
            emittery: 0.8.1
            graceful-fs: 4.2.9
            jest-docblock: 27.5.1
            jest-environment-jsdom: 27.5.1
            jest-environment-node: 27.5.1
            jest-haste-map: 27.5.1
            jest-leak-detector: 27.5.1
            jest-message-util: 27.5.1
            jest-resolve: 27.5.1
            jest-runtime: 27.5.1
            jest-util: 27.5.1
            jest-worker: 27.5.1
            source-map-support: 0.5.21
            throat: 6.0.1
        transitivePeerDependencies:
            - bufferutil
            - canvas
            - supports-color
            - utf-8-validate
        dev: true

    /jest-runtime/27.5.1:
        resolution:
            {
                integrity: sha512-o7gxw3Gf+H2IGt8fv0RiyE1+r83FJBRruoA+FXrlHw6xEyBsU8ugA6IPfTdVyA0w8HClpbK+DGJxH59UrNMx8A==
            }
        engines: { node: ^10.13.0 || ^12.13.0 || ^14.15.0 || >=15.0.0 }
        dependencies:
            '@jest/environment': 27.5.1
            '@jest/fake-timers': 27.5.1
            '@jest/globals': 27.5.1
            '@jest/source-map': 27.5.1
            '@jest/test-result': 27.5.1
            '@jest/transform': 27.5.1
            '@jest/types': 27.5.1
            chalk: 4.1.2
            cjs-module-lexer: 1.2.2
            collect-v8-coverage: 1.0.1
            execa: 5.1.1
            glob: 7.2.0
            graceful-fs: 4.2.9
            jest-haste-map: 27.5.1
            jest-message-util: 27.5.1
            jest-mock: 27.5.1
            jest-regex-util: 27.5.1
            jest-resolve: 27.5.1
            jest-snapshot: 27.5.1
            jest-util: 27.5.1
            slash: 3.0.0
            strip-bom: 4.0.0
        transitivePeerDependencies:
            - supports-color
        dev: true

    /jest-serializer/27.5.1:
        resolution:
            {
                integrity: sha512-jZCyo6iIxO1aqUxpuBlwTDMkzOAJS4a3eYz3YzgxxVQFwLeSA7Jfq5cbqCY+JLvTDrWirgusI/0KwxKMgrdf7w==
            }
        engines: { node: ^10.13.0 || ^12.13.0 || ^14.15.0 || >=15.0.0 }
        dependencies:
            '@types/node': 17.0.9
            graceful-fs: 4.2.9
        dev: true

    /jest-snapshot/27.5.1:
        resolution:
            {
                integrity: sha512-yYykXI5a0I31xX67mgeLw1DZ0bJB+gpq5IpSuCAoyDi0+BhgU/RIrL+RTzDmkNTchvDFWKP8lp+w/42Z3us5sA==
            }
        engines: { node: ^10.13.0 || ^12.13.0 || ^14.15.0 || >=15.0.0 }
        dependencies:
            '@babel/core': 7.16.7
            '@babel/generator': 7.16.8
            '@babel/plugin-syntax-typescript': 7.16.7_@babel+core@7.16.7
            '@babel/traverse': 7.16.8
            '@babel/types': 7.16.8
            '@jest/transform': 27.5.1
            '@jest/types': 27.5.1
            '@types/babel__traverse': 7.14.2
            '@types/prettier': 2.4.3
            babel-preset-current-node-syntax: 1.0.1_@babel+core@7.16.7
            chalk: 4.1.2
            expect: 27.5.1
            graceful-fs: 4.2.9
            jest-diff: 27.5.1
            jest-get-type: 27.5.1
            jest-haste-map: 27.5.1
            jest-matcher-utils: 27.5.1
            jest-message-util: 27.5.1
            jest-util: 27.5.1
            natural-compare: 1.4.0
            pretty-format: 27.5.1
            semver: 7.3.7
        transitivePeerDependencies:
            - supports-color
        dev: true

    /jest-sonar/0.2.12:
        resolution:
            {
                integrity: sha512-8hZO3rhxVobJkMhyuEgsZxfj0QQucCa+dkXVJ3ckz+Gi180F2ET12GwEGP/j4z1owc08Z2JgIt2Qlgl06+3asQ==
            }
        dependencies:
            entities: 2.2.0
            strip-ansi: 6.0.1
        dev: true

    /jest-util/27.5.1:
        resolution:
            {
                integrity: sha512-Kv2o/8jNvX1MQ0KGtw480E/w4fBCDOnH6+6DmeKi6LZUIlKA5kwY0YNdlzaWTiVgxqAqik11QyxDOKk543aKXw==
            }
        engines: { node: ^10.13.0 || ^12.13.0 || ^14.15.0 || >=15.0.0 }
        dependencies:
            '@jest/types': 27.5.1
            '@types/node': 17.0.9
            chalk: 4.1.2
            ci-info: 3.3.0
            graceful-fs: 4.2.9
            picomatch: 2.3.1
        dev: true

    /jest-validate/27.5.1:
        resolution:
            {
                integrity: sha512-thkNli0LYTmOI1tDB3FI1S1RTp/Bqyd9pTarJwL87OIBFuqEb5Apv5EaApEudYg4g86e3CT6kM0RowkhtEnCBQ==
            }
        engines: { node: ^10.13.0 || ^12.13.0 || ^14.15.0 || >=15.0.0 }
        dependencies:
            '@jest/types': 27.5.1
            camelcase: 6.3.0
            chalk: 4.1.2
            jest-get-type: 27.5.1
            leven: 3.1.0
            pretty-format: 27.5.1
        dev: true

    /jest-watcher/27.5.1:
        resolution:
            {
                integrity: sha512-z676SuD6Z8o8qbmEGhoEUFOM1+jfEiL3DXHK/xgEiG2EyNYfFG60jluWcupY6dATjfEsKQuibReS1djInQnoVw==
            }
        engines: { node: ^10.13.0 || ^12.13.0 || ^14.15.0 || >=15.0.0 }
        dependencies:
            '@jest/test-result': 27.5.1
            '@jest/types': 27.5.1
            '@types/node': 17.0.9
            ansi-escapes: 4.3.2
            chalk: 4.1.2
            jest-util: 27.5.1
            string-length: 4.0.2
        dev: true

    /jest-worker/27.5.1:
        resolution:
            {
                integrity: sha512-7vuh85V5cdDofPyxn58nrPjBktZo0u9x1g8WtjQol+jZDaE+fhN+cIvTj11GndBnMnyfrUOG1sZQxCdjKh+DKg==
            }
        engines: { node: '>= 10.13.0' }
        dependencies:
            '@types/node': 17.0.9
            merge-stream: 2.0.0
            supports-color: 8.1.1
        dev: true

    /jest/27.5.1:
        resolution:
            {
                integrity: sha512-Yn0mADZB89zTtjkPJEXwrac3LHudkQMR+Paqa8uxJHCBr9agxztUifWCyiYrjhMPBoUVBjyny0I7XH6ozDr7QQ==
            }
        engines: { node: ^10.13.0 || ^12.13.0 || ^14.15.0 || >=15.0.0 }
        hasBin: true
        peerDependencies:
            node-notifier: ^8.0.1 || ^9.0.0 || ^10.0.0
        peerDependenciesMeta:
            node-notifier:
                optional: true
        dependencies:
            '@jest/core': 27.5.1
            import-local: 3.1.0
            jest-cli: 27.5.1
        transitivePeerDependencies:
            - bufferutil
            - canvas
            - supports-color
            - ts-node
            - utf-8-validate
        dev: true

    /js-tokens/4.0.0:
        resolution:
            {
                integrity: sha512-RdJUflcE3cUzKiMqQgsCu06FPu9UdIJO0beYbPhHN4k6apgJtifcoCtT9bcxOpYBtpD2kCM6Sbzg4CausW/PKQ==
            }

    /js-yaml/3.14.1:
        resolution:
            {
                integrity: sha512-okMH7OXXJ7YrN9Ok3/SXrnu4iX9yOk+25nqX4imS2npuvTYDmo/QEZoqwZkYaIDk3jVvBOTOIEgEhaLOynBS9g==
            }
        hasBin: true
        dependencies:
            argparse: 1.0.10
            esprima: 4.0.1
        dev: true

    /js-yaml/4.1.0:
        resolution:
            {
                integrity: sha512-wpxZs9NoxZaJESJGIZTyDEaYpl0FKSA+FB9aJiyemKhMwkxQg63h4T1KJgUGHpTqPDNRcmmYLugrRjJlBtWvRA==
            }
        hasBin: true
        dependencies:
            argparse: 2.0.1

    /jsdoc-type-pratt-parser/3.1.0:
        resolution:
            {
                integrity: sha512-MgtD0ZiCDk9B+eI73BextfRrVQl0oyzRG8B2BjORts6jbunj4ScKPcyXGTbB6eXL4y9TzxCm6hyeLq/2ASzNdw==
            }
        engines: { node: '>=12.0.0' }
        dev: true

    /jsdom/16.7.0:
        resolution:
            {
                integrity: sha512-u9Smc2G1USStM+s/x1ru5Sxrl6mPYCbByG1U/hUmqaVsm4tbNyS7CicOSRyuGQYZhTu0h84qkZZQ/I+dzizSVw==
            }
        engines: { node: '>=10' }
        peerDependencies:
            canvas: ^2.5.0
        peerDependenciesMeta:
            canvas:
                optional: true
        dependencies:
            abab: 2.0.5
            acorn: 8.7.1
            acorn-globals: 6.0.0
            cssom: 0.4.4
            cssstyle: 2.3.0
            data-urls: 2.0.0
            decimal.js: 10.3.1
            domexception: 2.0.1
            escodegen: 2.0.0
            form-data: 3.0.1
            html-encoding-sniffer: 2.0.1
            http-proxy-agent: 4.0.1
            https-proxy-agent: 5.0.0
            is-potential-custom-element-name: 1.0.1
            nwsapi: 2.2.0
            parse5: 6.0.1
            saxes: 5.0.1
            symbol-tree: 3.2.4
            tough-cookie: 4.0.0
            w3c-hr-time: 1.0.2
            w3c-xmlserializer: 2.0.0
            webidl-conversions: 6.1.0
            whatwg-encoding: 1.0.5
            whatwg-mimetype: 2.3.0
            whatwg-url: 8.7.0
            ws: 7.5.6
            xml-name-validator: 3.0.0
        transitivePeerDependencies:
            - bufferutil
            - supports-color
            - utf-8-validate
        dev: true

    /jsesc/2.5.2:
        resolution:
            {
                integrity: sha512-OYu7XEzjkCQ3C5Ps3QIZsQfNpqoJyZZA99wd9aWd05NCtC5pWOkShK2mkL6HXQR6/Cy2lbNdPlZBpuQHXE63gA==
            }
        engines: { node: '>=4' }
        hasBin: true
        dev: true

    /json-merger/1.1.7:
        resolution:
            {
                integrity: sha512-B0k+roIIiZ/vkKkhQQlDf986fFJN5nYn+G6o+zAy7NtRtkFud2GlqsTHl88RA7v4eGKgVQ2sjowSCKbKlCWEKA==
            }
        hasBin: true
        dependencies:
            commander: 7.2.0
            fs-extra: 9.1.0
            js-yaml: 4.1.0
            json-ptr: 3.0.1
            jsonpath: 1.1.1
            lodash.range: 3.2.0
            vm2: 3.9.9
        dev: false

    /json-parse-even-better-errors/2.3.1:
        resolution:
            {
                integrity: sha512-xyFwyhro/JEof6Ghe2iz2NcXoj2sloNsWr/XsERDK/oiPCfaNhl5ONfp+jQdAZRQQ0IJWNzH9zIZF7li91kh2w==
            }

    /json-ptr/3.0.1:
        resolution:
            {
                integrity: sha512-hrZ4tElT8huJUH3OwOK+d7F8PRqw09QnGM3Mm3GmqKWDyCCPCG8lGHxXOwQAj0VOxzLirOds07Kz10B5F8M8EA==
            }
        dev: false

    /json-schema-traverse/0.4.1:
        resolution:
            {
                integrity: sha512-xbbCH5dCYU5T8LcEhhuh7HJ88HXuW3qsI3Y0zOZFKfZEHcpWiHU/Jxzk629Brsab/mMiHQti9wMP+845RPe3Vg==
            }
        dev: true

    /json-stable-stringify-without-jsonify/1.0.1:
        resolution:
            {
                integrity: sha512-Bdboy+l7tA3OGW6FjyFHWkP5LuByj1Tk33Ljyq0axyzdk9//JSi2u3fP1QSmd1KNwq6VOKYGlAu87CisVir6Pw==
            }
        dev: true

    /json-stringify-safe/5.0.1:
        resolution: { integrity: sha1-Epai1Y/UXxmg9s4B1lcB4sc1tus= }
        dev: true

    /json5/1.0.1:
        resolution:
            {
                integrity: sha512-aKS4WQjPenRxiQsC93MNfjx+nbF4PAdYzmd/1JIj8HYzqfbu86beTuNgXDzPknWk0n0uARlyewZo4s++ES36Ow==
            }
        hasBin: true
        dependencies:
            minimist: 1.2.6
        dev: true

    /json5/2.2.1:
        resolution:
            {
                integrity: sha512-1hqLFMSrGHRHxav9q9gNjJ5EXznIxGVO09xQRrwplcS8qs28pZ8s8hupZAmqDwZUmVZ2Qb2jnyPOWcDH8m8dlA==
            }
        engines: { node: '>=6' }
        hasBin: true
        dev: true

    /jsonfile/4.0.0:
        resolution:
            {
                integrity: sha512-m6F1R3z8jjlf2imQHS2Qez5sjKWQzbuuhuJ/FKYFRZvPE3PuHcSMVZzfsLhGVOkfd20obL5SWEBew5ShlquNxg==
            }
        optionalDependencies:
            graceful-fs: 4.2.9
        dev: true

    /jsonfile/6.1.0:
        resolution:
            {
                integrity: sha512-5dgndWOriYSm5cnYaJNhalLNDKOqFwyDB/rr1E9ZsGciGvKPs8R2xYGCacuf3z6K1YKDz182fd+fY3cn3pMqXQ==
            }
        dependencies:
            universalify: 2.0.0
        optionalDependencies:
            graceful-fs: 4.2.9

    /jsonpath/1.1.1:
        resolution:
            {
                integrity: sha512-l6Cg7jRpixfbgoWgkrl77dgEj8RPvND0wMH6TwQmi9Qs4TFfS9u5cUFnbeKTwj5ga5Y3BTGGNI28k117LJ009w==
            }
        dependencies:
            esprima: 1.2.2
            static-eval: 2.0.2
            underscore: 1.12.1
        dev: false

    /keytar/7.8.0:
        resolution:
            {
                integrity: sha512-mR+BqtAOIW8j+T5FtLVyckCbvROWQD+4FzPeFMuk5njEZkXLpVPCGF26Y3mTyxMAAL1XCfswR7S6kIf+THSRFA==
            }
        requiresBuild: true
        dependencies:
            node-addon-api: 4.3.0
            prebuild-install: 7.0.1
        dev: false
        optional: true

    /kind-of/3.2.2:
        resolution: { integrity: sha1-MeohpzS6ubuw8yRm2JOupR5KPGQ= }
        engines: { node: '>=0.10.0' }
        dependencies:
            is-buffer: 1.1.6
        dev: true

    /kind-of/4.0.0:
        resolution: { integrity: sha1-IIE989cSkosgc3hpGkUGb65y3Vc= }
        engines: { node: '>=0.10.0' }
        dependencies:
            is-buffer: 1.1.6
        dev: true

    /kind-of/5.1.0:
        resolution:
            {
                integrity: sha512-NGEErnH6F2vUuXDh+OlbcKW7/wOcfdRHaZ7VWtqCztfHri/++YKmP51OdWeGPuqCOba6kk2OTe5d02VmTB80Pw==
            }
        engines: { node: '>=0.10.0' }
        dev: true

    /kind-of/6.0.3:
        resolution:
            {
                integrity: sha512-dcS1ul+9tmeD95T+x28/ehLgd9mENa3LsvDTtzm3vyBEO7RPptvAD+t44WVXaUjTBRcrpFeFlC8WCruUR456hw==
            }
        engines: { node: '>=0.10.0' }
        dev: true

    /kleur/3.0.3:
        resolution:
            {
                integrity: sha512-eTIzlVOSUR+JxdDFepEYcBMtZ9Qqdef+rnzWdRZuMbOywu5tO2w2N7rqjoANZ5k9vywhL6Br1VRjUIgTQx4E8w==
            }
        engines: { node: '>=6' }

    /kleur/4.1.5:
        resolution:
            {
                integrity: sha512-o+NO+8WrRiQEE4/7nwRJhN1HWpVmJm511pBHUxPLtp0BUISzlBplORYSmTclCnJvQq2tKu/sgl3xVpkc7ZWuQQ==
            }
        engines: { node: '>=6' }
        dev: true

    /kuler/2.0.0:
        resolution:
            {
                integrity: sha512-Xq9nH7KlWZmXAtodXDDRE7vs6DU1gTU8zYDHDiWLSip45Egwq3plLHzPn27NgvzL2r1LMPC1vdqh98sQxtqj4A==
            }
        dev: false

    /lazystream/1.0.1:
        resolution:
            {
                integrity: sha512-b94GiNHQNy6JNTrt5w6zNyffMrNkXZb3KTkCZJb2V1xaEGCk093vkZ2jk3tpaeP33/OiXC+WvK9AxUebnf5nbw==
            }
        engines: { node: '>= 0.6.3' }
        dependencies:
            readable-stream: 2.3.7
        dev: false

    /leven/3.1.0:
        resolution:
            {
                integrity: sha512-qsda+H8jTaUaN/x5vzW2rzc+8Rw4TAQ/4KjB46IwK5VH+IlVeeeje/EoZRpiXvIqjFgK84QffqPztGI3VBLG1A==
            }
        engines: { node: '>=6' }
        dev: true

    /levn/0.3.0:
        resolution:
            {
                integrity: sha512-0OO4y2iOHix2W6ujICbKIaEQXvFQHue65vUG3pb5EUomzPI90z9hsA1VsO/dbIIpC53J8gxM9Q4Oho0jrCM/yA==
            }
        engines: { node: '>= 0.8.0' }
        dependencies:
            prelude-ls: 1.1.2
            type-check: 0.3.2

    /levn/0.4.1:
        resolution:
            {
                integrity: sha512-+bT2uH4E5LGE7h/n3evcS/sQlJXCpIp6ym8OWJ5eV6+67Dsql/LaaT7qJBAt2rzfoa/5QBGBhxDix1dMt2kQKQ==
            }
        engines: { node: '>= 0.8.0' }
        dependencies:
            prelude-ls: 1.2.1
            type-check: 0.4.0
        dev: true

    /lines-and-columns/1.2.4:
        resolution:
            {
                integrity: sha512-7ylylesZQ/PV29jhEDl3Ufjo6ZX7gCqJr5F7PKrqc93v7fzSymt1BpwEU8nAUXs8qzzvqhbjhK5QZg6Mt/HkBg==
            }

    /load-yaml-file/0.2.0:
        resolution:
            {
                integrity: sha512-OfCBkGEw4nN6JLtgRidPX6QxjBQGQf72q3si2uvqyFEMbycSFFHwAZeXx6cJgFM9wmLrf9zBwCP3Ivqa+LLZPw==
            }
        engines: { node: '>=6' }
        dependencies:
            graceful-fs: 4.2.9
            js-yaml: 3.14.1
            pify: 4.0.1
            strip-bom: 3.0.0
        dev: true

    /locate-path/2.0.0:
        resolution:
            {
                integrity: sha512-NCI2kiDkyR7VeEKm27Kda/iQHyKJe1Bu0FlTbYp3CqJu+9IFe9bLyAjMxf5ZDDbEg+iMPzB5zYyUTSm8wVTKmA==
            }
        engines: { node: '>=4' }
        dependencies:
            p-locate: 2.0.0
            path-exists: 3.0.0
        dev: true

    /locate-path/5.0.0:
        resolution:
            {
                integrity: sha512-t7hw9pI+WvuwNJXwk5zVHpyhIqzg2qTlklJOf0mVxGSbe3Fp2VieZcduNYjaLDoy6p9uGpQEGWG87WpMKlNq8g==
            }
        engines: { node: '>=8' }
        dependencies:
            p-locate: 4.1.0

    /locate-path/6.0.0:
        resolution:
            {
                integrity: sha512-iPZK6eYjbxRu3uB4/WZ3EsEIMJFMqAoopl3R+zuq0UjcAm/MO6KCweDgPfP3elTztoKP3KtnVHxTn2NHBSDVUw==
            }
        engines: { node: '>=10' }
        dependencies:
            p-locate: 5.0.0
        dev: true

    /lodash.clonedeep/4.5.0:
        resolution: { integrity: sha1-4j8/nE+Pvd6HJSnBBxhXoIblzO8= }
        dev: false

    /lodash.defaults/4.2.0:
        resolution:
            {
                integrity: sha512-qjxPLHd3r5DnsdGacqOMU6pb/avJzdh9tFX2ymgoZE27BmjXrNy/y4LoaiTeAb+O3gL8AfpJGtqfX/ae2leYYQ==
            }
        dev: false

    /lodash.difference/4.5.0:
        resolution:
            {
                integrity: sha512-dS2j+W26TQ7taQBGN8Lbbq04ssV3emRw4NY58WErlTO29pIqS0HmoT5aJ9+TUQ1N3G+JOZSji4eugsWwGp9yPA==
            }
        dev: false

    /lodash.flatten/4.4.0:
        resolution:
            {
                integrity: sha512-C5N2Z3DgnnKr0LOpv/hKCgKdb7ZZwafIrsesve6lmzvZIRZRGaZ/l6Q8+2W7NaT+ZwO3fFlSCzCzrDCFdJfZ4g==
            }
        dev: false

    /lodash.isplainobject/4.0.6:
        resolution:
            {
                integrity: sha512-oSXzaWypCMHkPC3NvBEaPHf0KsA5mvPrOPgQWDsbg8n7orZ290M0BmC/jgRZ4vcJ6DTAhjrsSYgdsW/F+MFOBA==
            }
        dev: false

    /lodash.memoize/4.1.2:
        resolution:
            {
                integrity: sha512-t7j+NzmgnQzTAYXcsHYLgimltOV1MXHtlOWf6GjL9Kj8GK5FInw5JotxvbOs+IvV1/Dzo04/fCGfLVs7aXb4Ag==
            }
        dev: true

    /lodash.merge/4.6.2:
        resolution:
            {
                integrity: sha512-0KpjqXRVvrYyCsX1swR/XTK0va6VQkQM6MNo7PqW77ByjAhoARA8EfrP1N4+KlKj8YS0ZUCtRT/YUuhyYDujIQ==
            }

    /lodash.range/3.2.0:
        resolution: { integrity: sha1-9GHliPZmg/fq3q3lE+OKaaVloV0= }
        dev: false

    /lodash.set/4.3.2:
        resolution: { integrity: sha1-2HV7HagH3eJIFrDWqEvqGnYjCyM= }
        dev: true

    /lodash.startcase/4.4.0:
        resolution:
            {
                integrity: sha512-+WKqsK294HMSc2jEbNgpHpd0JfIBhp7rEV4aqXWqFr6AlXov+SlcgB1Fv01y2kGe3Gc8nMW7VA0SrGuSkRfIEg==
            }
        dev: true

    /lodash.union/4.6.0:
        resolution:
            {
                integrity: sha512-c4pB2CdGrGdjMKYLA+XiRDO7Y0PRQbm/Gzg8qMj+QH+pFVAoTp5sBpO0odL3FjoPCGjK96p6qsP+yQoiLoOBcw==
            }
        dev: false

    /lodash/4.17.21:
        resolution:
            {
                integrity: sha512-v2kDEe57lecTulaDIuNTPy3Ry4gLGJ6Z1O3vE1krgXZNrsQ+LFTGHVxVjcXPs17LhbZVGedAJv8XZ1tvj5FvSg==
            }

    /logform/2.3.2:
        resolution:
            {
                integrity: sha512-V6JiPThZzTsbVRspNO6TmHkR99oqYTs8fivMBYQkjZj6rxW92KxtDCPE6IkAk1DNBnYKNkjm4jYBm6JDUcyhOA==
            }
        dependencies:
            colors: 1.4.0
            fecha: 4.2.1
            ms: 2.1.2
            safe-stable-stringify: 1.1.1
            triple-beam: 1.3.0

    /lru-cache/4.1.5:
        resolution:
            {
                integrity: sha512-sWZlbEP2OsHNkXrMl5GYk/jKk70MBng6UU4YI/qGDYbgf6YbP4EvmqISbXCoJiRKs+1bSpFHVgQxvJ17F2li5g==
            }
        dependencies:
            pseudomap: 1.0.2
            yallist: 2.1.2
        dev: true

    /lru-cache/6.0.0:
        resolution:
            {
                integrity: sha512-Jo6dJ04CmSjuznwJSS3pUeWmd/H0ffTlkXXgwZi+eq1UCmqQwCh+eLsYOYCwY991i2Fah4h1BEMCx4qThGbsiA==
            }
        engines: { node: '>=10' }
        dependencies:
            yallist: 4.0.0

    /make-dir/3.1.0:
        resolution:
            {
                integrity: sha512-g3FeP20LNwhALb/6Cz6Dd4F2ngze0jz7tbzrD2wAV+o9FeNHe4rL+yK2md0J/fiSf1sa1ADhXqi5+oVwOM/eGw==
            }
        engines: { node: '>=8' }
        dependencies:
            semver: 6.3.0
        dev: true

    /make-error/1.3.6:
        resolution:
            {
                integrity: sha512-s8UhlNe7vPKomQhC1qFelMokr/Sc3AgNbso3n74mVPA5LTZwkB9NlXf4XPamLxJE8h0gh73rM94xvwRT2CVInw==
            }
        dev: true

    /makeerror/1.0.12:
        resolution:
            {
                integrity: sha512-JmqCvUhmt43madlpFzG4BQzG2Z3m6tvQDNKdClZnO3VbIudJYmxsT0FNJMeiB2+JTSlTQTSbU8QdesVmwJcmLg==
            }
        dependencies:
            tmpl: 1.0.5
        dev: true

    /map-cache/0.2.2:
        resolution: { integrity: sha1-wyq9C9ZSXZsFFkW7TyasXcmKDb8= }
        engines: { node: '>=0.10.0' }
        dev: true

    /map-obj/1.0.1:
        resolution:
            {
                integrity: sha512-7N/q3lyZ+LVCp7PzuxrJr4KMbBE2hW7BT7YNia330OFxIf4d3r5zVpicP2650l7CPN6RM9zOJRl3NGpqSiw3Eg==
            }
        engines: { node: '>=0.10.0' }
        dev: true

    /map-obj/4.3.0:
        resolution:
            {
                integrity: sha512-hdN1wVrZbb29eBGiGjJbeP8JbKjq1urkHJ/LIP/NY48MZ1QVXUsQBV1G1zvYFHn1XE06cwjBsOI2K3Ulnj1YXQ==
            }
        engines: { node: '>=8' }
        dev: true

    /map-visit/1.0.0:
        resolution: { integrity: sha1-7Nyo8TFE5mDxtb1B8S80edmN+48= }
        engines: { node: '>=0.10.0' }
        dependencies:
            object-visit: 1.0.1
        dev: true

    /media-typer/0.3.0:
        resolution: { integrity: sha1-hxDXrwqmJvj/+hzgAWhUUmMlV0g= }
        engines: { node: '>= 0.6' }
        dev: false

    /mem-fs-editor/9.4.0_mem-fs@2.1.0:
        resolution:
            {
                integrity: sha512-HSSOLSVRrsDdui9I6i96dDtG+oAez/4EB2g4cjSrNhgNQ3M+L57/+22NuPdORSoxvOHjIg/xeOE+C0wwF91D2g==
            }
        engines: { node: '>=12.10.0' }
        peerDependencies:
            mem-fs: ^2.1.0
        peerDependenciesMeta:
            mem-fs:
                optional: true
        dependencies:
            binaryextensions: 4.18.0
            commondir: 1.0.1
            deep-extend: 0.6.0
            ejs: 3.1.7
            globby: 11.1.0
            isbinaryfile: 4.0.8
            mem-fs: 2.1.0
            minimatch: 3.0.4
            multimatch: 5.0.0
            normalize-path: 3.0.0
            textextensions: 5.14.0

    /mem-fs/2.1.0:
        resolution:
            {
                integrity: sha512-55vFOT4rfJx/9uoWntNrfzEj9209rd26spsSvKsCVBfOPH001YS5IakfElhcyagieC4uL++Ry/XDcwvgxF4/zQ==
            }
        engines: { node: '>=12' }
        dependencies:
            vinyl: 2.2.1
            vinyl-file: 3.0.0

    /memfs/3.3.0:
        resolution:
            {
                integrity: sha512-BEE62uMfKOavX3iG7GYX43QJ+hAeeWnwIAuJ/R6q96jaMtiLzhsxHJC8B1L7fK7Pt/vXDRwb3SG/yBpNGDPqzg==
            }
        engines: { node: '>= 4.0.0' }
        dependencies:
            fs-monkey: 1.0.3
        dev: true

    /meow/6.1.1:
        resolution:
            {
                integrity: sha512-3YffViIt2QWgTy6Pale5QpopX/IvU3LPL03jOTqp6pGj3VjesdO/U8CuHMKpnQr4shCNCM5fd5XFFvIIl6JBHg==
            }
        engines: { node: '>=8' }
        dependencies:
            '@types/minimist': 1.2.2
            camelcase-keys: 6.2.2
            decamelize-keys: 1.1.0
            hard-rejection: 2.1.0
            minimist-options: 4.1.0
            normalize-package-data: 2.5.0
            read-pkg-up: 7.0.1
            redent: 3.0.0
            trim-newlines: 3.0.1
            type-fest: 0.13.1
            yargs-parser: 18.1.3
        dev: true

    /merge-descriptors/1.0.1:
        resolution: { integrity: sha1-sAqqVW3YtEVoFQ7J0blT8/kMu2E= }
        dev: false

    /merge-stream/2.0.0:
        resolution:
            {
                integrity: sha512-abv/qOcuPfk3URPfDzmZU1LKmuw8kT+0nIHvKrKgFrwifol/doWcdA4ZqsWQ8ENrFKkd67Mfpo/LovbIUsbt3w==
            }

    /merge2/1.4.1:
        resolution:
            {
                integrity: sha512-8q7VEgMJW4J8tcfVPy8g09NcQwZdbwFEqhe/WZkoIzjn/3TGDwtOCYtXGxA3O8tPzpczCCDgv+P2P5y00ZJOOg==
            }
        engines: { node: '>= 8' }

    /methods/1.1.2:
        resolution: { integrity: sha1-VSmk1nZUE07cxSZmVoNbD4Ua/O4= }
        engines: { node: '>= 0.6' }

    /micromatch/3.1.10:
        resolution:
            {
                integrity: sha512-MWikgl9n9M3w+bpsY3He8L+w9eF9338xRl8IAO5viDizwSzziFEyUzo2xrrloB64ADbTf8uA8vRqqttDTOmccg==
            }
        engines: { node: '>=0.10.0' }
        dependencies:
            arr-diff: 4.0.0
            array-unique: 0.3.2
            braces: 2.3.2
            define-property: 2.0.2
            extend-shallow: 3.0.2
            extglob: 2.0.4
            fragment-cache: 0.2.1
            kind-of: 6.0.3
            nanomatch: 1.2.13
            object.pick: 1.3.0
            regex-not: 1.0.2
            snapdragon: 0.8.2
            to-regex: 3.0.2
        transitivePeerDependencies:
            - supports-color
        dev: true

    /micromatch/4.0.4:
        resolution:
            {
                integrity: sha512-pRmzw/XUcwXGpD9aI9q/0XOwLNygjETJ8y0ao0wdqprrzDa4YnxLcz7fQRZr8voh8V10kGhABbNcHVk5wHgWwg==
            }
        engines: { node: '>=8.6' }
        dependencies:
            braces: 3.0.2
            picomatch: 2.3.1

    /mime-db/1.51.0:
        resolution:
            {
                integrity: sha512-5y8A56jg7XVQx2mbv1lu49NR4dokRnhZYTtL+KGfaa27uq4pSTXkwQkFJl4pkRMyNFz/EtYDSkiiEHx3F7UN6g==
            }
        engines: { node: '>= 0.6' }

    /mime-types/2.1.34:
        resolution:
            {
                integrity: sha512-6cP692WwGIs9XXdOO4++N+7qjqv0rqxxVvJ3VHPh/Sc9mVZcQP+ZGhkKiTvWMQRr2tbHkJP/Yn7Y0npb3ZBs4A==
            }
        engines: { node: '>= 0.6' }
        dependencies:
            mime-db: 1.51.0

    /mime/1.6.0:
        resolution:
            {
                integrity: sha512-x0Vn8spI+wuJ1O6S7gnbaQg8Pxh4NNHb7KSINmEWKiPE4RKOplvijn+NkmYmmRgP68mc70j2EbeTFRsrswaQeg==
            }
        engines: { node: '>=4' }
        hasBin: true
        dev: false

    /mime/2.6.0:
        resolution:
            {
                integrity: sha512-USPkMeET31rOMiarsBNIHZKLGgvKc/LrjofAnBlOttf5ajRvqiRA8QsenbcooctK6d6Ts6aqZXBA+XbkKthiQg==
            }
        engines: { node: '>=4.0.0' }
        hasBin: true
        dev: true

    /mimic-fn/2.1.0:
        resolution:
            {
                integrity: sha512-OqbOk5oEQeAZ8WXWydlu9HJjz9WVdEIvamMCcXmuqUYjTknH/sqsWvhQ3vgwKFRR1HpjvNBKQ37nbJgYzGqGcg==
            }
        engines: { node: '>=6' }

    /mimic-response/3.1.0:
        resolution:
            {
                integrity: sha512-z0yWI+4FDrrweS8Zmt4Ej5HdJmky15+L2e6Wgn3+iK5fWzb6T3fhNFq2+MeTRb064c6Wr4N/wv0DzQTjNzHNGQ==
            }
        engines: { node: '>=10' }
        dev: false
        optional: true

    /min-indent/1.0.1:
        resolution:
            {
                integrity: sha512-I9jwMn07Sy/IwOj3zVkVik2JTvgpaykDZEigL6Rx6N9LbMywwUSMtxET+7lVoDLLd3O3IXwJwvuuns8UB/HeAg==
            }
        engines: { node: '>=4' }
        dev: true

    /minimatch/3.0.4:
        resolution:
            {
                integrity: sha512-yJHVQEhyqPLUTgt9B83PXu6W3rx4MvvHvSUvToogpwoGDOUQ+yDrR0HRot+yOCdCO7u4hX3pWft6kWBBcqh0UA==
            }
        dependencies:
            brace-expansion: 1.1.11

    /minimatch/3.1.2:
        resolution:
            {
                integrity: sha512-J7p63hRiAjw1NDEww1W7i37+ByIrOWO5XQQAzZ3VOcL0PNybwpfmV/N05zFAzwQ9USyEcX6t3UO+K5aqBQOIHw==
            }
        dependencies:
            brace-expansion: 1.1.11

    /minimatch/5.1.0:
        resolution:
            {
                integrity: sha512-9TPBGGak4nHfGZsPBohm9AWg6NoT7QTCehS3BIJABslyZbzxfV78QM2Y6+i741OPZIafFAaiiEMh5OyIrJPgtg==
            }
        engines: { node: '>=10' }
        dependencies:
            brace-expansion: 2.0.1
        dev: false

    /minimist-options/4.1.0:
        resolution:
            {
                integrity: sha512-Q4r8ghd80yhO/0j1O3B2BjweX3fiHg9cdOwjJd2J76Q135c+NDxGCqdYKQ1SKBuFfgWbAUzBfvYjPUEeNgqN1A==
            }
        engines: { node: '>= 6' }
        dependencies:
            arrify: 1.0.1
            is-plain-obj: 1.1.0
            kind-of: 6.0.3
        dev: true

    /minimist/1.2.6:
        resolution:
            {
                integrity: sha512-Jsjnk4bw3YJqYzbdyBiNsPWHPfO++UGG749Cxs6peCu5Xg4nrena6OVxOYxrQTqww0Jmwt+Ref8rggumkTLz9Q==
            }

    /mixin-deep/1.3.2:
        resolution:
            {
                integrity: sha512-WRoDn//mXBiJ1H40rqa3vH0toePwSsGb45iInWlTySa+Uu4k3tYUSxa2v1KqAiLtvlrSzaExqS1gtk96A9zvEA==
            }
        engines: { node: '>=0.10.0' }
        dependencies:
            for-in: 1.0.2
            is-extendable: 1.0.1
        dev: true

    /mixme/0.5.4:
        resolution:
            {
                integrity: sha512-3KYa4m4Vlqx98GPdOHghxSdNtTvcP8E0kkaJ5Dlh+h2DRzF7zpuVVcA8B0QpKd11YJeP9QQ7ASkKzOeu195Wzw==
            }
        engines: { node: '>= 8.0.0' }
        dev: true

    /mkdirp-classic/0.5.3:
        resolution:
            {
                integrity: sha512-gKLcREMhtuZRwRAfqP3RFW+TK4JqApVBtOIftVgjuABpAtpxhPGaDcfvbhNvD0B8iD1oUr/txX35NjcaY6Ns/A==
            }
        dev: false
        optional: true

    /mkdirp/1.0.4:
        resolution:
            {
                integrity: sha512-vVqVZQyf3WLx2Shd0qJ9xuvqgAyKPLAiqITEtqW0oIUjzo3PePDd6fW9iFz30ef7Ysp/oiWqbhszeGWW2T6Gzw==
            }
        engines: { node: '>=10' }
        hasBin: true
        dev: false

    /mri/1.2.0:
        resolution:
            {
                integrity: sha512-tzzskb3bG8LvYGFF/mDTpq3jpI6Q9wc3LEmBaghu+DdCssd1FakN7Bc0hVNmEyGq1bq3RgfkCb3cmQLpNPOroA==
            }
        engines: { node: '>=4' }
        dev: true

    /ms/2.0.0:
        resolution: { integrity: sha1-VgiurfwAvmwpAd9fmGF4jeDVl8g= }

    /ms/2.1.1:
        resolution:
            {
                integrity: sha512-tgp+dl5cGk28utYktBsrFqA7HKgrhgPsg6Z/EfhWI4gl1Hwq8B/GmY/0oXZ6nF8hDVesS/FpnYaD/kOWhYQvyg==
            }
        dev: false

    /ms/2.1.2:
        resolution:
            {
                integrity: sha512-sGkPx+VjMtmA6MX27oA4FBFELFCZZ4S4XqeGOXCv68tT+jb3vk/RyaKWP0PTKyWtmLSM0b+adUTEvbs1PEaH2w==
            }

    /ms/2.1.3:
        resolution:
            {
                integrity: sha512-6FlzubTLZG3J2a/NVCAleEhjzq5oxgHyaCU9yYXvcLsvoVaHJq/s5xXI6/XXP6tz7R9xAOtHnSO/tXtF3WRTlA==
            }

    /multimatch/4.0.0:
        resolution:
            {
                integrity: sha512-lDmx79y1z6i7RNx0ZGCPq1bzJ6ZoDDKbvh7jxr9SJcWLkShMzXrHbYVpTdnhNM5MXpDUxCQ4DgqVttVXlBgiBQ==
            }
        engines: { node: '>=8' }
        dependencies:
            '@types/minimatch': 3.0.5
            array-differ: 3.0.0
            array-union: 2.1.0
            arrify: 2.0.1
            minimatch: 3.0.4
        dev: true

    /multimatch/5.0.0:
        resolution:
            {
                integrity: sha512-ypMKuglUrZUD99Tk2bUQ+xNQj43lPEfAeX2o9cTteAmShXy2VHDJpuwu1o0xqoKCt9jLVAvwyFKdLTPXKAfJyA==
            }
        engines: { node: '>=10' }
        dependencies:
            '@types/minimatch': 3.0.5
            array-differ: 3.0.0
            array-union: 2.1.0
            arrify: 2.0.1
            minimatch: 3.0.4

    /nanomatch/1.2.13:
        resolution:
            {
                integrity: sha512-fpoe2T0RbHwBTBUOftAfBPaDEi06ufaUai0mE6Yn1kacc3SnTErfb/h+X94VXzI64rKFHYImXSvdwGGCmwOqCA==
            }
        engines: { node: '>=0.10.0' }
        dependencies:
            arr-diff: 4.0.0
            array-unique: 0.3.2
            define-property: 2.0.2
            extend-shallow: 3.0.2
            fragment-cache: 0.2.1
            is-windows: 1.0.2
            kind-of: 6.0.3
            object.pick: 1.3.0
            regex-not: 1.0.2
            snapdragon: 0.8.2
            to-regex: 3.0.2
        transitivePeerDependencies:
            - supports-color
        dev: true

    /napi-build-utils/1.0.2:
        resolution:
            {
                integrity: sha512-ONmRUqK7zj7DWX0D9ADe03wbwOBZxNAfF20PlGfCWQcD3+/MakShIHrMqx9YwPTfxDdF1zLeL+RGZiR9kGMLdg==
            }
        dev: false
        optional: true

    /natural-compare/1.4.0:
        resolution:
            {
                integrity: sha512-OWND8ei3VtNC9h7V60qff3SVobHr996CTwgxubgyQYEpg290h9J0buyECNNJexkFm5sOajh5G116RYA1c8ZMSw==
            }
        dev: true

    /negotiator/0.6.3:
        resolution:
            {
                integrity: sha512-+EUsqGPLsM+j/zdChZjsnX51g4XrHFOIXwfnCVPGlQk/k5giakcKsuxCObBRu6DSm9opw/O6slWbJdghQM4bBg==
            }
        engines: { node: '>= 0.6' }
        dev: false

    /nimn-date-parser/1.0.0:
        resolution:
            {
                integrity: sha512-1Nf+x3EeMvHUiHsVuEhiZnwA8RMeOBVTQWfB1S2n9+i6PYCofHd2HRMD+WOHIHYshy4T4Gk8wQoCol7Hq3av8Q==
            }
        dev: false

    /nimn_schema_builder/1.1.0:
        resolution:
            {
                integrity: sha512-DK5/B8CM4qwzG2URy130avcwPev4uO0ev836FbQyKo1ms6I9z/i6EJyiZ+d9xtgloxUri0W+5gfR8YbPq7SheA==
            }
        dev: false

    /nimnjs/1.3.2:
        resolution:
            {
                integrity: sha512-TIOtI4iqkQrUM1tiM76AtTQem0c7e56SkDZ7sj1d1MfUsqRcq2ZWQvej/O+HBTZV7u/VKnwlKTDugK/75IRPPw==
            }
        dependencies:
            nimn-date-parser: 1.0.0
            nimn_schema_builder: 1.1.0
        dev: false

    /nock/13.2.1:
        resolution:
            {
                integrity: sha512-CoHAabbqq/xZEknubuyQMjq6Lfi5b7RtK6SoNK6m40lebGp3yiMagWtIoYaw2s9sISD7wPuCfwFpivVHX/35RA==
            }
        engines: { node: '>= 10.13' }
        dependencies:
            debug: 4.3.4
            json-stringify-safe: 5.0.1
            lodash.set: 4.3.2
            propagate: 2.0.1
        transitivePeerDependencies:
            - supports-color
        dev: true

    /nock/13.2.4:
        resolution:
            {
                integrity: sha512-8GPznwxcPNCH/h8B+XZcKjYPXnUV5clOKCjAqyjsiqA++MpNx9E9+t8YPp0MbThO+KauRo7aZJ1WuIZmOrT2Ug==
            }
        engines: { node: '>= 10.13' }
        dependencies:
            debug: 4.3.4
            json-stringify-safe: 5.0.1
            lodash.set: 4.3.2
            propagate: 2.0.1
        transitivePeerDependencies:
            - supports-color
        dev: true

    /node-abi/3.8.0:
        resolution:
            {
                integrity: sha512-tzua9qWWi7iW4I42vUPKM+SfaF0vQSLAm4yO5J83mSwB7GeoWrDKC/K+8YCnYNwqP5duwazbw2X9l4m8SC2cUw==
            }
        engines: { node: '>=10' }
        dependencies:
            semver: 7.3.5
        dev: false
        optional: true

    /node-addon-api/4.3.0:
        resolution:
            {
                integrity: sha512-73sE9+3UaLYYFmDsFZnqCInzPyh3MqIwZO9cw58yIqAZhONrrabrYyYe3TuIqtIiOuTXVhsGau8hcrhhwSsDIQ==
            }
        dev: false
        optional: true

    /node-fetch/2.6.7:
        resolution:
            {
                integrity: sha512-ZjMPFEfVx5j+y2yF35Kzx5sF7kDzxuDj6ziH4FFbOp87zKDZNx8yExJIb05OGF4Nlt9IHFIMBkRl41VdvcNdbQ==
            }
        engines: { node: 4.x || >=6.0.0 }
        peerDependencies:
            encoding: ^0.1.0
        peerDependenciesMeta:
            encoding:
                optional: true
        dependencies:
            whatwg-url: 5.0.0
        dev: false

    /node-int64/0.4.0:
        resolution:
            {
                integrity: sha512-O5lz91xSOeoXP6DulyHfllpq+Eg00MWitZIbtPfoSEvqIHdl5gfcY6hYzDWnj0qD5tz52PI08u9qUvSVeUBeHw==
            }
        dev: true

    /node-releases/2.0.1:
        resolution:
            {
                integrity: sha512-CqyzN6z7Q6aMeF/ktcMVTzhAHCEpf8SOarwpzpf8pNBY2k5/oM34UHldUwp8VKI7uxct2HxSRdJjBaZeESzcxA==
            }
        dev: true

    /normalize-package-data/2.5.0:
        resolution:
            {
                integrity: sha512-/5CMN3T0R4XTj4DcGaexo+roZSdSFW/0AOOTROrjxzCG1wrWXEsGbRKevjlIL+ZDE4sZlJr5ED4YW0yqmkK+eA==
            }
        dependencies:
            hosted-git-info: 2.8.9
            resolve: 1.21.0
            semver: 5.7.1
            validate-npm-package-license: 3.0.4

    /normalize-path/3.0.0:
        resolution:
            {
                integrity: sha512-6eZs5Ls3WtCisHWp9S2GUy8dqkpGi4BVSz3GaqiE6ezub0512ESztXUwUB6C6IKbQkY2Pnb/mD4WYojCRwcwLA==
            }
        engines: { node: '>=0.10.0' }

    /npm-run-path/4.0.1:
        resolution:
            {
                integrity: sha512-S48WzZW777zhNIrn7gxOlISNAqi9ZC/uQFnRdbeIHhZhCA6UqpkOT8T1G7BvfdgP4Er8gF4sUbaS0i7QvIfCWw==
            }
        engines: { node: '>=8' }
        dependencies:
            path-key: 3.1.1

    /npmlog/4.1.2:
        resolution:
            {
                integrity: sha512-2uUqazuKlTaSI/dC8AzicUck7+IrEaOnN/e0jd3Xtt1KcGpwx30v50mL7oPyr/h9bL3E4aZccVwpwP+5W9Vjkg==
            }
        dependencies:
            are-we-there-yet: 1.1.7
            console-control-strings: 1.1.0
            gauge: 2.7.4
            set-blocking: 2.0.0
        dev: false
        optional: true

    /number-is-nan/1.0.1:
        resolution: { integrity: sha1-CXtgK1NCKlIsGvuHkDGDNpQaAR0= }
        engines: { node: '>=0.10.0' }
        dev: false
        optional: true

    /nwsapi/2.2.0:
        resolution:
            {
                integrity: sha512-h2AatdwYH+JHiZpv7pt/gSX1XoRGb7L/qSIeuqA6GwYoF9w1vP1cw42TO0aI2pNyshRK5893hNSl+1//vHK7hQ==
            }
        dev: true

    /object-assign/4.1.1:
        resolution: { integrity: sha1-IQmtx5ZYh8/AXLvUQsrIv7s2CGM= }
        engines: { node: '>=0.10.0' }
        dev: false
        optional: true

    /object-copy/0.1.0:
        resolution: { integrity: sha1-fn2Fi3gb18mRpBupde04EnVOmYw= }
        engines: { node: '>=0.10.0' }
        dependencies:
            copy-descriptor: 0.1.1
            define-property: 0.2.5
            kind-of: 3.2.2
        dev: true

    /object-inspect/1.12.0:
        resolution:
            {
                integrity: sha512-Ho2z80bVIvJloH+YzRmpZVQe87+qASmBUKZDWgx9cu+KDrX2ZDH/3tMy+gXbZETVGs2M8YdxObOh7XAtim9Y0g==
            }
        dev: true

    /object-keys/1.1.1:
        resolution:
            {
                integrity: sha512-NuAESUOUMrlIXOfHKzD6bpPu3tYt3xvjNdRIQ+FeT0lNb4K8WR70CaDxhuNguS2XG+GjkyMwOzsN5ZktImfhLA==
            }
        engines: { node: '>= 0.4' }
        dev: true

    /object-visit/1.0.1:
        resolution: { integrity: sha1-95xEk68MU3e1n+OdOV5BBC3QRbs= }
        engines: { node: '>=0.10.0' }
        dependencies:
            isobject: 3.0.1
        dev: true

    /object.assign/4.1.2:
        resolution:
            {
                integrity: sha512-ixT2L5THXsApyiUPYKmW+2EHpXXe5Ii3M+f4e+aJFAHao5amFRW6J0OO6c/LU8Be47utCx2GL89hxGB6XSmKuQ==
            }
        engines: { node: '>= 0.4' }
        dependencies:
            call-bind: 1.0.2
            define-properties: 1.1.3
            has-symbols: 1.0.2
            object-keys: 1.1.1
        dev: true

    /object.pick/1.3.0:
        resolution: { integrity: sha1-h6EKxMFpS9Lhy/U1kaZhQftd10c= }
        engines: { node: '>=0.10.0' }
        dependencies:
            isobject: 3.0.1
        dev: true

    /object.values/1.1.5:
        resolution:
            {
                integrity: sha512-QUZRW0ilQ3PnPpbNtgdNV1PDbEqLIiSFB3l+EnGtBQ/8SUTLj1PZwtQHABZtLgwpJZTSZhuGLOGk57Drx2IvYg==
            }
        engines: { node: '>= 0.4' }
        dependencies:
            call-bind: 1.0.2
            define-properties: 1.1.3
            es-abstract: 1.19.1
        dev: true

    /on-finished/2.3.0:
        resolution: { integrity: sha1-IPEzZIGwg811M3mSoWlxqi2QaUc= }
        engines: { node: '>= 0.8' }
        dependencies:
            ee-first: 1.1.1
        dev: false

    /once/1.4.0:
        resolution:
            {
                integrity: sha512-lNaJgI+2Q5URQBkccEKHTQOPaXdUxnZZElQTZY0MFUAuaEqe1E+Nyvgdz/aIyNi6Z9MzO5dv1H8n58/GELp3+w==
            }
        dependencies:
            wrappy: 1.0.2

    /one-time/1.0.0:
        resolution:
            {
                integrity: sha512-5DXOiRKwuSEcQ/l0kGCF6Q3jcADFv5tSmRaJck/OqkVFcOzutB134KRSfF0xDrL39MNnqxbHBbUUcjZIhTgb2g==
            }
        dependencies:
            fn.name: 1.1.0
        dev: false

    /onetime/5.1.2:
        resolution:
            {
                integrity: sha512-kbpaSSGJTWdAY5KPVeMOKXSrPtr8C8C7wodJbcsd51jRnmD+GZu8Y0VoU6Dm5Z4vWr0Ig/1NKuWRKf7j5aaYSg==
            }
        engines: { node: '>=6' }
        dependencies:
            mimic-fn: 2.1.0

    /open/7.0.3:
        resolution:
            {
                integrity: sha512-sP2ru2v0P290WFfv49Ap8MF6PkzGNnGlAwHweB4WR4mr5d2d0woiCluUeJ218w7/+PmoBy9JmYgD5A4mLcWOFA==
            }
        engines: { node: '>=8' }
        dependencies:
            is-docker: 2.2.1
            is-wsl: 2.2.0
        dev: false

    /open/8.4.0:
        resolution:
            {
                integrity: sha512-XgFPPM+B28FtCCgSb9I+s9szOC1vZRSwgWsRUA5ylIxRTgKozqjOCrVOqGsYABPYK5qnfqClxZTFBa8PKt2v6Q==
            }
        engines: { node: '>=12' }
        dependencies:
            define-lazy-prop: 2.0.0
            is-docker: 2.2.1
            is-wsl: 2.2.0
        dev: true

    /optionator/0.8.3:
        resolution:
            {
                integrity: sha512-+IW9pACdk3XWmmTXG8m3upGUJst5XRGzxMRjXzAuJ1XnIFNvfhjjIuYkDvysnPQ7qzqVzLt78BCruntqRhWQbA==
            }
        engines: { node: '>= 0.8.0' }
        dependencies:
            deep-is: 0.1.4
            fast-levenshtein: 2.0.6
            levn: 0.3.0
            prelude-ls: 1.1.2
            type-check: 0.3.2
            word-wrap: 1.2.3

    /optionator/0.9.1:
        resolution:
            {
                integrity: sha512-74RlY5FCnhq4jRxVUPKDaRwrVNXMqsGsiW6AJw4XK8hmtm10wC0ypZBLw5IIp85NZMr91+qd1RvvENwg7jjRFw==
            }
        engines: { node: '>= 0.8.0' }
        dependencies:
            deep-is: 0.1.4
            fast-levenshtein: 2.0.6
            levn: 0.4.1
            prelude-ls: 1.2.1
            type-check: 0.4.0
            word-wrap: 1.2.3
        dev: true

    /os-tmpdir/1.0.2:
        resolution:
            {
                integrity: sha512-D2FR03Vir7FIu45XBY20mTb+/ZSWB00sjU9jdQXt83gDrI4Ztz5Fs7/yy74g2N5SVQY4xY1qDr4rNddwYRVX0g==
            }
        engines: { node: '>=0.10.0' }
        dev: true

    /outdent/0.5.0:
        resolution:
            {
                integrity: sha512-/jHxFIzoMXdqPzTaCpFzAAWhpkSjZPF4Vsn6jAfNpmbH/ymsmd7Qc6VE9BGn0L6YMj6uwpQLxCECpus4ukKS9Q==
            }
        dev: true

    /p-filter/2.1.0:
        resolution:
            {
                integrity: sha512-ZBxxZ5sL2HghephhpGAQdoskxplTwr7ICaehZwLIlfL6acuVgZPm8yBNuRAFBGEqtD/hmUeq9eqLg2ys9Xr/yw==
            }
        engines: { node: '>=8' }
        dependencies:
            p-map: 2.1.0
        dev: true

    /p-limit/1.3.0:
        resolution:
            {
                integrity: sha512-vvcXsLAJ9Dr5rQOPk7toZQZJApBl2K4J6dANSsEuh6QI41JYcsS/qhTGa9ErIUUgK3WNQoJYvylxvjqmiqEA9Q==
            }
        engines: { node: '>=4' }
        dependencies:
            p-try: 1.0.0
        dev: true

    /p-limit/2.3.0:
        resolution:
            {
                integrity: sha512-//88mFWSJx8lxCzwdAABTJL2MyWB12+eIY7MDL2SqLmAkeKU9qxRvWuSyTjm3FUmpBEMuFfckAIqEaVGUDxb6w==
            }
        engines: { node: '>=6' }
        dependencies:
            p-try: 2.2.0

    /p-limit/3.1.0:
        resolution:
            {
                integrity: sha512-TYOanM3wGwNGsZN2cVTYPArw454xnXj5qmWF1bEoAc4+cU/ol7GVh7odevjp1FNHduHc3KZMcFduxU5Xc6uJRQ==
            }
        engines: { node: '>=10' }
        dependencies:
            yocto-queue: 0.1.0
        dev: true

    /p-locate/2.0.0:
        resolution:
            {
                integrity: sha512-nQja7m7gSKuewoVRen45CtVfODR3crN3goVQ0DDZ9N3yHxgpkuBhZqsaiotSQRrADUrne346peY7kT3TSACykg==
            }
        engines: { node: '>=4' }
        dependencies:
            p-limit: 1.3.0
        dev: true

    /p-locate/4.1.0:
        resolution:
            {
                integrity: sha512-R79ZZ/0wAxKGu3oYMlz8jy/kbhsNrS7SKZ7PxEHBgJ5+F2mtFW2fK2cOtBh1cHYkQsbzFV7I+EoRKe6Yt0oK7A==
            }
        engines: { node: '>=8' }
        dependencies:
            p-limit: 2.3.0

    /p-locate/5.0.0:
        resolution:
            {
                integrity: sha512-LaNjtRWUBY++zB5nE/NwcaoMylSPk+S+ZHNB1TzdbMJMny6dynpAGt7X/tl/QYq3TIeE6nxHppbo2LGymrG5Pw==
            }
        engines: { node: '>=10' }
        dependencies:
            p-limit: 3.1.0
        dev: true

    /p-map/2.1.0:
        resolution:
            {
                integrity: sha512-y3b8Kpd8OAN444hxfBbFfj1FY/RjtTd8tzYwhUqNYXx0fXx2iX4maP4Qr6qhIKbQXI02wTLAda4fYUbDagTUFw==
            }
        engines: { node: '>=6' }
        dev: true

    /p-try/1.0.0:
        resolution:
            {
                integrity: sha512-U1etNYuMJoIz3ZXSrrySFjsXQTWOx2/jdi86L+2pRvph/qMKL6sbcCYdH23fqsbm8TH2Gn0OybpT4eSFlCVHww==
            }
        engines: { node: '>=4' }
        dev: true

    /p-try/2.2.0:
        resolution:
            {
                integrity: sha512-R4nPAVTAU0B9D35/Gk3uJf/7XYbQcyohSKdvAxIRSNghFl4e71hVoGnBNQz9cWaXxO2I10KTC+3jMdvvoKw6dQ==
            }
        engines: { node: '>=6' }

    /parent-module/1.0.1:
        resolution:
            {
                integrity: sha512-GQ2EWRpQV8/o+Aw8YqtfZZPfNRWZYkbidE9k5rpl/hC3vtHHBfGm2Ifi6qWV+coDGkrUKZAxE3Lot5kcsRlh+g==
            }
        engines: { node: '>=6' }
        dependencies:
            callsites: 3.1.0
        dev: true

    /parse-json/5.2.0:
        resolution:
            {
                integrity: sha512-ayCKvm/phCGxOkYRSCM82iDwct8/EonSEgCSxWxD7ve6jHggsFl4fZVQBPRNgQoKiuV/odhFrGzQXZwbifC8Rg==
            }
        engines: { node: '>=8' }
        dependencies:
            '@babel/code-frame': 7.16.7
            error-ex: 1.3.2
            json-parse-even-better-errors: 2.3.1
            lines-and-columns: 1.2.4

    /parse5/6.0.1:
        resolution:
            {
                integrity: sha512-Ofn/CTFzRGTTxwpNEs9PP93gXShHcTq255nzRYSKe8AkVpZY7e1fpmTfOyoIvjP5HG7Z2ZM7VS9PPhQGW2pOpw==
            }
        dev: true

    /parseurl/1.3.3:
        resolution:
            {
                integrity: sha512-CiyeOxFT/JZyN5m0z9PfXw4SCBJ6Sygz1Dpl0wqjlhDEGGBP1GnsUVEL0p63hoG1fcj3fHynXi9NYO4nWOL+qQ==
            }
        engines: { node: '>= 0.8' }
        dev: false

    /pascalcase/0.1.1:
        resolution: { integrity: sha1-s2PlXoAGym/iF4TS2yK9FdeRfxQ= }
        engines: { node: '>=0.10.0' }
        dev: true

    /path-exists/3.0.0:
        resolution:
            {
                integrity: sha512-bpC7GYwiDYQ4wYLe+FA8lhRjhQCMcQGuSgGGqDkg/QerRWw9CmGRT0iSOVRSZJ29NMLZgIzqaljJ63oaL4NIJQ==
            }
        engines: { node: '>=4' }
        dev: true

    /path-exists/4.0.0:
        resolution:
            {
                integrity: sha512-ak9Qy5Q7jYb2Wwcey5Fpvg2KoAc/ZIhLSLOSBmRmygPsGwkVVt0fZa0qrtMz+m6tJTAHfZQ8FnmB4MG4LWy7/w==
            }
        engines: { node: '>=8' }

    /path-is-absolute/1.0.1:
        resolution:
            {
                integrity: sha512-AVbw3UJ2e9bq64vSaS9Am0fje1Pa8pbGqTTsmXfaIiMpnr5DlDhfJOuLj9Sf95ZPVDAUerDfEk88MPmPe7UCQg==
            }
        engines: { node: '>=0.10.0' }

    /path-key/3.1.1:
        resolution:
            {
                integrity: sha512-ojmeN0qd+y0jszEtoY48r0Peq5dwMEkIlCOu6Q5f41lfkswXuKtYrhgoTpLnyIcHm24Uhqx+5Tqm2InSwLhE6Q==
            }
        engines: { node: '>=8' }

    /path-parse/1.0.7:
        resolution:
            {
                integrity: sha512-LDJzPVEEEPR+y48z93A0Ed0yXb8pAByGWo/k5YYdYgpY2/2EsOsksJrq7lOHxryrVOn1ejG6oAp8ahvOIQD8sw==
            }

    /path-to-regexp/0.1.7:
        resolution: { integrity: sha1-32BBeABfUi8V60SQ5yR6G/qmf4w= }
        dev: false

    /path-type/4.0.0:
        resolution:
            {
                integrity: sha512-gDKb8aZMDeD/tZWs9P6+q0J9Mwkdl6xMV8TjnGP3qJVJ06bdMgkbBlLU8IdfOsIsFz2BW1rNVT3XuNEl8zPAvw==
            }
        engines: { node: '>=8' }

    /picocolors/1.0.0:
        resolution:
            {
                integrity: sha512-1fygroTLlHu66zi26VoTDv8yRgm0Fccecssto+MhsZ0D/DGW2sm8E8AjW7NU5VVTRt5GxbeZ5qBuJr+HyLYkjQ==
            }
        dev: true

    /picomatch/2.3.1:
        resolution:
            {
                integrity: sha512-JU3teHTNjmE2VCGFzuY8EXzCDVwEqB2a8fsIvwaStHhAWJEeVd1o1QD80CU6+ZdEXXSLbSsuLwJjkCBWqRQUVA==
            }
        engines: { node: '>=8.6' }

    /pify/2.3.0:
        resolution: { integrity: sha1-7RQaasBDqEnqWISY59yosVMw6Qw= }
        engines: { node: '>=0.10.0' }

    /pify/4.0.1:
        resolution:
            {
                integrity: sha512-uB80kBFb/tfd68bVleG9T5GGsGPjJrLAUpR5PZIrhBnIaRTQRjqdJSsIKkOP6OAIFbj7GOrcudc5pNjZ+geV2g==
            }
        engines: { node: '>=6' }
        dev: true

    /pirates/4.0.4:
        resolution:
            {
                integrity: sha512-ZIrVPH+A52Dw84R0L3/VS9Op04PuQ2SEoJL6bkshmiTic/HldyW9Tf7oH5mhJZBK7NmDx27vSMrYEXPXclpDKw==
            }
        engines: { node: '>= 6' }
        dev: true

    /pkg-dir/4.2.0:
        resolution:
            {
                integrity: sha512-HRDzbaKjC+AOWVXxAU/x54COGeIv9eb+6CkDSQoNTt4XyWoIJvuPsXizxu/Fr23EiekbtZwmh1IcIG/l/a10GQ==
            }
        engines: { node: '>=8' }
        dependencies:
            find-up: 4.1.0
        dev: true

    /pluralize/8.0.0:
        resolution:
            {
                integrity: sha512-Nc3IT5yHzflTfbjgqWcCPpo7DaKy4FnpB0l/zCAW0Tc7jxAiuqSxHasntB3D7887LSrA93kDJ9IXovxJYxyLCA==
            }
        engines: { node: '>=4' }
        dev: false

    /posix-character-classes/0.1.1:
        resolution: { integrity: sha1-AerA/jta9xoqbAL+q7jB/vfgDqs= }
        engines: { node: '>=0.10.0' }
        dev: true

    /prebuild-install/7.0.1:
        resolution:
            {
                integrity: sha512-QBSab31WqkyxpnMWQxubYAHR5S9B2+r81ucocew34Fkl98FhvKIF50jIJnNOBmAZfyNV7vE5T6gd3hTVWgY6tg==
            }
        engines: { node: '>=10' }
        hasBin: true
        dependencies:
            detect-libc: 2.0.0
            expand-template: 2.0.3
            github-from-package: 0.0.0
            minimist: 1.2.6
            mkdirp-classic: 0.5.3
            napi-build-utils: 1.0.2
            node-abi: 3.8.0
            npmlog: 4.1.2
            pump: 3.0.0
            rc: 1.2.8
            simple-get: 4.0.1
            tar-fs: 2.1.1
            tunnel-agent: 0.6.0
        dev: false
        optional: true

    /preferred-pm/3.0.3:
        resolution:
            {
                integrity: sha512-+wZgbxNES/KlJs9q40F/1sfOd/j7f1O9JaHcW5Dsn3aUUOZg3L2bjpVUcKV2jvtElYfoTuQiNeMfQJ4kwUAhCQ==
            }
        engines: { node: '>=10' }
        dependencies:
            find-up: 5.0.0
            find-yarn-workspace-root2: 1.2.16
            path-exists: 4.0.0
            which-pm: 2.0.0
        dev: true

    /prelude-ls/1.1.2:
        resolution:
            {
                integrity: sha512-ESF23V4SKG6lVSGZgYNpbsiaAkdab6ZgOxe52p7+Kid3W3u3bxR4Vfd/o21dmN7jSt0IwgZ4v5MUd26FEtXE9w==
            }
        engines: { node: '>= 0.8.0' }

    /prelude-ls/1.2.1:
        resolution:
            {
                integrity: sha512-vkcDPrRZo1QZLbn5RLGPpg/WmIQ65qoWWhcGKf/b5eplkkarX0m9z8ppCat4mlOqUsWpyNuYgO3VRyrYHSzX5g==
            }
        engines: { node: '>= 0.8.0' }
        dev: true

    /prettier-linter-helpers/1.0.0:
        resolution:
            {
                integrity: sha512-GbK2cP9nraSSUF9N2XwUwqfzlAFlMNYYl+ShE/V+H8a9uNl/oUqB1w2EL54Jh0OlyRSd8RfWYJ3coVS4TROP2w==
            }
        engines: { node: '>=6.0.0' }
        dependencies:
            fast-diff: 1.2.0
        dev: true

    /prettier/1.19.1:
        resolution:
            {
                integrity: sha512-s7PoyDv/II1ObgQunCbB9PdLmUcBZcnWOcxDh7O0N/UwDEsHyqkW+Qh28jW+mVuCdx7gLB0BotYI1Y6uI9iyew==
            }
        engines: { node: '>=4' }
        hasBin: true
        dev: true

    /prettier/2.7.1:
        resolution:
            {
                integrity: sha512-ujppO+MkdPqoVINuDFDRLClm7D78qbDt0/NR+wp5FqEZOoTNAjPHWj17QRhu7geIHJfcNhRk1XVQmF8Bp3ye+g==
            }
        engines: { node: '>=10.13.0' }
        hasBin: true
        dev: true

    /prettify-xml/1.2.0:
        resolution: { integrity: sha1-Rtzx7oqNi3PbMLfgbvJtyc8/bxg= }
        dev: false

    /pretty-format/22.4.3:
        resolution:
            {
                integrity: sha512-S4oT9/sT6MN7/3COoOy+ZJeA92VmOnveLHgrwBE3Z1W5N9S2A1QGNYiE1z75DAENbJrXXUb+OWXhpJcg05QKQQ==
            }
        dependencies:
            ansi-regex: 5.0.1
            ansi-styles: 3.2.1
        dev: true

    /pretty-format/24.9.0:
        resolution:
            {
                integrity: sha512-00ZMZUiHaJrNfk33guavqgvfJS30sLYf0f8+Srklv0AMPodGGHcoHgksZ3OThYnIvOd+8yMCn0YiEOogjlgsnA==
            }
        engines: { node: '>= 6' }
        dependencies:
            '@jest/types': 24.9.0
            ansi-regex: 5.0.1
            ansi-styles: 3.2.1
            react-is: 16.13.1
        dev: true

    /pretty-format/26.6.2:
        resolution:
            {
                integrity: sha512-7AeGuCYNGmycyQbCqd/3PWH4eOoX/OiCa0uphp57NVTeAGdJGaAliecxwBDHYQCIvrW7aDBZCYeNTP/WX69mkg==
            }
        engines: { node: '>= 10' }
        dependencies:
            '@jest/types': 26.6.2
            ansi-regex: 5.0.1
            ansi-styles: 4.3.0
            react-is: 17.0.2
        dev: true

    /pretty-format/27.3.1:
        resolution:
            {
                integrity: sha512-DR/c+pvFc52nLimLROYjnXPtolawm+uWDxr4FjuLDLUn+ktWnSN851KoHwHzzqq6rfCOjkzN8FLgDrSub6UDuA==
            }
        engines: { node: ^10.13.0 || ^12.13.0 || ^14.15.0 || >=15.0.0 }
        dependencies:
            '@jest/types': 27.2.5
            ansi-regex: 5.0.1
            ansi-styles: 5.2.0
            react-is: 17.0.2
        dev: true

    /pretty-format/27.5.1:
        resolution:
            {
                integrity: sha512-Qb1gy5OrP5+zDf2Bvnzdl3jsTf1qXVMazbvCoKhtKqVs4/YK4ozX4gKQJJVyNe+cajNPn0KoC0MC3FUmaHWEmQ==
            }
        engines: { node: ^10.13.0 || ^12.13.0 || ^14.15.0 || >=15.0.0 }
        dependencies:
            ansi-regex: 5.0.1
            ansi-styles: 5.2.0
            react-is: 17.0.2
        dev: true

    /pretty-quick/3.1.3_prettier@2.7.1:
        resolution:
            {
                integrity: sha512-kOCi2FJabvuh1as9enxYmrnBC6tVMoVOenMaBqRfsvBHB0cbpYHjdQEpSglpASDFEXVwplpcGR4CLEaisYAFcA==
            }
        engines: { node: '>=10.13' }
        hasBin: true
        peerDependencies:
            prettier: '>=2.0.0'
        dependencies:
            chalk: 3.0.0
            execa: 4.1.0
            find-up: 4.1.0
            ignore: 5.2.0
            mri: 1.2.0
            multimatch: 4.0.0
            prettier: 2.7.1
        dev: true

    /process-nextick-args/2.0.1:
        resolution:
            {
                integrity: sha512-3ouUOpQhtgrbOa17J7+uxOTpITYWaGP7/AhoR3+A+/1e9skrzelGi/dXzEYyvbxubEF6Wn2ypscTKiKJFFn1ag==
            }

    /prompts/2.4.2:
        resolution:
            {
                integrity: sha512-NxNv/kLguCA7p3jE8oL2aEBsrJWgAakBpgmgK6lpPWV+WuOmY6r2/zbAVnP+T8bQlA0nzHXSJSJW0Hq7ylaD2Q==
            }
        engines: { node: '>= 6' }
        dependencies:
            kleur: 3.0.3
            sisteransi: 1.0.5

    /propagate/2.0.1:
        resolution:
            {
                integrity: sha512-vGrhOavPSTz4QVNuBNdcNXePNdNMaO1xj9yBeH1ScQPjk/rhg9sSlCXPhMkFuaNNW/syTvYqsnbIJxMBfRbbag==
            }
        engines: { node: '>= 8' }
        dev: true

    /properties-reader/2.2.0:
        resolution:
            {
                integrity: sha512-CgVcr8MwGoBKK24r9TwHfZkLLaNFHQ6y4wgT9w/XzdpacOOi5ciH4hcuLechSDAwXsfrGQtI2JTutY2djOx2Ow==
            }
        engines: { node: '>=10' }
        dependencies:
            mkdirp: 1.0.4
        dev: false

    /proxy-addr/2.0.7:
        resolution:
            {
                integrity: sha512-llQsMLSUDUPT44jdrU/O37qlnifitDP+ZwrmmZcoSKyLKvtZxpyV0n2/bD/N4tBAAZ/gJEdZU7KMraoK1+XYAg==
            }
        engines: { node: '>= 0.10' }
        dependencies:
            forwarded: 0.2.0
            ipaddr.js: 1.9.1
        dev: false

    /pseudomap/1.0.2:
        resolution:
            {
                integrity: sha512-b/YwNhb8lk1Zz2+bXXpS/LK9OisiZZ1SNsSLxN1x2OXVEhW2Ckr/7mWE5vrC1ZTiJlD9g19jWszTmJsB+oEpFQ==
            }
        dev: true

    /psl/1.8.0:
        resolution:
            {
                integrity: sha512-RIdOzyoavK+hA18OGGWDqUTsCLhtA7IcZ/6NCs4fFJaHBDab+pDDmDIByWFRQJq2Cd7r1OoQxBGKOaztq+hjIQ==
            }
        dev: true

    /pump/3.0.0:
        resolution:
            {
                integrity: sha512-LwZy+p3SFs1Pytd/jYct4wpv49HiYCqd9Rlc5ZVdk0V+8Yzv6jR5Blk3TRmPL1ft69TxP0IMZGJ+WPFU2BFhww==
            }
        dependencies:
            end-of-stream: 1.4.4
            once: 1.4.0

    /punycode/1.3.2:
        resolution: { integrity: sha1-llOgNvt8HuQjQvIyXM7v6jkmxI0= }
        dev: false

    /punycode/2.1.1:
        resolution:
            {
                integrity: sha512-XRsRjdf+j5ml+y/6GKHPZbrF/8p2Yga0JPtdqTIY2Xe5ohJPD9saDJJLPvp9+NSBprVvevdXZybnj2cv8OEd0A==
            }
        engines: { node: '>=6' }
        dev: true

    /pure-rand/5.0.0:
        resolution:
            {
                integrity: sha512-lD2/y78q+7HqBx2SaT6OT4UcwtvXNRfEpzYEzl0EQ+9gZq2Qi3fa0HDnYPeqQwhlHJFBUhT7AO3mLU3+8bynHA==
            }
        dev: true

    /qs/6.10.3:
        resolution:
            {
                integrity: sha512-wr7M2E0OFRfIfJZjKGieI8lBKb7fRCH4Fv5KNPEs7gJ8jadvotdsS08PzOKR7opXhZ/Xkjtt3WF9g38drmyRqQ==
            }
        engines: { node: '>=0.6' }
        dependencies:
            side-channel: 1.0.4
        dev: true

    /qs/6.7.0:
        resolution:
            {
                integrity: sha512-VCdBRNFTX1fyE7Nb6FYoURo/SPe62QCaAyzJvUjwRaIsc+NePBEniHlvxFmmX56+HZphIGtV0XeCirBtpDrTyQ==
            }
        engines: { node: '>=0.6' }
        dev: false

    /qs/6.9.3:
        resolution:
            {
                integrity: sha512-EbZYNarm6138UKKq46tdx08Yo/q9ZhFoAXAI1meAFd2GtbRDhbZY2WQSICskT0c5q99aFzLG1D4nvTk9tqfXIw==
            }
        engines: { node: '>=0.6' }
        dev: true

    /qs/6.9.6:
        resolution:
            {
                integrity: sha512-TIRk4aqYLNoJUbd+g2lEdz5kLWIuTMRagAXxl78Q0RiVjAOugHmeKNGdd3cwo/ktpf9aL9epCfFqWDEKysUlLQ==
            }
        engines: { node: '>=0.6' }
        dev: false

    /querystring/0.2.0:
        resolution: { integrity: sha1-sgmEkgO7Jd+CDadW50cAWHhSFiA= }
        engines: { node: '>=0.4.x' }
        deprecated: The querystring API is considered Legacy. new code should use the URLSearchParams API instead.
        dev: false

    /queue-microtask/1.2.3:
        resolution:
            {
                integrity: sha512-NuaNSa6flKT5JaSYQzJok04JzTL1CA6aGhv5rfLW3PgqA+M2ChpZQnAC8h8i4ZFkBS8X5RqkDBHA7r4hej3K9A==
            }

    /quick-lru/4.0.1:
        resolution:
            {
                integrity: sha512-ARhCpm70fzdcvNQfPoy49IaanKkTlRWF2JMzqhcJbhSFRZv7nPTvZJdcY7301IPmvW+/p0RgIWnQDLJxifsQ7g==
            }
        engines: { node: '>=8' }
        dev: true

    /range-parser/1.2.1:
        resolution:
            {
                integrity: sha512-Hrgsx+orqoygnmhFbKaHE6c296J+HTAQXoxEF6gNupROmmGJRoyzfG3ccAveqCBrwr/2yxQ5BVd/GTl5agOwSg==
            }
        engines: { node: '>= 0.6' }
        dev: false

    /raw-body/2.4.0:
        resolution:
            {
                integrity: sha512-4Oz8DUIwdvoa5qMJelxipzi/iJIi40O5cGV1wNYp5hvZP8ZN0T+jiNkL0QepXs+EsQ9XJ8ipEDoiH70ySUJP3Q==
            }
        engines: { node: '>= 0.8' }
        dependencies:
            bytes: 3.1.0
            http-errors: 1.7.2
            iconv-lite: 0.4.24
            unpipe: 1.0.0
        dev: false

    /raw-body/2.4.2:
        resolution:
            {
                integrity: sha512-RPMAFUJP19WIet/99ngh6Iv8fzAbqum4Li7AD6DtGaW2RpMB/11xDoalPiJMTbu6I3hkbMVkATvZrqb9EEqeeQ==
            }
        engines: { node: '>= 0.8' }
        dependencies:
            bytes: 3.1.1
            http-errors: 1.8.1
            iconv-lite: 0.4.24
            unpipe: 1.0.0
        dev: false

    /rc/1.2.8:
        resolution:
            {
                integrity: sha512-y3bGgqKj3QBdxLbLkomlohkvsA8gdAiUQlSBJnBhfn+BPxg4bc62d8TcBW15wavDfgexCgccckhcZvywyQYPOw==
            }
        hasBin: true
        dependencies:
            deep-extend: 0.6.0
            ini: 1.3.8
            minimist: 1.2.6
            strip-json-comments: 2.0.1
        dev: false
        optional: true

    /react-is/16.13.1:
        resolution:
            {
                integrity: sha512-24e6ynE2H+OKt4kqsOvNd8kBpV65zoxbA4BVsEOB3ARVWQki/DHzaUoC5KuON/BiccDaCCTZBuOcfZs70kR8bQ==
            }
        dev: true

    /react-is/17.0.2:
        resolution:
            {
                integrity: sha512-w2GsyukL62IJnlaff/nRegPQR94C/XXamvMWmSHRJ4y7Ts/4ocGRmTHvOs8PSE6pB3dWOrD/nueuU5sduBsQ4w==
            }
        dev: true

    /read-pkg-up/7.0.1:
        resolution:
            {
                integrity: sha512-zK0TB7Xd6JpCLmlLmufqykGE+/TlOePD6qKClNW7hHDKFh/J7/7gCWGR7joEQEW1bKq3a3yUZSObOoWLFQ4ohg==
            }
        engines: { node: '>=8' }
        dependencies:
            find-up: 4.1.0
            read-pkg: 5.2.0
            type-fest: 0.8.1

    /read-pkg/5.2.0:
        resolution:
            {
                integrity: sha512-Ug69mNOpfvKDAc2Q8DRpMjjzdtrnv9HcSMX+4VsZxD1aZ6ZzrIE7rlzXBtWTyhULSMKg076AW6WR5iZpD0JiOg==
            }
        engines: { node: '>=8' }
        dependencies:
            '@types/normalize-package-data': 2.4.1
            normalize-package-data: 2.5.0
            parse-json: 5.2.0
            type-fest: 0.6.0

    /read-yaml-file/1.1.0:
        resolution:
            {
                integrity: sha512-VIMnQi/Z4HT2Fxuwg5KrY174U1VdUIASQVWXXyqtNRtxSr9IYkn1rsI6Tb6HsrHCmB7gVpNwX6JxPTHcH6IoTA==
            }
        engines: { node: '>=6' }
        dependencies:
            graceful-fs: 4.2.9
            js-yaml: 3.14.1
            pify: 4.0.1
            strip-bom: 3.0.0
        dev: true

    /readable-stream/2.3.7:
        resolution:
            {
                integrity: sha512-Ebho8K4jIbHAxnuxi7o42OrZgF/ZTNcsZj6nRKyUmkhLFq8CHItp/fy6hQZuZmP/n3yZ9VBUbp4zz/mX8hmYPw==
            }
        dependencies:
            core-util-is: 1.0.3
            inherits: 2.0.4
            isarray: 1.0.0
            process-nextick-args: 2.0.1
            safe-buffer: 5.1.2
            string_decoder: 1.1.1
            util-deprecate: 1.0.2

    /readable-stream/3.6.0:
        resolution:
            {
                integrity: sha512-BViHy7LKeTz4oNnkcLJ+lVSL6vpiFeX6/d3oSH8zCW7UxP2onchk+vTGB143xuFjHS3deTgkKoXXymXqymiIdA==
            }
        engines: { node: '>= 6' }
        dependencies:
            inherits: 2.0.4
            string_decoder: 1.1.1
            util-deprecate: 1.0.2

    /readdir-glob/1.1.2:
        resolution:
            {
                integrity: sha512-6RLVvwJtVwEDfPdn6X6Ille4/lxGl0ATOY4FN/B9nxQcgOazvvI0nodiD19ScKq0PvA/29VpaOQML36o5IzZWA==
            }
        dependencies:
            minimatch: 5.1.0
        dev: false

    /rechoir/0.6.2:
        resolution: { integrity: sha1-hSBLVNuoLVdC4oyWdW70OvUOM4Q= }
        engines: { node: '>= 0.10' }
        dependencies:
            resolve: 1.21.0
        dev: false

    /redent/3.0.0:
        resolution:
            {
                integrity: sha512-6tDA8g98We0zd0GvVeMT9arEOnTw9qM03L9cJXaCjrip1OO764RDBLBfrB4cwzNGDj5OA5ioymC9GkizgWJDUg==
            }
        engines: { node: '>=8' }
        dependencies:
            indent-string: 4.0.0
            strip-indent: 3.0.0
        dev: true

    /reflect-metadata/0.1.13:
        resolution:
            {
                integrity: sha512-Ts1Y/anZELhSsjMcU605fU9RE4Oi3p5ORujwbIKXfWa+0Zxs510Qrmrce5/Jowq3cHSZSJqBjypxmHarc+vEWg==
            }
        dev: false

    /regenerator-runtime/0.13.9:
        resolution:
            {
                integrity: sha512-p3VT+cOEgxFsRRA9X4lkI1E+k2/CtnKtU4gcxyaCUreilL/vqI6CdZ3wxVUx3UOUg+gnUOQQcRI7BmSI656MYA==
            }

    /regex-not/1.0.2:
        resolution:
            {
                integrity: sha512-J6SDjUgDxQj5NusnOtdFxDwN/+HWykR8GELwctJ7mdqhcyy1xEc4SRFHUXvxTp661YaVKAjfRLZ9cCqS6tn32A==
            }
        engines: { node: '>=0.10.0' }
        dependencies:
            extend-shallow: 3.0.2
            safe-regex: 1.1.0
        dev: true

    /regexpp/3.2.0:
        resolution:
            {
                integrity: sha512-pq2bWo9mVD43nbts2wGv17XLiNLya+GklZ8kaDLV2Z08gDCsGpnKn9BFMepvWuHCbyVvY7J5o5+BVvoQbmlJLg==
            }
        engines: { node: '>=8' }
        dev: true

    /remove-trailing-separator/1.1.0:
        resolution: { integrity: sha1-wkvOKig62tW8P1jg1IJJuSN52O8= }

    /repeat-element/1.1.4:
        resolution:
            {
                integrity: sha512-LFiNfRcSu7KK3evMyYOuCzv3L10TW7yC1G2/+StMjK8Y6Vqd2MG7r/Qjw4ghtuCOjFvlnms/iMmLqpvW/ES/WQ==
            }
        engines: { node: '>=0.10.0' }
        dev: true

    /repeat-string/1.6.1:
        resolution: { integrity: sha1-jcrkcOHIirwtYA//Sndihtp15jc= }
        engines: { node: '>=0.10' }

    /replace-ext/1.0.1:
        resolution:
            {
                integrity: sha512-yD5BHCe7quCgBph4rMQ+0KkIRKwWCrHDOX1p1Gp6HwjPM5kVoCdKGNhN7ydqqsX6lJEnQDKZ/tFMiEdQ1dvPEw==
            }
        engines: { node: '>= 0.10' }

    /require-directory/2.1.1:
        resolution: { integrity: sha1-jGStX9MNqxyXbiNE/+f3kqam30I= }
        engines: { node: '>=0.10.0' }
        dev: true

    /require-main-filename/2.0.0:
        resolution:
            {
                integrity: sha512-NKN5kMDylKuldxYLSUfrbo5Tuzh4hd+2E8NPPX02mZtn1VuREQToYe/ZdlJy+J3uCpfaiGF05e7B8W0iXbQHmg==
            }
        dev: true

    /requires-port/1.0.0:
        resolution: { integrity: sha1-kl0mAdOaxIXgkc8NpcbmlNw9yv8= }
        dev: false

    /resolve-cwd/3.0.0:
        resolution:
            {
                integrity: sha512-OrZaX2Mb+rJCpH/6CpSqt9xFVpN++x01XnN2ie9g6P5/3xelLAkXWVADpdz1IHD/KFfEXyE6V0U01OQ3UO2rEg==
            }
        engines: { node: '>=8' }
        dependencies:
            resolve-from: 5.0.0
        dev: true

    /resolve-from/4.0.0:
        resolution:
            {
                integrity: sha512-pb/MYmXstAkysRFx8piNI1tGFNQIFA3vkE3Gq4EuA1dF6gHp/+vgZqsCGJapvy8N3Q+4o7FwvquPJcnZ7RYy4g==
            }
        engines: { node: '>=4' }
        dev: true

    /resolve-from/5.0.0:
        resolution:
            {
                integrity: sha512-qYg9KP24dD5qka9J47d0aVky0N+b4fTU89LN9iDnjB5waksiC49rvMB0PrUJQGoTmH50XPiqOvAjDfaijGxYZw==
            }
        engines: { node: '>=8' }
        dev: true

    /resolve-url/0.2.1:
        resolution: { integrity: sha1-LGN/53yJOv0qZj/iGqkIAGjiBSo= }
        deprecated: https://github.com/lydell/resolve-url#deprecated
        dev: true

    /resolve.exports/1.1.0:
        resolution:
            {
                integrity: sha512-J1l+Zxxp4XK3LUDZ9m60LRJF/mAe4z6a4xyabPHk7pvK5t35dACV32iIjJDFeWZFfZlO29w6SZ67knR0tHzJtQ==
            }
        engines: { node: '>=10' }
        dev: true

    /resolve/1.21.0:
        resolution:
            {
                integrity: sha512-3wCbTpk5WJlyE4mSOtDLhqQmGFi0/TD9VPwmiolnk8U0wRgMEktqCXd3vy5buTO3tljvalNvKrjHEfrd2WpEKA==
            }
        hasBin: true
        dependencies:
            is-core-module: 2.8.1
            path-parse: 1.0.7
            supports-preserve-symlinks-flag: 1.0.0

    /resolve/1.22.1:
        resolution:
            {
                integrity: sha512-nBpuuYuY5jFsli/JIs1oldw6fOQCBioohqWZg/2hiaOybXOft4lonv85uDOKXdf8rhyK159cxU5cDcK/NKk8zw==
            }
        hasBin: true
        dependencies:
            is-core-module: 2.9.0
            path-parse: 1.0.7
            supports-preserve-symlinks-flag: 1.0.0
        dev: true

    /ret/0.1.15:
        resolution:
            {
                integrity: sha512-TTlYpa+OL+vMMNG24xSlQGEJ3B/RzEfUlLct7b5G/ytav+wPrplCpVMFuwzXbkecJrb6IYo1iFb0S9v37754mg==
            }
        engines: { node: '>=0.12' }
        dev: true

    /reusify/1.0.4:
        resolution:
            {
                integrity: sha512-U9nH88a3fc/ekCF1l0/UP1IosiuIjyTh7hBvXVMHYgVcfGvt897Xguj2UOLDeI5BG2m7/uwyaLVT6fbtCwTyzw==
            }
        engines: { iojs: '>=1.0.0', node: '>=0.10.0' }

    /rimraf/3.0.2:
        resolution:
            {
                integrity: sha512-JZkJMZkAGFFPP2YqXZXPbMlMBgsxzE8ILs4lMIX/2o0L9UBw9O/Y3o6wFw/i9YLapcUJWwqbi3kdxIPdC62TIA==
            }
        hasBin: true
        dependencies:
            glob: 7.2.0
        dev: true

    /run-async/2.4.1:
        resolution:
            {
                integrity: sha512-tvVnVv01b8c1RrA6Ep7JkStj85Guv/YrMcwqYQnwjsAS2cTmmPGBBjAjpCW7RrSodNSoE2/qg9O4bceNvUuDgQ==
            }
        engines: { node: '>=0.12.0' }
        dev: false

    /run-parallel/1.2.0:
        resolution:
            {
                integrity: sha512-5l4VyZR86LZ/lDxZTR6jqL8AFE2S0IFLMP26AbjsLVADxHdhB/c0GUsH+y39UfCi3dzz8OlQuPmnaJOMoDHQBA==
            }
        dependencies:
            queue-microtask: 1.2.3

    /rxjs/6.6.7:
        resolution:
            {
                integrity: sha512-hTdwr+7yYNIT5n4AMYp85KA6yw2Va0FLa3Rguvbpa4W3I5xynaBZo41cM3XM+4Q6fRMj3sBYIR1VAmZMXYJvRQ==
            }
        engines: { npm: '>=2.0.0' }
        dependencies:
            tslib: 1.14.1
        dev: true

    /rxjs/7.5.5:
        resolution:
            {
                integrity: sha512-sy+H0pQofO95VDmFLzyaw9xNJU4KTRSwQIGM6+iG3SypAtCiLDzpeG8sJrNCWn2Up9km+KhkvTdbkrdy+yzZdw==
            }
        dependencies:
            tslib: 2.4.0
        dev: true

    /safe-buffer/5.1.2:
        resolution:
            {
                integrity: sha512-Gd2UZBJDkXlY7GbJxfsE8/nvKkUEU1G38c1siN6QP6a9PT9MmHB8GnpscSmMJSoF8LOIrt8ud/wPtojys4G6+g==
            }

    /safe-buffer/5.2.1:
        resolution:
            {
                integrity: sha512-rp3So07KcdmmKbGvgaNxQSJr7bGVSVk5S9Eq1F+ppbRo70+YeaDxkw5Dd8NPN+GD6bjnYm2VuPuCXmpuYvmCXQ==
            }
        dev: false

    /safe-regex/1.1.0:
        resolution: { integrity: sha1-QKNmnzsHfR6UPURinhV91IAjvy4= }
        dependencies:
            ret: 0.1.15
        dev: true

    /safe-stable-stringify/1.1.1:
        resolution:
            {
                integrity: sha512-ERq4hUjKDbJfE4+XtZLFPCDi8Vb1JqaxAPTxWFLBx8XcAlf9Bda/ZJdVezs/NAfsMQScyIlUMx+Yeu7P7rx5jw==
            }

    /safer-buffer/2.1.2:
        resolution:
            {
                integrity: sha512-YZo3K82SD7Riyi0E1EQPojLz7kpepnSQI9IyPbHHg1XXXevb5dJI7tpyN2ADxGcQbHG7vcyRHk0cbwqcQriUtg==
            }

    /saxes/5.0.1:
        resolution:
            {
                integrity: sha512-5LBh1Tls8c9xgGjw3QrMwETmTMVk0oFgvrFSvWx62llR2hcEInrKNZ2GZCCuuy2lvWrdl5jhbpeqc5hRYKFOcw==
            }
        engines: { node: '>=10' }
        dependencies:
            xmlchars: 2.2.0
        dev: true

    /semver/5.7.1:
        resolution:
            {
                integrity: sha512-sauaDf/PZdVgrLTNYHRtpXa1iRiKcaebiKQ1BJdpQlWH2lCvexQdX55snPFyK7QzpudqbCI0qXFfOasHdyNDGQ==
            }
        hasBin: true

    /semver/6.3.0:
        resolution:
            {
                integrity: sha512-b39TBaTSfV6yBrapU89p5fKekE2m/NwnDocOVruQFS1/veMgdzuPcnOM34M6CwxW8jH/lxEa5rBoDeUwu5HHTw==
            }
        hasBin: true
        dev: true

    /semver/7.3.5:
        resolution:
            {
                integrity: sha512-PoeGJYh8HK4BTO/a9Tf6ZG3veo/A7ZVsYrSA6J8ny9nb3B1VrpkuN+z9OE5wfE5p6H4LchYZsegiQgbJD94ZFQ==
            }
        engines: { node: '>=10' }
        hasBin: true
        dependencies:
            lru-cache: 6.0.0

    /semver/7.3.7:
        resolution:
            {
                integrity: sha512-QlYTucUYOews+WeEujDoEGziz4K6c47V/Bd+LjSSYcA94p+DmINdf7ncaUinThfvZyu13lN9OY1XDxt8C0Tw0g==
            }
        engines: { node: '>=10' }
        hasBin: true
        dependencies:
            lru-cache: 6.0.0
        dev: true

    /send/0.17.1:
        resolution:
            {
                integrity: sha512-BsVKsiGcQMFwT8UxypobUKyv7irCNRHk1T0G680vk88yf6LBByGcZJOTJCrTP2xVN6yI+XjPJcNuE3V4fT9sAg==
            }
        engines: { node: '>= 0.8.0' }
        dependencies:
            debug: 2.6.9
            depd: 1.1.2
            destroy: 1.0.4
            encodeurl: 1.0.2
            escape-html: 1.0.3
            etag: 1.8.1
            fresh: 0.5.2
            http-errors: 1.7.2
            mime: 1.6.0
            ms: 2.1.1
            on-finished: 2.3.0
            range-parser: 1.2.1
            statuses: 1.5.0
        transitivePeerDependencies:
            - supports-color
        dev: false

    /send/0.17.2:
        resolution:
            {
                integrity: sha512-UJYB6wFSJE3G00nEivR5rgWp8c2xXvJ3OPWPhmuteU0IKj8nKbG3DrjiOmLwpnHGYWAVwA69zmTm++YG0Hmwww==
            }
        engines: { node: '>= 0.8.0' }
        dependencies:
            debug: 2.6.9
            depd: 1.1.2
            destroy: 1.0.4
            encodeurl: 1.0.2
            escape-html: 1.0.3
            etag: 1.8.1
            fresh: 0.5.2
            http-errors: 1.8.1
            mime: 1.6.0
            ms: 2.1.3
            on-finished: 2.3.0
            range-parser: 1.2.1
            statuses: 1.5.0
        transitivePeerDependencies:
            - supports-color
        dev: false

    /serve-static/1.14.1:
        resolution:
            {
                integrity: sha512-JMrvUwE54emCYWlTI+hGrGv5I8dEwmco/00EvkzIIsR7MqrHonbD9pO2MOfFnpFntl7ecpZs+3mW+XbQZu9QCg==
            }
        engines: { node: '>= 0.8.0' }
        dependencies:
            encodeurl: 1.0.2
            escape-html: 1.0.3
            parseurl: 1.3.3
            send: 0.17.1
        transitivePeerDependencies:
            - supports-color
        dev: false

    /serve-static/1.14.2:
        resolution:
            {
                integrity: sha512-+TMNA9AFxUEGuC0z2mevogSnn9MXKb4fa7ngeRMJaaGv8vTwnIEkKi+QGvPt33HSnf8pRS+WGM0EbMtCJLKMBQ==
            }
        engines: { node: '>= 0.8.0' }
        dependencies:
            encodeurl: 1.0.2
            escape-html: 1.0.3
            parseurl: 1.3.3
            send: 0.17.2
        transitivePeerDependencies:
            - supports-color
        dev: false

    /set-blocking/2.0.0:
        resolution: { integrity: sha1-BF+XgtARrppoA93TgrJDkrPYkPc= }

    /set-value/2.0.1:
        resolution:
            {
                integrity: sha512-JxHc1weCN68wRY0fhCoXpyK55m/XPHafOmK4UWD7m2CI14GMcFypt4w/0+NV5f/ZMby2F6S2wwA7fgynh9gWSw==
            }
        engines: { node: '>=0.10.0' }
        dependencies:
            extend-shallow: 2.0.1
            is-extendable: 0.1.1
            is-plain-object: 2.0.4
            split-string: 3.1.0
        dev: true

    /setprototypeof/1.1.1:
        resolution:
            {
                integrity: sha512-JvdAWfbXeIGaZ9cILp38HntZSFSo3mWg6xGcJJsd+d4aRMOqauag1C63dJfDw7OaMYwEbHMOxEZ1lqVRYP2OAw==
            }
        dev: false

    /setprototypeof/1.2.0:
        resolution:
            {
                integrity: sha512-E5LDX7Wrp85Kil5bhZv46j8jOeboKq5JMmYM3gVGdGH8xFpPWXUMsNrlODCrkoxMEeNi/XZIwuRvY4XNwYMJpw==
            }
        dev: false

    /shebang-command/1.2.0:
        resolution:
            {
                integrity: sha512-EV3L1+UQWGor21OmnvojK36mhg+TyIKDh3iFBKBohr5xeXIhNBcx8oWdgkTEEQ+BEFFYdLRuqMfd5L84N1V5Vg==
            }
        engines: { node: '>=0.10.0' }
        dependencies:
            shebang-regex: 1.0.0
        dev: true

    /shebang-command/2.0.0:
        resolution:
            {
                integrity: sha512-kHxr2zZpYtdmrN1qDjrrX/Z1rR1kG8Dx+gkpK1G4eXmvXswmcE1hTWBWYUzlraYw1/yZp6YuDY77YtvbN0dmDA==
            }
        engines: { node: '>=8' }
        dependencies:
            shebang-regex: 3.0.0

    /shebang-regex/1.0.0:
        resolution:
            {
                integrity: sha512-wpoSFAxys6b2a2wHZ1XpDSgD7N9iVjg29Ph9uV/uaP9Ex/KXlkTZTeddxDPSYQpgvzKLGJke2UU0AzoGCjNIvQ==
            }
        engines: { node: '>=0.10.0' }
        dev: true

    /shebang-regex/3.0.0:
        resolution:
            {
                integrity: sha512-7++dFhtcx3353uBaq8DDR4NuxBetBzC7ZQOhmTQInHEd6bSrXdiEyzCvG07Z44UYdLShWUyXt5M/yhz8ekcb1A==
            }
        engines: { node: '>=8' }

    /shelljs/0.8.5:
        resolution:
            {
                integrity: sha512-TiwcRcrkhHvbrZbnRcFYMLl30Dfov3HKqzp5tO5b4pt6G/SezKcYhmDg15zXVBswHmctSAQKznqNW2LO5tTDow==
            }
        engines: { node: '>=4' }
        hasBin: true
        dependencies:
            glob: 7.2.0
            interpret: 1.4.0
            rechoir: 0.6.2
        dev: false

    /side-channel/1.0.4:
        resolution:
            {
                integrity: sha512-q5XPytqFEIKHkGdiMIrY10mvLRvnQh42/+GoBlFW3b2LXLE2xxJpZFdm94we0BaoV3RwJyGqg5wS7epxTv0Zvw==
            }
        dependencies:
            call-bind: 1.0.2
            get-intrinsic: 1.1.1
            object-inspect: 1.12.0
        dev: true

    /signal-exit/3.0.6:
        resolution:
            {
                integrity: sha512-sDl4qMFpijcGw22U5w63KmD3cZJfBuFlVNbVMKje2keoKML7X2UzWbc4XrmEbDwg0NXJc3yv4/ox7b+JWb57kQ==
            }

    /signal-exit/3.0.7:
        resolution:
            {
                integrity: sha512-wnD2ZE+l+SPC/uoS0vXeE9L1+0wuaMqKlfz9AMUo38JsyLSBWSFcHR1Rri62LZc12vLr1gb3jl7iwQhgwpAbGQ==
            }
        dev: true

    /simple-concat/1.0.1:
        resolution:
            {
                integrity: sha512-cSFtAPtRhljv69IK0hTVZQ+OfE9nePi/rtJmw5UjHeVyVroEqJXP1sFztKUy1qU+xvz3u/sfYJLa947b7nAN2Q==
            }
        dev: false
        optional: true

    /simple-get/4.0.1:
        resolution:
            {
                integrity: sha512-brv7p5WgH0jmQJr1ZDDfKDOSeWWg+OVypG99A/5vYGPqJ6pxiaHLy8nxtFjBA7oMa01ebA9gfh1uMCFqOuXxvA==
            }
        dependencies:
            decompress-response: 6.0.0
            once: 1.4.0
            simple-concat: 1.0.1
        dev: false
        optional: true

    /simple-swizzle/0.2.2:
        resolution: { integrity: sha1-pNprY1/8zMoz9w0Xy5JZLeleVXo= }
        dependencies:
            is-arrayish: 0.3.2
        dev: false

    /sisteransi/1.0.5:
        resolution:
            {
                integrity: sha512-bLGGlR1QxBcynn2d5YmDX4MGjlZvy2MRBDRNHLJ8VI6l6+9FUiyTFNJ0IveOSP0bcXgVDPRcfGqA0pjaqUpfVg==
            }

    /slash/2.0.0:
        resolution:
            {
                integrity: sha512-ZYKh3Wh2z1PpEXWr0MpSBZ0V6mZHAQfYevttO11c51CaWjGTaadiKZ+wVt1PbMlDV5qhMFslpZCemhwOK7C89A==
            }
        engines: { node: '>=6' }
        dev: true

    /slash/3.0.0:
        resolution:
            {
                integrity: sha512-g9Q1haeby36OSStwb4ntCGGGaKsaVSjQ68fBxoQcutl5fS1vuY18H3wSt3jFyFtrkx+Kz0V1G85A4MyAdDMi2Q==
            }
        engines: { node: '>=8' }

    /slash/4.0.0:
        resolution:
            {
                integrity: sha512-3dOsAHXXUkQTpOYcoAxLIorMTp4gIQr5IW3iVb7A7lFIp0VHhnynm9izx6TssdrIcVIESAlVjtnO2K8bg+Coew==
            }
        engines: { node: '>=12' }
        dev: true

    /smartwrap/2.0.2:
        resolution:
            {
                integrity: sha512-vCsKNQxb7PnCNd2wY1WClWifAc2lwqsG8OaswpJkVJsvMGcnEntdTCDajZCkk93Ay1U3t/9puJmb525Rg5MZBA==
            }
        engines: { node: '>=6' }
        hasBin: true
        dependencies:
            array.prototype.flat: 1.2.5
            breakword: 1.0.5
            grapheme-splitter: 1.0.4
            strip-ansi: 6.0.1
            wcwidth: 1.0.1
            yargs: 15.4.1
        dev: true

    /snapdragon-node/2.1.1:
        resolution:
            {
                integrity: sha512-O27l4xaMYt/RSQ5TR3vpWCAB5Kb/czIcqUFOM/C4fYcLnbZUc1PkjTAMjof2pBWaSTwOUd6qUHcFGVGj7aIwnw==
            }
        engines: { node: '>=0.10.0' }
        dependencies:
            define-property: 1.0.0
            isobject: 3.0.1
            snapdragon-util: 3.0.1
        dev: true

    /snapdragon-util/3.0.1:
        resolution:
            {
                integrity: sha512-mbKkMdQKsjX4BAL4bRYTj21edOf8cN7XHdYUJEe+Zn99hVEYcMvKPct1IqNe7+AZPirn8BCDOQBHQZknqmKlZQ==
            }
        engines: { node: '>=0.10.0' }
        dependencies:
            kind-of: 3.2.2
        dev: true

    /snapdragon/0.8.2:
        resolution:
            {
                integrity: sha512-FtyOnWN/wCHTVXOMwvSv26d+ko5vWlIDD6zoUJ7LW8vh+ZBC8QdljveRP+crNrtBwioEUWy/4dMtbBjA4ioNlg==
            }
        engines: { node: '>=0.10.0' }
        dependencies:
            base: 0.11.2
            debug: 2.6.9
            define-property: 0.2.5
            extend-shallow: 2.0.1
            map-cache: 0.2.2
            source-map: 0.5.7
            source-map-resolve: 0.5.3
            use: 3.1.1
        transitivePeerDependencies:
            - supports-color
        dev: true

    /sort-keys/4.2.0:
        resolution:
            {
                integrity: sha512-aUYIEU/UviqPgc8mHR6IW1EGxkAXpeRETYcrzg8cLAvUPZcpAlleSXHV2mY7G12GphSH6Gzv+4MMVSSkbdteHg==
            }
        engines: { node: '>=8' }
        dependencies:
            is-plain-obj: 2.1.0
        dev: false

    /source-map-resolve/0.5.3:
        resolution:
            {
                integrity: sha512-Htz+RnsXWk5+P2slx5Jh3Q66vhQj1Cllm0zvnaY98+NFx+Dv2CF/f5O/t8x+KaNdrdIAsruNzoh/KpialbqAnw==
            }
        deprecated: See https://github.com/lydell/source-map-resolve#deprecated
        dependencies:
            atob: 2.1.2
            decode-uri-component: 0.2.0
            resolve-url: 0.2.1
            source-map-url: 0.4.1
            urix: 0.1.0
        dev: true

    /source-map-support/0.5.21:
        resolution:
            {
                integrity: sha512-uBHU3L3czsIyYXKX88fdrGovxdSCoTGDRZ6SYXtSRxLZUzHg5P/66Ht6uoUlHu9EZod+inXhKo3qQgwXUT/y1w==
            }
        dependencies:
            buffer-from: 1.1.2
            source-map: 0.6.1
        dev: true

    /source-map-url/0.4.1:
        resolution:
            {
                integrity: sha512-cPiFOTLUKvJFIg4SKVScy4ilPPW6rFgMgfuZJPNoDuMs3nC1HbMUycBoJw77xFIp6z1UJQJOfx6C9GMH80DiTw==
            }
        deprecated: See https://github.com/lydell/source-map-url#deprecated
        dev: true

    /source-map/0.5.7:
        resolution: { integrity: sha1-igOdLRAh0i0eoUyA2OpGi6LvP8w= }
        engines: { node: '>=0.10.0' }
        dev: true

    /source-map/0.6.1:
        resolution:
            {
                integrity: sha512-UjgapumWlbMhkBgzT7Ykc5YXUT46F0iKu8SGXq0bcwP5dz/h0Plj6enJqjz1Zbq2l5WaqYnrVbwWOWMyF3F47g==
            }
        engines: { node: '>=0.10.0' }

    /source-map/0.7.3:
        resolution:
            {
                integrity: sha512-CkCj6giN3S+n9qrYiBTX5gystlENnRW5jZeNLHpe6aue+SrHcG5VYwujhW9s4dY31mEGsxBDrHR6oI69fTXsaQ==
            }
        engines: { node: '>= 8' }
        dev: true

    /spawndamnit/2.0.0:
        resolution:
            {
                integrity: sha512-j4JKEcncSjFlqIwU5L/rp2N5SIPsdxaRsIv678+TZxZ0SRDJTm8JrxJMjE/XuiEZNEir3S8l0Fa3Ke339WI4qA==
            }
        dependencies:
            cross-spawn: 5.1.0
            signal-exit: 3.0.7
        dev: true

    /spdx-correct/3.1.1:
        resolution:
            {
                integrity: sha512-cOYcUWwhCuHCXi49RhFRCyJEK3iPj1Ziz9DpViV3tbZOwXD49QzIN3MpOLJNxh2qwq2lJJZaKMVw9qNi4jTC0w==
            }
        dependencies:
            spdx-expression-parse: 3.0.1
            spdx-license-ids: 3.0.11

    /spdx-exceptions/2.3.0:
        resolution:
            {
                integrity: sha512-/tTrYOC7PPI1nUAgx34hUpqXuyJG+DTHJTnIULG4rDygi4xu/tfgmq1e1cIRwRzwZgo4NLySi+ricLkZkw4i5A==
            }

    /spdx-expression-parse/3.0.1:
        resolution:
            {
                integrity: sha512-cbqHunsQWnJNE6KhVSMsMeH5H/L9EpymbzqTQ3uLwNCLZ1Q481oWaofqH7nO6V07xlXwY6PhQdQ2IedWx/ZK4Q==
            }
        dependencies:
            spdx-exceptions: 2.3.0
            spdx-license-ids: 3.0.11

    /spdx-license-ids/3.0.11:
        resolution:
            {
                integrity: sha512-Ctl2BrFiM0X3MANYgj3CkygxhRmr9mi6xhejbdO960nF6EDJApTYpn0BQnDKlnNBULKiCN1n3w9EBkHK8ZWg+g==
            }

    /split-string/3.1.0:
        resolution:
            {
                integrity: sha512-NzNVhJDYpwceVVii8/Hu6DKfD2G+NrQHlS/V/qgv763EYudVwEcMQNxd2lh+0VrUByXN/oJkl5grOhYWvQUYiw==
            }
        engines: { node: '>=0.10.0' }
        dependencies:
            extend-shallow: 3.0.2
        dev: true

    /sprintf-js/1.0.3:
        resolution:
            {
                integrity: sha512-D9cPgkvLlV3t3IzL0D0YLvGA9Ahk4PcvVwUbN0dSGr1aP0Nrt4AEnTUbuGvquEC0mA64Gqt1fzirlRs5ibXx8g==
            }

    /stack-trace/0.0.10:
        resolution: { integrity: sha1-VHxws0fo0ytOEI6hoqFZ5f3eGcA= }
        dev: false

    /stack-utils/1.0.5:
        resolution:
            {
                integrity: sha512-KZiTzuV3CnSnSvgMRrARVCj+Ht7rMbauGDK0LdVFRGyenwdylpajAp4Q0i6SX8rEmbTpMMf6ryq2gb8pPq2WgQ==
            }
        engines: { node: '>=8' }
        dependencies:
            escape-string-regexp: 2.0.0
        dev: true

    /stack-utils/2.0.3:
        resolution:
            {
                integrity: sha512-gL//fkxfWUsIlFL2Tl42Cl6+HFALEaB1FU76I/Fy+oZjRreP7OPMXFlGbxM7NQsI0ZpUfw76sHnv0WNYuTb7Iw==
            }
        engines: { node: '>=10' }
        dependencies:
            escape-string-regexp: 2.0.0
        dev: true

    /stack-utils/2.0.5:
        resolution:
            {
                integrity: sha512-xrQcmYhOsn/1kX+Vraq+7j4oE2j/6BFscZ0etmYg81xuM8Gq0022Pxb8+IqgOFUIaxHs0KaSb7T1+OegiNrNFA==
            }
        engines: { node: '>=10' }
        dependencies:
            escape-string-regexp: 2.0.0
        dev: true

    /static-eval/2.0.2:
        resolution:
            {
                integrity: sha512-N/D219Hcr2bPjLxPiV+TQE++Tsmrady7TqAJugLy7Xk1EumfDWS/f5dtBbkRCGE7wKKXuYockQoj8Rm2/pVKyg==
            }
        dependencies:
            escodegen: 1.14.3
        dev: false

    /static-extend/0.1.2:
        resolution: { integrity: sha1-YICcOcv/VTNyJv1eC1IPNB8ftcY= }
        engines: { node: '>=0.10.0' }
        dependencies:
            define-property: 0.2.5
            object-copy: 0.1.0
        dev: true

    /statuses/1.5.0:
        resolution: { integrity: sha1-Fhx9rBd2Wf2YEfQ3cfqZOBR4Yow= }
        engines: { node: '>= 0.6' }
        dev: false

    /stream-transform/2.1.3:
        resolution:
            {
                integrity: sha512-9GHUiM5hMiCi6Y03jD2ARC1ettBXkQBoQAe7nJsPknnI0ow10aXjTnew8QtYQmLjzn974BnmWEAJgCY6ZP1DeQ==
            }
        dependencies:
            mixme: 0.5.4
        dev: true

    /string-length/4.0.2:
        resolution:
            {
                integrity: sha512-+l6rNN5fYHNhZZy41RXsYptCjA2Igmq4EG7kZAYFQI1E1VTXarr6ZPXBg6eq7Y6eK4FEhY6AJlyuFIb/v/S0VQ==
            }
        engines: { node: '>=10' }
        dependencies:
            char-regex: 1.0.2
            strip-ansi: 6.0.1
        dev: true

    /string-width/1.0.2:
        resolution: { integrity: sha1-EYvfW4zcUaKn5w0hHgfisLmxB9M= }
        engines: { node: '>=0.10.0' }
        dependencies:
            code-point-at: 1.1.0
            is-fullwidth-code-point: 1.0.0
            strip-ansi: 3.0.1
        dev: false
        optional: true

    /string-width/4.2.3:
        resolution:
            {
                integrity: sha512-wKyQRQpjJ0sIp62ErSZdGsjMJWsap5oRNihHhu6G7JVO/9jIB6UyevL+tXuOqrng8j/cxKTWyWUwvSTriiZz/g==
            }
        engines: { node: '>=8' }
        dependencies:
            emoji-regex: 8.0.0
            is-fullwidth-code-point: 3.0.0
            strip-ansi: 6.0.1

    /string.prototype.trimend/1.0.4:
        resolution:
            {
                integrity: sha512-y9xCjw1P23Awk8EvTpcyL2NIr1j7wJ39f+k6lvRnSMz+mz9CGz9NYPelDk42kOz6+ql8xjfK8oYzy3jAP5QU5A==
            }
        dependencies:
            call-bind: 1.0.2
            define-properties: 1.1.3
        dev: true

    /string.prototype.trimstart/1.0.4:
        resolution:
            {
                integrity: sha512-jh6e984OBfvxS50tdY2nRZnoC5/mLFKOREQfw8t5yytkoUsJRNxvI/E39qu1sD0OtWI3OC0XgKSmcWwziwYuZw==
            }
        dependencies:
            call-bind: 1.0.2
            define-properties: 1.1.3
        dev: true

    /string_decoder/1.1.1:
        resolution:
            {
                integrity: sha512-n/ShnvDi6FHbbVfviro+WojiFzv+s8MPMHBczVePfUpDJLwoLT0ht1l4YwBCbi8pJAveEEdnkHyPyTP/mzRfwg==
            }
        dependencies:
            safe-buffer: 5.1.2

    /strip-ansi/3.0.1:
        resolution: { integrity: sha1-ajhfuIU9lS1f8F0Oiq+UJ43GPc8= }
        engines: { node: '>=0.10.0' }
        dependencies:
            ansi-regex: 5.0.1
        dev: false
        optional: true

    /strip-ansi/6.0.1:
        resolution:
            {
                integrity: sha512-Y38VPSHcqkFrCpFnQ9vuSXmquuv5oXOKpGeT6aGrr3o3Gc9AlVa6JBfUSOCnbxGGZF+/0ooI7KrPuUSztUdU5A==
            }
        engines: { node: '>=8' }
        dependencies:
            ansi-regex: 5.0.1

    /strip-bom-buf/1.0.0:
        resolution: { integrity: sha1-HLRar1dTD0yvhsf3UXnSyaUd1XI= }
        engines: { node: '>=4' }
        dependencies:
            is-utf8: 0.2.1

    /strip-bom-stream/2.0.0:
        resolution: { integrity: sha1-+H217yYT9paKpUWr/h7HKLaoKco= }
        engines: { node: '>=0.10.0' }
        dependencies:
            first-chunk-stream: 2.0.0
            strip-bom: 2.0.0

    /strip-bom/2.0.0:
        resolution: { integrity: sha1-YhmoVhZSBJHzV4i9vxRHqZx+aw4= }
        engines: { node: '>=0.10.0' }
        dependencies:
            is-utf8: 0.2.1

    /strip-bom/3.0.0:
        resolution:
            {
                integrity: sha512-vavAMRXOgBVNF6nyEEmL3DBK19iRpDcoIwW+swQ+CbGiu7lju6t+JklA1MHweoWtadgt4ISVUsXLyDq34ddcwA==
            }
        engines: { node: '>=4' }
        dev: true

    /strip-bom/4.0.0:
        resolution:
            {
                integrity: sha512-3xurFv5tEgii33Zi8Jtp55wEIILR9eh34FAW00PZf+JnSsTmV/ioewSgQl97JHvgjoRGwPShsWm+IdrxB35d0w==
            }
        engines: { node: '>=8' }
        dev: true

    /strip-final-newline/2.0.0:
        resolution:
            {
                integrity: sha512-BrpvfNAE3dcvq7ll3xVumzjKjZQ5tI1sEUIKr3Uoks0XUl45St3FlatVqef9prk4jRDzhW6WZg+3bk93y6pLjA==
            }
        engines: { node: '>=6' }

    /strip-indent/3.0.0:
        resolution:
            {
                integrity: sha512-laJTa3Jb+VQpaC6DseHhF7dXVqHTfJPCRDaEbid/drOhgitgYku/letMUqOXFoWV0zIIUbjpdH2t+tYj4bQMRQ==
            }
        engines: { node: '>=8' }
        dependencies:
            min-indent: 1.0.1
        dev: true

    /strip-json-comments/2.0.1:
        resolution: { integrity: sha1-PFMZQukIwml8DsNEhYwobHygpgo= }
        engines: { node: '>=0.10.0' }
        dev: false
        optional: true

    /strip-json-comments/3.1.1:
        resolution:
            {
                integrity: sha512-6fPc+R4ihwqP6N/aIv2f1gMH8lOVtWQHoqC4yK6oSDVVocumAsfCqjkXnqiYMhmMwS/mEHLp7Vehlt3ql6lEig==
            }
        engines: { node: '>=8' }
        dev: true

    /strnum/1.0.5:
        resolution:
            {
                integrity: sha512-J8bbNyKKXl5qYcR36TIO8W3mVGVHrmmxsd5PAItGkmyzwJvybiw2IVq5nqd0i4LSNSkB/sx9VHllbfFdr9k1JA==
            }
        dev: false

    /superagent/7.1.2:
        resolution:
            {
                integrity: sha512-o9/fP6dww7a4xmEF5a484o2rG34UUGo8ztDlv7vbCWuqPhpndMi0f7eXxdlryk5U12Kzy46nh8eNpLAJ93Alsg==
            }
        engines: { node: '>=6.4.0 <13 || >=14' }
        deprecated: Deprecated due to bug in CI build https://github.com/visionmedia/superagent/pull/1677\#issuecomment-1081361876
        dependencies:
            component-emitter: 1.3.0
            cookiejar: 2.1.3
            debug: 4.3.4
            fast-safe-stringify: 2.1.1
            form-data: 4.0.0
            formidable: 2.0.1
            methods: 1.1.2
            mime: 2.6.0
            qs: 6.10.3
            readable-stream: 3.6.0
            semver: 7.3.5
        transitivePeerDependencies:
            - supports-color
        dev: true

    /supertest/6.2.2:
        resolution:
            {
                integrity: sha512-wCw9WhAtKJsBvh07RaS+/By91NNE0Wh0DN19/hWPlBOU8tAfOtbZoVSV4xXeoKoxgPx0rx2y+y+8660XtE7jzg==
            }
        engines: { node: '>=6.0.0' }
        dependencies:
            methods: 1.1.2
            superagent: 7.1.2
        transitivePeerDependencies:
            - supports-color
        dev: true

    /supports-color/5.5.0:
        resolution:
            {
                integrity: sha512-QjVjwdXIt408MIiAqCX4oUKsgU2EqAGzs2Ppkm4aQYbjm+ZEWEcW4SfFNTr4uMNZma0ey4f5lgLrkB0aX0QMow==
            }
        engines: { node: '>=4' }
        dependencies:
            has-flag: 3.0.0

    /supports-color/7.2.0:
        resolution:
            {
                integrity: sha512-qpCAvRl9stuOHveKsn7HncJRvv501qIacKzQlO/+Lwxc9+0q2wLyv4Dfvt80/DPn2pqOBsJdDiogXGR9+OvwRw==
            }
        engines: { node: '>=8' }
        dependencies:
            has-flag: 4.0.0

    /supports-color/8.1.1:
        resolution:
            {
                integrity: sha512-MpUEN2OodtUzxvKQl72cUF7RQ5EiHsGvSsVG0ia9c5RbWGL2CI4C7EpPS8UTBIplnlzZiNuV56w+FuNxy3ty2Q==
            }
        engines: { node: '>=10' }
        dependencies:
            has-flag: 4.0.0
        dev: true

    /supports-hyperlinks/2.2.0:
        resolution:
            {
                integrity: sha512-6sXEzV5+I5j8Bmq9/vUphGRM/RJNT9SCURJLjwfOg51heRtguGWDzcaBlgAzKhQa0EVNpPEKzQuBwZ8S8WaCeQ==
            }
        engines: { node: '>=8' }
        dependencies:
            has-flag: 4.0.0
            supports-color: 7.2.0
        dev: true

    /supports-preserve-symlinks-flag/1.0.0:
        resolution:
            {
                integrity: sha512-ot0WnXS9fgdkgIcePe6RHNk1WA8+muPa6cSjeR3V8K27q9BB1rTE3R1p7Hv0z1ZyAc8s6Vvv8DIyWf681MAt0w==
            }
        engines: { node: '>= 0.4' }

    /symbol-tree/3.2.4:
        resolution:
            {
                integrity: sha512-9QNk5KwDF+Bvz+PyObkmSYjI5ksVUYtjW7AU22r2NKcfLJcXp96hkDWU3+XndOsUb+AQ9QhfzfCT2O+CNWT5Tw==
            }
        dev: true

    /synckit/0.8.1:
        resolution:
            {
                integrity: sha512-rJEeygO5PNmcZICmrgnbOd2usi5zWE1ESc0Gn5tTmJlongoU8zCTwMFQtar2UgMSiR68vK9afPQ+uVs2lURSIA==
            }
        engines: { node: ^14.18.0 || >=16.0.0 }
        dependencies:
            '@pkgr/utils': 2.3.0
            tslib: 2.4.0
        dev: true

    /tapable/2.2.1:
        resolution:
            {
                integrity: sha512-GNzQvQTOIP6RyTfE2Qxb8ZVlNmw0n88vp1szwWRimP02mnTsx3Wtn5qRdqY9w2XduFNUgvOwhNnQsjwCp+kqaQ==
            }
        engines: { node: '>=6' }
        dev: true

    /tar-fs/2.1.1:
        resolution:
            {
                integrity: sha512-V0r2Y9scmbDRLCNex/+hYzvp/zyYjvFbHPNgVTKfQvVrb6guiE/fxP+XblDNR011utopbkex2nM4dHNV6GDsng==
            }
        dependencies:
            chownr: 1.1.4
            mkdirp-classic: 0.5.3
            pump: 3.0.0
            tar-stream: 2.2.0
        dev: false
        optional: true

    /tar-stream/2.2.0:
        resolution:
            {
                integrity: sha512-ujeqbceABgwMZxEJnk2HDY2DlnUZ+9oEcb1KzTVfYHio0UE6dG71n60d8D2I4qNvleWrrXpmjpt7vZeF1LnMZQ==
            }
        engines: { node: '>=6' }
        dependencies:
            bl: 4.1.0
            end-of-stream: 1.4.4
            fs-constants: 1.0.0
            inherits: 2.0.4
            readable-stream: 3.6.0
        dev: false

    /term-size/2.2.1:
        resolution:
            {
                integrity: sha512-wK0Ri4fOGjv/XPy8SBHZChl8CM7uMc5VML7SqiQ0zG7+J5Vr+RMQDoHa2CNT6KHUnTGIXH34UDMkPzAUyapBZg==
            }
        engines: { node: '>=8' }
        dev: true

    /terminal-link/2.1.1:
        resolution:
            {
                integrity: sha512-un0FmiRUQNr5PJqy9kP7c40F5BOfpGlYTrxonDChEZB7pzZxRNp/bt+ymiy9/npwXya9KH99nJ/GXFIiUkYGFQ==
            }
        engines: { node: '>=8' }
        dependencies:
            ansi-escapes: 4.3.2
            supports-hyperlinks: 2.2.0
        dev: true

    /test-exclude/6.0.0:
        resolution:
            {
                integrity: sha512-cAGWPIyOHU6zlmg88jwm7VRyXnMN7iV68OGAbYDk/Mh/xC/pzVPlQtY6ngoIH/5/tciuhGfvESU8GrHrcxD56w==
            }
        engines: { node: '>=8' }
        dependencies:
            '@istanbuljs/schema': 0.1.3
            glob: 7.2.0
            minimatch: 3.1.2
        dev: true

    /text-hex/1.0.0:
        resolution:
            {
                integrity: sha512-uuVGNWzgJ4yhRaNSiubPY7OjISw4sw4E5Uv0wbjp+OzcbmVU/rsT8ujgcXJhn9ypzsgr5vlzpPqP+MBBKcGvbg==
            }
        dev: false

    /text-table/0.2.0:
        resolution: { integrity: sha1-f17oI66AUgfACvLfSoTsP8+lcLQ= }

    /textextensions/5.14.0:
        resolution:
            {
                integrity: sha512-4cAYwNFNYlIAHBUo7p6zw8POUvWbZor+/R0Tanv+rIhsauEyV9QSrEXL40pI+GfTQxKX8k6Tyw6CmdSDSmASrg==
            }
        engines: { node: '>=0.8' }

    /throat/6.0.1:
        resolution:
            {
                integrity: sha512-8hmiGIJMDlwjg7dlJ4yKGLK8EsYqKgPWbG3b4wjJddKNwc7N7Dpn08Df4szr/sZdMVeOstrdYSsqzX6BYbcB+w==
            }
        dev: true

    /tiny-glob/0.2.9:
        resolution:
            {
                integrity: sha512-g/55ssRPUjShh+xkfx9UPDXqhckHEsHr4Vd9zX55oSdGZc/MD0m3sferOkwWtp98bv+kcVfEHtRJgBVJzelrzg==
            }
        dependencies:
            globalyzer: 0.1.0
            globrex: 0.1.2
        dev: true

    /tmp/0.0.33:
        resolution:
            {
                integrity: sha512-jRCJlojKnZ3addtTOjdIqoRuPEKBvNXcGYqzO6zWZX8KfKEpnGY5jfggJQ3EjKuu8D4bJRr0y+cYJFmYbImXGw==
            }
        engines: { node: '>=0.6.0' }
        dependencies:
            os-tmpdir: 1.0.2
        dev: true

    /tmpl/1.0.5:
        resolution:
            {
                integrity: sha512-3f0uOEAQwIqGuWW2MVzYg8fV/QNnc/IpuJNG837rLuczAaLVHslWHZQj4IGiEl5Hs3kkbhwL9Ab7Hrsmuj+Smw==
            }
        dev: true

    /to-fast-properties/2.0.0:
        resolution:
            {
                integrity: sha512-/OaKK0xYrs3DmxRYqL/yDc+FxFUVYhDlXMhRmv3z915w2HF1tnN1omB354j8VUGO/hbRzyD6Y3sA7v7GS/ceog==
            }
        engines: { node: '>=4' }
        dev: true

    /to-object-path/0.3.0:
        resolution: { integrity: sha1-KXWIt7Dn4KwI4E5nL4XB9JmeF68= }
        engines: { node: '>=0.10.0' }
        dependencies:
            kind-of: 3.2.2
        dev: true

    /to-regex-range/2.1.1:
        resolution: { integrity: sha1-fIDBe53+vlmeJzZ+DU3VWQFB2zg= }
        engines: { node: '>=0.10.0' }
        dependencies:
            is-number: 3.0.0
            repeat-string: 1.6.1
        dev: true

    /to-regex-range/5.0.1:
        resolution:
            {
                integrity: sha512-65P7iz6X5yEr1cwcgvQxbbIw7Uk3gOy5dIdtZ4rDveLqhrdJP+Li/Hx6tyK0NEb+2GCyneCMJiGqrADCSNk8sQ==
            }
        engines: { node: '>=8.0' }
        dependencies:
            is-number: 7.0.0

    /to-regex/3.0.2:
        resolution:
            {
                integrity: sha512-FWtleNAtZ/Ki2qtqej2CXTOayOH9bHDQF+Q48VpWyDXjbYxA4Yz8iDB31zXOBUlOHHKidDbqGVrTUvQMPmBGBw==
            }
        engines: { node: '>=0.10.0' }
        dependencies:
            define-property: 2.0.2
            extend-shallow: 3.0.2
            regex-not: 1.0.2
            safe-regex: 1.1.0
        dev: true

    /toidentifier/1.0.0:
        resolution:
            {
                integrity: sha512-yaOH/Pk/VEhBWWTlhI+qXxDFXlejDGcQipMlyxda9nthulaxLZUNcUqFxokp0vcYnvteJln5FNQDRrxj3YcbVw==
            }
        engines: { node: '>=0.6' }
        dev: false

    /toidentifier/1.0.1:
        resolution:
            {
                integrity: sha512-o5sSPKEkg/DIQNmH43V0/uerLrpzVedkUh8tGNvaeXpfpuwjKenlSox/2O/BTlZUtEe+JG7s5YhEz608PlAHRA==
            }
        engines: { node: '>=0.6' }
        dev: false

    /tough-cookie/4.0.0:
        resolution:
            {
                integrity: sha512-tHdtEpQCMrc1YLrMaqXXcj6AxhYi/xgit6mZu1+EDWUn+qhUf8wMQoFIy9NXuq23zAwtcB0t/MjACGR18pcRbg==
            }
        engines: { node: '>=6' }
        dependencies:
            psl: 1.8.0
            punycode: 2.1.1
            universalify: 0.1.2
        dev: true

    /tr46/0.0.3:
        resolution: { integrity: sha1-gYT9NH2snNwYWZLzpmIuFLnZq2o= }
        dev: false

    /tr46/2.1.0:
        resolution:
            {
                integrity: sha512-15Ih7phfcdP5YxqiB+iDtLoaTz4Nd35+IiAv0kQ5FNKHzXgdWqPoTIqEDDJmXceQt4JZk6lVPT8lnDlPpGDppw==
            }
        engines: { node: '>=8' }
        dependencies:
            punycode: 2.1.1
        dev: true

    /trim-newlines/3.0.1:
        resolution:
            {
                integrity: sha512-c1PTsA3tYrIsLGkJkzHF+w9F2EyxfXGo4UyJc4pFL++FMjnq0HJS69T3M7d//gKrFKwy429bouPescbjecU+Zw==
            }
        engines: { node: '>=8' }
        dev: true

    /triple-beam/1.3.0:
        resolution:
            {
                integrity: sha512-XrHUvV5HpdLmIj4uVMxHggLbFSZYIn7HEWsqePZcI50pco+MPqJ50wMGY794X7AOOhxOBAjbkqfAbEe/QMp2Lw==
            }

    /ts-essentials/7.0.3_typescript@4.0.8:
        resolution:
            {
                integrity: sha512-8+gr5+lqO3G84KdiTSMRLtuyJ+nTBVRKuCrK4lidMPdVeEp0uqC875uE5NMcaA7YYMN7XsNiFQuMvasF8HT/xQ==
            }
        peerDependencies:
            typescript: '>=3.7.0'
        dependencies:
            typescript: 4.0.8
        dev: true

    /ts-jest/27.1.5_wye5kbc3sqtj6awq46fqxr6haq:
        resolution:
            {
                integrity: sha512-Xv6jBQPoBEvBq/5i2TeSG9tt/nqkbpcurrEG1b+2yfBrcJelOZF9Ml6dmyMh7bcW9JyFbRYpR5rxROSlBLTZHA==
            }
        engines: { node: ^10.13.0 || ^12.13.0 || ^14.15.0 || >=15.0.0 }
        hasBin: true
        peerDependencies:
            '@babel/core': '>=7.0.0-beta.0 <8'
            '@types/jest': ^27.0.0
            babel-jest: '>=27.0.0 <28'
            esbuild: '*'
            jest: ^27.0.0
            typescript: '>=3.8 <5.0'
        peerDependenciesMeta:
            '@babel/core':
                optional: true
            '@types/jest':
                optional: true
            babel-jest:
                optional: true
            esbuild:
                optional: true
        dependencies:
            '@types/jest': 27.4.1
            bs-logger: 0.2.6
            fast-json-stable-stringify: 2.1.0
            jest: 27.5.1
            jest-util: 27.5.1
            json5: 2.2.1
            lodash.memoize: 4.1.2
            make-error: 1.3.6
            semver: 7.3.7
            typescript: 4.0.8
            yargs-parser: 20.2.9
        dev: true

    /tsconfig-paths/3.14.1:
        resolution:
            {
                integrity: sha512-fxDhWnFSLt3VuTwtvJt5fpwxBHg5AdKWMsgcPOOIilyjymcYVZoCQF8fvFRezCNfblEXmi+PcM1eYHeOAgXCOQ==
            }
        dependencies:
            '@types/json5': 0.0.29
            json5: 1.0.1
            minimist: 1.2.6
            strip-bom: 3.0.0
        dev: true

    /tslib/1.14.1:
        resolution:
            {
                integrity: sha512-Xni35NKzjgMrwevysHTCArtLDpPvye8zV/0E4EyYn43P7/7qvQwPh9BGkHewbMulVntbigmcT7rdX3BNo9wRJg==
            }
        dev: true

    /tslib/2.4.0:
        resolution:
            {
                integrity: sha512-d6xOpEDfsi2CZVlPQzGeux8XMwLT9hssAsaPYExaQMuYskwb+x1x7J371tWlbBdWHroy99KnVB6qIkUbs5X3UQ==
            }
        dev: true

    /tsutils/3.21.0_typescript@4.0.8:
        resolution:
            {
                integrity: sha512-mHKK3iUXL+3UF6xL5k0PEhKRUBKPBCv/+RkEOpjRWxxx27KKRBmmA60A9pgOUvMi8GKhRMPEmjBRPzs2W7O1OA==
            }
        engines: { node: '>= 6' }
        peerDependencies:
            typescript: '>=2.8.0 || >= 3.2.0-dev || >= 3.3.0-dev || >= 3.4.0-dev || >= 3.5.0-dev || >= 3.6.0-dev || >= 3.6.0-beta || >= 3.7.0-dev || >= 3.7.0-beta'
        dependencies:
            tslib: 1.14.1
            typescript: 4.0.8
        dev: true

    /tty-table/4.1.6:
        resolution:
            {
                integrity: sha512-kRj5CBzOrakV4VRRY5kUWbNYvo/FpOsz65DzI5op9P+cHov3+IqPbo1JE1ZnQGkHdZgNFDsrEjrfqqy/Ply9fw==
            }
        engines: { node: '>=8.0.0' }
        hasBin: true
        dependencies:
            chalk: 4.1.2
            csv: 5.5.3
            kleur: 4.1.5
            smartwrap: 2.0.2
            strip-ansi: 6.0.1
            wcwidth: 1.0.1
            yargs: 17.5.1
        dev: true

    /tunnel-agent/0.6.0:
        resolution: { integrity: sha1-J6XeoGs2sEoKmWZ3SykIaPD8QP0= }
        dependencies:
            safe-buffer: 5.2.1
        dev: false
        optional: true

    /type-check/0.3.2:
        resolution:
            {
                integrity: sha512-ZCmOJdvOWDBYJlzAoFkC+Q0+bUyEOS1ltgp1MGU03fqHG+dbi9tBFU2Rd9QKiDZFAYrhPh2JUf7rZRIuHRKtOg==
            }
        engines: { node: '>= 0.8.0' }
        dependencies:
            prelude-ls: 1.1.2

    /type-check/0.4.0:
        resolution:
            {
                integrity: sha512-XleUoc9uwGXqjWwXaUTZAmzMcFZ5858QA2vvx1Ur5xIcixXIP+8LnFDgRplU30us6teqdlskFfu+ae4K79Ooew==
            }
        engines: { node: '>= 0.8.0' }
        dependencies:
            prelude-ls: 1.2.1
        dev: true

    /type-detect/4.0.8:
        resolution:
            {
                integrity: sha512-0fr/mIH1dlO+x7TlcMy+bIDqKPsw/70tVyeHW787goQjhmqaZe10uwLujubK9q9Lg6Fiho1KUKDYz0Z7k7g5/g==
            }
        engines: { node: '>=4' }
        dev: true

    /type-fest/0.13.1:
        resolution:
            {
                integrity: sha512-34R7HTnG0XIJcBSn5XhDd7nNFPRcXYRZrBB2O2jdKqYODldSzBAqzsWoZYYvduky73toYS/ESqxPvkDf/F0XMg==
            }
        engines: { node: '>=10' }
        dev: true

    /type-fest/0.20.2:
        resolution:
            {
                integrity: sha512-Ne+eE4r0/iWnpAxD852z3A+N0Bt5RN//NjJwRd2VFHEmrywxf5vsZlh4R6lixl6B+wz/8d+maTSAkN1FIkI3LQ==
            }
        engines: { node: '>=10' }
        dev: true

    /type-fest/0.21.3:
        resolution:
            {
                integrity: sha512-t0rzBq87m3fVcduHDUFhKmyyX+9eo6WQjZvf51Ea/M0Q7+T374Jp1aUiyUl0GKxp8M/OETVHSDvmkyPgvX+X2w==
            }
        engines: { node: '>=10' }
        dev: true

    /type-fest/0.6.0:
        resolution:
            {
                integrity: sha512-q+MB8nYR1KDLrgr4G5yemftpMC7/QLqVndBmEEdqzmNj5dcFOO4Oo8qlwZE3ULT3+Zim1F8Kq4cBnikNhlCMlg==
            }
        engines: { node: '>=8' }

    /type-fest/0.8.1:
        resolution:
            {
                integrity: sha512-4dbzIzqvjtgiM5rw1k5rEHtBANKmdudhGyBEajN01fEyhaAIhsoKNy6y7+IN93IfpFtwY9iqi7kD+xwKhQsNJA==
            }
        engines: { node: '>=8' }

    /type-is/1.6.18:
        resolution:
            {
                integrity: sha512-TkRKr9sUTxEH8MdfuCSP7VizJyzRNMjj2J2do2Jr3Kym598JVdEksuzPQCnlFPW4ky9Q+iA+ma9BGm06XQBy8g==
            }
        engines: { node: '>= 0.6' }
        dependencies:
            media-typer: 0.3.0
            mime-types: 2.1.34
        dev: false

    /typedarray-to-buffer/3.1.5:
        resolution:
            {
                integrity: sha512-zdu8XMNEDepKKR+XYOXAVPtWui0ly0NtohUscw+UmaHiAWT8hrV1rr//H6V+0DvJ3OQ19S979M0laLfX8rm82Q==
            }
        dependencies:
            is-typedarray: 1.0.0
        dev: true

    /typescript/4.0.8:
        resolution:
            {
                integrity: sha512-oz1765PN+imfz1MlZzSZPtC/tqcwsCyIYA8L47EkRnRW97ztRk83SzMiWLrnChC0vqoYxSU1fcFUDA5gV/ZiPg==
            }
        engines: { node: '>=4.2.0' }
        hasBin: true
        dev: true

    /unbox-primitive/1.0.1:
        resolution:
            {
                integrity: sha512-tZU/3NqK3dA5gpE1KtyiJUrEB0lxnGkMFHptJ7q6ewdZ8s12QrODwNbhIJStmJkd1QDXa1NRA8aF2A1zk/Ypyw==
            }
        dependencies:
            function-bind: 1.1.1
            has-bigints: 1.0.1
            has-symbols: 1.0.2
            which-boxed-primitive: 1.0.2
        dev: true

    /underscore/1.12.1:
        resolution:
            {
                integrity: sha512-hEQt0+ZLDVUMhebKxL4x1BTtDY7bavVofhZ9KZ4aI26X9SRaE+Y3m83XUL1UP2jn8ynjndwCCpEHdUG+9pP1Tw==
            }
        dev: false

    /union-value/1.0.1:
        resolution:
            {
                integrity: sha512-tJfXmxMeWYnczCVs7XAEvIV7ieppALdyepWMkHkwciRpZraG/xwT+s2JN8+pr1+8jCRf80FFzvr+MpQeeoF4Xg==
            }
        engines: { node: '>=0.10.0' }
        dependencies:
            arr-union: 3.1.0
            get-value: 2.0.6
            is-extendable: 0.1.1
            set-value: 2.0.1
        dev: true

    /unionfs/4.4.0:
        resolution:
            {
                integrity: sha512-N+TuJHJ3PjmzIRCE1d2N3VN4qg/P78eh/nxzwHnzpg3W2Mvf8Wvi7J1mvv6eNkb8neUeSdFSQsKna0eXVyF4+w==
            }
        dependencies:
            fs-monkey: 1.0.3
        dev: true

    /universal-user-agent/6.0.0:
        resolution:
            {
                integrity: sha512-isyNax3wXoKaulPDZWHQqbmIx1k2tb9fb3GGDBRxCscfYV2Ch7WxPArBsFEG8s/safwXTT7H4QGhaIkTp9447w==
            }
        dev: false

    /universalify/0.1.2:
        resolution:
            {
                integrity: sha512-rBJeI5CXAlmy1pV+617WB9J63U6XcazHHF2f2dbJix4XzpUF0RS3Zbj0FGIOCAva5P/d/GBOYaACQ1w+0azUkg==
            }
        engines: { node: '>= 4.0.0' }
        dev: true

    /universalify/2.0.0:
        resolution:
            {
                integrity: sha512-hAZsKq7Yy11Zu1DE0OzWjw7nnLZmJZYTDZZyEFHZdUhV8FkH5MCfoU1XMaxXovpyW5nq5scPqq0ZDP9Zyl04oQ==
            }
        engines: { node: '>= 10.0.0' }

    /unpipe/1.0.0:
        resolution: { integrity: sha1-sr9O6FFKrmFltIF4KdIbLvSZBOw= }
        engines: { node: '>= 0.8' }
        dev: false

    /unset-value/1.0.0:
        resolution: { integrity: sha1-g3aHP30jNRef+x5vw6jtDfyKtVk= }
        engines: { node: '>=0.10.0' }
        dependencies:
            has-value: 0.3.1
            isobject: 3.0.1
        dev: true

    /uri-js/4.4.1:
        resolution:
            {
                integrity: sha512-7rKUyy33Q1yc98pQ1DAmLtwX109F7TIfWlW1Ydo8Wl1ii1SeHieeh0HHfPeL2fMXK6z0s8ecKs9frCuLJvndBg==
            }
        dependencies:
            punycode: 2.1.1
        dev: true

    /urix/0.1.0:
        resolution: { integrity: sha1-2pN/emLiH+wf0Y1Js1wpNQZ6bHI= }
        deprecated: Please see https://github.com/lydell/urix#deprecated
        dev: true

    /url-join/4.0.1:
        resolution:
            {
                integrity: sha512-jk1+QP6ZJqyOiuEI9AEWQfju/nB2Pw466kbA0LEZljHwKeMgd9WrAEgEGxjPDD2+TNbbb37rTyhEfrCXfuKXnA==
            }
        dev: false

    /url/0.11.0:
        resolution: { integrity: sha1-ODjpfPxgUh63PFJajlW/3Z4uKPE= }
        dependencies:
            punycode: 1.3.2
            querystring: 0.2.0
        dev: false

    /use/3.1.1:
        resolution:
            {
                integrity: sha512-cwESVXlO3url9YWlFW/TA9cshCEhtu7IKJ/p5soJ/gGpj7vbvFrAY/eIioQ6Dw23KjZhYgiIo8HOs1nQ2vr/oQ==
            }
        engines: { node: '>=0.10.0' }
        dev: true

    /util-deprecate/1.0.2:
        resolution:
            {
                integrity: sha512-EPD5q1uXyFxJpCrLnCc1nHnq3gOa6DZBocAIiI2TaSCA7VCJ1UJDMagCzIkXNsUYfD1daK//LTEQ8xiIbrHtcw==
            }

    /utils-merge/1.0.1:
        resolution: { integrity: sha1-n5VxD1CiZ5R7LMwSR0HBAoQn5xM= }
        engines: { node: '>= 0.4.0' }
        dev: false

    /v8-compile-cache/2.3.0:
        resolution:
            {
                integrity: sha512-l8lCEmLcLYZh4nbunNZvQCJc5pv7+RCwa8q/LdUx8u7lsWvPDKmpodJAJNwkAhJC//dFY48KuIEmjtd4RViDrA==
            }
        dev: true

    /v8-to-istanbul/8.1.1:
        resolution:
            {
                integrity: sha512-FGtKtv3xIpR6BYhvgH8MI/y78oT7d8Au3ww4QIxymrCtZEh5b8gCw2siywE+puhEmuWKDtmfrvF5UlB298ut3w==
            }
        engines: { node: '>=10.12.0' }
        dependencies:
            '@types/istanbul-lib-coverage': 2.0.4
            convert-source-map: 1.8.0
            source-map: 0.7.3
        dev: true

    /validate-npm-package-license/3.0.4:
        resolution:
            {
                integrity: sha512-DpKm2Ui/xN7/HQKCtpZxoRWBhZ9Z0kqtygG8XCgNQ8ZlDnxuQmWhj566j8fN4Cu3/JmbhsDo7fcAJq4s9h27Ew==
            }
        dependencies:
            spdx-correct: 3.1.1
            spdx-expression-parse: 3.0.1

    /vary/1.1.2:
        resolution: { integrity: sha1-IpnwLG3tMNSllhsLn3RSShj2NPw= }
        engines: { node: '>= 0.8' }
        dev: false

    /vinyl-file/3.0.0:
        resolution: { integrity: sha1-sQTZ5ECf+jJfqt1SBkLQo7SIs2U= }
        engines: { node: '>=4' }
        dependencies:
            graceful-fs: 4.2.9
            pify: 2.3.0
            strip-bom-buf: 1.0.0
            strip-bom-stream: 2.0.0
            vinyl: 2.2.1

    /vinyl/2.2.1:
        resolution:
            {
                integrity: sha512-LII3bXRFBZLlezoG5FfZVcXflZgWP/4dCwKtxd5ky9+LOtM4CS3bIRQsmR1KMnMW07jpE8fqR2lcxPZ+8sJIcw==
            }
        engines: { node: '>= 0.10' }
        dependencies:
            clone: 2.1.2
            clone-buffer: 1.0.0
            clone-stats: 1.0.0
            cloneable-readable: 1.1.3
            remove-trailing-separator: 1.1.0
            replace-ext: 1.0.1

    /vm2/3.9.9:
        resolution:
            {
                integrity: sha512-xwTm7NLh/uOjARRBs8/95H0e8fT3Ukw5D/JJWhxMbhKzNh1Nu981jQKvkep9iKYNxzlVrdzD0mlBGkDKZWprlw==
            }
        engines: { node: '>=6.0' }
        hasBin: true
        dependencies:
            acorn: 8.7.0
            acorn-walk: 8.2.0
        dev: false

    /w3c-hr-time/1.0.2:
        resolution:
            {
                integrity: sha512-z8P5DvDNjKDoFIHK7q8r8lackT6l+jo/Ye3HOle7l9nICP9lf1Ci25fy9vHd0JOWewkIFzXIEig3TdKT7JQ5fQ==
            }
        dependencies:
            browser-process-hrtime: 1.0.0
        dev: true

    /w3c-xmlserializer/2.0.0:
        resolution:
            {
                integrity: sha512-4tzD0mF8iSiMiNs30BiLO3EpfGLZUT2MSX/G+o7ZywDzliWQ3OPtTZ0PTC3B3ca1UAf4cJMHB+2Bf56EriJuRA==
            }
        engines: { node: '>=10' }
        dependencies:
            xml-name-validator: 3.0.0
        dev: true

    /walker/1.0.8:
        resolution:
            {
                integrity: sha512-ts/8E8l5b7kY0vlWLewOkDXMmPdLcVV4GmOQLyxuSswIJsweeFZtAsMF7k1Nszz+TYBQrlYRmzOnr398y1JemQ==
            }
        dependencies:
            makeerror: 1.0.12
        dev: true

    /wcwidth/1.0.1:
        resolution:
            {
                integrity: sha512-XHPEwS0q6TaxcvG85+8EYkbiCux2XtWG2mkc47Ng2A77BQu9+DqIOJldST4HgPkuea7dvKSj5VgX3P1d4rW8Tg==
            }
        dependencies:
            defaults: 1.0.3
        dev: true

    /webidl-conversions/3.0.1:
        resolution: { integrity: sha1-JFNCdeKnvGvnvIZhHMFq4KVlSHE= }
        dev: false

    /webidl-conversions/5.0.0:
        resolution:
            {
                integrity: sha512-VlZwKPCkYKxQgeSbH5EyngOmRp7Ww7I9rQLERETtf5ofd9pGeswWiOtogpEO850jziPRarreGxn5QIiTqpb2wA==
            }
        engines: { node: '>=8' }
        dev: true

    /webidl-conversions/6.1.0:
        resolution:
            {
                integrity: sha512-qBIvFLGiBpLjfwmYAaHPXsn+ho5xZnGvyGvsarywGNc8VyQJUMHJ8OBKGGrPER0okBeMDaan4mNBlgBROxuI8w==
            }
        engines: { node: '>=10.4' }
        dev: true

    /whatwg-encoding/1.0.5:
        resolution:
            {
                integrity: sha512-b5lim54JOPN9HtzvK9HFXvBma/rnfFeqsic0hSpjtDbVxR3dJKLc+KB4V6GgiGOvl7CY/KNh8rxSo9DKQrnUEw==
            }
        dependencies:
            iconv-lite: 0.4.24
        dev: true

    /whatwg-mimetype/2.3.0:
        resolution:
            {
                integrity: sha512-M4yMwr6mAnQz76TbJm914+gPpB/nCwvZbJU28cUD6dR004SAxDLOOSUaB1JDRqLtaOV/vi0IC5lEAGFgrjGv/g==
            }
        dev: true

    /whatwg-url/5.0.0:
        resolution: { integrity: sha1-lmRU6HZUYuN2RNNib2dCzotwll0= }
        dependencies:
            tr46: 0.0.3
            webidl-conversions: 3.0.1
        dev: false

    /whatwg-url/8.7.0:
        resolution:
            {
                integrity: sha512-gAojqb/m9Q8a5IV96E3fHJM70AzCkgt4uXYX2O7EmuyOnLrViCQlsEBmF9UQIu3/aeAIp2U17rtbpZWNntQqdg==
            }
        engines: { node: '>=10' }
        dependencies:
            lodash: 4.17.21
            tr46: 2.1.0
            webidl-conversions: 6.1.0
        dev: true

    /which-boxed-primitive/1.0.2:
        resolution:
            {
                integrity: sha512-bwZdv0AKLpplFY2KZRX6TvyuN7ojjr7lwkg6ml0roIy9YeuSr7JS372qlNW18UQYzgYK9ziGcerWqZOmEn9VNg==
            }
        dependencies:
            is-bigint: 1.0.4
            is-boolean-object: 1.1.2
            is-number-object: 1.0.6
            is-string: 1.0.7
            is-symbol: 1.0.4
        dev: true

    /which-module/2.0.0:
        resolution:
            {
                integrity: sha512-B+enWhmw6cjfVC7kS8Pj9pCrKSc5txArRyaYGe088shv/FGWH+0Rjx/xPgtsWfsUtS27FkP697E4DDhgrgoc0Q==
            }
        dev: true

    /which-pm/2.0.0:
        resolution:
            {
                integrity: sha512-Lhs9Pmyph0p5n5Z3mVnN0yWcbQYUAD7rbQUiMsQxOJ3T57k7RFe35SUwWMf7dsbDZks1uOmw4AecB/JMDj3v/w==
            }
        engines: { node: '>=8.15' }
        dependencies:
            load-yaml-file: 0.2.0
            path-exists: 4.0.0
        dev: true

    /which/1.3.1:
        resolution:
            {
                integrity: sha512-HxJdYWq1MTIQbJ3nw0cqssHoTNU267KlrDuGZ1WYlxDStUtKUhOaJmh112/TZmHxxUfuJqPXSOm7tDyas0OSIQ==
            }
        hasBin: true
        dependencies:
            isexe: 2.0.0
        dev: true

    /which/2.0.2:
        resolution:
            {
                integrity: sha512-BLI3Tl1TW3Pvl70l3yq3Y64i+awpwXqsGBYWkkqMtnbXgrMD+yj7rhW0kuEDxzJaYXGjEW5ogapKNMEKNMjibA==
            }
        engines: { node: '>= 8' }
        hasBin: true
        dependencies:
            isexe: 2.0.0

    /wide-align/1.1.5:
        resolution:
            {
                integrity: sha512-eDMORYaPNZ4sQIuuYPDHdQvf4gyCF9rEEV/yPxGfwPkRodwEgiMUUXTx/dex+Me0wxx53S+NgUHaP7y3MGlDmg==
            }
        dependencies:
            string-width: 4.2.3
        dev: false
        optional: true

    /winston-transport/4.4.1:
        resolution:
            {
                integrity: sha512-ciZRlU4CSjHqHe8RQG1iPxKMRVwv6ZJ0RC7DxStKWd0KjpAhPDy5gVYSCpIUq+5CUsP+IyNOTZy1X0tO2QZqjg==
            }
        engines: { node: '>= 6.4.0' }
        dependencies:
            logform: 2.3.2
            readable-stream: 3.6.0
            triple-beam: 1.3.0
        dev: false

    /winston/3.3.3:
        resolution:
            {
                integrity: sha512-oEXTISQnC8VlSAKf1KYSSd7J6IWuRPQqDdo8eoRNaYKLvwSb5+79Z3Yi1lrl6KDpU6/VWaxpakDAtb1oQ4n9aw==
            }
        engines: { node: '>= 6.4.0' }
        dependencies:
            '@dabh/diagnostics': 2.0.2
            async: 3.2.3
            is-stream: 2.0.0
            logform: 2.3.2
            one-time: 1.0.0
            readable-stream: 3.6.0
            stack-trace: 0.0.10
            triple-beam: 1.3.0
            winston-transport: 4.4.1
        dev: false

    /word-wrap/1.2.3:
        resolution:
            {
                integrity: sha512-Hz/mrNwitNRh/HUAtM/VT/5VH+ygD6DV7mYKZAtHOrbs8U7lvPS6xf7EJKMF0uW1KJCl0H701g3ZGus+muE5vQ==
            }
        engines: { node: '>=0.10.0' }

    /wrap-ansi/6.2.0:
        resolution:
            {
                integrity: sha512-r6lPcBGxZXlIcymEu7InxDMhdW0KDxpLgoFLcguasxCaJ/SOIZwINatK9KY/tf+ZrlywOKU0UDj3ATXUBfxJXA==
            }
        engines: { node: '>=8' }
        dependencies:
            ansi-styles: 4.3.0
            string-width: 4.2.3
            strip-ansi: 6.0.1
        dev: true

    /wrap-ansi/7.0.0:
        resolution:
            {
                integrity: sha512-YVGIj2kamLSTxw6NsZjoBxfSwsn0ycdesmc4p+Q21c5zPuZ1pl+NfxVdxPtdHvmNVOQ6XSYG4AUtyt/Fi7D16Q==
            }
        engines: { node: '>=10' }
        dependencies:
            ansi-styles: 4.3.0
            string-width: 4.2.3
            strip-ansi: 6.0.1
        dev: true

    /wrappy/1.0.2:
        resolution:
            {
                integrity: sha512-l4Sp/DRseor9wL6EvV2+TuQn63dMkPjZ/sp9XkghTEbV9KlPS1xUsZ3u7/IQO4wxtcFB4bgpQPRcR3QCvezPcQ==
            }

    /write-file-atomic/3.0.3:
        resolution:
            {
                integrity: sha512-AvHcyZ5JnSfq3ioSyjrBkH9yW4m7Ayk8/9My/DD9onKeu/94fwrMocemO2QAJFAlnnDN+ZDS+ZjAR5ua1/PV/Q==
            }
        dependencies:
            imurmurhash: 0.1.4
            is-typedarray: 1.0.0
            signal-exit: 3.0.7
            typedarray-to-buffer: 3.1.5
        dev: true

    /ws/7.5.6:
        resolution:
            {
                integrity: sha512-6GLgCqo2cy2A2rjCNFlxQS6ZljG/coZfZXclldI8FB/1G3CCI36Zd8xy2HrFVACi8tfk5XrgLQEk+P0Tnz9UcA==
            }
        engines: { node: '>=8.3.0' }
        peerDependencies:
            bufferutil: ^4.0.1
            utf-8-validate: ^5.0.2
        peerDependenciesMeta:
            bufferutil:
                optional: true
            utf-8-validate:
                optional: true
        dev: true

    /ws/8.8.1:
        resolution:
            {
                integrity: sha512-bGy2JzvzkPowEJV++hF07hAD6niYSr0JzBNo/J29WsB57A2r7Wlc1UFcTR9IzrPvuNVO4B8LGqF8qcpsVOhJCA==
            }
        engines: { node: '>=10.0.0' }
        peerDependencies:
            bufferutil: ^4.0.1
            utf-8-validate: ^5.0.2
        peerDependenciesMeta:
            bufferutil:
                optional: true
            utf-8-validate:
                optional: true
        dev: false

    /xml-formatter/2.6.1:
        resolution:
            {
                integrity: sha512-dOiGwoqm8y22QdTNI7A+N03tyVfBlQ0/oehAzxIZtwnFAHGeSlrfjF73YQvzSsa/Kt6+YZasKsrdu6OIpuBggw==
            }
        engines: { node: '>= 10' }
        dependencies:
            xml-parser-xo: 3.2.0
        dev: false

    /xml-name-validator/3.0.0:
        resolution:
            {
                integrity: sha512-A5CUptxDsvxKJEU3yO6DuWBSJz/qizqzJKOMIfUJHETbBw/sFaDxgd6fxm1ewUaM0jZ444Fc5vC5ROYurg/4Pw==
            }
        dev: true

    /xml-parser-xo/3.2.0:
        resolution:
            {
                integrity: sha512-8LRU6cq+d7mVsoDaMhnkkt3CTtAs4153p49fRo+HIB3I1FD1o5CeXRjRH29sQevIfVJIcPjKSsPU/+Ujhq09Rg==
            }
        engines: { node: '>= 10' }
        dev: false

    /xmlchars/2.2.0:
        resolution:
            {
                integrity: sha512-JZnDKK8B0RCDw84FNdDAIpZK+JuJw+s7Lz8nksI7SIuU3UXJJslUthsi+uWBUYOwPFwW7W7PRLRfUKpxjtjFCw==
            }
        dev: true

    /xpath/0.0.32:
        resolution:
            {
                integrity: sha512-rxMJhSIoiO8vXcWvSifKqhvV96GjiD5wYb8/QHdoRyQvraTpp4IEv944nhGausZZ3u7dhQXteZuZbaqfpB7uYw==
            }
        engines: { node: '>=0.6.0' }
        dev: false

    /y18n/4.0.3:
        resolution:
            {
                integrity: sha512-JKhqTOwSrqNA1NY5lSztJ1GrBiUodLMmIZuLiDaMRJ+itFd+ABVE8XBjOvIWL+rSqNDC74LCSFmlb/U4UZ4hJQ==
            }
        dev: true

    /y18n/5.0.8:
        resolution:
            {
                integrity: sha512-0pfFzegeDWJHJIAmTLRP2DwHjdF5s7jo9tuztdQxAhINCdvS+3nGINqPd00AphqJR/0LhANUS6/+7SCb98YOfA==
            }
        engines: { node: '>=10' }
        dev: true

    /yallist/2.1.2:
        resolution:
            {
                integrity: sha512-ncTzHV7NvsQZkYe1DW7cbDLm0YpzHmZF5r/iyP3ZnQtMiJ+pjzisCiMNI+Sj+xQF5pXhSHxSB3uDbsBTzY/c2A==
            }
        dev: true

    /yallist/4.0.0:
        resolution:
            {
                integrity: sha512-3wdGidZyq5PB084XLES5TpOSRA3wjXAlIWMhum2kRcv/41Sn2emQ0dycQW4uZXLejwKvg6EsvbdlVL+FYEct7A==
            }

    /yaml/2.0.0-10:
        resolution:
            {
                integrity: sha512-FHV8s5ODFFQXX/enJEU2EkanNl1UDBUz8oa4k5Qo/sR+Iq7VmhCDkRMb0/mjJCNeAWQ31W8WV6PYStDE4d9EIw==
            }
        engines: { node: '>= 12' }

    /yamljs/0.3.0:
        resolution:
            {
                integrity: sha512-C/FsVVhht4iPQYXOInoxUM/1ELSf9EsgKH34FofQOp6hwCPrW4vG4w5++TED3xRUo8gD7l0P1J1dLlDYzODsTQ==
            }
        hasBin: true
        dependencies:
            argparse: 1.0.10
            glob: 7.2.0
        dev: false

    /yargs-parser/18.1.3:
        resolution:
            {
                integrity: sha512-o50j0JeToy/4K6OZcaQmW6lyXXKhq7csREXcDwk2omFPJEwUNOVtJKvmDr9EI1fAJZUyZcRF7kxGBWmRXudrCQ==
            }
        engines: { node: '>=6' }
        dependencies:
            camelcase: 5.3.1
            decamelize: 1.2.0
        dev: true

    /yargs-parser/20.2.9:
        resolution:
            {
                integrity: sha512-y11nGElTIV+CT3Zv9t7VKl+Q3hTQoT9a1Qzezhhl6Rp21gJ/IVTW7Z3y9EWXhuUBC2Shnf+DX0antecpAwSP8w==
            }
        engines: { node: '>=10' }
        dev: true

    /yargs-parser/21.0.1:
        resolution:
            {
                integrity: sha512-9BK1jFpLzJROCI5TzwZL/TU4gqjK5xiHV/RfWLOahrjAko/e4DJkRDZQXfvqAsiZzzYhgAzbgz6lg48jcm4GLg==
            }
        engines: { node: '>=12' }
        dev: true

    /yargs/15.4.1:
        resolution:
            {
                integrity: sha512-aePbxDmcYW++PaqBsJ+HYUFwCdv4LVvdnhBy78E57PIor8/OVvhMrADFFEDh8DHDFRv/O9i3lPhsENjO7QX0+A==
            }
        engines: { node: '>=8' }
        dependencies:
            cliui: 6.0.0
            decamelize: 1.2.0
            find-up: 4.1.0
            get-caller-file: 2.0.5
            require-directory: 2.1.1
            require-main-filename: 2.0.0
            set-blocking: 2.0.0
            string-width: 4.2.3
            which-module: 2.0.0
            y18n: 4.0.3
            yargs-parser: 18.1.3
        dev: true

    /yargs/16.2.0:
        resolution:
            {
                integrity: sha512-D1mvvtDG0L5ft/jGWkLpG1+m0eQxOfaBvTNELraWj22wSVUMWxZUvYgJYcKh6jGGIkJFhH4IZPQhR4TKpc8mBw==
            }
        engines: { node: '>=10' }
        dependencies:
            cliui: 7.0.4
            escalade: 3.1.1
            get-caller-file: 2.0.5
            require-directory: 2.1.1
            string-width: 4.2.3
            y18n: 5.0.8
            yargs-parser: 20.2.9
        dev: true

    /yargs/17.5.1:
        resolution:
            {
                integrity: sha512-t6YAJcxDkNX7NFYiVtKvWUz8l+PaKTLiL63mJYWR2GnHq2gjEWISzsLp9wg3aY36dY1j+gfIEL3pIF+XlJJfbA==
            }
        engines: { node: '>=12' }
        dependencies:
            cliui: 7.0.4
            escalade: 3.1.1
            get-caller-file: 2.0.5
            require-directory: 2.1.1
            string-width: 4.2.3
            y18n: 5.0.8
            yargs-parser: 21.0.1
        dev: true

    /yeoman-generator/5.6.1:
        resolution:
            {
                integrity: sha512-XllgFvmDEwoPMq2rKtL4/N52WlINJW6a3I3XtlCrMb3/dqO5dW0nPNgR0L3IIUIdf9y1EHb1ZFMs2Qp3ZEEFxg==
            }
        engines: { node: '>=12.10.0' }
        peerDependencies:
            yeoman-environment: ^3.2.0
        peerDependenciesMeta:
            yeoman-environment:
                optional: true
        dependencies:
            chalk: 4.1.2
            dargs: 7.0.0
            debug: 4.3.4
            execa: 4.1.0
            github-username: 6.0.0
            lodash: 4.17.21
            minimist: 1.2.6
            read-pkg-up: 7.0.1
            run-async: 2.4.1
            semver: 7.3.5
            shelljs: 0.8.5
            sort-keys: 4.2.0
            text-table: 0.2.0
        transitivePeerDependencies:
            - encoding
            - supports-color
        dev: false

    /yocto-queue/0.1.0:
        resolution:
            {
                integrity: sha512-rVksvsnNCdJ/ohGc6xgPwyN8eheCxsiLM8mxuE/t/mOVqJewPuO1miLpTHQiRgTKCLexL4MeAFVagts7HmNZ2Q==
            }
        engines: { node: '>=10' }
        dev: true

    /zip-stream/4.1.0:
        resolution:
            {
                integrity: sha512-zshzwQW7gG7hjpBlgeQP9RuyPGNxvJdzR8SUM3QhxCnLjWN2E7j3dOvpeDcQoETfHx0urRS7EtmVToql7YpU4A==
            }
        engines: { node: '>= 10' }
        dependencies:
            archiver-utils: 2.1.0
            compress-commons: 4.1.1
            readable-stream: 3.6.0
        dev: false<|MERGE_RESOLUTION|>--- conflicted
+++ resolved
@@ -8,7 +8,6 @@
     minimist: ^1.2.6
 
 importers:
-<<<<<<< HEAD
     .:
         specifiers:
             '@changesets/cli': 2.24.1
@@ -239,6 +238,7 @@
 
     packages/fiori-elements-writer:
         specifiers:
+            '@sap-ux/fe-fpm-writer': workspace:*
             '@sap-ux/odata-service-writer': workspace:*
             '@sap-ux/ui5-application-writer': workspace:*
             '@sap-ux/ui5-config': workspace:*
@@ -257,6 +257,7 @@
             read-pkg-up: 7.0.1
             semver: 7.3.5
         dependencies:
+            '@sap-ux/fe-fpm-writer': link:../fe-fpm-writer
             '@sap-ux/odata-service-writer': link:../odata-service-writer
             '@sap-ux/ui5-application-writer': link:../ui5-application-writer
             '@sap-ux/ui5-config': link:../ui5-config
@@ -490,459 +491,6 @@
         devDependencies:
             '@types/i18next-fs-backend': 1.0.0
             '@types/lodash.merge': 4.6.6
-=======
-
-  .:
-    specifiers:
-      '@changesets/cli': 2.24.1
-      '@types/jest': 27.4.1
-      '@types/node': 12.12.6
-      '@typescript-eslint/eslint-plugin': 5.30.7
-      '@typescript-eslint/parser': 5.30.7
-      eslint: 8.21.0
-      eslint-config-prettier: 8.5.0
-      eslint-import-resolver-typescript: 3.3.0
-      eslint-plugin-import: 2.26.0
-      eslint-plugin-jsdoc: 39.3.3
-      eslint-plugin-prettier: 4.2.1
-      eslint-plugin-promise: 6.0.0
-      husky: 8.0.1
-      jest: 27.5.1
-      jest-sonar: 0.2.12
-      prettier: 2.7.1
-      pretty-quick: 3.1.3
-      rimraf: 3.0.2
-      ts-jest: 27.1.5
-      typescript: 4.0.8
-    devDependencies:
-      '@changesets/cli': 2.24.1
-      '@types/jest': 27.4.1
-      '@types/node': 12.12.6
-      '@typescript-eslint/eslint-plugin': 5.30.7_ww2eqqvyfizt5gcm3dem5xmdvi
-      '@typescript-eslint/parser': 5.30.7_5vdlrrdl7xmb46mlkhyihspd2q
-      eslint: 8.21.0
-      eslint-config-prettier: 8.5.0_eslint@8.21.0
-      eslint-import-resolver-typescript: 3.3.0_jatgrcxl4x7ywe7ak6cnjca2ae
-      eslint-plugin-import: 2.26.0_ak2uvcdvtaffeyburhpjsr2ppy
-      eslint-plugin-jsdoc: 39.3.3_eslint@8.21.0
-      eslint-plugin-prettier: 4.2.1_h62lvancfh4b7r6zn2dgodrh5e
-      eslint-plugin-promise: 6.0.0_eslint@8.21.0
-      husky: 8.0.1
-      jest: 27.5.1
-      jest-sonar: 0.2.12
-      prettier: 2.7.1
-      pretty-quick: 3.1.3_prettier@2.7.1
-      rimraf: 3.0.2
-      ts-jest: 27.1.5_wye5kbc3sqtj6awq46fqxr6haq
-      typescript: 4.0.8
-
-  examples/odata-cli:
-    specifiers:
-      '@sap-ux/axios-extension': workspace:*
-      '@sap-ux/btp-utils': workspace:*
-      '@sap-ux/logger': workspace:*
-      dotenv: 10.0.0
-    dependencies:
-      '@sap-ux/axios-extension': link:../../packages/axios-extension
-      '@sap-ux/btp-utils': link:../../packages/btp-utils
-      '@sap-ux/logger': link:../../packages/logger
-      dotenv: 10.0.0
-
-  examples/simple-generator:
-    specifiers:
-      '@sap-ux/axios-extension': workspace:*
-      '@sap-ux/btp-utils': workspace:*
-      '@sap-ux/fiori-elements-writer': workspace:*
-      '@sap-ux/fiori-freestyle-writer': workspace:*
-      '@sap-ux/logger': workspace:*
-      '@sap-ux/odata-service-writer': workspace:*
-      '@sap-ux/ui5-application-writer': workspace:*
-      '@types/yeoman-environment': 2.10.6
-      '@types/yeoman-generator': 5.2.9
-      yeoman-generator: 5.6.1
-    dependencies:
-      '@sap-ux/axios-extension': link:../../packages/axios-extension
-      '@sap-ux/btp-utils': link:../../packages/btp-utils
-      '@sap-ux/fiori-elements-writer': link:../../packages/fiori-elements-writer
-      '@sap-ux/fiori-freestyle-writer': link:../../packages/fiori-freestyle-writer
-      '@sap-ux/logger': link:../../packages/logger
-      yeoman-generator: 5.6.1
-    devDependencies:
-      '@sap-ux/odata-service-writer': link:../../packages/odata-service-writer
-      '@sap-ux/ui5-application-writer': link:../../packages/ui5-application-writer
-      '@types/yeoman-environment': 2.10.6
-      '@types/yeoman-generator': 5.2.9
-
-  packages/axios-extension:
-    specifiers:
-      '@sap-ux/btp-utils': workspace:*
-      '@sap-ux/logger': workspace:*
-      '@types/lodash.clonedeep': 4.5.6
-      '@xmldom/xmldom': 0.8.2
-      axios: 0.24.0
-      detect-content-type: 1.2.0
-      express: 4.17.1
-      fast-xml-parser: 3.12.20
-      lodash.clonedeep: 4.5.0
-      nock: 13.2.1
-      open: 7.0.3
-      qs: 6.7.0
-      supertest: 6.2.2
-      xpath: 0.0.32
-    dependencies:
-      '@sap-ux/btp-utils': link:../btp-utils
-      '@sap-ux/logger': link:../logger
-      '@xmldom/xmldom': 0.8.2
-      axios: 0.24.0
-      detect-content-type: 1.2.0
-      express: 4.17.1
-      fast-xml-parser: 3.12.20
-      lodash.clonedeep: 4.5.0
-      open: 7.0.3
-      qs: 6.7.0
-      xpath: 0.0.32
-    devDependencies:
-      '@types/lodash.clonedeep': 4.5.6
-      nock: 13.2.1
-      supertest: 6.2.2
-
-  packages/backend-proxy-middleware:
-    specifiers:
-      '@sap-ux/axios-extension': workspace:*
-      '@sap-ux/btp-utils': workspace:*
-      '@sap-ux/logger': workspace:*
-      '@sap-ux/store': workspace:*
-      '@types/express': 4.17.13
-      '@types/http-proxy': ^1.17.5
-      '@types/prompts': 2.0.14
-      '@types/supertest': 2.0.12
-      chalk: 4.1.2
-      dotenv: 16.0.0
-      express: 4.17.2
-      http-proxy-middleware: 2.0.1
-      https-proxy-agent: 5.0.0
-      i18next: 20.3.2
-      nock: 13.2.4
-      prompts: 2.4.2
-      supertest: 6.2.2
-      yaml: 2.0.0-10
-    dependencies:
-      '@sap-ux/axios-extension': link:../axios-extension
-      '@sap-ux/btp-utils': link:../btp-utils
-      '@sap-ux/logger': link:../logger
-      '@sap-ux/store': link:../store
-      chalk: 4.1.2
-      dotenv: 16.0.0
-      express: 4.17.2
-      http-proxy-middleware: 2.0.1
-      https-proxy-agent: 5.0.0
-      i18next: 20.3.2
-      prompts: 2.4.2
-    devDependencies:
-      '@types/express': 4.17.13
-      '@types/http-proxy': 1.17.8
-      '@types/prompts': 2.0.14
-      '@types/supertest': 2.0.12
-      nock: 13.2.4
-      supertest: 6.2.2
-      yaml: 2.0.0-10
-
-  packages/btp-utils:
-    specifiers:
-      '@sap/cf-tools': 2.1.1
-      axios: 0.24.0
-      nock: 13.2.1
-    dependencies:
-      '@sap/cf-tools': 2.1.1
-      axios: 0.24.0
-    devDependencies:
-      nock: 13.2.1
-
-  packages/fe-fpm-writer:
-    specifiers:
-      '@sap-ux/ui5-config': workspace:*
-      '@types/ejs': 3.1.0
-      '@types/mem-fs': 1.1.2
-      '@types/mem-fs-editor': 7.0.1
-      '@types/semver': 7.3.9
-      '@xmldom/xmldom': 0.8.2
-      ejs: 3.1.7
-      mem-fs: 2.1.0
-      mem-fs-editor: 9.4.0
-      semver: 7.3.5
-      xml-formatter: 2.6.1
-      xpath: 0.0.32
-    dependencies:
-      '@xmldom/xmldom': 0.8.2
-      ejs: 3.1.7
-      mem-fs: 2.1.0
-      mem-fs-editor: 9.4.0_mem-fs@2.1.0
-      semver: 7.3.5
-      xml-formatter: 2.6.1
-      xpath: 0.0.32
-    devDependencies:
-      '@sap-ux/ui5-config': link:../ui5-config
-      '@types/ejs': 3.1.0
-      '@types/mem-fs': 1.1.2
-      '@types/mem-fs-editor': 7.0.1
-      '@types/semver': 7.3.9
-
-  packages/fiori-elements-writer:
-    specifiers:
-      '@sap-ux/fe-fpm-writer': workspace:*
-      '@sap-ux/odata-service-writer': workspace:*
-      '@sap-ux/ui5-application-writer': workspace:*
-      '@sap-ux/ui5-config': workspace:*
-      '@types/ejs': 3.1.0
-      '@types/fs-extra': 9.0.13
-      '@types/lodash': 4.14.176
-      '@types/mem-fs': 1.1.2
-      '@types/mem-fs-editor': 7.0.1
-      '@types/semver': 7.3.9
-      ejs: 3.1.7
-      fs-extra: 10.0.0
-      i18next: 20.3.2
-      lodash: 4.17.21
-      mem-fs: 2.1.0
-      mem-fs-editor: 9.4.0
-      read-pkg-up: 7.0.1
-      semver: 7.3.5
-    dependencies:
-      '@sap-ux/fe-fpm-writer': link:../fe-fpm-writer
-      '@sap-ux/odata-service-writer': link:../odata-service-writer
-      '@sap-ux/ui5-application-writer': link:../ui5-application-writer
-      '@sap-ux/ui5-config': link:../ui5-config
-      ejs: 3.1.7
-      i18next: 20.3.2
-      lodash: 4.17.21
-      mem-fs: 2.1.0
-      mem-fs-editor: 9.4.0_mem-fs@2.1.0
-      read-pkg-up: 7.0.1
-      semver: 7.3.5
-    devDependencies:
-      '@types/ejs': 3.1.0
-      '@types/fs-extra': 9.0.13
-      '@types/lodash': 4.14.176
-      '@types/mem-fs': 1.1.2
-      '@types/mem-fs-editor': 7.0.1
-      '@types/semver': 7.3.9
-      fs-extra: 10.0.0
-
-  packages/fiori-freestyle-writer:
-    specifiers:
-      '@sap-ux/odata-service-writer': workspace:*
-      '@sap-ux/ui5-application-writer': workspace:*
-      '@sap-ux/ui5-config': workspace:*
-      '@types/ejs': 3.1.0
-      '@types/fs-extra': 9.0.13
-      '@types/lodash': 4.14.176
-      '@types/mem-fs': 1.1.2
-      '@types/mem-fs-editor': 7.0.1
-      ejs: 3.1.7
-      fs-extra: 10.0.0
-      i18next: 20.3.2
-      lodash: 4.17.21
-      mem-fs: 2.1.0
-      mem-fs-editor: 9.4.0
-      read-pkg-up: 7.0.1
-    dependencies:
-      '@sap-ux/odata-service-writer': link:../odata-service-writer
-      '@sap-ux/ui5-application-writer': link:../ui5-application-writer
-      '@sap-ux/ui5-config': link:../ui5-config
-      ejs: 3.1.7
-      i18next: 20.3.2
-      lodash: 4.17.21
-      mem-fs: 2.1.0
-      mem-fs-editor: 9.4.0_mem-fs@2.1.0
-      read-pkg-up: 7.0.1
-    devDependencies:
-      '@types/ejs': 3.1.0
-      '@types/fs-extra': 9.0.13
-      '@types/lodash': 4.14.176
-      '@types/mem-fs': 1.1.2
-      '@types/mem-fs-editor': 7.0.1
-      fs-extra: 10.0.0
-
-  packages/logger:
-    specifiers:
-      '@types/debug': 4.1.7
-      '@types/lodash': 4.14.176
-      '@types/vscode': 1.63.1
-      chalk: 4.1.2
-      jest-extended: 1.2.0
-      lodash: 4.17.21
-      logform: 2.3.2
-      winston: 3.3.3
-      winston-transport: 4.4.1
-    dependencies:
-      chalk: 4.1.2
-      lodash: 4.17.21
-      winston: 3.3.3
-      winston-transport: 4.4.1
-    devDependencies:
-      '@types/debug': 4.1.7
-      '@types/lodash': 4.14.176
-      '@types/vscode': 1.63.1
-      jest-extended: 1.2.0
-      logform: 2.3.2
-
-  packages/odata-service-writer:
-    specifiers:
-      '@sap-ux/ui5-config': workspace:*
-      '@types/ejs': 3.1.0
-      '@types/fs-extra': 9.0.13
-      '@types/mem-fs': 1.1.2
-      '@types/mem-fs-editor': 7.0.1
-      ejs: 3.1.7
-      fast-xml-parser: 4.0.1
-      fs-extra: 10.0.0
-      i18next: 20.3.2
-      lodash: 4.17.21
-      mem-fs: 2.1.0
-      mem-fs-editor: 9.4.0
-      prettify-xml: 1.2.0
-    dependencies:
-      '@sap-ux/ui5-config': link:../ui5-config
-      ejs: 3.1.7
-      fast-xml-parser: 4.0.1
-      i18next: 20.3.2
-      mem-fs: 2.1.0
-      mem-fs-editor: 9.4.0_mem-fs@2.1.0
-      prettify-xml: 1.2.0
-    devDependencies:
-      '@types/ejs': 3.1.0
-      '@types/fs-extra': 9.0.13
-      '@types/mem-fs': 1.1.2
-      '@types/mem-fs-editor': 7.0.1
-      fs-extra: 10.0.0
-      lodash: 4.17.21
-
-  packages/store:
-    specifiers:
-      '@sap-ux/logger': workspace:*
-      '@types/i18next-fs-backend': 1.0.0
-      '@types/pluralize': 0.0.29
-      '@types/qs': 6.9.1
-      fast-check: 2.19.0
-      i18next: 20.3.2
-      i18next-fs-backend: 1.1.1
-      jest: 27.5.1
-      jest-extended: 0.11.5
-      jest-mock-extended: 2.0.4
-      keytar: 7.8.0
-      memfs: 3.3.0
-      pluralize: 8.0.0
-      reflect-metadata: 0.1.13
-      typescript: 4.0.8
-      unionfs: 4.4.0
-    dependencies:
-      '@sap-ux/logger': link:../logger
-      i18next: 20.3.2
-      i18next-fs-backend: 1.1.1
-      pluralize: 8.0.0
-      reflect-metadata: 0.1.13
-    optionalDependencies:
-      keytar: 7.8.0
-    devDependencies:
-      '@types/i18next-fs-backend': 1.0.0
-      '@types/pluralize': 0.0.29
-      '@types/qs': 6.9.1
-      fast-check: 2.19.0
-      jest: 27.5.1
-      jest-extended: 0.11.5
-      jest-mock-extended: 2.0.4_purtu5guvbdyesnfsb44cpkwcy
-      memfs: 3.3.0
-      typescript: 4.0.8
-      unionfs: 4.4.0
-
-  packages/ui5-application-writer:
-    specifiers:
-      '@sap-ux/ui5-config': workspace:*
-      '@types/ejs': 3.1.0
-      '@types/fs-extra': 9.0.13
-      '@types/mem-fs': 1.1.2
-      '@types/mem-fs-editor': 7.0.1
-      '@types/semver': 7.3.9
-      ejs: 3.1.7
-      fs-extra: 10.0.0
-      i18next: 21.6.11
-      json-merger: 1.1.7
-      mem-fs: 2.1.0
-      mem-fs-editor: 9.4.0
-      semver: 7.3.5
-    dependencies:
-      '@sap-ux/ui5-config': link:../ui5-config
-      ejs: 3.1.7
-      i18next: 21.6.11
-      json-merger: 1.1.7
-      mem-fs: 2.1.0
-      mem-fs-editor: 9.4.0_mem-fs@2.1.0
-      semver: 7.3.5
-    devDependencies:
-      '@types/ejs': 3.1.0
-      '@types/fs-extra': 9.0.13
-      '@types/mem-fs': 1.1.2
-      '@types/mem-fs-editor': 7.0.1
-      '@types/semver': 7.3.9
-      fs-extra: 10.0.0
-
-  packages/ui5-config:
-    specifiers:
-      '@sap-ux/yaml': workspace:*
-      mem-fs: 2.1.0
-      mem-fs-editor: 9.4.0
-    dependencies:
-      '@sap-ux/yaml': link:../yaml
-    devDependencies:
-      mem-fs: 2.1.0
-      mem-fs-editor: 9.4.0_mem-fs@2.1.0
-
-  packages/ui5-proxy-middleware:
-    specifiers:
-      '@sap-ux/logger': workspace:*
-      '@sap-ux/ui5-config': workspace:*
-      '@types/express': 4.17.13
-      '@types/supertest': 2.0.12
-      dotenv: 16.0.0
-      express: 4.17.2
-      http-proxy-middleware: 2.0.1
-      https-proxy-agent: 5.0.0
-      i18next: 20.3.2
-      nock: 13.2.4
-      supertest: 6.2.2
-      yaml: 2.0.0-10
-    dependencies:
-      '@sap-ux/logger': link:../logger
-      '@sap-ux/ui5-config': link:../ui5-config
-      dotenv: 16.0.0
-      express: 4.17.2
-      http-proxy-middleware: 2.0.1
-      https-proxy-agent: 5.0.0
-      i18next: 20.3.2
-    devDependencies:
-      '@types/express': 4.17.13
-      '@types/supertest': 2.0.12
-      nock: 13.2.4
-      supertest: 6.2.2
-      yaml: 2.0.0-10
-
-  packages/yaml:
-    specifiers:
-      '@types/i18next-fs-backend': 1.0.0
-      '@types/lodash.merge': 4.6.6
-      i18next: 20.3.2
-      i18next-fs-backend: 1.1.1
-      lodash.merge: 4.6.2
-      yaml: 2.0.0-10
-    dependencies:
-      i18next: 20.3.2
-      i18next-fs-backend: 1.1.1
-      lodash.merge: 4.6.2
-      yaml: 2.0.0-10
-    devDependencies:
-      '@types/i18next-fs-backend': 1.0.0
-      '@types/lodash.merge': 4.6.6
->>>>>>> 973ec4d7
 
 packages:
     /@babel/code-frame/7.14.5:
