--- conflicted
+++ resolved
@@ -9,13 +9,9 @@
       '@typescript-eslint/parser': 4.31.0
       eslint: 7.32.0
       eslint-config-prettier: 8.3.0
-<<<<<<< HEAD
-      eslint-plugin-jsdoc: 36.1.0
-=======
       eslint-import-resolver-typescript: 2.4.0
       eslint-plugin-import: 2.24.2
       eslint-plugin-jsdoc: 36.0.8
->>>>>>> 9dc0f5ea
       eslint-plugin-prettier: 4.0.0
       eslint-plugin-promise: 5.1.0
       jest: 27.1.0
@@ -30,13 +26,9 @@
       '@typescript-eslint/parser': 4.31.0_eslint@7.32.0+typescript@4.4.2
       eslint: 7.32.0
       eslint-config-prettier: 8.3.0_eslint@7.32.0
-<<<<<<< HEAD
-      eslint-plugin-jsdoc: 36.1.0_eslint@7.32.0
-=======
       eslint-import-resolver-typescript: 2.4.0_b7a4de75e7d0094cbe979e30a9a325ab
       eslint-plugin-import: 2.24.2_eslint@7.32.0
       eslint-plugin-jsdoc: 36.0.8_eslint@7.32.0
->>>>>>> 9dc0f5ea
       eslint-plugin-prettier: 4.0.0_5a48a349ffec60f5257b5f148f5199c3
       eslint-plugin-promise: 5.1.0_eslint@7.32.0
       jest: 27.1.0_ts-node@10.2.1
@@ -1818,10 +1810,6 @@
       eslint: 7.32.0
     dev: true
 
-<<<<<<< HEAD
-  /eslint-plugin-jsdoc/36.1.0_eslint@7.32.0:
-    resolution: {integrity: sha512-Qpied2AJCQcScxfzTObLKRiP5QgLXjMU/ITjBagEV5p2Q/HpumD1EQtazdRYdjDSwPmXhwOl2yquwOGQ4HOJNw==}
-=======
   /eslint-import-resolver-node/0.3.6:
     resolution: {integrity: sha512-0En0w03NRVMn9Uiyn8YRPDKvWjxCWkslUEhGNTdGx15RvPJYQ+lbOlqrlNI2vEAs4pDYK4f/HN2TbDmk5TP0iw==}
     dependencies:
@@ -1881,7 +1869,6 @@
 
   /eslint-plugin-jsdoc/36.0.8_eslint@7.32.0:
     resolution: {integrity: sha512-brNjHvRuBy5CaV01mSp6WljrO/T8fHNj0DXG38odOGDnhI7HdcbLKX7DpSvg2Rfcifwh8GlnNFzx13sI05t3bg==}
->>>>>>> 9dc0f5ea
     engines: {node: ^12 || ^14 || ^16}
     peerDependencies:
       eslint: ^6.0.0 || ^7.0.0
