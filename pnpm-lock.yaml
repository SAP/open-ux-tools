lockfileVersion: 5.3

importers:

  .:
    specifiers:
      '@types/jest': 27.0.1
      '@typescript-eslint/eslint-plugin': 4.31.0
      '@typescript-eslint/parser': 4.31.0
      eslint: 7.32.0
      eslint-config-prettier: 8.3.0
      eslint-import-resolver-typescript: 2.5.0
      eslint-plugin-import: 2.24.2
      eslint-plugin-jsdoc: 36.1.0
      eslint-plugin-prettier: 4.0.0
      eslint-plugin-promise: 5.1.0
      jest: 27.2.0
      prettier: 2.4.0
      rimraf: 3.0.2
      ts-jest: 27.0.5
      ts-node: 10.2.1
      typescript: 4.4.3
    devDependencies:
      '@types/jest': 27.0.1
      '@typescript-eslint/eslint-plugin': 4.31.0_d9c1bc16c4e2aea4e8e177a5961dd3bf
      '@typescript-eslint/parser': 4.31.0_eslint@7.32.0+typescript@4.4.3
      eslint: 7.32.0
      eslint-config-prettier: 8.3.0_eslint@7.32.0
      eslint-import-resolver-typescript: 2.5.0_b7a4de75e7d0094cbe979e30a9a325ab
      eslint-plugin-import: 2.24.2_eslint@7.32.0
      eslint-plugin-jsdoc: 36.1.0_eslint@7.32.0
      eslint-plugin-prettier: 4.0.0_5559632aa3c77deec3ae5c2ea6ed0f36
      eslint-plugin-promise: 5.1.0_eslint@7.32.0
      jest: 27.2.0_ts-node@10.2.1
      prettier: 2.4.0
      rimraf: 3.0.2
      ts-jest: 27.0.5_77a678c07bcdbdfd88181ff63fe325b2
      ts-node: 10.2.1_typescript@4.4.3
      typescript: 4.4.3

  packages/common:
    specifiers:
      i18next: 20.3.2
      typescript: 4.2.4
    dependencies:
      i18next: 20.3.2
    devDependencies:
      typescript: 4.2.4

  packages/fiori-freestyle:
    specifiers:
      '@sap/open-ux-tools-common': workspace:*
      '@sap/open-ux-tools-types': workspace:*
      '@sap/ux-odata-service-template': workspace:*
      '@sap/ux-ui5-application-template': workspace:*
      '@sap/ux-ui5-config': workspace:*
      '@types/ejs': ^3.0.6
      '@types/fs-extra': 9.0.13
      '@types/lodash': 4.14.175
      '@types/mem-fs-editor': ^7.0.0
      ejs: ^3.1.6
      fs-extra: 10.0.0
      lodash: 4.17.21
      mem-fs: ^2.1.0
      mem-fs-editor: ^9.0.0
      typescript: 4.2.4
    dependencies:
      '@sap/open-ux-tools-common': link:../common
      '@sap/ux-odata-service-template': link:../odata-service
      '@sap/ux-ui5-application-template': link:../ui5-application
      '@sap/ux-ui5-config': link:../ui5-config
      ejs: 3.1.6
      lodash: 4.17.21
      mem-fs: 2.1.0
      mem-fs-editor: 9.0.0_mem-fs@2.1.0
    devDependencies:
      '@sap/open-ux-tools-types': link:../types
      '@types/ejs': 3.0.6
      '@types/fs-extra': 9.0.13
      '@types/lodash': 4.14.175
      '@types/mem-fs-editor': 7.0.0
      fs-extra: 10.0.0
      typescript: 4.2.4

  packages/odata-service:
    specifiers:
      '@sap/open-ux-tools-common': workspace:*
      '@sap/open-ux-tools-types': workspace:*
      '@sap/ux-ui5-application-template': workspace:*
      '@sap/ux-ui5-config': workspace:*
      '@types/ejs': 3.0.6
      '@types/fs-extra': 9.0.13
      '@types/mem-fs-editor': 7.0.0
      ejs: 3.1.6
<<<<<<< HEAD
      lodash: 4.17.21
=======
      fs-extra: 10.0.0
>>>>>>> 3710129d
      mem-fs: 2.1.0
      mem-fs-editor: 9.0.0
      prettify-xml: 1.2.0
      typescript: 4.2.4
    dependencies:
      '@sap/open-ux-tools-common': link:../common
      '@sap/ux-ui5-config': link:../ui5-config
      ejs: 3.1.6
      mem-fs: 2.1.0
      mem-fs-editor: 9.0.0_mem-fs@2.1.0
      prettify-xml: 1.2.0
    devDependencies:
      '@sap/open-ux-tools-types': link:../types
      '@sap/ux-ui5-application-template': link:../ui5-application
      '@types/ejs': 3.0.6
      '@types/fs-extra': 9.0.13
      '@types/mem-fs-editor': 7.0.0
<<<<<<< HEAD
      lodash: 4.17.21
=======
      fs-extra: 10.0.0
>>>>>>> 3710129d
      typescript: 4.2.4

  packages/types:
    specifiers:
      '@sap/ux-ui5-config': workspace:*
      '@sap/ux-yaml': workspace:*
      typescript: 4.2.4
    dependencies:
      typescript: 4.2.4
    devDependencies:
      '@sap/ux-ui5-config': link:../ui5-config
      '@sap/ux-yaml': link:../yaml

  packages/ui5-application:
    specifiers:
      '@sap/open-ux-tools-common': workspace:*
      '@sap/open-ux-tools-types': workspace:*
      '@types/ejs': 3.0.6
      '@types/fs-extra': 9.0.13
      '@types/mem-fs': 1.1.2
      '@types/mem-fs-editor': 7.0.0
      ejs: 3.1.6
      fs-extra: 10.0.0
      json-merger: 1.1.6
      mem-fs: 2.1.0
      mem-fs-editor: 9.0.0
      typescript: 4.2.4
    dependencies:
      ejs: 3.1.6
      json-merger: 1.1.6
      mem-fs: 2.1.0
      mem-fs-editor: 9.0.0_mem-fs@2.1.0
    devDependencies:
      '@sap/open-ux-tools-common': link:../common
      '@sap/open-ux-tools-types': link:../types
      '@types/ejs': 3.0.6
      '@types/fs-extra': 9.0.13
      '@types/mem-fs': 1.1.2
      '@types/mem-fs-editor': 7.0.0
      fs-extra: 10.0.0
      typescript: 4.2.4

  packages/ui5-config:
    specifiers:
      '@sap/open-ux-tools-types': workspace:*
      '@sap/ux-odata-service-template': workspace:*
      '@sap/ux-yaml': workspace:*
      mem-fs: 2.1.0
      mem-fs-editor: 9.0.0
      typescript: 4.2.4
    dependencies:
      '@sap/ux-yaml': link:../yaml
      typescript: 4.2.4
    devDependencies:
      '@sap/open-ux-tools-types': link:../types
      '@sap/ux-odata-service-template': link:../odata-service
      mem-fs: 2.1.0
      mem-fs-editor: 9.0.0_mem-fs@2.1.0

  packages/yaml:
    specifiers:
      '@types/i18next-fs-backend': 1.0.0
      i18next: 20.3.2
      i18next-fs-backend: 1.1.1
      typescript: 4.2.4
      yaml: 2.0.0-6
    dependencies:
      i18next: 20.3.2
      i18next-fs-backend: 1.1.1
      yaml: 2.0.0-6
    devDependencies:
      '@types/i18next-fs-backend': 1.0.0
      typescript: 4.2.4

packages:

  /@babel/code-frame/7.12.11:
    resolution: {integrity: sha512-Zt1yodBx1UcyiePMSkWnU4hPqhwq7hGi2nFL1LeA3EUl+q2LQx16MISgJ0+z7dnmgvP9QtIleuETGOiOH1RcIw==}
    dependencies:
      '@babel/highlight': 7.14.5
    dev: true

  /@babel/code-frame/7.14.5:
    resolution: {integrity: sha512-9pzDqyc6OLDaqe+zbACgFkb6fKMNG6CObKpnYXChRsvYGyEdc7CA2BaqeOM+vOtCS5ndmJicPJhKAwYRI6UfFw==}
    engines: {node: '>=6.9.0'}
    dependencies:
      '@babel/highlight': 7.14.5
    dev: true

  /@babel/compat-data/7.14.7:
    resolution: {integrity: sha512-nS6dZaISCXJ3+518CWiBfEr//gHyMO02uDxBkXTKZDN5POruCnOZ1N4YBRZDCabwF8nZMWBpRxIicmXtBs+fvw==}
    engines: {node: '>=6.9.0'}
    dev: true

  /@babel/core/7.14.6:
    resolution: {integrity: sha512-gJnOEWSqTk96qG5BoIrl5bVtc23DCycmIePPYnamY9RboYdI4nFy5vAQMSl81O5K/W0sLDWfGysnOECC+KUUCA==}
    engines: {node: '>=6.9.0'}
    dependencies:
      '@babel/code-frame': 7.14.5
      '@babel/generator': 7.14.5
      '@babel/helper-compilation-targets': 7.14.5_@babel+core@7.14.6
      '@babel/helper-module-transforms': 7.14.5
      '@babel/helpers': 7.14.6
      '@babel/parser': 7.14.7
      '@babel/template': 7.14.5
      '@babel/traverse': 7.14.7
      '@babel/types': 7.14.5
      convert-source-map: 1.8.0
      debug: 4.3.2
      gensync: 1.0.0-beta.2
      json5: 2.2.0
      semver: 6.3.0
      source-map: 0.5.7
    transitivePeerDependencies:
      - supports-color
    dev: true

  /@babel/generator/7.14.5:
    resolution: {integrity: sha512-y3rlP+/G25OIX3mYKKIOlQRcqj7YgrvHxOLbVmyLJ9bPmi5ttvUmpydVjcFjZphOktWuA7ovbx91ECloWTfjIA==}
    engines: {node: '>=6.9.0'}
    dependencies:
      '@babel/types': 7.14.5
      jsesc: 2.5.2
      source-map: 0.5.7
    dev: true

  /@babel/helper-compilation-targets/7.14.5_@babel+core@7.14.6:
    resolution: {integrity: sha512-v+QtZqXEiOnpO6EYvlImB6zCD2Lel06RzOPzmkz/D/XgQiUu3C/Jb1LOqSt/AIA34TYi/Q+KlT8vTQrgdxkbLw==}
    engines: {node: '>=6.9.0'}
    peerDependencies:
      '@babel/core': ^7.0.0
    dependencies:
      '@babel/compat-data': 7.14.7
      '@babel/core': 7.14.6
      '@babel/helper-validator-option': 7.14.5
      browserslist: 4.16.6
      semver: 6.3.0
    dev: true

  /@babel/helper-function-name/7.14.5:
    resolution: {integrity: sha512-Gjna0AsXWfFvrAuX+VKcN/aNNWonizBj39yGwUzVDVTlMYJMK2Wp6xdpy72mfArFq5uK+NOuexfzZlzI1z9+AQ==}
    engines: {node: '>=6.9.0'}
    dependencies:
      '@babel/helper-get-function-arity': 7.14.5
      '@babel/template': 7.14.5
      '@babel/types': 7.14.5
    dev: true

  /@babel/helper-get-function-arity/7.14.5:
    resolution: {integrity: sha512-I1Db4Shst5lewOM4V+ZKJzQ0JGGaZ6VY1jYvMghRjqs6DWgxLCIyFt30GlnKkfUeFLpJt2vzbMVEXVSXlIFYUg==}
    engines: {node: '>=6.9.0'}
    dependencies:
      '@babel/types': 7.14.5
    dev: true

  /@babel/helper-hoist-variables/7.14.5:
    resolution: {integrity: sha512-R1PXiz31Uc0Vxy4OEOm07x0oSjKAdPPCh3tPivn/Eo8cvz6gveAeuyUUPB21Hoiif0uoPQSSdhIPS3352nvdyQ==}
    engines: {node: '>=6.9.0'}
    dependencies:
      '@babel/types': 7.14.5
    dev: true

  /@babel/helper-member-expression-to-functions/7.14.7:
    resolution: {integrity: sha512-TMUt4xKxJn6ccjcOW7c4hlwyJArizskAhoSTOCkA0uZ+KghIaci0Qg9R043kUMWI9mtQfgny+NQ5QATnZ+paaA==}
    engines: {node: '>=6.9.0'}
    dependencies:
      '@babel/types': 7.14.5
    dev: true

  /@babel/helper-module-imports/7.14.5:
    resolution: {integrity: sha512-SwrNHu5QWS84XlHwGYPDtCxcA0hrSlL2yhWYLgeOc0w7ccOl2qv4s/nARI0aYZW+bSwAL5CukeXA47B/1NKcnQ==}
    engines: {node: '>=6.9.0'}
    dependencies:
      '@babel/types': 7.14.5
    dev: true

  /@babel/helper-module-transforms/7.14.5:
    resolution: {integrity: sha512-iXpX4KW8LVODuAieD7MzhNjmM6dzYY5tfRqT+R9HDXWl0jPn/djKmA+G9s/2C2T9zggw5tK1QNqZ70USfedOwA==}
    engines: {node: '>=6.9.0'}
    dependencies:
      '@babel/helper-module-imports': 7.14.5
      '@babel/helper-replace-supers': 7.14.5
      '@babel/helper-simple-access': 7.14.5
      '@babel/helper-split-export-declaration': 7.14.5
      '@babel/helper-validator-identifier': 7.14.5
      '@babel/template': 7.14.5
      '@babel/traverse': 7.14.7
      '@babel/types': 7.14.5
    transitivePeerDependencies:
      - supports-color
    dev: true

  /@babel/helper-optimise-call-expression/7.14.5:
    resolution: {integrity: sha512-IqiLIrODUOdnPU9/F8ib1Fx2ohlgDhxnIDU7OEVi+kAbEZcyiF7BLU8W6PfvPi9LzztjS7kcbzbmL7oG8kD6VA==}
    engines: {node: '>=6.9.0'}
    dependencies:
      '@babel/types': 7.14.5
    dev: true

  /@babel/helper-plugin-utils/7.14.5:
    resolution: {integrity: sha512-/37qQCE3K0vvZKwoK4XU/irIJQdIfCJuhU5eKnNxpFDsOkgFaUAwbv+RYw6eYgsC0E4hS7r5KqGULUogqui0fQ==}
    engines: {node: '>=6.9.0'}
    dev: true

  /@babel/helper-replace-supers/7.14.5:
    resolution: {integrity: sha512-3i1Qe9/8x/hCHINujn+iuHy+mMRLoc77b2nI9TB0zjH1hvn9qGlXjWlggdwUcju36PkPCy/lpM7LLUdcTyH4Ow==}
    engines: {node: '>=6.9.0'}
    dependencies:
      '@babel/helper-member-expression-to-functions': 7.14.7
      '@babel/helper-optimise-call-expression': 7.14.5
      '@babel/traverse': 7.14.7
      '@babel/types': 7.14.5
    transitivePeerDependencies:
      - supports-color
    dev: true

  /@babel/helper-simple-access/7.14.5:
    resolution: {integrity: sha512-nfBN9xvmCt6nrMZjfhkl7i0oTV3yxR4/FztsbOASyTvVcoYd0TRHh7eMLdlEcCqobydC0LAF3LtC92Iwxo0wyw==}
    engines: {node: '>=6.9.0'}
    dependencies:
      '@babel/types': 7.14.5
    dev: true

  /@babel/helper-split-export-declaration/7.14.5:
    resolution: {integrity: sha512-hprxVPu6e5Kdp2puZUmvOGjaLv9TCe58E/Fl6hRq4YiVQxIcNvuq6uTM2r1mT/oPskuS9CgR+I94sqAYv0NGKA==}
    engines: {node: '>=6.9.0'}
    dependencies:
      '@babel/types': 7.14.5
    dev: true

  /@babel/helper-validator-identifier/7.14.5:
    resolution: {integrity: sha512-5lsetuxCLilmVGyiLEfoHBRX8UCFD+1m2x3Rj97WrW3V7H3u4RWRXA4evMjImCsin2J2YT0QaVDGf+z8ondbAg==}
    engines: {node: '>=6.9.0'}
    dev: true

  /@babel/helper-validator-option/7.14.5:
    resolution: {integrity: sha512-OX8D5eeX4XwcroVW45NMvoYaIuFI+GQpA2a8Gi+X/U/cDUIRsV37qQfF905F0htTRCREQIB4KqPeaveRJUl3Ow==}
    engines: {node: '>=6.9.0'}
    dev: true

  /@babel/helpers/7.14.6:
    resolution: {integrity: sha512-yesp1ENQBiLI+iYHSJdoZKUtRpfTlL1grDIX9NRlAVppljLw/4tTyYupIB7uIYmC3stW/imAv8EqaKaS/ibmeA==}
    engines: {node: '>=6.9.0'}
    dependencies:
      '@babel/template': 7.14.5
      '@babel/traverse': 7.14.7
      '@babel/types': 7.14.5
    transitivePeerDependencies:
      - supports-color
    dev: true

  /@babel/highlight/7.14.5:
    resolution: {integrity: sha512-qf9u2WFWVV0MppaL877j2dBtQIDgmidgjGk5VIMw3OadXvYaXn66U1BFlH2t4+t3i+8PhedppRv+i40ABzd+gg==}
    engines: {node: '>=6.9.0'}
    dependencies:
      '@babel/helper-validator-identifier': 7.14.5
      chalk: 2.4.2
      js-tokens: 4.0.0
    dev: true

  /@babel/parser/7.14.7:
    resolution: {integrity: sha512-X67Z5y+VBJuHB/RjwECp8kSl5uYi0BvRbNeWqkaJCVh+LiTPl19WBUfG627psSgp9rSf6ojuXghQM3ha6qHHdA==}
    engines: {node: '>=6.0.0'}
    hasBin: true
    dev: true

  /@babel/plugin-syntax-async-generators/7.8.4_@babel+core@7.14.6:
    resolution: {integrity: sha512-tycmZxkGfZaxhMRbXlPXuVFpdWlXpir2W4AMhSJgRKzk/eDlIXOhb2LHWoLpDF7TEHylV5zNhykX6KAgHJmTNw==}
    peerDependencies:
      '@babel/core': ^7.0.0-0
    dependencies:
      '@babel/core': 7.14.6
      '@babel/helper-plugin-utils': 7.14.5
    dev: true

  /@babel/plugin-syntax-bigint/7.8.3_@babel+core@7.14.6:
    resolution: {integrity: sha512-wnTnFlG+YxQm3vDxpGE57Pj0srRU4sHE/mDkt1qv2YJJSeUAec2ma4WLUnUPeKjyrfntVwe/N6dCXpU+zL3Npg==}
    peerDependencies:
      '@babel/core': ^7.0.0-0
    dependencies:
      '@babel/core': 7.14.6
      '@babel/helper-plugin-utils': 7.14.5
    dev: true

  /@babel/plugin-syntax-class-properties/7.12.13_@babel+core@7.14.6:
    resolution: {integrity: sha512-fm4idjKla0YahUNgFNLCB0qySdsoPiZP3iQE3rky0mBUtMZ23yDJ9SJdg6dXTSDnulOVqiF3Hgr9nbXvXTQZYA==}
    peerDependencies:
      '@babel/core': ^7.0.0-0
    dependencies:
      '@babel/core': 7.14.6
      '@babel/helper-plugin-utils': 7.14.5
    dev: true

  /@babel/plugin-syntax-import-meta/7.10.4_@babel+core@7.14.6:
    resolution: {integrity: sha512-Yqfm+XDx0+Prh3VSeEQCPU81yC+JWZ2pDPFSS4ZdpfZhp4MkFMaDC1UqseovEKwSUpnIL7+vK+Clp7bfh0iD7g==}
    peerDependencies:
      '@babel/core': ^7.0.0-0
    dependencies:
      '@babel/core': 7.14.6
      '@babel/helper-plugin-utils': 7.14.5
    dev: true

  /@babel/plugin-syntax-json-strings/7.8.3_@babel+core@7.14.6:
    resolution: {integrity: sha512-lY6kdGpWHvjoe2vk4WrAapEuBR69EMxZl+RoGRhrFGNYVK8mOPAW8VfbT/ZgrFbXlDNiiaxQnAtgVCZ6jv30EA==}
    peerDependencies:
      '@babel/core': ^7.0.0-0
    dependencies:
      '@babel/core': 7.14.6
      '@babel/helper-plugin-utils': 7.14.5
    dev: true

  /@babel/plugin-syntax-logical-assignment-operators/7.10.4_@babel+core@7.14.6:
    resolution: {integrity: sha512-d8waShlpFDinQ5MtvGU9xDAOzKH47+FFoney2baFIoMr952hKOLp1HR7VszoZvOsV/4+RRszNY7D17ba0te0ig==}
    peerDependencies:
      '@babel/core': ^7.0.0-0
    dependencies:
      '@babel/core': 7.14.6
      '@babel/helper-plugin-utils': 7.14.5
    dev: true

  /@babel/plugin-syntax-nullish-coalescing-operator/7.8.3_@babel+core@7.14.6:
    resolution: {integrity: sha512-aSff4zPII1u2QD7y+F8oDsz19ew4IGEJg9SVW+bqwpwtfFleiQDMdzA/R+UlWDzfnHFCxxleFT0PMIrR36XLNQ==}
    peerDependencies:
      '@babel/core': ^7.0.0-0
    dependencies:
      '@babel/core': 7.14.6
      '@babel/helper-plugin-utils': 7.14.5
    dev: true

  /@babel/plugin-syntax-numeric-separator/7.10.4_@babel+core@7.14.6:
    resolution: {integrity: sha512-9H6YdfkcK/uOnY/K7/aA2xpzaAgkQn37yzWUMRK7OaPOqOpGS1+n0H5hxT9AUw9EsSjPW8SVyMJwYRtWs3X3ug==}
    peerDependencies:
      '@babel/core': ^7.0.0-0
    dependencies:
      '@babel/core': 7.14.6
      '@babel/helper-plugin-utils': 7.14.5
    dev: true

  /@babel/plugin-syntax-object-rest-spread/7.8.3_@babel+core@7.14.6:
    resolution: {integrity: sha512-XoqMijGZb9y3y2XskN+P1wUGiVwWZ5JmoDRwx5+3GmEplNyVM2s2Dg8ILFQm8rWM48orGy5YpI5Bl8U1y7ydlA==}
    peerDependencies:
      '@babel/core': ^7.0.0-0
    dependencies:
      '@babel/core': 7.14.6
      '@babel/helper-plugin-utils': 7.14.5
    dev: true

  /@babel/plugin-syntax-optional-catch-binding/7.8.3_@babel+core@7.14.6:
    resolution: {integrity: sha512-6VPD0Pc1lpTqw0aKoeRTMiB+kWhAoT24PA+ksWSBrFtl5SIRVpZlwN3NNPQjehA2E/91FV3RjLWoVTglWcSV3Q==}
    peerDependencies:
      '@babel/core': ^7.0.0-0
    dependencies:
      '@babel/core': 7.14.6
      '@babel/helper-plugin-utils': 7.14.5
    dev: true

  /@babel/plugin-syntax-optional-chaining/7.8.3_@babel+core@7.14.6:
    resolution: {integrity: sha512-KoK9ErH1MBlCPxV0VANkXW2/dw4vlbGDrFgz8bmUsBGYkFRcbRwMh6cIJubdPrkxRwuGdtCk0v/wPTKbQgBjkg==}
    peerDependencies:
      '@babel/core': ^7.0.0-0
    dependencies:
      '@babel/core': 7.14.6
      '@babel/helper-plugin-utils': 7.14.5
    dev: true

  /@babel/plugin-syntax-top-level-await/7.14.5_@babel+core@7.14.6:
    resolution: {integrity: sha512-hx++upLv5U1rgYfwe1xBQUhRmU41NEvpUvrp8jkrSCdvGSnM5/qdRMtylJ6PG5OFkBaHkbTAKTnd3/YyESRHFw==}
    engines: {node: '>=6.9.0'}
    peerDependencies:
      '@babel/core': ^7.0.0-0
    dependencies:
      '@babel/core': 7.14.6
      '@babel/helper-plugin-utils': 7.14.5
    dev: true

  /@babel/plugin-syntax-typescript/7.14.5_@babel+core@7.14.6:
    resolution: {integrity: sha512-u6OXzDaIXjEstBRRoBCQ/uKQKlbuaeE5in0RvWdA4pN6AhqxTIwUsnHPU1CFZA/amYObMsuWhYfRl3Ch90HD0Q==}
    engines: {node: '>=6.9.0'}
    peerDependencies:
      '@babel/core': ^7.0.0-0
    dependencies:
      '@babel/core': 7.14.6
      '@babel/helper-plugin-utils': 7.14.5
    dev: true

  /@babel/runtime/7.14.6:
    resolution: {integrity: sha512-/PCB2uJ7oM44tz8YhC4Z/6PeOKXp4K588f+5M3clr1M4zbqztlo0XEfJ2LEzj/FgwfgGcIdl8n7YYjTCI0BYwg==}
    engines: {node: '>=6.9.0'}
    dependencies:
      regenerator-runtime: 0.13.7

  /@babel/template/7.14.5:
    resolution: {integrity: sha512-6Z3Po85sfxRGachLULUhOmvAaOo7xCvqGQtxINai2mEGPFm6pQ4z5QInFnUrRpfoSV60BnjyF5F3c+15fxFV1g==}
    engines: {node: '>=6.9.0'}
    dependencies:
      '@babel/code-frame': 7.14.5
      '@babel/parser': 7.14.7
      '@babel/types': 7.14.5
    dev: true

  /@babel/traverse/7.14.7:
    resolution: {integrity: sha512-9vDr5NzHu27wgwejuKL7kIOm4bwEtaPQ4Z6cpCmjSuaRqpH/7xc4qcGEscwMqlkwgcXl6MvqoAjZkQ24uSdIZQ==}
    engines: {node: '>=6.9.0'}
    dependencies:
      '@babel/code-frame': 7.14.5
      '@babel/generator': 7.14.5
      '@babel/helper-function-name': 7.14.5
      '@babel/helper-hoist-variables': 7.14.5
      '@babel/helper-split-export-declaration': 7.14.5
      '@babel/parser': 7.14.7
      '@babel/types': 7.14.5
      debug: 4.3.2
      globals: 11.12.0
    transitivePeerDependencies:
      - supports-color
    dev: true

  /@babel/types/7.14.5:
    resolution: {integrity: sha512-M/NzBpEL95I5Hh4dwhin5JlE7EzO5PHMAuzjxss3tiOBD46KfQvVedN/3jEPZvdRvtsK2222XfdHogNIttFgcg==}
    engines: {node: '>=6.9.0'}
    dependencies:
      '@babel/helper-validator-identifier': 7.14.5
      to-fast-properties: 2.0.0
    dev: true

  /@bcoe/v8-coverage/0.2.3:
    resolution: {integrity: sha512-0hYQ8SB4Db5zvZB4axdMHGwEaQjkZzFjQiN9LVYvIFB2nSUHW9tYpxWriPrWDASIxiaXax83REcLxuSdnGPZtw==}
    dev: true

  /@cspotcode/source-map-consumer/0.8.0:
    resolution: {integrity: sha512-41qniHzTU8yAGbCp04ohlmSrZf8bkf/iJsl3V0dRGsQN/5GFfx+LbCSsCpp2gqrqjTVg/K6O8ycoV35JIwAzAg==}
    engines: {node: '>= 12'}
    dev: true

  /@cspotcode/source-map-support/0.6.1:
    resolution: {integrity: sha512-DX3Z+T5dt1ockmPdobJS/FAsQPW4V4SrWEhD2iYQT2Cb2tQsiMnYxrcUH9By/Z3B+v0S5LMBkQtV/XOBbpLEOg==}
    engines: {node: '>=12'}
    dependencies:
      '@cspotcode/source-map-consumer': 0.8.0
    dev: true

  /@es-joy/jsdoccomment/0.10.8:
    resolution: {integrity: sha512-3P1JiGL4xaR9PoTKUHa2N/LKwa2/eUdRqGwijMWWgBqbFEqJUVpmaOi2TcjcemrsRMgFLBzQCK4ToPhrSVDiFQ==}
    engines: {node: ^12 || ^14 || ^16}
    dependencies:
      comment-parser: 1.2.4
      esquery: 1.4.0
      jsdoc-type-pratt-parser: 1.1.1
    dev: true

  /@eslint/eslintrc/0.4.3:
    resolution: {integrity: sha512-J6KFFz5QCYUJq3pf0mjEcCJVERbzv71PUIDczuh9JkwGEzced6CO5ADLHB1rbf/+oPBtoPfMYNOpGDzCANlbXw==}
    engines: {node: ^10.12.0 || >=12.0.0}
    dependencies:
      ajv: 6.12.6
      debug: 4.3.2
      espree: 7.3.1
      globals: 13.10.0
      ignore: 4.0.6
      import-fresh: 3.3.0
      js-yaml: 3.14.1
      minimatch: 3.0.4
      strip-json-comments: 3.1.1
    transitivePeerDependencies:
      - supports-color
    dev: true

  /@humanwhocodes/config-array/0.5.0:
    resolution: {integrity: sha512-FagtKFz74XrTl7y6HCzQpwDfXP0yhxe9lHLD1UZxjvZIcbyRz8zTFF/yYNfSfzU414eDwZ1SrO0Qvtyf+wFMQg==}
    engines: {node: '>=10.10.0'}
    dependencies:
      '@humanwhocodes/object-schema': 1.2.0
      debug: 4.3.2
      minimatch: 3.0.4
    transitivePeerDependencies:
      - supports-color
    dev: true

  /@humanwhocodes/object-schema/1.2.0:
    resolution: {integrity: sha512-wdppn25U8z/2yiaT6YGquE6X8sSv7hNMWSXYSSU1jGv/yd6XqjXgTDJ8KP4NgjTXfJ3GbRjeeb8RTV7a/VpM+w==}
    dev: true

  /@istanbuljs/load-nyc-config/1.1.0:
    resolution: {integrity: sha512-VjeHSlIzpv/NyD3N0YuHfXOPDIixcA1q2ZV98wsMqcYlPmv2n3Yb2lYP9XMElnaFVXg5A7YLTeLu6V84uQDjmQ==}
    engines: {node: '>=8'}
    dependencies:
      camelcase: 5.3.1
      find-up: 4.1.0
      get-package-type: 0.1.0
      js-yaml: 3.14.1
      resolve-from: 5.0.0
    dev: true

  /@istanbuljs/schema/0.1.3:
    resolution: {integrity: sha512-ZXRY4jNvVgSVQ8DL3LTcakaAtXwTVUxE81hslsyD2AtoXW/wVob10HkOJ1X/pAlcI7D+2YoZKg5do8G/w6RYgA==}
    engines: {node: '>=8'}
    dev: true

  /@jest/console/27.2.0:
    resolution: {integrity: sha512-35z+RqsK2CCgNxn+lWyK8X4KkaDtfL4BggT7oeZ0JffIiAiEYFYPo5B67V50ZubqDS1ehBrdCR2jduFnIrZOYw==}
    engines: {node: ^10.13.0 || ^12.13.0 || ^14.15.0 || >=15.0.0}
    dependencies:
      '@jest/types': 27.1.1
      '@types/node': 16.3.2
      chalk: 4.1.1
      jest-message-util: 27.2.0
      jest-util: 27.2.0
      slash: 3.0.0
    dev: true

  /@jest/core/27.2.0_ts-node@10.2.1:
    resolution: {integrity: sha512-E/2NHhq+VMo18DpKkoty8Sjey8Kps5Cqa88A8NP757s6JjYqPdioMuyUBhDiIOGCdQByEp0ou3jskkTszMS0nw==}
    engines: {node: ^10.13.0 || ^12.13.0 || ^14.15.0 || >=15.0.0}
    peerDependencies:
      node-notifier: ^8.0.1 || ^9.0.0 || ^10.0.0
    peerDependenciesMeta:
      node-notifier:
        optional: true
    dependencies:
      '@jest/console': 27.2.0
      '@jest/reporters': 27.2.0
      '@jest/test-result': 27.2.0
      '@jest/transform': 27.2.0
      '@jest/types': 27.1.1
      '@types/node': 16.3.2
      ansi-escapes: 4.3.2
      chalk: 4.1.1
      emittery: 0.8.1
      exit: 0.1.2
      graceful-fs: 4.2.6
      jest-changed-files: 27.1.1
      jest-config: 27.2.0_ts-node@10.2.1
      jest-haste-map: 27.2.0
      jest-message-util: 27.2.0
      jest-regex-util: 27.0.6
      jest-resolve: 27.2.0
      jest-resolve-dependencies: 27.2.0
      jest-runner: 27.2.0
      jest-runtime: 27.2.0
      jest-snapshot: 27.2.0
      jest-util: 27.2.0
      jest-validate: 27.2.0
      jest-watcher: 27.2.0
      micromatch: 4.0.4
      p-each-series: 2.2.0
      rimraf: 3.0.2
      slash: 3.0.0
      strip-ansi: 6.0.0
    transitivePeerDependencies:
      - bufferutil
      - canvas
      - supports-color
      - ts-node
      - utf-8-validate
    dev: true

  /@jest/environment/27.2.0:
    resolution: {integrity: sha512-iPWmQI0wRIYSZX3wKu4FXHK4eIqkfq6n1DCDJS+v3uby7SOXrHvX4eiTBuEdSvtDRMTIH2kjrSkjHf/F9JIYyQ==}
    engines: {node: ^10.13.0 || ^12.13.0 || ^14.15.0 || >=15.0.0}
    dependencies:
      '@jest/fake-timers': 27.2.0
      '@jest/types': 27.1.1
      '@types/node': 16.3.2
      jest-mock: 27.1.1
    dev: true

  /@jest/fake-timers/27.2.0:
    resolution: {integrity: sha512-gSu3YHvQOoVaTWYGgHFB7IYFtcF2HBzX4l7s47VcjvkUgL4/FBnE20x7TNLa3W6ABERtGd5gStSwsA8bcn+c4w==}
    engines: {node: ^10.13.0 || ^12.13.0 || ^14.15.0 || >=15.0.0}
    dependencies:
      '@jest/types': 27.1.1
      '@sinonjs/fake-timers': 7.1.2
      '@types/node': 16.3.2
      jest-message-util: 27.2.0
      jest-mock: 27.1.1
      jest-util: 27.2.0
    dev: true

  /@jest/globals/27.2.0:
    resolution: {integrity: sha512-raqk9Gf9WC3hlBa57rmRmJfRl9hom2b+qEE/ifheMtwn5USH5VZxzrHHOZg0Zsd/qC2WJ8UtyTwHKQAnNlDMdg==}
    engines: {node: ^10.13.0 || ^12.13.0 || ^14.15.0 || >=15.0.0}
    dependencies:
      '@jest/environment': 27.2.0
      '@jest/types': 27.1.1
      expect: 27.2.0
    dev: true

  /@jest/reporters/27.2.0:
    resolution: {integrity: sha512-7wfkE3iRTLaT0F51h1mnxH3nQVwDCdbfgXiLuCcNkF1FnxXLH9utHqkSLIiwOTV1AtmiE0YagHbOvx4rnMP/GA==}
    engines: {node: ^10.13.0 || ^12.13.0 || ^14.15.0 || >=15.0.0}
    peerDependencies:
      node-notifier: ^8.0.1 || ^9.0.0 || ^10.0.0
    peerDependenciesMeta:
      node-notifier:
        optional: true
    dependencies:
      '@bcoe/v8-coverage': 0.2.3
      '@jest/console': 27.2.0
      '@jest/test-result': 27.2.0
      '@jest/transform': 27.2.0
      '@jest/types': 27.1.1
      chalk: 4.1.1
      collect-v8-coverage: 1.0.1
      exit: 0.1.2
      glob: 7.1.7
      graceful-fs: 4.2.6
      istanbul-lib-coverage: 3.0.0
      istanbul-lib-instrument: 4.0.3
      istanbul-lib-report: 3.0.0
      istanbul-lib-source-maps: 4.0.0
      istanbul-reports: 3.0.2
      jest-haste-map: 27.2.0
      jest-resolve: 27.2.0
      jest-util: 27.2.0
      jest-worker: 27.2.0
      slash: 3.0.0
      source-map: 0.6.1
      string-length: 4.0.2
      terminal-link: 2.1.1
      v8-to-istanbul: 8.0.0
    transitivePeerDependencies:
      - supports-color
    dev: true

  /@jest/source-map/27.0.6:
    resolution: {integrity: sha512-Fek4mi5KQrqmlY07T23JRi0e7Z9bXTOOD86V/uS0EIW4PClvPDqZOyFlLpNJheS6QI0FNX1CgmPjtJ4EA/2M+g==}
    engines: {node: ^10.13.0 || ^12.13.0 || ^14.15.0 || >=15.0.0}
    dependencies:
      callsites: 3.1.0
      graceful-fs: 4.2.6
      source-map: 0.6.1
    dev: true

  /@jest/test-result/27.2.0:
    resolution: {integrity: sha512-JPPqn8h0RGr4HyeY1Km+FivDIjTFzDROU46iAvzVjD42ooGwYoqYO/MQTilhfajdz6jpVnnphFrKZI5OYrBONA==}
    engines: {node: ^10.13.0 || ^12.13.0 || ^14.15.0 || >=15.0.0}
    dependencies:
      '@jest/console': 27.2.0
      '@jest/types': 27.1.1
      '@types/istanbul-lib-coverage': 2.0.3
      collect-v8-coverage: 1.0.1
    dev: true

  /@jest/test-sequencer/27.2.0:
    resolution: {integrity: sha512-PrqarcpzOU1KSAK7aPwfL8nnpaqTMwPe7JBPnaOYRDSe/C6AoJiL5Kbnonqf1+DregxZIRAoDg69R9/DXMGqXA==}
    engines: {node: ^10.13.0 || ^12.13.0 || ^14.15.0 || >=15.0.0}
    dependencies:
      '@jest/test-result': 27.2.0
      graceful-fs: 4.2.6
      jest-haste-map: 27.2.0
      jest-runtime: 27.2.0
    transitivePeerDependencies:
      - supports-color
    dev: true

  /@jest/transform/27.2.0:
    resolution: {integrity: sha512-Q8Q/8xXIZYllk1AF7Ou5sV3egOZsdY/Wlv09CSbcexBRcC1Qt6lVZ7jRFAZtbHsEEzvOCyFEC4PcrwKwyjXtCg==}
    engines: {node: ^10.13.0 || ^12.13.0 || ^14.15.0 || >=15.0.0}
    dependencies:
      '@babel/core': 7.14.6
      '@jest/types': 27.1.1
      babel-plugin-istanbul: 6.0.0
      chalk: 4.1.1
      convert-source-map: 1.8.0
      fast-json-stable-stringify: 2.1.0
      graceful-fs: 4.2.6
      jest-haste-map: 27.2.0
      jest-regex-util: 27.0.6
      jest-util: 27.2.0
      micromatch: 4.0.4
      pirates: 4.0.1
      slash: 3.0.0
      source-map: 0.6.1
      write-file-atomic: 3.0.3
    transitivePeerDependencies:
      - supports-color
    dev: true

  /@jest/types/27.0.6:
    resolution: {integrity: sha512-aSquT1qa9Pik26JK5/3rvnYb4bGtm1VFNesHKmNTwmPIgOrixvhL2ghIvFRNEpzy3gU+rUgjIF/KodbkFAl++g==}
    engines: {node: ^10.13.0 || ^12.13.0 || ^14.15.0 || >=15.0.0}
    dependencies:
      '@types/istanbul-lib-coverage': 2.0.3
      '@types/istanbul-reports': 3.0.1
      '@types/node': 16.3.2
      '@types/yargs': 16.0.4
      chalk: 4.1.1
    dev: true

  /@jest/types/27.1.1:
    resolution: {integrity: sha512-yqJPDDseb0mXgKqmNqypCsb85C22K1aY5+LUxh7syIM9n/b0AsaltxNy+o6tt29VcfGDpYEve175bm3uOhcehA==}
    engines: {node: ^10.13.0 || ^12.13.0 || ^14.15.0 || >=15.0.0}
    dependencies:
      '@types/istanbul-lib-coverage': 2.0.3
      '@types/istanbul-reports': 3.0.1
      '@types/node': 16.3.2
      '@types/yargs': 16.0.4
      chalk: 4.1.1
    dev: true

  /@nodelib/fs.scandir/2.1.5:
    resolution: {integrity: sha512-vq24Bq3ym5HEQm2NKCr3yXDwjc7vTsEThRDnkp2DK9p1uqLR+DHurm/NOTo0KG7HYHU7eppKZj3MyqYuMBf62g==}
    engines: {node: '>= 8'}
    dependencies:
      '@nodelib/fs.stat': 2.0.5
      run-parallel: 1.2.0

  /@nodelib/fs.stat/2.0.5:
    resolution: {integrity: sha512-RkhPPp2zrqDAQA/2jNhnztcPAlv64XdhIp7a7454A5ovI7Bukxgt7MX7udwAu3zg1DcpPU0rz3VV1SeaqvY4+A==}
    engines: {node: '>= 8'}

  /@nodelib/fs.walk/1.2.8:
    resolution: {integrity: sha512-oGB+UxlgWcgQkgwo8GcEGwemoTFt3FIO9ababBmaGwXIoBKZ+GTy0pP185beGg7Llih/NSHSV2XAs1lnznocSg==}
    engines: {node: '>= 8'}
    dependencies:
      '@nodelib/fs.scandir': 2.1.5
      fastq: 1.11.1

  /@sinonjs/commons/1.8.3:
    resolution: {integrity: sha512-xkNcLAn/wZaX14RPlwizcKicDk9G3F8m2nU3L7Ukm5zBgTwiT0wsoFAHx9Jq56fJA1z/7uKGtCRu16sOUCLIHQ==}
    dependencies:
      type-detect: 4.0.8
    dev: true

  /@sinonjs/fake-timers/7.1.2:
    resolution: {integrity: sha512-iQADsW4LBMISqZ6Ci1dupJL9pprqwcVFTcOsEmQOEhW+KLCVn/Y4Jrvg2k19fIHCp+iFprriYPTdRcQR8NbUPg==}
    dependencies:
      '@sinonjs/commons': 1.8.3
    dev: true

  /@tootallnate/once/1.1.2:
    resolution: {integrity: sha512-RbzJvlNzmRq5c3O09UipeuXno4tA1FE6ikOjxZK0tuxVv3412l64l5t1W5pj4+rJq9vpkm/kwiR07aZXnsKPxw==}
    engines: {node: '>= 6'}
    dev: true

  /@tsconfig/node10/1.0.8:
    resolution: {integrity: sha512-6XFfSQmMgq0CFLY1MslA/CPUfhIL919M1rMsa5lP2P097N2Wd1sSX0tx1u4olM16fLNhtHZpRhedZJphNJqmZg==}
    dev: true

  /@tsconfig/node12/1.0.9:
    resolution: {integrity: sha512-/yBMcem+fbvhSREH+s14YJi18sp7J9jpuhYByADT2rypfajMZZN4WQ6zBGgBKp53NKmqI36wFYDb3yaMPurITw==}
    dev: true

  /@tsconfig/node14/1.0.1:
    resolution: {integrity: sha512-509r2+yARFfHHE7T6Puu2jjkoycftovhXRqW328PDXTVGKihlb1P8Z9mMZH04ebyajfRY7dedfGynlrFHJUQCg==}
    dev: true

  /@tsconfig/node16/1.0.2:
    resolution: {integrity: sha512-eZxlbI8GZscaGS7kkc/trHTT5xgrjH3/1n2JDwusC9iahPKWMRvRjJSAN5mCXviuTGQ/lHnhvv8Q1YTpnfz9gA==}
    dev: true

  /@types/babel__core/7.1.15:
    resolution: {integrity: sha512-bxlMKPDbY8x5h6HBwVzEOk2C8fb6SLfYQ5Jw3uBYuYF1lfWk/kbLd81la82vrIkBb0l+JdmrZaDikPrNxpS/Ew==}
    dependencies:
      '@babel/parser': 7.14.7
      '@babel/types': 7.14.5
      '@types/babel__generator': 7.6.3
      '@types/babel__template': 7.4.1
      '@types/babel__traverse': 7.14.2
    dev: true

  /@types/babel__generator/7.6.3:
    resolution: {integrity: sha512-/GWCmzJWqV7diQW54smJZzWbSFf4QYtF71WCKhcx6Ru/tFyQIY2eiiITcCAeuPbNSvT9YCGkVMqqvSk2Z0mXiA==}
    dependencies:
      '@babel/types': 7.14.5
    dev: true

  /@types/babel__template/7.4.1:
    resolution: {integrity: sha512-azBFKemX6kMg5Io+/rdGT0dkGreboUVR0Cdm3fz9QJWpaQGJRQXl7C+6hOTCZcMll7KFyEQpgbYI2lHdsS4U7g==}
    dependencies:
      '@babel/parser': 7.14.7
      '@babel/types': 7.14.5
    dev: true

  /@types/babel__traverse/7.14.2:
    resolution: {integrity: sha512-K2waXdXBi2302XUdcHcR1jCeU0LL4TD9HRs/gk0N2Xvrht+G/BfJa4QObBQZfhMdxiCpV3COl5Nfq4uKTeTnJA==}
    dependencies:
      '@babel/types': 7.14.5
    dev: true

  /@types/ejs/3.0.6:
    resolution: {integrity: sha512-fj1hi+ZSW0xPLrJJD+YNwIh9GZbyaIepG26E/gXvp8nCa2pYokxUYO1sK9qjGxp2g8ryZYuon7wmjpwE2cyASQ==}
    dev: true

  /@types/expect/1.20.4:
    resolution: {integrity: sha512-Q5Vn3yjTDyCMV50TB6VRIbQNxSE4OmZR86VSbGaNpfUolm0iePBB4KdEEHmxoY5sT2+2DIvXW0rvMDP2nHZ4Mg==}
    dev: true

  /@types/fs-extra/9.0.13:
    resolution: {integrity: sha512-nEnwB++1u5lVDM2UI4c1+5R+FYaKfaAzS4OococimjVm3nQw3TuzH5UNsocrcTBbhnerblyHj4A49qXbIiZdpA==}
    dependencies:
      '@types/node': 16.3.2
    dev: true

  /@types/glob/7.1.4:
    resolution: {integrity: sha512-w+LsMxKyYQm347Otw+IfBXOv9UWVjpHpCDdbBMt8Kz/xbvCYNjP+0qPh91Km3iKfSRLBB0P7fAMf0KHrPu+MyA==}
    dependencies:
      '@types/minimatch': 3.0.5
      '@types/node': 16.3.2
    dev: true

  /@types/graceful-fs/4.1.5:
    resolution: {integrity: sha512-anKkLmZZ+xm4p8JWBf4hElkM4XR+EZeA2M9BAkkTldmcyDY4mbdIJnRghDJH3Ov5ooY7/UAoENtmdMSkaAd7Cw==}
    dependencies:
      '@types/node': 16.3.2
    dev: true

  /@types/i18next-fs-backend/1.0.0:
    resolution: {integrity: sha512-PotQ0NE17NavxXCsdyq9qIKZQOB7+A5O/2nDdvfbfm6/IgvvC1YUO6hxK3nIHASu+QGjO1QV5J8PJw4OL12LMQ==}
    dependencies:
      i18next: 19.9.2
    dev: true

  /@types/istanbul-lib-coverage/2.0.3:
    resolution: {integrity: sha512-sz7iLqvVUg1gIedBOvlkxPlc8/uVzyS5OwGz1cKjXzkl3FpL3al0crU8YGU1WoHkxn0Wxbw5tyi6hvzJKNzFsw==}
    dev: true

  /@types/istanbul-lib-report/3.0.0:
    resolution: {integrity: sha512-plGgXAPfVKFoYfa9NpYDAkseG+g6Jr294RqeqcqDixSbU34MZVJRi/P+7Y8GDpzkEwLaGZZOpKIEmeVZNtKsrg==}
    dependencies:
      '@types/istanbul-lib-coverage': 2.0.3
    dev: true

  /@types/istanbul-reports/3.0.1:
    resolution: {integrity: sha512-c3mAZEuK0lvBp8tmuL74XRKn1+y2dcwOUpH7x4WrF6gk1GIgiluDRgMYQtw2OFcBvAJWlt6ASU3tSqxp0Uu0Aw==}
    dependencies:
      '@types/istanbul-lib-report': 3.0.0
    dev: true

  /@types/jest/27.0.1:
    resolution: {integrity: sha512-HTLpVXHrY69556ozYkcq47TtQJXpcWAWfkoqz+ZGz2JnmZhzlRjprCIyFnetSy8gpDWwTTGBcRVv1J1I1vBrHw==}
    dependencies:
      jest-diff: 27.0.6
      pretty-format: 27.0.6
    dev: true

  /@types/json-schema/7.0.8:
    resolution: {integrity: sha512-YSBPTLTVm2e2OoQIDYx8HaeWJ5tTToLH67kXR7zYNGupXMEHa2++G8k+DczX2cFVgalypqtyZIcU19AFcmOpmg==}
    dev: true

  /@types/json5/0.0.29:
    resolution: {integrity: sha1-7ihweulOEdK4J7y+UnC86n8+ce4=}
    dev: true

  /@types/lodash/4.14.175:
    resolution: {integrity: sha512-XmdEOrKQ8a1Y/yxQFOMbC47G/V2VDO1GvMRnl4O75M4GW/abC5tnfzadQYkqEveqRM1dEJGFFegfPNA2vvx2iw==}
    dev: true

  /@types/mem-fs-editor/7.0.0:
    resolution: {integrity: sha512-fTwoRtwv7YYLnzZmkOOzlrCZBJQssUcBCHxy7y52iUyxkqVxXCDOSis9yQbanOMYHnijIEtkIhep8YTMeAuVDw==}
    dependencies:
      '@types/ejs': 3.0.6
      '@types/glob': 7.1.4
      '@types/json-schema': 7.0.8
      '@types/mem-fs': 1.1.2
      '@types/node': 16.3.2
      '@types/vinyl': 2.0.5
    dev: true

  /@types/mem-fs/1.1.2:
    resolution: {integrity: sha512-tt+4IoDO8/wmtaP2bHnB91c8AnzYtR9MK6NxfcZY9E3XgtmzOiFMeSXu3EZrBeevd0nJ87iGoUiFDGsb9QUvew==}
    dependencies:
      '@types/node': 16.3.2
      '@types/vinyl': 2.0.5
    dev: true

  /@types/minimatch/3.0.5:
    resolution: {integrity: sha512-Klz949h02Gz2uZCMGwDUSDS1YBlTdDDgbWHi+81l29tQALUtvz4rAYi5uoVhE5Lagoq6DeqAUlbrHvW/mXDgdQ==}

  /@types/node/16.3.2:
    resolution: {integrity: sha512-jJs9ErFLP403I+hMLGnqDRWT0RYKSvArxuBVh2veudHV7ifEC1WAmjJADacZ7mRbA2nWgHtn8xyECMAot0SkAw==}
    dev: true

  /@types/prettier/2.3.2:
    resolution: {integrity: sha512-eI5Yrz3Qv4KPUa/nSIAi0h+qX0XyewOliug5F2QAtuRg6Kjg6jfmxe1GIwoIRhZspD1A0RP8ANrPwvEXXtRFog==}
    dev: true

  /@types/stack-utils/2.0.1:
    resolution: {integrity: sha512-Hl219/BT5fLAaz6NDkSuhzasy49dwQS/DSdu4MdggFB8zcXv7vflBI3xp7FEmkmdDkBUI2bPUNeMttp2knYdxw==}
    dev: true

  /@types/vinyl/2.0.5:
    resolution: {integrity: sha512-1m6uReH8R/RuLVQGvTT/4LlWq67jZEUxp+FBHt0hYv2BT7TUwFbKI0wa7JZVEU/XtlcnX1QcTuZ36es4rGj7jg==}
    dependencies:
      '@types/expect': 1.20.4
      '@types/node': 16.3.2
    dev: true

  /@types/yargs-parser/20.2.1:
    resolution: {integrity: sha512-7tFImggNeNBVMsn0vLrpn1H1uPrUBdnARPTpZoitY37ZrdJREzf7I16tMrlK3hen349gr1NYh8CmZQa7CTG6Aw==}
    dev: true

  /@types/yargs/16.0.4:
    resolution: {integrity: sha512-T8Yc9wt/5LbJyCaLiHPReJa0kApcIgJ7Bn735GjItUfh08Z1pJvu8QZqb9s+mMvKV6WUQRV7K2R46YbjMXTTJw==}
    dependencies:
      '@types/yargs-parser': 20.2.1
    dev: true

  /@typescript-eslint/eslint-plugin/4.31.0_d9c1bc16c4e2aea4e8e177a5961dd3bf:
    resolution: {integrity: sha512-iPKZTZNavAlOhfF4gymiSuUkgLne/nh5Oz2/mdiUmuZVD42m9PapnCnzjxuDsnpnbH3wT5s2D8bw6S39TC6GNw==}
    engines: {node: ^10.12.0 || >=12.0.0}
    peerDependencies:
      '@typescript-eslint/parser': ^4.0.0
      eslint: ^5.0.0 || ^6.0.0 || ^7.0.0
      typescript: '*'
    peerDependenciesMeta:
      typescript:
        optional: true
    dependencies:
      '@typescript-eslint/experimental-utils': 4.31.0_eslint@7.32.0+typescript@4.4.3
      '@typescript-eslint/parser': 4.31.0_eslint@7.32.0+typescript@4.4.3
      '@typescript-eslint/scope-manager': 4.31.0
      debug: 4.3.2
      eslint: 7.32.0
      functional-red-black-tree: 1.0.1
      regexpp: 3.2.0
      semver: 7.3.5
      tsutils: 3.21.0_typescript@4.4.3
      typescript: 4.4.3
    transitivePeerDependencies:
      - supports-color
    dev: true

  /@typescript-eslint/experimental-utils/4.31.0_eslint@7.32.0+typescript@4.4.3:
    resolution: {integrity: sha512-Hld+EQiKLMppgKKkdUsLeVIeEOrwKc2G983NmznY/r5/ZtZCDvIOXnXtwqJIgYz/ymsy7n7RGvMyrzf1WaSQrw==}
    engines: {node: ^10.12.0 || >=12.0.0}
    peerDependencies:
      eslint: '*'
    dependencies:
      '@types/json-schema': 7.0.8
      '@typescript-eslint/scope-manager': 4.31.0
      '@typescript-eslint/types': 4.31.0
      '@typescript-eslint/typescript-estree': 4.31.0_typescript@4.4.3
      eslint: 7.32.0
      eslint-scope: 5.1.1
      eslint-utils: 3.0.0_eslint@7.32.0
    transitivePeerDependencies:
      - supports-color
      - typescript
    dev: true

  /@typescript-eslint/parser/4.31.0_eslint@7.32.0+typescript@4.4.3:
    resolution: {integrity: sha512-oWbzvPh5amMuTmKaf1wp0ySxPt2ZXHnFQBN2Szu1O//7LmOvgaKTCIDNLK2NvzpmVd5A2M/1j/rujBqO37hj3w==}
    engines: {node: ^10.12.0 || >=12.0.0}
    peerDependencies:
      eslint: ^5.0.0 || ^6.0.0 || ^7.0.0
      typescript: '*'
    peerDependenciesMeta:
      typescript:
        optional: true
    dependencies:
      '@typescript-eslint/scope-manager': 4.31.0
      '@typescript-eslint/types': 4.31.0
      '@typescript-eslint/typescript-estree': 4.31.0_typescript@4.4.3
      debug: 4.3.2
      eslint: 7.32.0
      typescript: 4.4.3
    transitivePeerDependencies:
      - supports-color
    dev: true

  /@typescript-eslint/scope-manager/4.31.0:
    resolution: {integrity: sha512-LJ+xtl34W76JMRLjbaQorhR0hfRAlp3Lscdiz9NeI/8i+q0hdBZ7BsiYieLoYWqy+AnRigaD3hUwPFugSzdocg==}
    engines: {node: ^8.10.0 || ^10.13.0 || >=11.10.1}
    dependencies:
      '@typescript-eslint/types': 4.31.0
      '@typescript-eslint/visitor-keys': 4.31.0
    dev: true

  /@typescript-eslint/types/4.31.0:
    resolution: {integrity: sha512-9XR5q9mk7DCXgXLS7REIVs+BaAswfdHhx91XqlJklmqWpTALGjygWVIb/UnLh4NWhfwhR5wNe1yTyCInxVhLqQ==}
    engines: {node: ^8.10.0 || ^10.13.0 || >=11.10.1}
    dev: true

  /@typescript-eslint/typescript-estree/4.31.0_typescript@4.4.3:
    resolution: {integrity: sha512-QHl2014t3ptg+xpmOSSPn5hm4mY8D4s97ftzyk9BZ8RxYQ3j73XcwuijnJ9cMa6DO4aLXeo8XS3z1omT9LA/Eg==}
    engines: {node: ^10.12.0 || >=12.0.0}
    peerDependencies:
      typescript: '*'
    peerDependenciesMeta:
      typescript:
        optional: true
    dependencies:
      '@typescript-eslint/types': 4.31.0
      '@typescript-eslint/visitor-keys': 4.31.0
      debug: 4.3.2
      globby: 11.0.4
      is-glob: 4.0.1
      semver: 7.3.5
      tsutils: 3.21.0_typescript@4.4.3
      typescript: 4.4.3
    transitivePeerDependencies:
      - supports-color
    dev: true

  /@typescript-eslint/visitor-keys/4.31.0:
    resolution: {integrity: sha512-HUcRp2a9I+P21+O21yu3ezv3GEPGjyGiXoEUQwZXjR8UxRApGeLyWH4ZIIUSalE28aG4YsV6GjtaAVB3QKOu0w==}
    engines: {node: ^8.10.0 || ^10.13.0 || >=11.10.1}
    dependencies:
      '@typescript-eslint/types': 4.31.0
      eslint-visitor-keys: 2.1.0
    dev: true

  /abab/2.0.5:
    resolution: {integrity: sha512-9IK9EadsbHo6jLWIpxpR6pL0sazTXV6+SQv25ZB+F7Bj9mJNaOc4nCRabwd5M/JwmUa8idz6Eci6eKfJryPs6Q==}
    dev: true

  /acorn-globals/6.0.0:
    resolution: {integrity: sha512-ZQl7LOWaF5ePqqcX4hLuv/bLXYQNfNWw2c0/yX/TsPRKamzHcTGQnlCjHT3TsmkOUVEPS3crCxiPfdzE/Trlhg==}
    dependencies:
      acorn: 7.4.1
      acorn-walk: 7.2.0
    dev: true

  /acorn-jsx/5.3.2_acorn@7.4.1:
    resolution: {integrity: sha512-rq9s+JNhf0IChjtDXxllJ7g41oZk5SlXtp0LHwyA5cejwn7vKmKp4pPri6YEePv2PU65sAsegbXtIinmDFDXgQ==}
    peerDependencies:
      acorn: ^6.0.0 || ^7.0.0 || ^8.0.0
    dependencies:
      acorn: 7.4.1
    dev: true

  /acorn-walk/7.2.0:
    resolution: {integrity: sha512-OPdCF6GsMIP+Az+aWfAAOEt2/+iVDKE7oy6lJ098aoe59oAmK76qV6Gw60SbZ8jHuG2wH058GF4pLFbYamYrVA==}
    engines: {node: '>=0.4.0'}
    dev: true

  /acorn-walk/8.2.0:
    resolution: {integrity: sha512-k+iyHEuPgSw6SbuDpGQM+06HQUa04DZ3o+F6CSzXMvvI5KMvnaEqXe+YVe555R9nn6GPt404fos4wcgpw12SDA==}
    engines: {node: '>=0.4.0'}
    dev: true

  /acorn/7.4.1:
    resolution: {integrity: sha512-nQyp0o1/mNdbTO1PO6kHkwSrmgZ0MT/jCCpNiwbUjGoRN4dlBhqJtoQuCnEOKzgTVwg0ZWiCoQy6SxMebQVh8A==}
    engines: {node: '>=0.4.0'}
    hasBin: true
    dev: true

  /acorn/8.4.1:
    resolution: {integrity: sha512-asabaBSkEKosYKMITunzX177CXxQ4Q8BSSzMTKD+FefUhipQC70gfW5SiUDhYQ3vk8G+81HqQk7Fv9OXwwn9KA==}
    engines: {node: '>=0.4.0'}
    hasBin: true
    dev: true

  /agent-base/6.0.2:
    resolution: {integrity: sha512-RZNwNclF7+MS/8bDg70amg32dyeZGZxiDuQmZxKLAlQjr3jGyLx+4Kkk58UO7D2QdgFIQCovuSuZESne6RG6XQ==}
    engines: {node: '>= 6.0.0'}
    dependencies:
      debug: 4.3.2
    transitivePeerDependencies:
      - supports-color
    dev: true

  /ajv/6.12.6:
    resolution: {integrity: sha512-j3fVLgvTo527anyYyJOGTYJbG+vnnQYvE0m5mmkc1TK+nxAppkCLMIL0aZ4dblVCNoGShhm+kzE4ZUykBoMg4g==}
    dependencies:
      fast-deep-equal: 3.1.3
      fast-json-stable-stringify: 2.1.0
      json-schema-traverse: 0.4.1
      uri-js: 4.4.1
    dev: true

  /ajv/8.6.2:
    resolution: {integrity: sha512-9807RlWAgT564wT+DjeyU5OFMPjmzxVobvDFmNAhY+5zD6A2ly3jDp6sgnfyDtlIQ+7H97oc/DGCzzfu9rjw9w==}
    dependencies:
      fast-deep-equal: 3.1.3
      json-schema-traverse: 1.0.0
      require-from-string: 2.0.2
      uri-js: 4.4.1
    dev: true

  /ansi-colors/4.1.1:
    resolution: {integrity: sha512-JoX0apGbHaUJBNl6yF+p6JAFYZ666/hhCGKN5t9QFjbJQKUU/g8MNbFDbvfrgKXvI1QpZplPOnwIo99lX/AAmA==}
    engines: {node: '>=6'}
    dev: true

  /ansi-escapes/4.3.2:
    resolution: {integrity: sha512-gKXj5ALrKWQLsYG9jlTRmR/xKluxHV+Z9QEwNIgCfM1/uwPMCuzVVnh5mwTd+OuBZcwSIMbqssNWRm1lE51QaQ==}
    engines: {node: '>=8'}
    dependencies:
      type-fest: 0.21.3
    dev: true

  /ansi-regex/5.0.0:
    resolution: {integrity: sha512-bY6fj56OUQ0hU1KjFNDQuJFezqKdrAyFdIevADiqrWHwSlbmBNMHp5ak2f40Pm8JTFyM2mqxkG6ngkHO11f/lg==}
    engines: {node: '>=8'}
    dev: true

  /ansi-styles/3.2.1:
    resolution: {integrity: sha512-VT0ZI6kZRdTh8YyJw3SMbYm/u+NqfsAxEpWO0Pf9sq8/e94WxxOpPKx9FR1FlyCtOVDNOQ+8ntlqFxiRc+r5qA==}
    engines: {node: '>=4'}
    dependencies:
      color-convert: 1.9.3

  /ansi-styles/4.3.0:
    resolution: {integrity: sha512-zbB9rCJAT1rbjiVDb2hqKFHNYLxgtk8NURxZ3IZwD3F6NtxbXZQCnnSi1Lkx+IDohdPlFp222wVALIheZJQSEg==}
    engines: {node: '>=8'}
    dependencies:
      color-convert: 2.0.1
    dev: true

  /ansi-styles/5.2.0:
    resolution: {integrity: sha512-Cxwpt2SfTzTtXcfOlzGEee8O+c+MmUgGrNiBcXnuWxuFJHe6a5Hz7qwhwe5OgaSYI0IJvkLqWX1ASG+cJOkEiA==}
    engines: {node: '>=10'}
    dev: true

  /anymatch/3.1.2:
    resolution: {integrity: sha512-P43ePfOAIupkguHUycrc4qJ9kz8ZiuOUijaETwX7THt0Y/GNK7v0aa8rY816xWjZ7rJdA5XdMcpVFTKMq+RvWg==}
    engines: {node: '>= 8'}
    dependencies:
      normalize-path: 3.0.0
      picomatch: 2.3.0
    dev: true

  /arg/4.1.3:
    resolution: {integrity: sha512-58S9QDqG0Xx27YwPSt9fJxivjYl432YCwfDMfZ+71RAqUrZef7LrKQZ3LHLOwCS4FLNBplP533Zx895SeOCHvA==}
    dev: true

  /argparse/1.0.10:
    resolution: {integrity: sha512-o5Roy6tNG4SL/FOkCAN6RzjiakZS25RLYFrcMttJqbdd8BWrnA+fGz57iN5Pb06pvBGvl5gQ0B48dJlslXvoTg==}
    dependencies:
      sprintf-js: 1.0.3
    dev: true

  /argparse/2.0.1:
    resolution: {integrity: sha512-8+9WqebbFzpX9OR+Wa6O29asIogeRMzcGtAINdpMHHyAg10f05aSFVBbcEqGf/PXw1EjAZ+q2/bEBg3DvurK3Q==}
    dev: false

  /array-differ/3.0.0:
    resolution: {integrity: sha512-THtfYS6KtME/yIAhKjZ2ul7XI96lQGHRputJQHO80LAWQnuGP4iCIN8vdMRboGbIEYBwU33q8Tch1os2+X0kMg==}
    engines: {node: '>=8'}

  /array-includes/3.1.3:
    resolution: {integrity: sha512-gcem1KlBU7c9rB+Rq8/3PPKsK2kjqeEBa3bD5kkQo4nYlOHQCJqIJFqBXDEfwaRuYTT4E+FxA9xez7Gf/e3Q7A==}
    engines: {node: '>= 0.4'}
    dependencies:
      call-bind: 1.0.2
      define-properties: 1.1.3
      es-abstract: 1.18.6
      get-intrinsic: 1.1.1
      is-string: 1.0.7
    dev: true

  /array-union/2.1.0:
    resolution: {integrity: sha512-HGyxoOTYUyCM6stUe6EJgnd4EoewAI7zMdfqO+kGjnlZmBDz/cR5pf8r/cR4Wq60sL/p0IkcjUEEPwS3GFrIyw==}
    engines: {node: '>=8'}

  /array.prototype.flat/1.2.4:
    resolution: {integrity: sha512-4470Xi3GAPAjZqFcljX2xzckv1qeKPizoNkiS0+O4IoPR2ZNpcjE0pkhdihlDouK+x6QOast26B4Q/O9DJnwSg==}
    engines: {node: '>= 0.4'}
    dependencies:
      call-bind: 1.0.2
      define-properties: 1.1.3
      es-abstract: 1.18.6
    dev: true

  /arrify/2.0.1:
    resolution: {integrity: sha512-3duEwti880xqi4eAMN8AyR4a0ByT90zoYdLlevfrvU43vb0YZwZVfxOgxWrLXXXpyugL0hNZc9G6BiB5B3nUug==}
    engines: {node: '>=8'}

  /astral-regex/2.0.0:
    resolution: {integrity: sha512-Z7tMw1ytTXt5jqMcOP+OQteU1VuNK9Y02uuJtKQ1Sv69jXQKKg5cibLwGJow8yzZP+eAc18EmLGPal0bp36rvQ==}
    engines: {node: '>=8'}
    dev: true

  /async/0.9.2:
    resolution: {integrity: sha1-rqdNXmHB+JlhO/ZL2mbUx48v0X0=}

  /asynckit/0.4.0:
    resolution: {integrity: sha1-x57Zf380y48robyXkLzDZkdLS3k=}
    dev: true

  /at-least-node/1.0.0:
    resolution: {integrity: sha512-+q/t7Ekv1EDY2l6Gda6LLiX14rU9TV20Wa3ofeQmwPFZbOMo9DXrLbOjFaaclkXKWidIaopwAObQDqwWtGUjqg==}
    engines: {node: '>= 4.0.0'}
    dev: false

  /babel-jest/27.2.0_@babel+core@7.14.6:
    resolution: {integrity: sha512-bS2p+KGGVVmWXBa8+i6SO/xzpiz2Q/2LnqLbQknPKefWXVZ67YIjA4iXup/jMOEZplga9PpWn+wrdb3UdDwRaA==}
    engines: {node: ^10.13.0 || ^12.13.0 || ^14.15.0 || >=15.0.0}
    peerDependencies:
      '@babel/core': ^7.8.0
    dependencies:
      '@babel/core': 7.14.6
      '@jest/transform': 27.2.0
      '@jest/types': 27.1.1
      '@types/babel__core': 7.1.15
      babel-plugin-istanbul: 6.0.0
      babel-preset-jest: 27.2.0_@babel+core@7.14.6
      chalk: 4.1.1
      graceful-fs: 4.2.6
      slash: 3.0.0
    transitivePeerDependencies:
      - supports-color
    dev: true

  /babel-plugin-istanbul/6.0.0:
    resolution: {integrity: sha512-AF55rZXpe7trmEylbaE1Gv54wn6rwU03aptvRoVIGP8YykoSxqdVLV1TfwflBCE/QtHmqtP8SWlTENqbK8GCSQ==}
    engines: {node: '>=8'}
    dependencies:
      '@babel/helper-plugin-utils': 7.14.5
      '@istanbuljs/load-nyc-config': 1.1.0
      '@istanbuljs/schema': 0.1.3
      istanbul-lib-instrument: 4.0.3
      test-exclude: 6.0.0
    transitivePeerDependencies:
      - supports-color
    dev: true

  /babel-plugin-jest-hoist/27.2.0:
    resolution: {integrity: sha512-TOux9khNKdi64mW+0OIhcmbAn75tTlzKhxmiNXevQaPbrBYK7YKjP1jl6NHTJ6XR5UgUrJbCnWlKVnJn29dfjw==}
    engines: {node: ^10.13.0 || ^12.13.0 || ^14.15.0 || >=15.0.0}
    dependencies:
      '@babel/template': 7.14.5
      '@babel/types': 7.14.5
      '@types/babel__core': 7.1.15
      '@types/babel__traverse': 7.14.2
    dev: true

  /babel-preset-current-node-syntax/1.0.1_@babel+core@7.14.6:
    resolution: {integrity: sha512-M7LQ0bxarkxQoN+vz5aJPsLBn77n8QgTFmo8WK0/44auK2xlCXrYcUxHFxgU7qW5Yzw/CjmLRK2uJzaCd7LvqQ==}
    peerDependencies:
      '@babel/core': ^7.0.0
    dependencies:
      '@babel/core': 7.14.6
      '@babel/plugin-syntax-async-generators': 7.8.4_@babel+core@7.14.6
      '@babel/plugin-syntax-bigint': 7.8.3_@babel+core@7.14.6
      '@babel/plugin-syntax-class-properties': 7.12.13_@babel+core@7.14.6
      '@babel/plugin-syntax-import-meta': 7.10.4_@babel+core@7.14.6
      '@babel/plugin-syntax-json-strings': 7.8.3_@babel+core@7.14.6
      '@babel/plugin-syntax-logical-assignment-operators': 7.10.4_@babel+core@7.14.6
      '@babel/plugin-syntax-nullish-coalescing-operator': 7.8.3_@babel+core@7.14.6
      '@babel/plugin-syntax-numeric-separator': 7.10.4_@babel+core@7.14.6
      '@babel/plugin-syntax-object-rest-spread': 7.8.3_@babel+core@7.14.6
      '@babel/plugin-syntax-optional-catch-binding': 7.8.3_@babel+core@7.14.6
      '@babel/plugin-syntax-optional-chaining': 7.8.3_@babel+core@7.14.6
      '@babel/plugin-syntax-top-level-await': 7.14.5_@babel+core@7.14.6
    dev: true

  /babel-preset-jest/27.2.0_@babel+core@7.14.6:
    resolution: {integrity: sha512-z7MgQ3peBwN5L5aCqBKnF6iqdlvZvFUQynEhu0J+X9nHLU72jO3iY331lcYrg+AssJ8q7xsv5/3AICzVmJ/wvg==}
    engines: {node: ^10.13.0 || ^12.13.0 || ^14.15.0 || >=15.0.0}
    peerDependencies:
      '@babel/core': ^7.0.0
    dependencies:
      '@babel/core': 7.14.6
      babel-plugin-jest-hoist: 27.2.0
      babel-preset-current-node-syntax: 1.0.1_@babel+core@7.14.6
    dev: true

  /balanced-match/1.0.2:
    resolution: {integrity: sha512-3oSeUO0TMV67hN1AmbXsK4yaqU7tjiHlbxRDZOpH0KW9+CeX4bRAaX0Anxt0tx2MrpRpWwQaPwIlISEJhYU5Pw==}

  /binaryextensions/4.15.0:
    resolution: {integrity: sha512-MkUl3szxXolQ2scI1PM14WOT951KnaTNJ0eMKg7WzOI4kvSxyNo/Cygx4LOBNhwyINhAuSQpJW1rYD9aBSxGaw==}
    engines: {node: '>=0.8'}

  /brace-expansion/1.1.11:
    resolution: {integrity: sha512-iCuPHDFgrHX7H2vEI/5xpz07zSHB00TpugqhmYtVmMO6518mCuRMoOYFldEBl0g187ufozdaHgWKcYFb61qGiA==}
    dependencies:
      balanced-match: 1.0.2
      concat-map: 0.0.1

  /braces/3.0.2:
    resolution: {integrity: sha512-b8um+L1RzM3WDSzvhm6gIz1yfTbBt6YTlcEKAvsmqCZZFw46z626lVj9j1yEPW33H5H+lBQpZMP1k8l+78Ha0A==}
    engines: {node: '>=8'}
    dependencies:
      fill-range: 7.0.1

  /browser-process-hrtime/1.0.0:
    resolution: {integrity: sha512-9o5UecI3GhkpM6DrXr69PblIuWxPKk9Y0jHBRhdocZ2y7YECBFCsHm79Pr3OyR2AvjhDkabFJaDJMYRazHgsow==}
    dev: true

  /browserslist/4.16.6:
    resolution: {integrity: sha512-Wspk/PqO+4W9qp5iUTJsa1B/QrYn1keNCcEP5OvP7WBwT4KaDly0uONYmC6Xa3Z5IqnUgS0KcgLYu1l74x0ZXQ==}
    engines: {node: ^6 || ^7 || ^8 || ^9 || ^10 || ^11 || ^12 || >=13.7}
    hasBin: true
    dependencies:
      caniuse-lite: 1.0.30001245
      colorette: 1.2.2
      electron-to-chromium: 1.3.778
      escalade: 3.1.1
      node-releases: 1.1.73
    dev: true

  /bs-logger/0.2.6:
    resolution: {integrity: sha512-pd8DCoxmbgc7hyPKOvxtqNcjYoOsABPQdcCUjGp3d42VR2CX1ORhk2A87oqqu5R1kk+76nsxZupkmyd+MVtCog==}
    engines: {node: '>= 6'}
    dependencies:
      fast-json-stable-stringify: 2.1.0
    dev: true

  /bser/2.1.1:
    resolution: {integrity: sha512-gQxTNE/GAfIIrmHLUE3oJyp5FO6HRBfhjnw4/wMmA63ZGDJnWBmgY/lyQBpnDUkGmAhbSe39tx2d/iTOAfglwQ==}
    dependencies:
      node-int64: 0.4.0
    dev: true

  /buffer-from/1.1.1:
    resolution: {integrity: sha512-MQcXEUbCKtEo7bhqEs6560Hyd4XaovZlO/k9V3hjVUF/zwW7KBVdSK4gIt/bzwS9MbR5qob+F5jusZsb0YQK2A==}
    dev: true

  /call-bind/1.0.2:
    resolution: {integrity: sha512-7O+FbCihrB5WGbFYesctwmTKae6rOiIzmz1icreWJ+0aA7LJfuqhEso2T9ncpcFtzMQtzXf2QGGueWJGTYsqrA==}
    dependencies:
      function-bind: 1.1.1
      get-intrinsic: 1.1.1
    dev: true

  /callsites/3.1.0:
    resolution: {integrity: sha512-P8BjAsXvZS+VIDUI11hHCQEv74YT67YUi5JJFNWIqL235sBmjX4+qx9Muvls5ivyNENctx46xQLQ3aTuE7ssaQ==}
    engines: {node: '>=6'}
    dev: true

  /camelcase/5.3.1:
    resolution: {integrity: sha512-L28STB170nwWS63UjtlEOE3dldQApaJXZkOI1uMFfzf3rRuPegHaHesyee+YxQ+W6SvRDQV6UrdOdRiR153wJg==}
    engines: {node: '>=6'}
    dev: true

  /camelcase/6.2.0:
    resolution: {integrity: sha512-c7wVvbw3f37nuobQNtgsgG9POC9qMbNuMQmTCqZv23b6MIz0fcYpBiOlv9gEN/hdLdnZTDQhg6e9Dq5M1vKvfg==}
    engines: {node: '>=10'}
    dev: true

  /caniuse-lite/1.0.30001245:
    resolution: {integrity: sha512-768fM9j1PKXpOCKws6eTo3RHmvTUsG9UrpT4WoREFeZgJBTi4/X9g565azS/rVUGtqb8nt7FjLeF5u4kukERnA==}
    dev: true

  /chalk/2.4.2:
    resolution: {integrity: sha512-Mti+f9lpJNcwF4tWV8/OrTTtF1gZi+f8FqlyAdouralcFWFQWF2+NgCHShjkCb+IFBLq9buZwE1xckQU4peSuQ==}
    engines: {node: '>=4'}
    dependencies:
      ansi-styles: 3.2.1
      escape-string-regexp: 1.0.5
      supports-color: 5.5.0

  /chalk/4.1.1:
    resolution: {integrity: sha512-diHzdDKxcU+bAsUboHLPEDQiw0qEe0qd7SYUn3HgcFlWgbDcfLGswOHYeGrHKzG9z6UYf01d9VFMfZxPM1xZSg==}
    engines: {node: '>=10'}
    dependencies:
      ansi-styles: 4.3.0
      supports-color: 7.2.0
    dev: true

  /char-regex/1.0.2:
    resolution: {integrity: sha512-kWWXztvZ5SBQV+eRgKFeh8q5sLuZY2+8WUIzlxWVTg+oGwY14qylx1KbKzHd8P6ZYkAg0xyIDU9JMHhyJMZ1jw==}
    engines: {node: '>=10'}
    dev: true

  /ci-info/3.2.0:
    resolution: {integrity: sha512-dVqRX7fLUm8J6FgHJ418XuIgDLZDkYcDFTeL6TA2gt5WlIZUQrrH6EZrNClwT/H0FateUsZkGIOPRrLbP+PR9A==}
    dev: true

  /cjs-module-lexer/1.2.2:
    resolution: {integrity: sha512-cOU9usZw8/dXIXKtwa8pM0OTJQuJkxMN6w30csNRUerHfeQ5R6U3kkU/FtJeIf3M202OHfY2U8ccInBG7/xogA==}
    dev: true

  /cliui/7.0.4:
    resolution: {integrity: sha512-OcRE68cOsVMXp1Yvonl/fzkQOyjLSu/8bhPDfQt0e0/Eb283TKP20Fs2MqoPsr9SwA595rRCA+QMzYc9nBP+JQ==}
    dependencies:
      string-width: 4.2.2
      strip-ansi: 6.0.0
      wrap-ansi: 7.0.0
    dev: true

  /clone-buffer/1.0.0:
    resolution: {integrity: sha1-4+JbIHrE5wGvch4staFnksrD3Fg=}
    engines: {node: '>= 0.10'}

  /clone-stats/1.0.0:
    resolution: {integrity: sha1-s3gt/4u1R04Yuba/D9/ngvh3doA=}

  /clone/2.1.2:
    resolution: {integrity: sha1-G39Ln1kfHo+DZwQBYANFoCiHQ18=}
    engines: {node: '>=0.8'}

  /cloneable-readable/1.1.3:
    resolution: {integrity: sha512-2EF8zTQOxYq70Y4XKtorQupqF0m49MBz2/yf5Bj+MHjvpG3Hy7sImifnqD6UA+TKYxeSV+u6qqQPawN5UvnpKQ==}
    dependencies:
      inherits: 2.0.4
      process-nextick-args: 2.0.1
      readable-stream: 2.3.7

  /co/4.6.0:
    resolution: {integrity: sha1-bqa989hTrlTMuOR7+gvz+QMfsYQ=}
    engines: {iojs: '>= 1.0.0', node: '>= 0.12.0'}
    dev: true

  /collect-v8-coverage/1.0.1:
    resolution: {integrity: sha512-iBPtljfCNcTKNAto0KEtDfZ3qzjJvqE3aTGZsbhjSBlorqpXJlaWWtPO35D+ZImoC3KWejX64o+yPGxhWSTzfg==}
    dev: true

  /color-convert/1.9.3:
    resolution: {integrity: sha512-QfAUtd+vFdAtFQcC8CCyYt1fYWxSqAiK2cSD6zDB8N3cpsEBAvRxp9zOGg6G/SHHJYAT88/az/IuDGALsNVbGg==}
    dependencies:
      color-name: 1.1.3

  /color-convert/2.0.1:
    resolution: {integrity: sha512-RRECPsj7iu/xb5oKYcsFHSppFNnsj/52OVTRKb4zP5onXwVF3zVmmToNcOfGC+CRDpfK/U584fMg38ZHCaElKQ==}
    engines: {node: '>=7.0.0'}
    dependencies:
      color-name: 1.1.4
    dev: true

  /color-name/1.1.3:
    resolution: {integrity: sha1-p9BVi9icQveV3UIyj3QIMcpTvCU=}

  /color-name/1.1.4:
    resolution: {integrity: sha512-dOy+3AuW3a2wNbZHIuMZpTcgjGuLU/uBL/ubcZF9OXbDo8ff4O8yVp5Bf0efS8uEoYo5q4Fx7dY9OgQGXgAsQA==}
    dev: true

  /colorette/1.2.2:
    resolution: {integrity: sha512-MKGMzyfeuutC/ZJ1cba9NqcNpfeqMUcYmyF1ZFY6/Cn7CNSAKx6a+s48sqLqyAiZuaP2TcqMhoo+dlwFnVxT9w==}
    dev: true

  /combined-stream/1.0.8:
    resolution: {integrity: sha512-FQN4MRfuJeHf7cBbBMJFXhKSDq+2kAArBlmRBvcvFE5BB1HZKXtSFASDhdlz9zOYwxh8lDdnvmMOe/+5cdoEdg==}
    engines: {node: '>= 0.8'}
    dependencies:
      delayed-stream: 1.0.0
    dev: true

  /commander/7.2.0:
    resolution: {integrity: sha512-QrWXB+ZQSVPmIWIhtEO9H+gwHaMGYiF5ChvoJ+K9ZGHG/sVsa6yiesAD1GC/x46sET00Xlwo1u49RVVVzvcSkw==}
    engines: {node: '>= 10'}
    dev: false

  /comment-parser/1.2.4:
    resolution: {integrity: sha512-pm0b+qv+CkWNriSTMsfnjChF9kH0kxz55y44Wo5le9qLxMj5xDQAaEd9ZN1ovSuk9CsrncWaFwgpOMg7ClJwkw==}
    engines: {node: '>= 12.0.0'}
    dev: true

  /commondir/1.0.1:
    resolution: {integrity: sha1-3dgA2gxmEnOTzKWVDqloo6rxJTs=}

  /concat-map/0.0.1:
    resolution: {integrity: sha1-2Klr13/Wjfd5OnMDajug1UBdR3s=}

  /convert-source-map/1.8.0:
    resolution: {integrity: sha512-+OQdjP49zViI/6i7nIJpA8rAl4sV/JdPfU9nZs3VqOwGIgizICvuN2ru6fMd+4llL0tar18UYJXfZ/TWtmhUjA==}
    dependencies:
      safe-buffer: 5.1.2
    dev: true

  /core-util-is/1.0.2:
    resolution: {integrity: sha1-tf1UIgqivFq1eqtxQMlAdUUDwac=}

  /create-require/1.1.1:
    resolution: {integrity: sha512-dcKFX3jn0MpIaXjisoRvexIJVEKzaq7z2rZKxf+MSr9TkdmHmsU4m2lcLojrj/FHl8mk5VxMmYA+ftRkP/3oKQ==}
    dev: true

  /cross-spawn/7.0.3:
    resolution: {integrity: sha512-iRDPJKUPVEND7dHPO8rkbOnPpyDygcDFtWjpeWNCgy8WP2rXcxXL8TskReQl6OrB2G7+UJrags1q15Fudc7G6w==}
    engines: {node: '>= 8'}
    dependencies:
      path-key: 3.1.1
      shebang-command: 2.0.0
      which: 2.0.2
    dev: true

  /cssom/0.3.8:
    resolution: {integrity: sha512-b0tGHbfegbhPJpxpiBPU2sCkigAqtM9O121le6bbOlgyV+NyGyCmVfJ6QW9eRjz8CpNfWEOYBIMIGRYkLwsIYg==}
    dev: true

  /cssom/0.4.4:
    resolution: {integrity: sha512-p3pvU7r1MyyqbTk+WbNJIgJjG2VmTIaB10rI93LzVPrmDJKkzKYMtxxyAvQXR/NS6otuzveI7+7BBq3SjBS2mw==}
    dev: true

  /cssstyle/2.3.0:
    resolution: {integrity: sha512-AZL67abkUzIuvcHqk7c09cezpGNcxUxU4Ioi/05xHk4DQeTkWmGYftIE6ctU6AEt+Gn4n1lDStOtj7FKycP71A==}
    engines: {node: '>=8'}
    dependencies:
      cssom: 0.3.8
    dev: true

  /data-urls/2.0.0:
    resolution: {integrity: sha512-X5eWTSXO/BJmpdIKCRuKUgSCgAN0OwliVK3yPKbwIWU1Tdw5BRajxlzMidvh+gwko9AfQ9zIj52pzF91Q3YAvQ==}
    engines: {node: '>=10'}
    dependencies:
      abab: 2.0.5
      whatwg-mimetype: 2.3.0
      whatwg-url: 8.7.0
    dev: true

  /debug/2.6.9:
    resolution: {integrity: sha512-bC7ElrdJaJnPbAP+1EotYvqZsb3ecl5wi6Bfi6BJTUcNowp6cvspg0jXznRTKDjm/E7AdgFBVeAPVMNcKGsHMA==}
    dependencies:
      ms: 2.0.0
    dev: true

  /debug/3.2.7:
    resolution: {integrity: sha512-CFjzYYAi4ThfiQvizrFQevTTXHtnCqWfe7x1AhgEscTz6ZbLbfoLRLPugTQyBth6f8ZERVUSyWHFD/7Wu4t1XQ==}
    dependencies:
      ms: 2.1.2
    dev: true

  /debug/4.3.2:
    resolution: {integrity: sha512-mOp8wKcvj7XxC78zLgw/ZA+6TSgkoE2C/ienthhRD298T7UNwAg9diBpLRxC0mOezLl4B0xV7M0cCO6P/O0Xhw==}
    engines: {node: '>=6.0'}
    peerDependencies:
      supports-color: '*'
    peerDependenciesMeta:
      supports-color:
        optional: true
    dependencies:
      ms: 2.1.2
    dev: true

  /decimal.js/10.3.1:
    resolution: {integrity: sha512-V0pfhfr8suzyPGOx3nmq4aHqabehUZn6Ch9kyFpV79TGDTWFmHqUqXdabR7QHqxzrYolF4+tVmJhUG4OURg5dQ==}
    dev: true

  /dedent/0.7.0:
    resolution: {integrity: sha1-JJXduvbrh0q7Dhvp3yLS5aVEMmw=}
    dev: true

  /deep-extend/0.6.0:
    resolution: {integrity: sha512-LOHxIOaPYdHlJRtCQfDIVZtfw/ufM8+rVj649RIHzcm/vGwQRXFt6OPqIFWsm2XEMrNIEtWR64sY1LEKD2vAOA==}
    engines: {node: '>=4.0.0'}

  /deep-is/0.1.3:
    resolution: {integrity: sha1-s2nW+128E+7PUk+RsHD+7cNXzzQ=}

  /deepmerge/4.2.2:
    resolution: {integrity: sha512-FJ3UgI4gIl+PHZm53knsuSFpE+nESMr7M4v9QcgB7S63Kj/6WqMiFQJpBBYz1Pt+66bZpP3Q7Lye0Oo9MPKEdg==}
    engines: {node: '>=0.10.0'}
    dev: true

  /define-properties/1.1.3:
    resolution: {integrity: sha512-3MqfYKj2lLzdMSf8ZIZE/V+Zuy+BgD6f164e8K2w7dgnpKArBDerGYpM46IYYcjnkdPNMjPk9A6VFB8+3SKlXQ==}
    engines: {node: '>= 0.4'}
    dependencies:
      object-keys: 1.1.1
    dev: true

  /delayed-stream/1.0.0:
    resolution: {integrity: sha1-3zrhmayt+31ECqrgsp4icrJOxhk=}
    engines: {node: '>=0.4.0'}
    dev: true

  /detect-newline/3.1.0:
    resolution: {integrity: sha512-TLz+x/vEXm/Y7P7wn1EJFNLxYpUD4TgMosxY6fAVJUnJMbupHBOncxyWUG9OpTaH9EBD7uFI5LfEgmMOc54DsA==}
    engines: {node: '>=8'}
    dev: true

  /diff-sequences/27.0.6:
    resolution: {integrity: sha512-ag6wfpBFyNXZ0p8pcuIDS//D8H062ZQJ3fzYxjpmeKjnz8W4pekL3AI8VohmyZmsWW2PWaHgjsmqR6L13101VQ==}
    engines: {node: ^10.13.0 || ^12.13.0 || ^14.15.0 || >=15.0.0}
    dev: true

  /diff/4.0.2:
    resolution: {integrity: sha512-58lmxKSA4BNyLz+HHMUzlOEpg09FV+ev6ZMe3vJihgdxzgcwZ8VoEEPmALCZG9LmqfVoNMMKpttIYTVG6uDY7A==}
    engines: {node: '>=0.3.1'}
    dev: true

  /dir-glob/3.0.1:
    resolution: {integrity: sha512-WkrWp9GR4KXfKGYzOLmTuGVi1UWFfws377n9cc55/tb6DuqyF6pcQ5AbiHEshaDpY9v6oaSr2XCDidGmMwdzIA==}
    engines: {node: '>=8'}
    dependencies:
      path-type: 4.0.0

  /doctrine/2.1.0:
    resolution: {integrity: sha512-35mSku4ZXK0vfCuHEDAwt55dg2jNajHZ1odvF+8SSr82EsZY4QmXfuWso8oEd8zRhVObSN18aM0CjSdoBX7zIw==}
    engines: {node: '>=0.10.0'}
    dependencies:
      esutils: 2.0.3
    dev: true

  /doctrine/3.0.0:
    resolution: {integrity: sha512-yS+Q5i3hBf7GBkd4KG8a7eBNNWNGLTaEwwYWUijIYM7zrlYDM0BFXHjjPWlWZ1Rg7UaddZeIDmi9jF3HmqiQ2w==}
    engines: {node: '>=6.0.0'}
    dependencies:
      esutils: 2.0.3
    dev: true

  /domexception/2.0.1:
    resolution: {integrity: sha512-yxJ2mFy/sibVQlu5qHjOkf9J3K6zgmCxgJ94u2EdvDOV09H+32LtRswEcUsmUWN72pVLOEnTSRaIVVzVQgS0dg==}
    engines: {node: '>=8'}
    dependencies:
      webidl-conversions: 5.0.0
    dev: true

  /ejs/3.1.6:
    resolution: {integrity: sha512-9lt9Zse4hPucPkoP7FHDF0LQAlGyF9JVpnClFLFH3aSSbxmyoqINRpp/9wePWJTUl4KOQwRL72Iw3InHPDkoGw==}
    engines: {node: '>=0.10.0'}
    hasBin: true
    dependencies:
      jake: 10.8.2

  /electron-to-chromium/1.3.778:
    resolution: {integrity: sha512-Lw04qJaPtWdq0d7qKHJTgkam+FhFi3hm/scf1EyqJWdjO3ZIGUJhNmZJRXWb7yb/bRYXQyVGSpa9RqVpjjWMQw==}
    dev: true

  /emittery/0.8.1:
    resolution: {integrity: sha512-uDfvUjVrfGJJhymx/kz6prltenw1u7WrCg1oa94zYY8xxVpLLUu045LAT0dhDZdXG58/EpPL/5kA180fQ/qudg==}
    engines: {node: '>=10'}
    dev: true

  /emoji-regex/8.0.0:
    resolution: {integrity: sha512-MSjYzcWNOA0ewAHpz0MxpYFvwg6yjy1NG3xteoqz644VCo/RPgnr1/GGt+ic3iJTzQ8Eu3TdM14SawnVUmGE6A==}
    dev: true

  /enquirer/2.3.6:
    resolution: {integrity: sha512-yjNnPr315/FjS4zIsUxYguYUPP2e1NK4d7E7ZOLiyYCcbFBiTMyID+2wvm2w6+pZ/odMA7cRkjhsPbltwBOrLg==}
    engines: {node: '>=8.6'}
    dependencies:
      ansi-colors: 4.1.1
    dev: true

  /error-ex/1.3.2:
    resolution: {integrity: sha512-7dFHNmqeFSEt2ZBsCriorKnn3Z2pj+fd9kmI6QoWw4//DL+icEBfc0U7qJCisqrTsKTjw4fNFy2pW9OqStD84g==}
    dependencies:
      is-arrayish: 0.2.1
    dev: true

  /es-abstract/1.18.6:
    resolution: {integrity: sha512-kAeIT4cku5eNLNuUKhlmtuk1/TRZvQoYccn6TO0cSVdf1kzB0T7+dYuVK9MWM7l+/53W2Q8M7N2c6MQvhXFcUQ==}
    engines: {node: '>= 0.4'}
    dependencies:
      call-bind: 1.0.2
      es-to-primitive: 1.2.1
      function-bind: 1.1.1
      get-intrinsic: 1.1.1
      get-symbol-description: 1.0.0
      has: 1.0.3
      has-symbols: 1.0.2
      internal-slot: 1.0.3
      is-callable: 1.2.4
      is-negative-zero: 2.0.1
      is-regex: 1.1.4
      is-string: 1.0.7
      object-inspect: 1.11.0
      object-keys: 1.1.1
      object.assign: 4.1.2
      string.prototype.trimend: 1.0.4
      string.prototype.trimstart: 1.0.4
      unbox-primitive: 1.0.1
    dev: true

  /es-to-primitive/1.2.1:
    resolution: {integrity: sha512-QCOllgZJtaUo9miYBcLChTUaHNjJF3PYs1VidD7AwiEj1kYxKeQTctLAezAOH5ZKRH0g2IgPn6KwB4IT8iRpvA==}
    engines: {node: '>= 0.4'}
    dependencies:
      is-callable: 1.2.4
      is-date-object: 1.0.5
      is-symbol: 1.0.4
    dev: true

  /escalade/3.1.1:
    resolution: {integrity: sha512-k0er2gUkLf8O0zKJiAhmkTnJlTvINGv7ygDNPbeIsX/TJjGJZHuh9B2UxbsaEkmlEo9MfhrSzmhIlhRlI2GXnw==}
    engines: {node: '>=6'}
    dev: true

  /escape-string-regexp/1.0.5:
    resolution: {integrity: sha1-G2HAViGQqN/2rjuyzwIAyhMLhtQ=}
    engines: {node: '>=0.8.0'}

  /escape-string-regexp/2.0.0:
    resolution: {integrity: sha512-UpzcLCXolUWcNu5HtVMHYdXJjArjsF9C0aNnquZYY4uW/Vu0miy5YoWvbV345HauVvcAUnpRuhMMcqTcGOY2+w==}
    engines: {node: '>=8'}
    dev: true

  /escape-string-regexp/4.0.0:
    resolution: {integrity: sha512-TtpcNJ3XAzx3Gq8sWRzJaVajRs0uVxA2YAkdb1jm2YkPz4G6egUFAyA3n5vtEIZefPk5Wa4UXbKuS5fKkJWdgA==}
    engines: {node: '>=10'}
    dev: true

  /escodegen/1.14.3:
    resolution: {integrity: sha512-qFcX0XJkdg+PB3xjZZG/wKSuT1PnQWx57+TVSjIMmILd2yC/6ByYElPwJnslDsuWuSAp4AwJGumarAAmJch5Kw==}
    engines: {node: '>=4.0'}
    hasBin: true
    dependencies:
      esprima: 4.0.1
      estraverse: 4.3.0
      esutils: 2.0.3
      optionator: 0.8.3
    optionalDependencies:
      source-map: 0.6.1
    dev: false

  /escodegen/2.0.0:
    resolution: {integrity: sha512-mmHKys/C8BFUGI+MAWNcSYoORYLMdPzjrknd2Vc+bUsjN5bXcr8EhrNB+UTqfL1y3I9c4fw2ihgtMPQLBRiQxw==}
    engines: {node: '>=6.0'}
    hasBin: true
    dependencies:
      esprima: 4.0.1
      estraverse: 5.2.0
      esutils: 2.0.3
      optionator: 0.8.3
    optionalDependencies:
      source-map: 0.6.1
    dev: true

  /eslint-config-prettier/8.3.0_eslint@7.32.0:
    resolution: {integrity: sha512-BgZuLUSeKzvlL/VUjx/Yb787VQ26RU3gGjA3iiFvdsp/2bMfVIWUVP7tjxtjS0e+HP409cPlPvNkQloz8C91ew==}
    hasBin: true
    peerDependencies:
      eslint: '>=7.0.0'
    dependencies:
      eslint: 7.32.0
    dev: true

  /eslint-import-resolver-node/0.3.6:
    resolution: {integrity: sha512-0En0w03NRVMn9Uiyn8YRPDKvWjxCWkslUEhGNTdGx15RvPJYQ+lbOlqrlNI2vEAs4pDYK4f/HN2TbDmk5TP0iw==}
    dependencies:
      debug: 3.2.7
      resolve: 1.20.0
    dev: true

  /eslint-import-resolver-typescript/2.5.0_b7a4de75e7d0094cbe979e30a9a325ab:
    resolution: {integrity: sha512-qZ6e5CFr+I7K4VVhQu3M/9xGv9/YmwsEXrsm3nimw8vWaVHRDrQRp26BgCypTxBp3vUp4o5aVEJRiy0F2DFddQ==}
    engines: {node: '>=4'}
    peerDependencies:
      eslint: '*'
      eslint-plugin-import: '*'
    dependencies:
      debug: 4.3.2
      eslint: 7.32.0
      eslint-plugin-import: 2.24.2_eslint@7.32.0
      glob: 7.1.7
      is-glob: 4.0.1
      resolve: 1.20.0
      tsconfig-paths: 3.11.0
    transitivePeerDependencies:
      - supports-color
    dev: true

  /eslint-module-utils/2.6.2:
    resolution: {integrity: sha512-QG8pcgThYOuqxupd06oYTZoNOGaUdTY1PqK+oS6ElF6vs4pBdk/aYxFVQQXzcrAqp9m7cl7lb2ubazX+g16k2Q==}
    engines: {node: '>=4'}
    dependencies:
      debug: 3.2.7
      pkg-dir: 2.0.0
    dev: true

  /eslint-plugin-import/2.24.2_eslint@7.32.0:
    resolution: {integrity: sha512-hNVtyhiEtZmpsabL4neEj+6M5DCLgpYyG9nzJY8lZQeQXEn5UPW1DpUdsMHMXsq98dbNm7nt1w9ZMSVpfJdi8Q==}
    engines: {node: '>=4'}
    peerDependencies:
      eslint: ^2 || ^3 || ^4 || ^5 || ^6 || ^7.2.0
    dependencies:
      array-includes: 3.1.3
      array.prototype.flat: 1.2.4
      debug: 2.6.9
      doctrine: 2.1.0
      eslint: 7.32.0
      eslint-import-resolver-node: 0.3.6
      eslint-module-utils: 2.6.2
      find-up: 2.1.0
      has: 1.0.3
      is-core-module: 2.6.0
      minimatch: 3.0.4
      object.values: 1.1.4
      pkg-up: 2.0.0
      read-pkg-up: 3.0.0
      resolve: 1.20.0
      tsconfig-paths: 3.11.0
    dev: true

  /eslint-plugin-jsdoc/36.1.0_eslint@7.32.0:
    resolution: {integrity: sha512-Qpied2AJCQcScxfzTObLKRiP5QgLXjMU/ITjBagEV5p2Q/HpumD1EQtazdRYdjDSwPmXhwOl2yquwOGQ4HOJNw==}
    engines: {node: ^12 || ^14 || ^16}
    peerDependencies:
      eslint: ^6.0.0 || ^7.0.0
    dependencies:
      '@es-joy/jsdoccomment': 0.10.8
      comment-parser: 1.2.4
      debug: 4.3.2
      eslint: 7.32.0
      esquery: 1.4.0
      jsdoc-type-pratt-parser: 1.1.1
      lodash: 4.17.21
      regextras: 0.8.0
      semver: 7.3.5
      spdx-expression-parse: 3.0.1
    transitivePeerDependencies:
      - supports-color
    dev: true

  /eslint-plugin-prettier/4.0.0_5559632aa3c77deec3ae5c2ea6ed0f36:
    resolution: {integrity: sha512-98MqmCJ7vJodoQK359bqQWaxOE0CS8paAz/GgjaZLyex4TTk3g9HugoO89EqWCrFiOqn9EVvcoo7gZzONCWVwQ==}
    engines: {node: '>=6.0.0'}
    peerDependencies:
      eslint: '>=7.28.0'
      eslint-config-prettier: '*'
      prettier: '>=2.0.0'
    peerDependenciesMeta:
      eslint-config-prettier:
        optional: true
    dependencies:
      eslint: 7.32.0
      eslint-config-prettier: 8.3.0_eslint@7.32.0
      prettier: 2.4.0
      prettier-linter-helpers: 1.0.0
    dev: true

  /eslint-plugin-promise/5.1.0_eslint@7.32.0:
    resolution: {integrity: sha512-NGmI6BH5L12pl7ScQHbg7tvtk4wPxxj8yPHH47NvSmMtFneC077PSeY3huFj06ZWZvtbfxSPt3RuOQD5XcR4ng==}
    engines: {node: ^10.12.0 || >=12.0.0}
    peerDependencies:
      eslint: ^7.0.0
    dependencies:
      eslint: 7.32.0
    dev: true

  /eslint-scope/5.1.1:
    resolution: {integrity: sha512-2NxwbF/hZ0KpepYN0cNbo+FN6XoK7GaHlQhgx/hIZl6Va0bF45RQOOwhLIy8lQDbuCiadSLCBnH2CFYquit5bw==}
    engines: {node: '>=8.0.0'}
    dependencies:
      esrecurse: 4.3.0
      estraverse: 4.3.0
    dev: true

  /eslint-utils/2.1.0:
    resolution: {integrity: sha512-w94dQYoauyvlDc43XnGB8lU3Zt713vNChgt4EWwhXAP2XkBvndfxF0AgIqKOOasjPIPzj9JqgwkwbCYD0/V3Zg==}
    engines: {node: '>=6'}
    dependencies:
      eslint-visitor-keys: 1.3.0
    dev: true

  /eslint-utils/3.0.0_eslint@7.32.0:
    resolution: {integrity: sha512-uuQC43IGctw68pJA1RgbQS8/NP7rch6Cwd4j3ZBtgo4/8Flj4eGE7ZYSZRN3iq5pVUv6GPdW5Z1RFleo84uLDA==}
    engines: {node: ^10.0.0 || ^12.0.0 || >= 14.0.0}
    peerDependencies:
      eslint: '>=5'
    dependencies:
      eslint: 7.32.0
      eslint-visitor-keys: 2.1.0
    dev: true

  /eslint-visitor-keys/1.3.0:
    resolution: {integrity: sha512-6J72N8UNa462wa/KFODt/PJ3IU60SDpC3QXC1Hjc1BXXpfL2C9R5+AU7jhe0F6GREqVMh4Juu+NY7xn+6dipUQ==}
    engines: {node: '>=4'}
    dev: true

  /eslint-visitor-keys/2.1.0:
    resolution: {integrity: sha512-0rSmRBzXgDzIsD6mGdJgevzgezI534Cer5L/vyMX0kHzT/jiB43jRhd9YUlMGYLQy2zprNmoT8qasCGtY+QaKw==}
    engines: {node: '>=10'}
    dev: true

  /eslint/7.32.0:
    resolution: {integrity: sha512-VHZ8gX+EDfz+97jGcgyGCyRia/dPOd6Xh9yPv8Bl1+SoaIwD+a/vlrOmGRUyOYu7MwUhc7CxqeaDZU13S4+EpA==}
    engines: {node: ^10.12.0 || >=12.0.0}
    hasBin: true
    dependencies:
      '@babel/code-frame': 7.12.11
      '@eslint/eslintrc': 0.4.3
      '@humanwhocodes/config-array': 0.5.0
      ajv: 6.12.6
      chalk: 4.1.1
      cross-spawn: 7.0.3
      debug: 4.3.2
      doctrine: 3.0.0
      enquirer: 2.3.6
      escape-string-regexp: 4.0.0
      eslint-scope: 5.1.1
      eslint-utils: 2.1.0
      eslint-visitor-keys: 2.1.0
      espree: 7.3.1
      esquery: 1.4.0
      esutils: 2.0.3
      fast-deep-equal: 3.1.3
      file-entry-cache: 6.0.1
      functional-red-black-tree: 1.0.1
      glob-parent: 5.1.2
      globals: 13.10.0
      ignore: 4.0.6
      import-fresh: 3.3.0
      imurmurhash: 0.1.4
      is-glob: 4.0.1
      js-yaml: 3.14.1
      json-stable-stringify-without-jsonify: 1.0.1
      levn: 0.4.1
      lodash.merge: 4.6.2
      minimatch: 3.0.4
      natural-compare: 1.4.0
      optionator: 0.9.1
      progress: 2.0.3
      regexpp: 3.2.0
      semver: 7.3.5
      strip-ansi: 6.0.0
      strip-json-comments: 3.1.1
      table: 6.7.1
      text-table: 0.2.0
      v8-compile-cache: 2.3.0
    transitivePeerDependencies:
      - supports-color
    dev: true

  /espree/7.3.1:
    resolution: {integrity: sha512-v3JCNCE64umkFpmkFGqzVKsOT0tN1Zr+ueqLZfpV1Ob8e+CEgPWa+OxCoGH3tnhimMKIaBm4m/vaRpJ/krRz2g==}
    engines: {node: ^10.12.0 || >=12.0.0}
    dependencies:
      acorn: 7.4.1
      acorn-jsx: 5.3.2_acorn@7.4.1
      eslint-visitor-keys: 1.3.0
    dev: true

  /esprima/1.2.2:
    resolution: {integrity: sha1-dqD9Zvz+FU/SkmZ9wmQBl1CxZXs=}
    engines: {node: '>=0.4.0'}
    hasBin: true
    dev: false

  /esprima/4.0.1:
    resolution: {integrity: sha512-eGuFFw7Upda+g4p+QHvnW0RyTX/SVeJBDM/gCtMARO0cLuT2HcEKnTPvhjV6aGeqrCB/sbNop0Kszm0jsaWU4A==}
    engines: {node: '>=4'}
    hasBin: true

  /esquery/1.4.0:
    resolution: {integrity: sha512-cCDispWt5vHHtwMY2YrAQ4ibFkAL8RbH5YGBnZBc90MolvvfkkQcJro/aZiAQUlQ3qgrYS6D6v8Gc5G5CQsc9w==}
    engines: {node: '>=0.10'}
    dependencies:
      estraverse: 5.2.0
    dev: true

  /esrecurse/4.3.0:
    resolution: {integrity: sha512-KmfKL3b6G+RXvP8N1vr3Tq1kL/oCFgn2NYXEtqP8/L3pKapUA4G8cFVaoF3SU323CD4XypR/ffioHmkti6/Tag==}
    engines: {node: '>=4.0'}
    dependencies:
      estraverse: 5.2.0
    dev: true

  /estraverse/4.3.0:
    resolution: {integrity: sha512-39nnKffWz8xN1BU/2c79n9nB9HDzo0niYUqx6xyqUnyoAnQyyWpOTdZEeiCch8BBu515t4wp9ZmgVfVhn9EBpw==}
    engines: {node: '>=4.0'}

  /estraverse/5.2.0:
    resolution: {integrity: sha512-BxbNGGNm0RyRYvUdHpIwv9IWzeM9XClbOxwoATuFdOE7ZE6wHL+HQ5T8hoPM+zHvmKzzsEqhgy0GrQ5X13afiQ==}
    engines: {node: '>=4.0'}
    dev: true

  /esutils/2.0.3:
    resolution: {integrity: sha512-kVscqXk4OCp68SZ0dkgEKVi6/8ij300KBWTJq32P/dYeWTSwK41WyTxalN1eRmA5Z9UU/LX9D7FWSmV9SAYx6g==}
    engines: {node: '>=0.10.0'}

  /execa/5.1.1:
    resolution: {integrity: sha512-8uSpZZocAZRBAPIEINJj3Lo9HyGitllczc27Eh5YYojjMFMn8yHMDMaUHE2Jqfq05D/wucwI4JGURyXt1vchyg==}
    engines: {node: '>=10'}
    dependencies:
      cross-spawn: 7.0.3
      get-stream: 6.0.1
      human-signals: 2.1.0
      is-stream: 2.0.0
      merge-stream: 2.0.0
      npm-run-path: 4.0.1
      onetime: 5.1.2
      signal-exit: 3.0.3
      strip-final-newline: 2.0.0
    dev: true

  /exit/0.1.2:
    resolution: {integrity: sha1-BjJjj42HfMghB9MKD/8aF8uhzQw=}
    engines: {node: '>= 0.8.0'}
    dev: true

  /expect/27.2.0:
    resolution: {integrity: sha512-oOTbawMQv7AK1FZURbPTgGSzmhxkjFzoARSvDjOMnOpeWuYQx1tP6rXu9MIX5mrACmyCAM7fSNP8IJO2f1p0CQ==}
    engines: {node: ^10.13.0 || ^12.13.0 || ^14.15.0 || >=15.0.0}
    dependencies:
      '@jest/types': 27.1.1
      ansi-styles: 5.2.0
      jest-get-type: 27.0.6
      jest-matcher-utils: 27.2.0
      jest-message-util: 27.2.0
      jest-regex-util: 27.0.6
    dev: true

  /fast-deep-equal/3.1.3:
    resolution: {integrity: sha512-f3qQ9oQy9j2AhBe/H9VC91wLmKBCCU/gDOnKNAYG5hswO7BLKj09Hc5HYNz9cGI++xlpDCIgDaitVs03ATR84Q==}
    dev: true

  /fast-diff/1.2.0:
    resolution: {integrity: sha512-xJuoT5+L99XlZ8twedaRf6Ax2TgQVxvgZOYoPKqZufmJib0tL2tegPBOZb1pVNgIhlqDlA0eO0c3wBvQcmzx4w==}
    dev: true

  /fast-glob/3.2.7:
    resolution: {integrity: sha512-rYGMRwip6lUMvYD3BTScMwT1HtAs2d71SMv66Vrxs0IekGZEjhM0pcMfjQPnknBt2zeCwQMEupiN02ZP4DiT1Q==}
    engines: {node: '>=8'}
    dependencies:
      '@nodelib/fs.stat': 2.0.5
      '@nodelib/fs.walk': 1.2.8
      glob-parent: 5.1.2
      merge2: 1.4.1
      micromatch: 4.0.4

  /fast-json-stable-stringify/2.1.0:
    resolution: {integrity: sha512-lhd/wF+Lk98HZoTCtlVraHtfh5XYijIjalXck7saUtuanSDyLMxnHhSXEDJqHxD7msR8D0uCmqlkwjCV8xvwHw==}
    dev: true

  /fast-levenshtein/2.0.6:
    resolution: {integrity: sha1-PYpcZog6FqMMqGQ+hR8Zuqd5eRc=}

  /fastq/1.11.1:
    resolution: {integrity: sha512-HOnr8Mc60eNYl1gzwp6r5RoUyAn5/glBolUzP/Ez6IFVPMPirxn/9phgL6zhOtaTy7ISwPvQ+wT+hfcRZh/bzw==}
    dependencies:
      reusify: 1.0.4

  /fb-watchman/2.0.1:
    resolution: {integrity: sha512-DkPJKQeY6kKwmuMretBhr7G6Vodr7bFwDYTXIkfG1gjvNpaxBTQV3PbXg6bR1c1UP4jPOX0jHUbbHANL9vRjVg==}
    dependencies:
      bser: 2.1.1
    dev: true

  /file-entry-cache/6.0.1:
    resolution: {integrity: sha512-7Gps/XWymbLk2QLYK4NzpMOrYjMhdIxXuIvy2QBsLE6ljuodKvdkWs/cpyJJ3CVIVpH0Oi1Hvg1ovbMzLdFBBg==}
    engines: {node: ^10.12.0 || >=12.0.0}
    dependencies:
      flat-cache: 3.0.4
    dev: true

  /filelist/1.0.2:
    resolution: {integrity: sha512-z7O0IS8Plc39rTCq6i6iHxk43duYOn8uFJiWSewIq0Bww1RNybVHSCjahmcC87ZqAm4OTvFzlzeGu3XAzG1ctQ==}
    dependencies:
      minimatch: 3.0.4

  /fill-range/7.0.1:
    resolution: {integrity: sha512-qOo9F+dMUmC2Lcb4BbVvnKJxTPjCm+RRpe4gDuGrzkL7mEVl/djYSu2OdQ2Pa302N4oqkSg9ir6jaLWJ2USVpQ==}
    engines: {node: '>=8'}
    dependencies:
      to-regex-range: 5.0.1

  /find-up/2.1.0:
    resolution: {integrity: sha1-RdG35QbHF93UgndaK3eSCjwMV6c=}
    engines: {node: '>=4'}
    dependencies:
      locate-path: 2.0.0
    dev: true

  /find-up/4.1.0:
    resolution: {integrity: sha512-PpOwAdQ/YlXQ2vj8a3h8IipDuYRi3wceVQQGYWxNINccq40Anw7BlsEXCMbt1Zt+OLA6Fq9suIpIWD0OsnISlw==}
    engines: {node: '>=8'}
    dependencies:
      locate-path: 5.0.0
      path-exists: 4.0.0
    dev: true

  /first-chunk-stream/2.0.0:
    resolution: {integrity: sha1-G97NuOCDwGZLkZRVgVd6Q6nzHXA=}
    engines: {node: '>=0.10.0'}
    dependencies:
      readable-stream: 2.3.7

  /flat-cache/3.0.4:
    resolution: {integrity: sha512-dm9s5Pw7Jc0GvMYbshN6zchCA9RgQlzzEZX3vylR9IqFfS8XciblUXOKfW6SiuJ0e13eDYZoZV5wdrev7P3Nwg==}
    engines: {node: ^10.12.0 || >=12.0.0}
    dependencies:
      flatted: 3.2.1
      rimraf: 3.0.2
    dev: true

  /flatted/3.2.1:
    resolution: {integrity: sha512-OMQjaErSFHmHqZe+PSidH5n8j3O0F2DdnVh8JB4j4eUQ2k6KvB0qGfrKIhapvez5JerBbmWkaLYUYWISaESoXg==}
    dev: true

  /form-data/3.0.1:
    resolution: {integrity: sha512-RHkBKtLWUVwd7SqRIvCZMEvAMoGUp0XU+seQiZejj0COz3RI3hWP4sCv3gZWWLjJTd7rGwcsF5eKZGii0r/hbg==}
    engines: {node: '>= 6'}
    dependencies:
      asynckit: 0.4.0
      combined-stream: 1.0.8
      mime-types: 2.1.31
    dev: true

  /fs-extra/10.0.0:
    resolution: {integrity: sha512-C5owb14u9eJwizKGdchcDUQeFtlSHHthBk8pbX9Vc1PFZrLombudjDnNns88aYslCyF6IY5SUw3Roz6xShcEIQ==}
    engines: {node: '>=12'}
    dependencies:
      graceful-fs: 4.2.6
      jsonfile: 6.1.0
      universalify: 2.0.0
    dev: true

  /fs-extra/9.1.0:
    resolution: {integrity: sha512-hcg3ZmepS30/7BSFqRvoo3DOMQu7IjqxO5nCDt+zM9XWjb33Wg7ziNT+Qvqbuc3+gWpzO02JubVyk2G4Zvo1OQ==}
    engines: {node: '>=10'}
    dependencies:
      at-least-node: 1.0.0
      graceful-fs: 4.2.6
      jsonfile: 6.1.0
      universalify: 2.0.0
    dev: false

  /fs.realpath/1.0.0:
    resolution: {integrity: sha1-FQStJSMVjKpA20onh8sBQRmU6k8=}
    dev: true

  /fsevents/2.3.2:
    resolution: {integrity: sha512-xiqMQR4xAeHTuB9uWm+fFRcIOgKBMiOBP+eXiyT7jsgVCq1bkVygt00oASowB7EdtpOHaaPgKt812P9ab+DDKA==}
    engines: {node: ^8.16.0 || ^10.6.0 || >=11.0.0}
    os: [darwin]
    dev: true
    optional: true

  /function-bind/1.1.1:
    resolution: {integrity: sha512-yIovAzMX49sF8Yl58fSCWJ5svSLuaibPxXQJFLmBObTuCr0Mf1KiPopGM9NiFjiYBCbfaa2Fh6breQ6ANVTI0A==}
    dev: true

  /functional-red-black-tree/1.0.1:
    resolution: {integrity: sha1-GwqzvVU7Kg1jmdKcDj6gslIHgyc=}
    dev: true

  /gensync/1.0.0-beta.2:
    resolution: {integrity: sha512-3hN7NaskYvMDLQY55gnW3NQ+mesEAepTqlg+VEbj7zzqEMBVNhzcGYYeqFo/TlYz6eQiFcp1HcsCZO+nGgS8zg==}
    engines: {node: '>=6.9.0'}
    dev: true

  /get-caller-file/2.0.5:
    resolution: {integrity: sha512-DyFP3BM/3YHTQOCUL/w0OZHR0lpKeGrxotcHWcqNEdnltqFwXVfhEBQ94eIo34AfQpo0rGki4cyIiftY06h2Fg==}
    engines: {node: 6.* || 8.* || >= 10.*}
    dev: true

  /get-intrinsic/1.1.1:
    resolution: {integrity: sha512-kWZrnVM42QCiEA2Ig1bG8zjoIMOgxWwYCEeNdwY6Tv/cOSeGpcoX4pXHfKUxNKVoArnrEr2e9srnAxxGIraS9Q==}
    dependencies:
      function-bind: 1.1.1
      has: 1.0.3
      has-symbols: 1.0.2
    dev: true

  /get-package-type/0.1.0:
    resolution: {integrity: sha512-pjzuKtY64GYfWizNAJ0fr9VqttZkNiK2iS430LtIHzjBEr6bX8Am2zm4sW4Ro5wjWW5cAlRL1qAMTcXbjNAO2Q==}
    engines: {node: '>=8.0.0'}
    dev: true

  /get-stream/6.0.1:
    resolution: {integrity: sha512-ts6Wi+2j3jQjqi70w5AlN8DFnkSwC+MqmxEzdEALB2qXZYV3X/b1CTfgPLGJNMeAWxdPfU8FO1ms3NUfaHCPYg==}
    engines: {node: '>=10'}
    dev: true

  /get-symbol-description/1.0.0:
    resolution: {integrity: sha512-2EmdH1YvIQiZpltCNgkuiUnyukzxM/R6NDJX31Ke3BG1Nq5b0S2PhX59UKi9vZpPDQVdqn+1IcaAwnzTT5vCjw==}
    engines: {node: '>= 0.4'}
    dependencies:
      call-bind: 1.0.2
      get-intrinsic: 1.1.1
    dev: true

  /glob-parent/5.1.2:
    resolution: {integrity: sha512-AOIgSQCepiJYwP3ARnGx+5VnTu2HBYdzbGP45eLw1vr3zB3vZLeyed1sC9hnbcOc9/SrMyM5RPQrkGz4aS9Zow==}
    engines: {node: '>= 6'}
    dependencies:
      is-glob: 4.0.1

  /glob/7.1.7:
    resolution: {integrity: sha512-OvD9ENzPLbegENnYP5UUfJIirTg4+XwMWGaQfQTY0JenxNvvIKP3U3/tAQSPIu/lHxXYSZmpXlUHeqAIdKzBLQ==}
    dependencies:
      fs.realpath: 1.0.0
      inflight: 1.0.6
      inherits: 2.0.4
      minimatch: 3.0.4
      once: 1.4.0
      path-is-absolute: 1.0.1
    dev: true

  /globals/11.12.0:
    resolution: {integrity: sha512-WOBp/EEGUiIsJSp7wcv/y6MO+lV9UoncWqxuFfm8eBwzWNgyfBd6Gz+IeKQ9jCmyhoH99g15M3T+QaVHFjizVA==}
    engines: {node: '>=4'}
    dev: true

  /globals/13.10.0:
    resolution: {integrity: sha512-piHC3blgLGFjvOuMmWZX60f+na1lXFDhQXBf1UYp2fXPXqvEUbOhNwi6BsQ0bQishwedgnjkwv1d9zKf+MWw3g==}
    engines: {node: '>=8'}
    dependencies:
      type-fest: 0.20.2
    dev: true

  /globby/11.0.4:
    resolution: {integrity: sha512-9O4MVG9ioZJ08ffbcyVYyLOJLk5JQ688pJ4eMGLpdWLHq/Wr1D9BlriLQyL0E+jbkuePVZXYFj47QM/v093wHg==}
    engines: {node: '>=10'}
    dependencies:
      array-union: 2.1.0
      dir-glob: 3.0.1
      fast-glob: 3.2.7
      ignore: 5.1.8
      merge2: 1.4.1
      slash: 3.0.0

  /graceful-fs/4.2.6:
    resolution: {integrity: sha512-nTnJ528pbqxYanhpDYsi4Rd8MAeaBA67+RZ10CM1m3bTAVFEDcd5AuA4a6W5YkGZ1iNXHzZz8T6TBKLeBuNriQ==}

  /has-bigints/1.0.1:
    resolution: {integrity: sha512-LSBS2LjbNBTf6287JEbEzvJgftkF5qFkmCo9hDRpAzKhUOlJ+hx8dd4USs00SgsUNwc4617J9ki5YtEClM2ffA==}
    dev: true

  /has-flag/3.0.0:
    resolution: {integrity: sha1-tdRU3CGZriJWmfNGfloH87lVuv0=}
    engines: {node: '>=4'}

  /has-flag/4.0.0:
    resolution: {integrity: sha512-EykJT/Q1KjTWctppgIAgfSO0tKVuZUjhgMr17kqTumMl6Afv3EISleU7qZUzoXDFTAHTDC4NOoG/ZxU3EvlMPQ==}
    engines: {node: '>=8'}
    dev: true

  /has-symbols/1.0.2:
    resolution: {integrity: sha512-chXa79rL/UC2KlX17jo3vRGz0azaWEx5tGqZg5pO3NUyEJVB17dMruQlzCCOfUvElghKcm5194+BCRvi2Rv/Gw==}
    engines: {node: '>= 0.4'}
    dev: true

  /has-tostringtag/1.0.0:
    resolution: {integrity: sha512-kFjcSNhnlGV1kyoGk7OXKSawH5JOb/LzUc5w9B02hOTO0dfFRjbHQKvg1d6cf3HbeUmtU9VbbV3qzZ2Teh97WQ==}
    engines: {node: '>= 0.4'}
    dependencies:
      has-symbols: 1.0.2
    dev: true

  /has/1.0.3:
    resolution: {integrity: sha512-f2dvO0VU6Oej7RkWJGrehjbzMAjFp5/VKPp5tTpWIV4JHHZK1/BxbFRtf/siA2SWTe09caDmVtYYzWEIbBS4zw==}
    engines: {node: '>= 0.4.0'}
    dependencies:
      function-bind: 1.1.1
    dev: true

  /hosted-git-info/2.8.9:
    resolution: {integrity: sha512-mxIDAb9Lsm6DoOJ7xH+5+X4y1LU/4Hi50L9C5sIswK3JzULS4bwk1FvjdBgvYR4bzT4tuUQiC15FE2f5HbLvYw==}
    dev: true

  /html-encoding-sniffer/2.0.1:
    resolution: {integrity: sha512-D5JbOMBIR/TVZkubHT+OyT2705QvogUW4IBn6nHd756OwieSF9aDYFj4dv6HHEVGYbHaLETa3WggZYWWMyy3ZQ==}
    engines: {node: '>=10'}
    dependencies:
      whatwg-encoding: 1.0.5
    dev: true

  /html-escaper/2.0.2:
    resolution: {integrity: sha512-H2iMtd0I4Mt5eYiapRdIDjp+XzelXQ0tFE4JS7YFwFevXXMmOp9myNrUvCg0D6ws8iqkRPBfKHgbwig1SmlLfg==}
    dev: true

  /http-proxy-agent/4.0.1:
    resolution: {integrity: sha512-k0zdNgqWTGA6aeIRVpvfVob4fL52dTfaehylg0Y4UvSySvOq/Y+BOyPrgpUrA7HylqvU8vIZGsRuXmspskV0Tg==}
    engines: {node: '>= 6'}
    dependencies:
      '@tootallnate/once': 1.1.2
      agent-base: 6.0.2
      debug: 4.3.2
    transitivePeerDependencies:
      - supports-color
    dev: true

  /https-proxy-agent/5.0.0:
    resolution: {integrity: sha512-EkYm5BcKUGiduxzSt3Eppko+PiNWNEpa4ySk9vTC6wDsQJW9rHSa+UhGNJoRYp7bz6Ht1eaRIa6QaJqO5rCFbA==}
    engines: {node: '>= 6'}
    dependencies:
      agent-base: 6.0.2
      debug: 4.3.2
    transitivePeerDependencies:
      - supports-color
    dev: true

  /human-signals/2.1.0:
    resolution: {integrity: sha512-B4FFZ6q/T2jhhksgkbEW3HBvWIfDW85snkQgawt07S7J5QXTk6BkNV+0yAeZrM5QpMAdYlocGoljn0sJ/WQkFw==}
    engines: {node: '>=10.17.0'}
    dev: true

  /i18next-fs-backend/1.1.1:
    resolution: {integrity: sha512-RFkfy10hNxJqc7MVAp5iAZq0Tum6msBCNebEe3OelOBvrROvzHUPaR8Qe10RQrOGokTm0W4vJGEJzruFkEt+hQ==}
    dev: false

  /i18next/19.9.2:
    resolution: {integrity: sha512-0i6cuo6ER6usEOtKajUUDj92zlG+KArFia0857xxiEHAQcUwh/RtOQocui1LPJwunSYT574Pk64aNva1kwtxZg==}
    dependencies:
      '@babel/runtime': 7.14.6
    dev: true

  /i18next/20.3.2:
    resolution: {integrity: sha512-e8CML2R9Ng2sSQOM80wb/PrM2j8mDm84o/T4Amzn9ArVyNX5/ENWxxAXkRpZdTQNDaxKImF93Wep4mAoozFrKw==}
    dependencies:
      '@babel/runtime': 7.14.6
    dev: false

  /iconv-lite/0.4.24:
    resolution: {integrity: sha512-v3MXnZAcvnywkTUEZomIActle7RXXeedOR31wwl7VlyoXO4Qi9arvSenNQWne1TcRwhCL1HwLI21bEqdpj8/rA==}
    engines: {node: '>=0.10.0'}
    dependencies:
      safer-buffer: 2.1.2
    dev: true

  /ignore/4.0.6:
    resolution: {integrity: sha512-cyFDKrqc/YdcWFniJhzI42+AzS+gNwmUzOSFcRCQYwySuBBBy/KjuxWLZ/FHEH6Moq1NizMOBWyTcv8O4OZIMg==}
    engines: {node: '>= 4'}
    dev: true

  /ignore/5.1.8:
    resolution: {integrity: sha512-BMpfD7PpiETpBl/A6S498BaIJ6Y/ABT93ETbby2fP00v4EbvPBXWEoaR1UBPKs3iR53pJY7EtZk5KACI57i1Uw==}
    engines: {node: '>= 4'}

  /import-fresh/3.3.0:
    resolution: {integrity: sha512-veYYhQa+D1QBKznvhUHxb8faxlrwUnxseDAbAp457E0wLNio2bOSKnjYDhMj+YiAq61xrMGhQk9iXVk5FzgQMw==}
    engines: {node: '>=6'}
    dependencies:
      parent-module: 1.0.1
      resolve-from: 4.0.0
    dev: true

  /import-local/3.0.2:
    resolution: {integrity: sha512-vjL3+w0oulAVZ0hBHnxa/Nm5TAurf9YLQJDhqRZyqb+VKGOB6LU8t9H1Nr5CIo16vh9XfJTOoHwU0B71S557gA==}
    engines: {node: '>=8'}
    hasBin: true
    dependencies:
      pkg-dir: 4.2.0
      resolve-cwd: 3.0.0
    dev: true

  /imurmurhash/0.1.4:
    resolution: {integrity: sha1-khi5srkoojixPcT7a21XbyMUU+o=}
    engines: {node: '>=0.8.19'}
    dev: true

  /inflight/1.0.6:
    resolution: {integrity: sha1-Sb1jMdfQLQwJvJEKEHW6gWW1bfk=}
    dependencies:
      once: 1.4.0
      wrappy: 1.0.2
    dev: true

  /inherits/2.0.4:
    resolution: {integrity: sha512-k/vGaX4/Yla3WzyMCvTQOXYeIHvqOKtnqBduzTHpzpQZzAskKMhZ2K+EnBiSM9zGSoIFeMpXKxa4dYeZIQqewQ==}

  /internal-slot/1.0.3:
    resolution: {integrity: sha512-O0DB1JC/sPyZl7cIo78n5dR7eUSwwpYPiXRhTzNxZVAMUuB8vlnRFyLxdrVToks6XPLVnFfbzaVd5WLjhgg+vA==}
    engines: {node: '>= 0.4'}
    dependencies:
      get-intrinsic: 1.1.1
      has: 1.0.3
      side-channel: 1.0.4
    dev: true

  /is-arrayish/0.2.1:
    resolution: {integrity: sha1-d8mYQFJ6qOyxqLppe4BkWnqSap0=}
    dev: true

  /is-bigint/1.0.4:
    resolution: {integrity: sha512-zB9CruMamjym81i2JZ3UMn54PKGsQzsJeo6xvN3HJJ4CAsQNB6iRutp2To77OfCNuoxspsIhzaPoO1zyCEhFOg==}
    dependencies:
      has-bigints: 1.0.1
    dev: true

  /is-boolean-object/1.1.2:
    resolution: {integrity: sha512-gDYaKHJmnj4aWxyj6YHyXVpdQawtVLHU5cb+eztPGczf6cjuTdwve5ZIEfgXqH4e57An1D1AKf8CZ3kYrQRqYA==}
    engines: {node: '>= 0.4'}
    dependencies:
      call-bind: 1.0.2
      has-tostringtag: 1.0.0
    dev: true

  /is-callable/1.2.4:
    resolution: {integrity: sha512-nsuwtxZfMX67Oryl9LCQ+upnC0Z0BgpwntpS89m1H/TLF0zNfzfLMV/9Wa/6MZsj0acpEjAO0KF1xT6ZdLl95w==}
    engines: {node: '>= 0.4'}
    dev: true

  /is-ci/3.0.0:
    resolution: {integrity: sha512-kDXyttuLeslKAHYL/K28F2YkM3x5jvFPEw3yXbRptXydjD9rpLEz+C5K5iutY9ZiUu6AP41JdvRQwF4Iqs4ZCQ==}
    hasBin: true
    dependencies:
      ci-info: 3.2.0
    dev: true

  /is-core-module/2.6.0:
    resolution: {integrity: sha512-wShG8vs60jKfPWpF2KZRaAtvt3a20OAn7+IJ6hLPECpSABLcKtFKTTI4ZtH5QcBruBHlq+WsdHWyz0BCZW7svQ==}
    dependencies:
      has: 1.0.3
    dev: true

  /is-date-object/1.0.5:
    resolution: {integrity: sha512-9YQaSxsAiSwcvS33MBk3wTCVnWK+HhF8VZR2jRxehM16QcVOdHqPn4VPHmRK4lSr38n9JriurInLcP90xsYNfQ==}
    engines: {node: '>= 0.4'}
    dependencies:
      has-tostringtag: 1.0.0
    dev: true

  /is-extglob/2.1.1:
    resolution: {integrity: sha1-qIwCU1eR8C7TfHahueqXc8gz+MI=}
    engines: {node: '>=0.10.0'}

  /is-fullwidth-code-point/3.0.0:
    resolution: {integrity: sha512-zymm5+u+sCsSWyD9qNaejV3DFvhCKclKdizYaJUuHA83RLjb7nSuGnddCHGv0hk+KY7BMAlsWeK4Ueg6EV6XQg==}
    engines: {node: '>=8'}
    dev: true

  /is-generator-fn/2.1.0:
    resolution: {integrity: sha512-cTIB4yPYL/Grw0EaSzASzg6bBy9gqCofvWN8okThAYIxKJZC+udlRAmGbM0XLeniEJSs8uEgHPGuHSe1XsOLSQ==}
    engines: {node: '>=6'}
    dev: true

  /is-glob/4.0.1:
    resolution: {integrity: sha512-5G0tKtBTFImOqDnLB2hG6Bp2qcKEFduo4tZu9MT/H6NQv/ghhy30o55ufafxJ/LdH79LLs2Kfrn85TLKyA7BUg==}
    engines: {node: '>=0.10.0'}
    dependencies:
      is-extglob: 2.1.1

  /is-negative-zero/2.0.1:
    resolution: {integrity: sha512-2z6JzQvZRa9A2Y7xC6dQQm4FSTSTNWjKIYYTt4246eMTJmIo0Q+ZyOsU66X8lxK1AbB92dFeglPLrhwpeRKO6w==}
    engines: {node: '>= 0.4'}
    dev: true

  /is-number-object/1.0.6:
    resolution: {integrity: sha512-bEVOqiRcvo3zO1+G2lVMy+gkkEm9Yh7cDMRusKKu5ZJKPUYSJwICTKZrNKHA2EbSP0Tu0+6B/emsYNHZyn6K8g==}
    engines: {node: '>= 0.4'}
    dependencies:
      has-tostringtag: 1.0.0
    dev: true

  /is-number/7.0.0:
    resolution: {integrity: sha512-41Cifkg6e8TylSpdtTpeLVMqvSBEVzTttHvERD741+pnZ8ANv0004MRL43QKPDlK9cGvNp6NZWZUBlbGXYxxng==}
    engines: {node: '>=0.12.0'}

  /is-potential-custom-element-name/1.0.1:
    resolution: {integrity: sha512-bCYeRA2rVibKZd+s2625gGnGF/t7DSqDs4dP7CrLA1m7jKWz6pps0LpYLJN8Q64HtmPKJ1hrN3nzPNKFEKOUiQ==}
    dev: true

  /is-regex/1.1.4:
    resolution: {integrity: sha512-kvRdxDsxZjhzUX07ZnLydzS1TU/TJlTUHHY4YLL87e37oUA49DfkLqgy+VjFocowy29cKvcSiu+kIv728jTTVg==}
    engines: {node: '>= 0.4'}
    dependencies:
      call-bind: 1.0.2
      has-tostringtag: 1.0.0
    dev: true

  /is-stream/2.0.0:
    resolution: {integrity: sha512-XCoy+WlUr7d1+Z8GgSuXmpuUFC9fOhRXglJMx+dwLKTkL44Cjd4W1Z5P+BQZpr+cR93aGP4S/s7Ftw6Nd/kiEw==}
    engines: {node: '>=8'}
    dev: true

  /is-string/1.0.7:
    resolution: {integrity: sha512-tE2UXzivje6ofPW7l23cjDOMa09gb7xlAqG6jG5ej6uPV32TlWP3NKPigtaGeHNu9fohccRYvIiZMfOOnOYUtg==}
    engines: {node: '>= 0.4'}
    dependencies:
      has-tostringtag: 1.0.0
    dev: true

  /is-symbol/1.0.4:
    resolution: {integrity: sha512-C/CPBqKWnvdcxqIARxyOh4v1UUEOCHpgDa0WYgpKDFMszcrPcffg5uhwSgPCLD2WWxmq6isisz87tzT01tuGhg==}
    engines: {node: '>= 0.4'}
    dependencies:
      has-symbols: 1.0.2
    dev: true

  /is-typedarray/1.0.0:
    resolution: {integrity: sha1-5HnICFjfDBsR3dppQPlgEfzaSpo=}
    dev: true

  /is-utf8/0.2.1:
    resolution: {integrity: sha1-Sw2hRCEE0bM2NA6AeX6GXPOffXI=}

  /isarray/1.0.0:
    resolution: {integrity: sha1-u5NdSFgsuhaMBoNJV6VKPgcSTxE=}

  /isbinaryfile/4.0.8:
    resolution: {integrity: sha512-53h6XFniq77YdW+spoRrebh0mnmTxRPTlcuIArO57lmMdq4uBKFKaeTjnb92oYWrSn/LVL+LT+Hap2tFQj8V+w==}
    engines: {node: '>= 8.0.0'}

  /isexe/2.0.0:
    resolution: {integrity: sha1-6PvzdNxVb/iUehDcsFctYz8s+hA=}
    dev: true

  /istanbul-lib-coverage/3.0.0:
    resolution: {integrity: sha512-UiUIqxMgRDET6eR+o5HbfRYP1l0hqkWOs7vNxC/mggutCMUIhWMm8gAHb8tHlyfD3/l6rlgNA5cKdDzEAf6hEg==}
    engines: {node: '>=8'}
    dev: true

  /istanbul-lib-instrument/4.0.3:
    resolution: {integrity: sha512-BXgQl9kf4WTCPCCpmFGoJkz/+uhvm7h7PFKUYxh7qarQd3ER33vHG//qaE8eN25l07YqZPpHXU9I09l/RD5aGQ==}
    engines: {node: '>=8'}
    dependencies:
      '@babel/core': 7.14.6
      '@istanbuljs/schema': 0.1.3
      istanbul-lib-coverage: 3.0.0
      semver: 6.3.0
    transitivePeerDependencies:
      - supports-color
    dev: true

  /istanbul-lib-report/3.0.0:
    resolution: {integrity: sha512-wcdi+uAKzfiGT2abPpKZ0hSU1rGQjUQnLvtY5MpQ7QCTahD3VODhcu4wcfY1YtkGaDD5yuydOLINXsfbus9ROw==}
    engines: {node: '>=8'}
    dependencies:
      istanbul-lib-coverage: 3.0.0
      make-dir: 3.1.0
      supports-color: 7.2.0
    dev: true

  /istanbul-lib-source-maps/4.0.0:
    resolution: {integrity: sha512-c16LpFRkR8vQXyHZ5nLpY35JZtzj1PQY1iZmesUbf1FZHbIupcWfjgOXBY9YHkLEQ6puz1u4Dgj6qmU/DisrZg==}
    engines: {node: '>=8'}
    dependencies:
      debug: 4.3.2
      istanbul-lib-coverage: 3.0.0
      source-map: 0.6.1
    transitivePeerDependencies:
      - supports-color
    dev: true

  /istanbul-reports/3.0.2:
    resolution: {integrity: sha512-9tZvz7AiR3PEDNGiV9vIouQ/EAcqMXFmkcA1CDFTwOB98OZVDL0PH9glHotf5Ugp6GCOTypfzGWI/OqjWNCRUw==}
    engines: {node: '>=8'}
    dependencies:
      html-escaper: 2.0.2
      istanbul-lib-report: 3.0.0
    dev: true

  /jake/10.8.2:
    resolution: {integrity: sha512-eLpKyrfG3mzvGE2Du8VoPbeSkRry093+tyNjdYaBbJS9v17knImYGNXQCUV0gLxQtF82m3E8iRb/wdSQZLoq7A==}
    hasBin: true
    dependencies:
      async: 0.9.2
      chalk: 2.4.2
      filelist: 1.0.2
      minimatch: 3.0.4

  /jest-changed-files/27.1.1:
    resolution: {integrity: sha512-5TV9+fYlC2A6hu3qtoyGHprBwCAn0AuGA77bZdUgYvVlRMjHXo063VcWTEAyx6XAZ85DYHqp0+aHKbPlfRDRvA==}
    engines: {node: ^10.13.0 || ^12.13.0 || ^14.15.0 || >=15.0.0}
    dependencies:
      '@jest/types': 27.1.1
      execa: 5.1.1
      throat: 6.0.1
    dev: true

  /jest-circus/27.2.0:
    resolution: {integrity: sha512-WwENhaZwOARB1nmcboYPSv/PwHBUGRpA4MEgszjr9DLCl97MYw0qZprBwLb7rNzvMwfIvNGG7pefQ5rxyBlzIA==}
    engines: {node: ^10.13.0 || ^12.13.0 || ^14.15.0 || >=15.0.0}
    dependencies:
      '@jest/environment': 27.2.0
      '@jest/test-result': 27.2.0
      '@jest/types': 27.1.1
      '@types/node': 16.3.2
      chalk: 4.1.1
      co: 4.6.0
      dedent: 0.7.0
      expect: 27.2.0
      is-generator-fn: 2.1.0
      jest-each: 27.2.0
      jest-matcher-utils: 27.2.0
      jest-message-util: 27.2.0
      jest-runtime: 27.2.0
      jest-snapshot: 27.2.0
      jest-util: 27.2.0
      pretty-format: 27.2.0
      slash: 3.0.0
      stack-utils: 2.0.3
      throat: 6.0.1
    transitivePeerDependencies:
      - supports-color
    dev: true

  /jest-cli/27.2.0_ts-node@10.2.1:
    resolution: {integrity: sha512-bq1X/B/b1kT9y1zIFMEW3GFRX1HEhFybiqKdbxM+j11XMMYSbU9WezfyWIhrSOmPT+iODLATVjfsCnbQs7cfIA==}
    engines: {node: ^10.13.0 || ^12.13.0 || ^14.15.0 || >=15.0.0}
    hasBin: true
    peerDependencies:
      node-notifier: ^8.0.1 || ^9.0.0 || ^10.0.0
    peerDependenciesMeta:
      node-notifier:
        optional: true
    dependencies:
      '@jest/core': 27.2.0_ts-node@10.2.1
      '@jest/test-result': 27.2.0
      '@jest/types': 27.1.1
      chalk: 4.1.1
      exit: 0.1.2
      graceful-fs: 4.2.6
      import-local: 3.0.2
      jest-config: 27.2.0_ts-node@10.2.1
      jest-util: 27.2.0
      jest-validate: 27.2.0
      prompts: 2.4.1
      yargs: 16.2.0
    transitivePeerDependencies:
      - bufferutil
      - canvas
      - supports-color
      - ts-node
      - utf-8-validate
    dev: true

  /jest-config/27.2.0_ts-node@10.2.1:
    resolution: {integrity: sha512-Z1romHpxeNwLxQtouQ4xt07bY6HSFGKTo0xJcvOK3u6uJHveA4LB2P+ty9ArBLpTh3AqqPxsyw9l9GMnWBYS9A==}
    engines: {node: ^10.13.0 || ^12.13.0 || ^14.15.0 || >=15.0.0}
    peerDependencies:
      ts-node: '>=9.0.0'
    peerDependenciesMeta:
      ts-node:
        optional: true
    dependencies:
      '@babel/core': 7.14.6
      '@jest/test-sequencer': 27.2.0
      '@jest/types': 27.1.1
      babel-jest: 27.2.0_@babel+core@7.14.6
      chalk: 4.1.1
      deepmerge: 4.2.2
      glob: 7.1.7
      graceful-fs: 4.2.6
      is-ci: 3.0.0
      jest-circus: 27.2.0
      jest-environment-jsdom: 27.2.0
      jest-environment-node: 27.2.0
      jest-get-type: 27.0.6
      jest-jasmine2: 27.2.0
      jest-regex-util: 27.0.6
      jest-resolve: 27.2.0
      jest-runner: 27.2.0
      jest-util: 27.2.0
      jest-validate: 27.2.0
      micromatch: 4.0.4
      pretty-format: 27.2.0
      ts-node: 10.2.1_typescript@4.4.3
    transitivePeerDependencies:
      - bufferutil
      - canvas
      - supports-color
      - utf-8-validate
    dev: true

  /jest-diff/27.0.6:
    resolution: {integrity: sha512-Z1mqgkTCSYaFgwTlP/NUiRzdqgxmmhzHY1Tq17zL94morOHfHu3K4bgSgl+CR4GLhpV8VxkuOYuIWnQ9LnFqmg==}
    engines: {node: ^10.13.0 || ^12.13.0 || ^14.15.0 || >=15.0.0}
    dependencies:
      chalk: 4.1.1
      diff-sequences: 27.0.6
      jest-get-type: 27.0.6
      pretty-format: 27.0.6
    dev: true

  /jest-diff/27.2.0:
    resolution: {integrity: sha512-QSO9WC6btFYWtRJ3Hac0sRrkspf7B01mGrrQEiCW6TobtViJ9RWL0EmOs/WnBsZDsI/Y2IoSHZA2x6offu0sYw==}
    engines: {node: ^10.13.0 || ^12.13.0 || ^14.15.0 || >=15.0.0}
    dependencies:
      chalk: 4.1.1
      diff-sequences: 27.0.6
      jest-get-type: 27.0.6
      pretty-format: 27.2.0
    dev: true

  /jest-docblock/27.0.6:
    resolution: {integrity: sha512-Fid6dPcjwepTFraz0YxIMCi7dejjJ/KL9FBjPYhBp4Sv1Y9PdhImlKZqYU555BlN4TQKaTc+F2Av1z+anVyGkA==}
    engines: {node: ^10.13.0 || ^12.13.0 || ^14.15.0 || >=15.0.0}
    dependencies:
      detect-newline: 3.1.0
    dev: true

  /jest-each/27.2.0:
    resolution: {integrity: sha512-biDmmUQjg+HZOB7MfY2RHSFL3j418nMoC3TK3pGAj880fQQSxvQe1y2Wy23JJJNUlk6YXiGU0yWy86Le1HBPmA==}
    engines: {node: ^10.13.0 || ^12.13.0 || ^14.15.0 || >=15.0.0}
    dependencies:
      '@jest/types': 27.1.1
      chalk: 4.1.1
      jest-get-type: 27.0.6
      jest-util: 27.2.0
      pretty-format: 27.2.0
    dev: true

  /jest-environment-jsdom/27.2.0:
    resolution: {integrity: sha512-wNQJi6Rd/AkUWqTc4gWhuTIFPo7tlMK0RPZXeM6AqRHZA3D3vwvTa9ktAktyVyWYmUoXdYstOfyYMG3w4jt7eA==}
    engines: {node: ^10.13.0 || ^12.13.0 || ^14.15.0 || >=15.0.0}
    dependencies:
      '@jest/environment': 27.2.0
      '@jest/fake-timers': 27.2.0
      '@jest/types': 27.1.1
      '@types/node': 16.3.2
      jest-mock: 27.1.1
      jest-util: 27.2.0
      jsdom: 16.6.0
    transitivePeerDependencies:
      - bufferutil
      - canvas
      - supports-color
      - utf-8-validate
    dev: true

  /jest-environment-node/27.2.0:
    resolution: {integrity: sha512-WbW+vdM4u88iy6Q3ftUEQOSgMPtSgjm3qixYYK2AKEuqmFO2zmACTw1vFUB0qI/QN88X6hA6ZkVKIdIWWzz+yg==}
    engines: {node: ^10.13.0 || ^12.13.0 || ^14.15.0 || >=15.0.0}
    dependencies:
      '@jest/environment': 27.2.0
      '@jest/fake-timers': 27.2.0
      '@jest/types': 27.1.1
      '@types/node': 16.3.2
      jest-mock: 27.1.1
      jest-util: 27.2.0
    dev: true

  /jest-get-type/27.0.6:
    resolution: {integrity: sha512-XTkK5exIeUbbveehcSR8w0bhH+c0yloW/Wpl+9vZrjzztCPWrxhHwkIFpZzCt71oRBsgxmuUfxEqOYoZI2macg==}
    engines: {node: ^10.13.0 || ^12.13.0 || ^14.15.0 || >=15.0.0}
    dev: true

  /jest-haste-map/27.2.0:
    resolution: {integrity: sha512-laFet7QkNlWjwZtMGHCucLvF8o9PAh2cgePRck1+uadSM4E4XH9J4gnx4do+a6do8ZV5XHNEAXEkIoNg5XUH2Q==}
    engines: {node: ^10.13.0 || ^12.13.0 || ^14.15.0 || >=15.0.0}
    dependencies:
      '@jest/types': 27.1.1
      '@types/graceful-fs': 4.1.5
      '@types/node': 16.3.2
      anymatch: 3.1.2
      fb-watchman: 2.0.1
      graceful-fs: 4.2.6
      jest-regex-util: 27.0.6
      jest-serializer: 27.0.6
      jest-util: 27.2.0
      jest-worker: 27.2.0
      micromatch: 4.0.4
      walker: 1.0.7
    optionalDependencies:
      fsevents: 2.3.2
    dev: true

  /jest-jasmine2/27.2.0:
    resolution: {integrity: sha512-NcPzZBk6IkDW3Z2V8orGueheGJJYfT5P0zI/vTO/Jp+R9KluUdgFrgwfvZ0A34Kw6HKgiWFILZmh3oQ/eS+UxA==}
    engines: {node: ^10.13.0 || ^12.13.0 || ^14.15.0 || >=15.0.0}
    dependencies:
      '@babel/traverse': 7.14.7
      '@jest/environment': 27.2.0
      '@jest/source-map': 27.0.6
      '@jest/test-result': 27.2.0
      '@jest/types': 27.1.1
      '@types/node': 16.3.2
      chalk: 4.1.1
      co: 4.6.0
      expect: 27.2.0
      is-generator-fn: 2.1.0
      jest-each: 27.2.0
      jest-matcher-utils: 27.2.0
      jest-message-util: 27.2.0
      jest-runtime: 27.2.0
      jest-snapshot: 27.2.0
      jest-util: 27.2.0
      pretty-format: 27.2.0
      throat: 6.0.1
    transitivePeerDependencies:
      - supports-color
    dev: true

  /jest-leak-detector/27.2.0:
    resolution: {integrity: sha512-e91BIEmbZw5+MHkB4Hnrq7S86coTxUMCkz4n7DLmQYvl9pEKmRx9H/JFH87bBqbIU5B2Ju1soKxRWX6/eGFGpA==}
    engines: {node: ^10.13.0 || ^12.13.0 || ^14.15.0 || >=15.0.0}
    dependencies:
      jest-get-type: 27.0.6
      pretty-format: 27.2.0
    dev: true

  /jest-matcher-utils/27.2.0:
    resolution: {integrity: sha512-F+LG3iTwJ0gPjxBX6HCyrARFXq6jjiqhwBQeskkJQgSLeF1j6ui1RTV08SR7O51XTUhtc8zqpDj8iCG4RGmdKw==}
    engines: {node: ^10.13.0 || ^12.13.0 || ^14.15.0 || >=15.0.0}
    dependencies:
      chalk: 4.1.1
      jest-diff: 27.2.0
      jest-get-type: 27.0.6
      pretty-format: 27.2.0
    dev: true

  /jest-message-util/27.2.0:
    resolution: {integrity: sha512-y+sfT/94CiP8rKXgwCOzO1mUazIEdEhrLjuiu+RKmCP+8O/TJTSne9dqQRbFIHBtlR2+q7cddJlWGir8UATu5w==}
    engines: {node: ^10.13.0 || ^12.13.0 || ^14.15.0 || >=15.0.0}
    dependencies:
      '@babel/code-frame': 7.14.5
      '@jest/types': 27.1.1
      '@types/stack-utils': 2.0.1
      chalk: 4.1.1
      graceful-fs: 4.2.6
      micromatch: 4.0.4
      pretty-format: 27.2.0
      slash: 3.0.0
      stack-utils: 2.0.3
    dev: true

  /jest-mock/27.1.1:
    resolution: {integrity: sha512-SClsFKuYBf+6SSi8jtAYOuPw8DDMsTElUWEae3zq7vDhH01ayVSIHUSIa8UgbDOUalCFp6gNsaikN0rbxN4dbw==}
    engines: {node: ^10.13.0 || ^12.13.0 || ^14.15.0 || >=15.0.0}
    dependencies:
      '@jest/types': 27.1.1
      '@types/node': 16.3.2
    dev: true

  /jest-pnp-resolver/1.2.2_jest-resolve@27.2.0:
    resolution: {integrity: sha512-olV41bKSMm8BdnuMsewT4jqlZ8+3TCARAXjZGT9jcoSnrfUnRCqnMoF9XEeoWjbzObpqF9dRhHQj0Xb9QdF6/w==}
    engines: {node: '>=6'}
    peerDependencies:
      jest-resolve: '*'
    peerDependenciesMeta:
      jest-resolve:
        optional: true
    dependencies:
      jest-resolve: 27.2.0
    dev: true

  /jest-regex-util/27.0.6:
    resolution: {integrity: sha512-SUhPzBsGa1IKm8hx2F4NfTGGp+r7BXJ4CulsZ1k2kI+mGLG+lxGrs76veN2LF/aUdGosJBzKgXmNCw+BzFqBDQ==}
    engines: {node: ^10.13.0 || ^12.13.0 || ^14.15.0 || >=15.0.0}
    dev: true

  /jest-resolve-dependencies/27.2.0:
    resolution: {integrity: sha512-EY5jc/Y0oxn+oVEEldTidmmdVoZaknKPyDORA012JUdqPyqPL+lNdRyI3pGti0RCydds6coaw6xt4JQY54dKsg==}
    engines: {node: ^10.13.0 || ^12.13.0 || ^14.15.0 || >=15.0.0}
    dependencies:
      '@jest/types': 27.1.1
      jest-regex-util: 27.0.6
      jest-snapshot: 27.2.0
    transitivePeerDependencies:
      - supports-color
    dev: true

  /jest-resolve/27.2.0:
    resolution: {integrity: sha512-v09p9Ib/VtpHM6Cz+i9lEAv1Z/M5NVxsyghRHRMEUOqwPQs3zwTdwp1xS3O/k5LocjKiGS0OTaJoBSpjbM2Jlw==}
    engines: {node: ^10.13.0 || ^12.13.0 || ^14.15.0 || >=15.0.0}
    dependencies:
      '@jest/types': 27.1.1
      chalk: 4.1.1
      escalade: 3.1.1
      graceful-fs: 4.2.6
      jest-haste-map: 27.2.0
      jest-pnp-resolver: 1.2.2_jest-resolve@27.2.0
      jest-util: 27.2.0
      jest-validate: 27.2.0
      resolve: 1.20.0
      slash: 3.0.0
    dev: true

  /jest-runner/27.2.0:
    resolution: {integrity: sha512-Cl+BHpduIc0cIVTjwoyx0pQk4Br8gn+wkr35PmKCmzEdOUnQ2wN7QVXA8vXnMQXSlFkN/+KWnk20TAVBmhgrww==}
    engines: {node: ^10.13.0 || ^12.13.0 || ^14.15.0 || >=15.0.0}
    dependencies:
      '@jest/console': 27.2.0
      '@jest/environment': 27.2.0
      '@jest/test-result': 27.2.0
      '@jest/transform': 27.2.0
      '@jest/types': 27.1.1
      '@types/node': 16.3.2
      chalk: 4.1.1
      emittery: 0.8.1
      exit: 0.1.2
      graceful-fs: 4.2.6
      jest-docblock: 27.0.6
      jest-environment-jsdom: 27.2.0
      jest-environment-node: 27.2.0
      jest-haste-map: 27.2.0
      jest-leak-detector: 27.2.0
      jest-message-util: 27.2.0
      jest-resolve: 27.2.0
      jest-runtime: 27.2.0
      jest-util: 27.2.0
      jest-worker: 27.2.0
      source-map-support: 0.5.19
      throat: 6.0.1
    transitivePeerDependencies:
      - bufferutil
      - canvas
      - supports-color
      - utf-8-validate
    dev: true

  /jest-runtime/27.2.0:
    resolution: {integrity: sha512-6gRE9AVVX49hgBbWQ9PcNDeM4upMUXzTpBs0kmbrjyotyUyIJixLPsYjpeTFwAA07PVLDei1iAm2chmWycdGdQ==}
    engines: {node: ^10.13.0 || ^12.13.0 || ^14.15.0 || >=15.0.0}
    dependencies:
      '@jest/console': 27.2.0
      '@jest/environment': 27.2.0
      '@jest/fake-timers': 27.2.0
      '@jest/globals': 27.2.0
      '@jest/source-map': 27.0.6
      '@jest/test-result': 27.2.0
      '@jest/transform': 27.2.0
      '@jest/types': 27.1.1
      '@types/yargs': 16.0.4
      chalk: 4.1.1
      cjs-module-lexer: 1.2.2
      collect-v8-coverage: 1.0.1
      execa: 5.1.1
      exit: 0.1.2
      glob: 7.1.7
      graceful-fs: 4.2.6
      jest-haste-map: 27.2.0
      jest-message-util: 27.2.0
      jest-mock: 27.1.1
      jest-regex-util: 27.0.6
      jest-resolve: 27.2.0
      jest-snapshot: 27.2.0
      jest-util: 27.2.0
      jest-validate: 27.2.0
      slash: 3.0.0
      strip-bom: 4.0.0
      yargs: 16.2.0
    transitivePeerDependencies:
      - supports-color
    dev: true

  /jest-serializer/27.0.6:
    resolution: {integrity: sha512-PtGdVK9EGC7dsaziskfqaAPib6wTViY3G8E5wz9tLVPhHyiDNTZn/xjZ4khAw+09QkoOVpn7vF5nPSN6dtBexA==}
    engines: {node: ^10.13.0 || ^12.13.0 || ^14.15.0 || >=15.0.0}
    dependencies:
      '@types/node': 16.3.2
      graceful-fs: 4.2.6
    dev: true

  /jest-snapshot/27.2.0:
    resolution: {integrity: sha512-MukJvy3KEqemCT2FoT3Gum37CQqso/62PKTfIzWmZVTsLsuyxQmJd2PI5KPcBYFqLlA8LgZLHM8ZlazkVt8LsQ==}
    engines: {node: ^10.13.0 || ^12.13.0 || ^14.15.0 || >=15.0.0}
    dependencies:
      '@babel/core': 7.14.6
      '@babel/generator': 7.14.5
      '@babel/parser': 7.14.7
      '@babel/plugin-syntax-typescript': 7.14.5_@babel+core@7.14.6
      '@babel/traverse': 7.14.7
      '@babel/types': 7.14.5
      '@jest/transform': 27.2.0
      '@jest/types': 27.1.1
      '@types/babel__traverse': 7.14.2
      '@types/prettier': 2.3.2
      babel-preset-current-node-syntax: 1.0.1_@babel+core@7.14.6
      chalk: 4.1.1
      expect: 27.2.0
      graceful-fs: 4.2.6
      jest-diff: 27.2.0
      jest-get-type: 27.0.6
      jest-haste-map: 27.2.0
      jest-matcher-utils: 27.2.0
      jest-message-util: 27.2.0
      jest-resolve: 27.2.0
      jest-util: 27.2.0
      natural-compare: 1.4.0
      pretty-format: 27.2.0
      semver: 7.3.5
    transitivePeerDependencies:
      - supports-color
    dev: true

  /jest-util/27.0.6:
    resolution: {integrity: sha512-1JjlaIh+C65H/F7D11GNkGDDZtDfMEM8EBXsvd+l/cxtgQ6QhxuloOaiayt89DxUvDarbVhqI98HhgrM1yliFQ==}
    engines: {node: ^10.13.0 || ^12.13.0 || ^14.15.0 || >=15.0.0}
    dependencies:
      '@jest/types': 27.0.6
      '@types/node': 16.3.2
      chalk: 4.1.1
      graceful-fs: 4.2.6
      is-ci: 3.0.0
      picomatch: 2.3.0
    dev: true

  /jest-util/27.2.0:
    resolution: {integrity: sha512-T5ZJCNeFpqcLBpx+Hl9r9KoxBCUqeWlJ1Htli+vryigZVJ1vuLB9j35grEBASp4R13KFkV7jM52bBGnArpJN6A==}
    engines: {node: ^10.13.0 || ^12.13.0 || ^14.15.0 || >=15.0.0}
    dependencies:
      '@jest/types': 27.1.1
      '@types/node': 16.3.2
      chalk: 4.1.1
      graceful-fs: 4.2.6
      is-ci: 3.0.0
      picomatch: 2.3.0
    dev: true

  /jest-validate/27.2.0:
    resolution: {integrity: sha512-uIEZGkFKk3+4liA81Xu0maG5aGDyPLdp+4ed244c+Ql0k3aLWQYcMbaMLXOIFcb83LPHzYzqQ8hwNnIxTqfAGQ==}
    engines: {node: ^10.13.0 || ^12.13.0 || ^14.15.0 || >=15.0.0}
    dependencies:
      '@jest/types': 27.1.1
      camelcase: 6.2.0
      chalk: 4.1.1
      jest-get-type: 27.0.6
      leven: 3.1.0
      pretty-format: 27.2.0
    dev: true

  /jest-watcher/27.2.0:
    resolution: {integrity: sha512-SjRWhnr+qO8aBsrcnYIyF+qRxNZk6MZH8TIDgvi+VlsyrvOyqg0d+Rm/v9KHiTtC9mGGeFi9BFqgavyWib6xLg==}
    engines: {node: ^10.13.0 || ^12.13.0 || ^14.15.0 || >=15.0.0}
    dependencies:
      '@jest/test-result': 27.2.0
      '@jest/types': 27.1.1
      '@types/node': 16.3.2
      ansi-escapes: 4.3.2
      chalk: 4.1.1
      jest-util: 27.2.0
      string-length: 4.0.2
    dev: true

  /jest-worker/27.2.0:
    resolution: {integrity: sha512-laB0ZVIBz+voh/QQy9dmUuuDsadixeerrKqyVpgPz+CCWiOYjOBabUXHIXZhsdvkWbLqSHbgkAHWl5cg24Q6RA==}
    engines: {node: '>= 10.13.0'}
    dependencies:
      '@types/node': 16.3.2
      merge-stream: 2.0.0
      supports-color: 8.1.1
    dev: true

  /jest/27.2.0_ts-node@10.2.1:
    resolution: {integrity: sha512-oUqVXyvh5YwEWl263KWdPUAqEzBFzGHdFLQ05hUnITr1tH+9SscEI9A/GH9eBClA+Nw1ct+KNuuOV6wlnmBPcg==}
    engines: {node: ^10.13.0 || ^12.13.0 || ^14.15.0 || >=15.0.0}
    hasBin: true
    peerDependencies:
      node-notifier: ^8.0.1 || ^9.0.0 || ^10.0.0
    peerDependenciesMeta:
      node-notifier:
        optional: true
    dependencies:
      '@jest/core': 27.2.0_ts-node@10.2.1
      import-local: 3.0.2
      jest-cli: 27.2.0_ts-node@10.2.1
    transitivePeerDependencies:
      - bufferutil
      - canvas
      - supports-color
      - ts-node
      - utf-8-validate
    dev: true

  /js-tokens/4.0.0:
    resolution: {integrity: sha512-RdJUflcE3cUzKiMqQgsCu06FPu9UdIJO0beYbPhHN4k6apgJtifcoCtT9bcxOpYBtpD2kCM6Sbzg4CausW/PKQ==}
    dev: true

  /js-yaml/3.14.1:
    resolution: {integrity: sha512-okMH7OXXJ7YrN9Ok3/SXrnu4iX9yOk+25nqX4imS2npuvTYDmo/QEZoqwZkYaIDk3jVvBOTOIEgEhaLOynBS9g==}
    hasBin: true
    dependencies:
      argparse: 1.0.10
      esprima: 4.0.1
    dev: true

  /js-yaml/4.1.0:
    resolution: {integrity: sha512-wpxZs9NoxZaJESJGIZTyDEaYpl0FKSA+FB9aJiyemKhMwkxQg63h4T1KJgUGHpTqPDNRcmmYLugrRjJlBtWvRA==}
    hasBin: true
    dependencies:
      argparse: 2.0.1
    dev: false

  /jsdoc-type-pratt-parser/1.1.1:
    resolution: {integrity: sha512-uelRmpghNwPBuZScwgBG/OzodaFk5RbO5xaivBdsAY70icWfShwZ7PCMO0x1zSkOa8T1FzHThmrdoyg/0AwV5g==}
    engines: {node: '>=12.0.0'}
    dev: true

  /jsdom/16.6.0:
    resolution: {integrity: sha512-Ty1vmF4NHJkolaEmdjtxTfSfkdb8Ywarwf63f+F8/mDD1uLSSWDxDuMiZxiPhwunLrn9LOSVItWj4bLYsLN3Dg==}
    engines: {node: '>=10'}
    peerDependencies:
      canvas: ^2.5.0
    peerDependenciesMeta:
      canvas:
        optional: true
    dependencies:
      abab: 2.0.5
      acorn: 8.4.1
      acorn-globals: 6.0.0
      cssom: 0.4.4
      cssstyle: 2.3.0
      data-urls: 2.0.0
      decimal.js: 10.3.1
      domexception: 2.0.1
      escodegen: 2.0.0
      form-data: 3.0.1
      html-encoding-sniffer: 2.0.1
      http-proxy-agent: 4.0.1
      https-proxy-agent: 5.0.0
      is-potential-custom-element-name: 1.0.1
      nwsapi: 2.2.0
      parse5: 6.0.1
      saxes: 5.0.1
      symbol-tree: 3.2.4
      tough-cookie: 4.0.0
      w3c-hr-time: 1.0.2
      w3c-xmlserializer: 2.0.0
      webidl-conversions: 6.1.0
      whatwg-encoding: 1.0.5
      whatwg-mimetype: 2.3.0
      whatwg-url: 8.7.0
      ws: 7.5.3
      xml-name-validator: 3.0.0
    transitivePeerDependencies:
      - bufferutil
      - supports-color
      - utf-8-validate
    dev: true

  /jsesc/2.5.2:
    resolution: {integrity: sha512-OYu7XEzjkCQ3C5Ps3QIZsQfNpqoJyZZA99wd9aWd05NCtC5pWOkShK2mkL6HXQR6/Cy2lbNdPlZBpuQHXE63gA==}
    engines: {node: '>=4'}
    hasBin: true
    dev: true

  /json-merger/1.1.6:
    resolution: {integrity: sha512-XYlwB/py/cahU+HJ/W/NdwEZbChP1cLD6Fycrcg4yeitE+eN8BoApngJZi869yleA1Ej2CWqgMm3a2CJgDyTyQ==}
    hasBin: true
    dependencies:
      commander: 7.2.0
      fs-extra: 9.1.0
      js-yaml: 4.1.0
      json-ptr: 2.2.0
      jsonpath: 1.1.1
      lodash.range: 3.2.0
      vm2: 3.9.3
    dev: false

  /json-parse-better-errors/1.0.2:
    resolution: {integrity: sha512-mrqyZKfX5EhL7hvqcV6WG1yYjnjeuYDzDhhcAAUrq8Po85NBQBJP+ZDUT75qZQ98IkUoBqdkExkukOU7Ts2wrw==}
    dev: true

  /json-ptr/2.2.0:
    resolution: {integrity: sha512-w9f6/zhz4kykltXMG7MLJWMajxiPj0q+uzQPR1cggNAE/sXoq/C5vjUb/7QNcC3rJsVIIKy37ALTXy1O+3c8QQ==}
    dependencies:
      tslib: 2.3.1
    dev: false

  /json-schema-traverse/0.4.1:
    resolution: {integrity: sha512-xbbCH5dCYU5T8LcEhhuh7HJ88HXuW3qsI3Y0zOZFKfZEHcpWiHU/Jxzk629Brsab/mMiHQti9wMP+845RPe3Vg==}
    dev: true

  /json-schema-traverse/1.0.0:
    resolution: {integrity: sha512-NM8/P9n3XjXhIZn1lLhkFaACTOURQXjWhV4BA/RnOv8xvgqtqpAX9IO4mRQxSx1Rlo4tqzeqb0sOlruaOy3dug==}
    dev: true

  /json-stable-stringify-without-jsonify/1.0.1:
    resolution: {integrity: sha1-nbe1lJatPzz+8wp1FC0tkwrXJlE=}
    dev: true

  /json5/1.0.1:
    resolution: {integrity: sha512-aKS4WQjPenRxiQsC93MNfjx+nbF4PAdYzmd/1JIj8HYzqfbu86beTuNgXDzPknWk0n0uARlyewZo4s++ES36Ow==}
    hasBin: true
    dependencies:
      minimist: 1.2.5
    dev: true

  /json5/2.2.0:
    resolution: {integrity: sha512-f+8cldu7X/y7RAJurMEJmdoKXGB/X550w2Nr3tTbezL6RwEE/iMcm+tZnXeoZtKuOq6ft8+CqzEkrIgx1fPoQA==}
    engines: {node: '>=6'}
    hasBin: true
    dependencies:
      minimist: 1.2.5
    dev: true

  /jsonfile/6.1.0:
    resolution: {integrity: sha512-5dgndWOriYSm5cnYaJNhalLNDKOqFwyDB/rr1E9ZsGciGvKPs8R2xYGCacuf3z6K1YKDz182fd+fY3cn3pMqXQ==}
    dependencies:
      universalify: 2.0.0
    optionalDependencies:
      graceful-fs: 4.2.6

  /jsonpath/1.1.1:
    resolution: {integrity: sha512-l6Cg7jRpixfbgoWgkrl77dgEj8RPvND0wMH6TwQmi9Qs4TFfS9u5cUFnbeKTwj5ga5Y3BTGGNI28k117LJ009w==}
    dependencies:
      esprima: 1.2.2
      static-eval: 2.0.2
      underscore: 1.12.1
    dev: false

  /kleur/3.0.3:
    resolution: {integrity: sha512-eTIzlVOSUR+JxdDFepEYcBMtZ9Qqdef+rnzWdRZuMbOywu5tO2w2N7rqjoANZ5k9vywhL6Br1VRjUIgTQx4E8w==}
    engines: {node: '>=6'}
    dev: true

  /leven/3.1.0:
    resolution: {integrity: sha512-qsda+H8jTaUaN/x5vzW2rzc+8Rw4TAQ/4KjB46IwK5VH+IlVeeeje/EoZRpiXvIqjFgK84QffqPztGI3VBLG1A==}
    engines: {node: '>=6'}
    dev: true

  /levn/0.3.0:
    resolution: {integrity: sha1-OwmSTt+fCDwEkP3UwLxEIeBHZO4=}
    engines: {node: '>= 0.8.0'}
    dependencies:
      prelude-ls: 1.1.2
      type-check: 0.3.2

  /levn/0.4.1:
    resolution: {integrity: sha512-+bT2uH4E5LGE7h/n3evcS/sQlJXCpIp6ym8OWJ5eV6+67Dsql/LaaT7qJBAt2rzfoa/5QBGBhxDix1dMt2kQKQ==}
    engines: {node: '>= 0.8.0'}
    dependencies:
      prelude-ls: 1.2.1
      type-check: 0.4.0
    dev: true

  /load-json-file/4.0.0:
    resolution: {integrity: sha1-L19Fq5HjMhYjT9U62rZo607AmTs=}
    engines: {node: '>=4'}
    dependencies:
      graceful-fs: 4.2.6
      parse-json: 4.0.0
      pify: 3.0.0
      strip-bom: 3.0.0
    dev: true

  /locate-path/2.0.0:
    resolution: {integrity: sha1-K1aLJl7slExtnA3pw9u7ygNUzY4=}
    engines: {node: '>=4'}
    dependencies:
      p-locate: 2.0.0
      path-exists: 3.0.0
    dev: true

  /locate-path/5.0.0:
    resolution: {integrity: sha512-t7hw9pI+WvuwNJXwk5zVHpyhIqzg2qTlklJOf0mVxGSbe3Fp2VieZcduNYjaLDoy6p9uGpQEGWG87WpMKlNq8g==}
    engines: {node: '>=8'}
    dependencies:
      p-locate: 4.1.0
    dev: true

  /lodash.clonedeep/4.5.0:
    resolution: {integrity: sha1-4j8/nE+Pvd6HJSnBBxhXoIblzO8=}
    dev: true

  /lodash.merge/4.6.2:
    resolution: {integrity: sha512-0KpjqXRVvrYyCsX1swR/XTK0va6VQkQM6MNo7PqW77ByjAhoARA8EfrP1N4+KlKj8YS0ZUCtRT/YUuhyYDujIQ==}
    dev: true

  /lodash.range/3.2.0:
    resolution: {integrity: sha1-9GHliPZmg/fq3q3lE+OKaaVloV0=}
    dev: false

  /lodash.truncate/4.4.2:
    resolution: {integrity: sha1-WjUNoLERO4N+z//VgSy+WNbq4ZM=}
    dev: true

  /lodash/4.17.21:
    resolution: {integrity: sha512-v2kDEe57lecTulaDIuNTPy3Ry4gLGJ6Z1O3vE1krgXZNrsQ+LFTGHVxVjcXPs17LhbZVGedAJv8XZ1tvj5FvSg==}

  /lru-cache/6.0.0:
    resolution: {integrity: sha512-Jo6dJ04CmSjuznwJSS3pUeWmd/H0ffTlkXXgwZi+eq1UCmqQwCh+eLsYOYCwY991i2Fah4h1BEMCx4qThGbsiA==}
    engines: {node: '>=10'}
    dependencies:
      yallist: 4.0.0
    dev: true

  /make-dir/3.1.0:
    resolution: {integrity: sha512-g3FeP20LNwhALb/6Cz6Dd4F2ngze0jz7tbzrD2wAV+o9FeNHe4rL+yK2md0J/fiSf1sa1ADhXqi5+oVwOM/eGw==}
    engines: {node: '>=8'}
    dependencies:
      semver: 6.3.0
    dev: true

  /make-error/1.3.6:
    resolution: {integrity: sha512-s8UhlNe7vPKomQhC1qFelMokr/Sc3AgNbso3n74mVPA5LTZwkB9NlXf4XPamLxJE8h0gh73rM94xvwRT2CVInw==}
    dev: true

  /makeerror/1.0.11:
    resolution: {integrity: sha1-4BpckQnyr3lmDk6LlYd5AYT1qWw=}
    dependencies:
      tmpl: 1.0.4
    dev: true

  /mem-fs-editor/9.0.0_mem-fs@2.1.0:
    resolution: {integrity: sha512-QF+JwCdtw3Pft+FnyXTOAXT8mXXifcQz/JAIjR/Zn3SqTVArhplovFpcO2YrMKEeheVi7dP3QwJE8n1x+EVqbg==}
    engines: {node: '>=12.10.0'}
    peerDependencies:
      mem-fs: ^2.1.0
    peerDependenciesMeta:
      mem-fs:
        optional: true
    dependencies:
      binaryextensions: 4.15.0
      commondir: 1.0.1
      deep-extend: 0.6.0
      ejs: 3.1.6
      globby: 11.0.4
      isbinaryfile: 4.0.8
      mem-fs: 2.1.0
      multimatch: 5.0.0
      normalize-path: 3.0.0
      textextensions: 5.12.0

  /mem-fs/2.1.0:
    resolution: {integrity: sha512-55vFOT4rfJx/9uoWntNrfzEj9209rd26spsSvKsCVBfOPH001YS5IakfElhcyagieC4uL++Ry/XDcwvgxF4/zQ==}
    engines: {node: '>=12'}
    dependencies:
      vinyl: 2.2.1
      vinyl-file: 3.0.0

  /merge-stream/2.0.0:
    resolution: {integrity: sha512-abv/qOcuPfk3URPfDzmZU1LKmuw8kT+0nIHvKrKgFrwifol/doWcdA4ZqsWQ8ENrFKkd67Mfpo/LovbIUsbt3w==}
    dev: true

  /merge2/1.4.1:
    resolution: {integrity: sha512-8q7VEgMJW4J8tcfVPy8g09NcQwZdbwFEqhe/WZkoIzjn/3TGDwtOCYtXGxA3O8tPzpczCCDgv+P2P5y00ZJOOg==}
    engines: {node: '>= 8'}

  /micromatch/4.0.4:
    resolution: {integrity: sha512-pRmzw/XUcwXGpD9aI9q/0XOwLNygjETJ8y0ao0wdqprrzDa4YnxLcz7fQRZr8voh8V10kGhABbNcHVk5wHgWwg==}
    engines: {node: '>=8.6'}
    dependencies:
      braces: 3.0.2
      picomatch: 2.3.0

  /mime-db/1.48.0:
    resolution: {integrity: sha512-FM3QwxV+TnZYQ2aRqhlKBMHxk10lTbMt3bBkMAp54ddrNeVSfcQYOOKuGuy3Ddrm38I04If834fOUSq1yzslJQ==}
    engines: {node: '>= 0.6'}
    dev: true

  /mime-types/2.1.31:
    resolution: {integrity: sha512-XGZnNzm3QvgKxa8dpzyhFTHmpP3l5YNusmne07VUOXxou9CqUqYa/HBy124RqtVh/O2pECas/MOcsDgpilPOPg==}
    engines: {node: '>= 0.6'}
    dependencies:
      mime-db: 1.48.0
    dev: true

  /mimic-fn/2.1.0:
    resolution: {integrity: sha512-OqbOk5oEQeAZ8WXWydlu9HJjz9WVdEIvamMCcXmuqUYjTknH/sqsWvhQ3vgwKFRR1HpjvNBKQ37nbJgYzGqGcg==}
    engines: {node: '>=6'}
    dev: true

  /minimatch/3.0.4:
    resolution: {integrity: sha512-yJHVQEhyqPLUTgt9B83PXu6W3rx4MvvHvSUvToogpwoGDOUQ+yDrR0HRot+yOCdCO7u4hX3pWft6kWBBcqh0UA==}
    dependencies:
      brace-expansion: 1.1.11

  /minimist/1.2.5:
    resolution: {integrity: sha512-FM9nNUYrRBAELZQT3xeZQ7fmMOBg6nWNmJKTcgsJeaLstP/UODVpGsr5OhXhhXg6f+qtJ8uiZ+PUxkDWcgIXLw==}
    dev: true

  /ms/2.0.0:
    resolution: {integrity: sha1-VgiurfwAvmwpAd9fmGF4jeDVl8g=}
    dev: true

  /ms/2.1.2:
    resolution: {integrity: sha512-sGkPx+VjMtmA6MX27oA4FBFELFCZZ4S4XqeGOXCv68tT+jb3vk/RyaKWP0PTKyWtmLSM0b+adUTEvbs1PEaH2w==}
    dev: true

  /multimatch/5.0.0:
    resolution: {integrity: sha512-ypMKuglUrZUD99Tk2bUQ+xNQj43lPEfAeX2o9cTteAmShXy2VHDJpuwu1o0xqoKCt9jLVAvwyFKdLTPXKAfJyA==}
    engines: {node: '>=10'}
    dependencies:
      '@types/minimatch': 3.0.5
      array-differ: 3.0.0
      array-union: 2.1.0
      arrify: 2.0.1
      minimatch: 3.0.4

  /natural-compare/1.4.0:
    resolution: {integrity: sha1-Sr6/7tdUHywnrPspvbvRXI1bpPc=}
    dev: true

  /node-int64/0.4.0:
    resolution: {integrity: sha1-h6kGXNs1XTGC2PlM4RGIuCXGijs=}
    dev: true

  /node-modules-regexp/1.0.0:
    resolution: {integrity: sha1-jZ2+KJZKSsVxLpExZCEHxx6Q7EA=}
    engines: {node: '>=0.10.0'}
    dev: true

  /node-releases/1.1.73:
    resolution: {integrity: sha512-uW7fodD6pyW2FZNZnp/Z3hvWKeEW1Y8R1+1CnErE8cXFXzl5blBOoVB41CvMer6P6Q0S5FXDwcHgFd1Wj0U9zg==}
    dev: true

  /normalize-package-data/2.5.0:
    resolution: {integrity: sha512-/5CMN3T0R4XTj4DcGaexo+roZSdSFW/0AOOTROrjxzCG1wrWXEsGbRKevjlIL+ZDE4sZlJr5ED4YW0yqmkK+eA==}
    dependencies:
      hosted-git-info: 2.8.9
      resolve: 1.20.0
      semver: 5.7.1
      validate-npm-package-license: 3.0.4
    dev: true

  /normalize-path/3.0.0:
    resolution: {integrity: sha512-6eZs5Ls3WtCisHWp9S2GUy8dqkpGi4BVSz3GaqiE6ezub0512ESztXUwUB6C6IKbQkY2Pnb/mD4WYojCRwcwLA==}
    engines: {node: '>=0.10.0'}

  /npm-run-path/4.0.1:
    resolution: {integrity: sha512-S48WzZW777zhNIrn7gxOlISNAqi9ZC/uQFnRdbeIHhZhCA6UqpkOT8T1G7BvfdgP4Er8gF4sUbaS0i7QvIfCWw==}
    engines: {node: '>=8'}
    dependencies:
      path-key: 3.1.1
    dev: true

  /nwsapi/2.2.0:
    resolution: {integrity: sha512-h2AatdwYH+JHiZpv7pt/gSX1XoRGb7L/qSIeuqA6GwYoF9w1vP1cw42TO0aI2pNyshRK5893hNSl+1//vHK7hQ==}
    dev: true

  /object-inspect/1.11.0:
    resolution: {integrity: sha512-jp7ikS6Sd3GxQfZJPyH3cjcbJF6GZPClgdV+EFygjFLQ5FmW/dRUnTd9PQ9k0JhoNDabWFbpF1yCdSWCC6gexg==}
    dev: true

  /object-keys/1.1.1:
    resolution: {integrity: sha512-NuAESUOUMrlIXOfHKzD6bpPu3tYt3xvjNdRIQ+FeT0lNb4K8WR70CaDxhuNguS2XG+GjkyMwOzsN5ZktImfhLA==}
    engines: {node: '>= 0.4'}
    dev: true

  /object.assign/4.1.2:
    resolution: {integrity: sha512-ixT2L5THXsApyiUPYKmW+2EHpXXe5Ii3M+f4e+aJFAHao5amFRW6J0OO6c/LU8Be47utCx2GL89hxGB6XSmKuQ==}
    engines: {node: '>= 0.4'}
    dependencies:
      call-bind: 1.0.2
      define-properties: 1.1.3
      has-symbols: 1.0.2
      object-keys: 1.1.1
    dev: true

  /object.values/1.1.4:
    resolution: {integrity: sha512-TnGo7j4XSnKQoK3MfvkzqKCi0nVe/D9I9IjwTNYdb/fxYHpjrluHVOgw0AF6jrRFGMPHdfuidR09tIDiIvnaSg==}
    engines: {node: '>= 0.4'}
    dependencies:
      call-bind: 1.0.2
      define-properties: 1.1.3
      es-abstract: 1.18.6
    dev: true

  /once/1.4.0:
    resolution: {integrity: sha1-WDsap3WWHUsROsF9nFC6753Xa9E=}
    dependencies:
      wrappy: 1.0.2
    dev: true

  /onetime/5.1.2:
    resolution: {integrity: sha512-kbpaSSGJTWdAY5KPVeMOKXSrPtr8C8C7wodJbcsd51jRnmD+GZu8Y0VoU6Dm5Z4vWr0Ig/1NKuWRKf7j5aaYSg==}
    engines: {node: '>=6'}
    dependencies:
      mimic-fn: 2.1.0
    dev: true

  /optionator/0.8.3:
    resolution: {integrity: sha512-+IW9pACdk3XWmmTXG8m3upGUJst5XRGzxMRjXzAuJ1XnIFNvfhjjIuYkDvysnPQ7qzqVzLt78BCruntqRhWQbA==}
    engines: {node: '>= 0.8.0'}
    dependencies:
      deep-is: 0.1.3
      fast-levenshtein: 2.0.6
      levn: 0.3.0
      prelude-ls: 1.1.2
      type-check: 0.3.2
      word-wrap: 1.2.3

  /optionator/0.9.1:
    resolution: {integrity: sha512-74RlY5FCnhq4jRxVUPKDaRwrVNXMqsGsiW6AJw4XK8hmtm10wC0ypZBLw5IIp85NZMr91+qd1RvvENwg7jjRFw==}
    engines: {node: '>= 0.8.0'}
    dependencies:
      deep-is: 0.1.3
      fast-levenshtein: 2.0.6
      levn: 0.4.1
      prelude-ls: 1.2.1
      type-check: 0.4.0
      word-wrap: 1.2.3
    dev: true

  /p-each-series/2.2.0:
    resolution: {integrity: sha512-ycIL2+1V32th+8scbpTvyHNaHe02z0sjgh91XXjAk+ZeXoPN4Z46DVUnzdso0aX4KckKw0FNNFHdjZ2UsZvxiA==}
    engines: {node: '>=8'}
    dev: true

  /p-limit/1.3.0:
    resolution: {integrity: sha512-vvcXsLAJ9Dr5rQOPk7toZQZJApBl2K4J6dANSsEuh6QI41JYcsS/qhTGa9ErIUUgK3WNQoJYvylxvjqmiqEA9Q==}
    engines: {node: '>=4'}
    dependencies:
      p-try: 1.0.0
    dev: true

  /p-limit/2.3.0:
    resolution: {integrity: sha512-//88mFWSJx8lxCzwdAABTJL2MyWB12+eIY7MDL2SqLmAkeKU9qxRvWuSyTjm3FUmpBEMuFfckAIqEaVGUDxb6w==}
    engines: {node: '>=6'}
    dependencies:
      p-try: 2.2.0
    dev: true

  /p-locate/2.0.0:
    resolution: {integrity: sha1-IKAQOyIqcMj9OcwuWAaA893l7EM=}
    engines: {node: '>=4'}
    dependencies:
      p-limit: 1.3.0
    dev: true

  /p-locate/4.1.0:
    resolution: {integrity: sha512-R79ZZ/0wAxKGu3oYMlz8jy/kbhsNrS7SKZ7PxEHBgJ5+F2mtFW2fK2cOtBh1cHYkQsbzFV7I+EoRKe6Yt0oK7A==}
    engines: {node: '>=8'}
    dependencies:
      p-limit: 2.3.0
    dev: true

  /p-try/1.0.0:
    resolution: {integrity: sha1-y8ec26+P1CKOE/Yh8rGiN8GyB7M=}
    engines: {node: '>=4'}
    dev: true

  /p-try/2.2.0:
    resolution: {integrity: sha512-R4nPAVTAU0B9D35/Gk3uJf/7XYbQcyohSKdvAxIRSNghFl4e71hVoGnBNQz9cWaXxO2I10KTC+3jMdvvoKw6dQ==}
    engines: {node: '>=6'}
    dev: true

  /parent-module/1.0.1:
    resolution: {integrity: sha512-GQ2EWRpQV8/o+Aw8YqtfZZPfNRWZYkbidE9k5rpl/hC3vtHHBfGm2Ifi6qWV+coDGkrUKZAxE3Lot5kcsRlh+g==}
    engines: {node: '>=6'}
    dependencies:
      callsites: 3.1.0
    dev: true

  /parse-json/4.0.0:
    resolution: {integrity: sha1-vjX1Qlvh9/bHRxhPmKeIy5lHfuA=}
    engines: {node: '>=4'}
    dependencies:
      error-ex: 1.3.2
      json-parse-better-errors: 1.0.2
    dev: true

  /parse5/6.0.1:
    resolution: {integrity: sha512-Ofn/CTFzRGTTxwpNEs9PP93gXShHcTq255nzRYSKe8AkVpZY7e1fpmTfOyoIvjP5HG7Z2ZM7VS9PPhQGW2pOpw==}
    dev: true

  /path-exists/3.0.0:
    resolution: {integrity: sha1-zg6+ql94yxiSXqfYENe1mwEP1RU=}
    engines: {node: '>=4'}
    dev: true

  /path-exists/4.0.0:
    resolution: {integrity: sha512-ak9Qy5Q7jYb2Wwcey5Fpvg2KoAc/ZIhLSLOSBmRmygPsGwkVVt0fZa0qrtMz+m6tJTAHfZQ8FnmB4MG4LWy7/w==}
    engines: {node: '>=8'}
    dev: true

  /path-is-absolute/1.0.1:
    resolution: {integrity: sha1-F0uSaHNVNP+8es5r9TpanhtcX18=}
    engines: {node: '>=0.10.0'}
    dev: true

  /path-key/3.1.1:
    resolution: {integrity: sha512-ojmeN0qd+y0jszEtoY48r0Peq5dwMEkIlCOu6Q5f41lfkswXuKtYrhgoTpLnyIcHm24Uhqx+5Tqm2InSwLhE6Q==}
    engines: {node: '>=8'}
    dev: true

  /path-parse/1.0.7:
    resolution: {integrity: sha512-LDJzPVEEEPR+y48z93A0Ed0yXb8pAByGWo/k5YYdYgpY2/2EsOsksJrq7lOHxryrVOn1ejG6oAp8ahvOIQD8sw==}
    dev: true

  /path-type/3.0.0:
    resolution: {integrity: sha512-T2ZUsdZFHgA3u4e5PfPbjd7HDDpxPnQb5jN0SrDsjNSuVXHJqtwTnWqG0B1jZrgmJ/7lj1EmVIByWt1gxGkWvg==}
    engines: {node: '>=4'}
    dependencies:
      pify: 3.0.0
    dev: true

  /path-type/4.0.0:
    resolution: {integrity: sha512-gDKb8aZMDeD/tZWs9P6+q0J9Mwkdl6xMV8TjnGP3qJVJ06bdMgkbBlLU8IdfOsIsFz2BW1rNVT3XuNEl8zPAvw==}
    engines: {node: '>=8'}

  /picomatch/2.3.0:
    resolution: {integrity: sha512-lY1Q/PiJGC2zOv/z391WOTD+Z02bCgsFfvxoXXf6h7kv9o+WmsmzYqrAwY63sNgOxE4xEdq0WyUnXfKeBrSvYw==}
    engines: {node: '>=8.6'}

  /pify/2.3.0:
    resolution: {integrity: sha1-7RQaasBDqEnqWISY59yosVMw6Qw=}
    engines: {node: '>=0.10.0'}

  /pify/3.0.0:
    resolution: {integrity: sha1-5aSs0sEB/fPZpNB/DbxNtJ3SgXY=}
    engines: {node: '>=4'}
    dev: true

  /pirates/4.0.1:
    resolution: {integrity: sha512-WuNqLTbMI3tmfef2TKxlQmAiLHKtFhlsCZnPIpuv2Ow0RDVO8lfy1Opf4NUzlMXLjPl+Men7AuVdX6TA+s+uGA==}
    engines: {node: '>= 6'}
    dependencies:
      node-modules-regexp: 1.0.0
    dev: true

  /pkg-dir/2.0.0:
    resolution: {integrity: sha1-9tXREJ4Z1j7fQo4L1X4Sd3YVM0s=}
    engines: {node: '>=4'}
    dependencies:
      find-up: 2.1.0
    dev: true

  /pkg-dir/4.2.0:
    resolution: {integrity: sha512-HRDzbaKjC+AOWVXxAU/x54COGeIv9eb+6CkDSQoNTt4XyWoIJvuPsXizxu/Fr23EiekbtZwmh1IcIG/l/a10GQ==}
    engines: {node: '>=8'}
    dependencies:
      find-up: 4.1.0
    dev: true

  /pkg-up/2.0.0:
    resolution: {integrity: sha1-yBmscoBZpGHKscOImivjxJoATX8=}
    engines: {node: '>=4'}
    dependencies:
      find-up: 2.1.0
    dev: true

  /prelude-ls/1.1.2:
    resolution: {integrity: sha1-IZMqVJ9eUv/ZqCf1cOBL5iqX2lQ=}
    engines: {node: '>= 0.8.0'}

  /prelude-ls/1.2.1:
    resolution: {integrity: sha512-vkcDPrRZo1QZLbn5RLGPpg/WmIQ65qoWWhcGKf/b5eplkkarX0m9z8ppCat4mlOqUsWpyNuYgO3VRyrYHSzX5g==}
    engines: {node: '>= 0.8.0'}
    dev: true

  /prettier-linter-helpers/1.0.0:
    resolution: {integrity: sha512-GbK2cP9nraSSUF9N2XwUwqfzlAFlMNYYl+ShE/V+H8a9uNl/oUqB1w2EL54Jh0OlyRSd8RfWYJ3coVS4TROP2w==}
    engines: {node: '>=6.0.0'}
    dependencies:
      fast-diff: 1.2.0
    dev: true

  /prettier/2.4.0:
    resolution: {integrity: sha512-DsEPLY1dE5HF3BxCRBmD4uYZ+5DCbvatnolqTqcxEgKVZnL2kUfyu7b8pPQ5+hTBkdhU9SLUmK0/pHb07RE4WQ==}
    engines: {node: '>=10.13.0'}
    hasBin: true
    dev: true

  /prettify-xml/1.2.0:
    resolution: {integrity: sha1-Rtzx7oqNi3PbMLfgbvJtyc8/bxg=}
    dev: false

  /pretty-format/27.0.6:
    resolution: {integrity: sha512-8tGD7gBIENgzqA+UBzObyWqQ5B778VIFZA/S66cclyd5YkFLYs2Js7gxDKf0MXtTc9zcS7t1xhdfcElJ3YIvkQ==}
    engines: {node: ^10.13.0 || ^12.13.0 || ^14.15.0 || >=15.0.0}
    dependencies:
      '@jest/types': 27.0.6
      ansi-regex: 5.0.0
      ansi-styles: 5.2.0
      react-is: 17.0.2
    dev: true

  /pretty-format/27.2.0:
    resolution: {integrity: sha512-KyJdmgBkMscLqo8A7K77omgLx5PWPiXJswtTtFV7XgVZv2+qPk6UivpXXO+5k6ZEbWIbLoKdx1pZ6ldINzbwTA==}
    engines: {node: ^10.13.0 || ^12.13.0 || ^14.15.0 || >=15.0.0}
    dependencies:
      '@jest/types': 27.1.1
      ansi-regex: 5.0.0
      ansi-styles: 5.2.0
      react-is: 17.0.2
    dev: true

  /process-nextick-args/2.0.1:
    resolution: {integrity: sha512-3ouUOpQhtgrbOa17J7+uxOTpITYWaGP7/AhoR3+A+/1e9skrzelGi/dXzEYyvbxubEF6Wn2ypscTKiKJFFn1ag==}

  /progress/2.0.3:
    resolution: {integrity: sha512-7PiHtLll5LdnKIMw100I+8xJXR5gW2QwWYkT6iJva0bXitZKa/XMrSbdmg3r2Xnaidz9Qumd0VPaMrZlF9V9sA==}
    engines: {node: '>=0.4.0'}
    dev: true

  /prompts/2.4.1:
    resolution: {integrity: sha512-EQyfIuO2hPDsX1L/blblV+H7I0knhgAd82cVneCwcdND9B8AuCDuRcBH6yIcG4dFzlOUqbazQqwGjx5xmsNLuQ==}
    engines: {node: '>= 6'}
    dependencies:
      kleur: 3.0.3
      sisteransi: 1.0.5
    dev: true

  /psl/1.8.0:
    resolution: {integrity: sha512-RIdOzyoavK+hA18OGGWDqUTsCLhtA7IcZ/6NCs4fFJaHBDab+pDDmDIByWFRQJq2Cd7r1OoQxBGKOaztq+hjIQ==}
    dev: true

  /punycode/2.1.1:
    resolution: {integrity: sha512-XRsRjdf+j5ml+y/6GKHPZbrF/8p2Yga0JPtdqTIY2Xe5ohJPD9saDJJLPvp9+NSBprVvevdXZybnj2cv8OEd0A==}
    engines: {node: '>=6'}
    dev: true

  /queue-microtask/1.2.3:
    resolution: {integrity: sha512-NuaNSa6flKT5JaSYQzJok04JzTL1CA6aGhv5rfLW3PgqA+M2ChpZQnAC8h8i4ZFkBS8X5RqkDBHA7r4hej3K9A==}

  /react-is/17.0.2:
    resolution: {integrity: sha512-w2GsyukL62IJnlaff/nRegPQR94C/XXamvMWmSHRJ4y7Ts/4ocGRmTHvOs8PSE6pB3dWOrD/nueuU5sduBsQ4w==}
    dev: true

  /read-pkg-up/3.0.0:
    resolution: {integrity: sha1-PtSWaF26D4/hGNBpHcUfSh/5bwc=}
    engines: {node: '>=4'}
    dependencies:
      find-up: 2.1.0
      read-pkg: 3.0.0
    dev: true

  /read-pkg/3.0.0:
    resolution: {integrity: sha1-nLxoaXj+5l0WwA4rGcI3/Pbjg4k=}
    engines: {node: '>=4'}
    dependencies:
      load-json-file: 4.0.0
      normalize-package-data: 2.5.0
      path-type: 3.0.0
    dev: true

  /readable-stream/2.3.7:
    resolution: {integrity: sha512-Ebho8K4jIbHAxnuxi7o42OrZgF/ZTNcsZj6nRKyUmkhLFq8CHItp/fy6hQZuZmP/n3yZ9VBUbp4zz/mX8hmYPw==}
    dependencies:
      core-util-is: 1.0.2
      inherits: 2.0.4
      isarray: 1.0.0
      process-nextick-args: 2.0.1
      safe-buffer: 5.1.2
      string_decoder: 1.1.1
      util-deprecate: 1.0.2

  /regenerator-runtime/0.13.7:
    resolution: {integrity: sha512-a54FxoJDIr27pgf7IgeQGxmqUNYrcV338lf/6gH456HZ/PhX+5BcwHXG9ajESmwe6WRO0tAzRUrRmNONWgkrew==}

  /regexpp/3.2.0:
    resolution: {integrity: sha512-pq2bWo9mVD43nbts2wGv17XLiNLya+GklZ8kaDLV2Z08gDCsGpnKn9BFMepvWuHCbyVvY7J5o5+BVvoQbmlJLg==}
    engines: {node: '>=8'}
    dev: true

  /regextras/0.8.0:
    resolution: {integrity: sha512-k519uI04Z3SaY0fLX843MRXnDeG2+vHOFsyhiPZvNLe7r8rD2YNRjq4BQLZZ0oAr2NrtvZlICsXysGNFPGa3CQ==}
    engines: {node: '>=0.1.14'}
    dev: true

  /remove-trailing-separator/1.1.0:
    resolution: {integrity: sha1-wkvOKig62tW8P1jg1IJJuSN52O8=}

  /replace-ext/1.0.1:
    resolution: {integrity: sha512-yD5BHCe7quCgBph4rMQ+0KkIRKwWCrHDOX1p1Gp6HwjPM5kVoCdKGNhN7ydqqsX6lJEnQDKZ/tFMiEdQ1dvPEw==}
    engines: {node: '>= 0.10'}

  /require-directory/2.1.1:
    resolution: {integrity: sha1-jGStX9MNqxyXbiNE/+f3kqam30I=}
    engines: {node: '>=0.10.0'}
    dev: true

  /require-from-string/2.0.2:
    resolution: {integrity: sha512-Xf0nWe6RseziFMu+Ap9biiUbmplq6S9/p+7w7YXP/JBHhrUDDUhwa+vANyubuqfZWTveU//DYVGsDG7RKL/vEw==}
    engines: {node: '>=0.10.0'}
    dev: true

  /resolve-cwd/3.0.0:
    resolution: {integrity: sha512-OrZaX2Mb+rJCpH/6CpSqt9xFVpN++x01XnN2ie9g6P5/3xelLAkXWVADpdz1IHD/KFfEXyE6V0U01OQ3UO2rEg==}
    engines: {node: '>=8'}
    dependencies:
      resolve-from: 5.0.0
    dev: true

  /resolve-from/4.0.0:
    resolution: {integrity: sha512-pb/MYmXstAkysRFx8piNI1tGFNQIFA3vkE3Gq4EuA1dF6gHp/+vgZqsCGJapvy8N3Q+4o7FwvquPJcnZ7RYy4g==}
    engines: {node: '>=4'}
    dev: true

  /resolve-from/5.0.0:
    resolution: {integrity: sha512-qYg9KP24dD5qka9J47d0aVky0N+b4fTU89LN9iDnjB5waksiC49rvMB0PrUJQGoTmH50XPiqOvAjDfaijGxYZw==}
    engines: {node: '>=8'}
    dev: true

  /resolve/1.20.0:
    resolution: {integrity: sha512-wENBPt4ySzg4ybFQW2TT1zMQucPK95HSh/nq2CFTZVOGut2+pQvSsgtda4d26YrYcr067wjbmzOG8byDPBX63A==}
    dependencies:
      is-core-module: 2.6.0
      path-parse: 1.0.7
    dev: true

  /reusify/1.0.4:
    resolution: {integrity: sha512-U9nH88a3fc/ekCF1l0/UP1IosiuIjyTh7hBvXVMHYgVcfGvt897Xguj2UOLDeI5BG2m7/uwyaLVT6fbtCwTyzw==}
    engines: {iojs: '>=1.0.0', node: '>=0.10.0'}

  /rimraf/3.0.2:
    resolution: {integrity: sha512-JZkJMZkAGFFPP2YqXZXPbMlMBgsxzE8ILs4lMIX/2o0L9UBw9O/Y3o6wFw/i9YLapcUJWwqbi3kdxIPdC62TIA==}
    hasBin: true
    dependencies:
      glob: 7.1.7
    dev: true

  /run-parallel/1.2.0:
    resolution: {integrity: sha512-5l4VyZR86LZ/lDxZTR6jqL8AFE2S0IFLMP26AbjsLVADxHdhB/c0GUsH+y39UfCi3dzz8OlQuPmnaJOMoDHQBA==}
    dependencies:
      queue-microtask: 1.2.3

  /safe-buffer/5.1.2:
    resolution: {integrity: sha512-Gd2UZBJDkXlY7GbJxfsE8/nvKkUEU1G38c1siN6QP6a9PT9MmHB8GnpscSmMJSoF8LOIrt8ud/wPtojys4G6+g==}

  /safer-buffer/2.1.2:
    resolution: {integrity: sha512-YZo3K82SD7Riyi0E1EQPojLz7kpepnSQI9IyPbHHg1XXXevb5dJI7tpyN2ADxGcQbHG7vcyRHk0cbwqcQriUtg==}
    dev: true

  /saxes/5.0.1:
    resolution: {integrity: sha512-5LBh1Tls8c9xgGjw3QrMwETmTMVk0oFgvrFSvWx62llR2hcEInrKNZ2GZCCuuy2lvWrdl5jhbpeqc5hRYKFOcw==}
    engines: {node: '>=10'}
    dependencies:
      xmlchars: 2.2.0
    dev: true

  /semver/5.7.1:
    resolution: {integrity: sha512-sauaDf/PZdVgrLTNYHRtpXa1iRiKcaebiKQ1BJdpQlWH2lCvexQdX55snPFyK7QzpudqbCI0qXFfOasHdyNDGQ==}
    hasBin: true
    dev: true

  /semver/6.3.0:
    resolution: {integrity: sha512-b39TBaTSfV6yBrapU89p5fKekE2m/NwnDocOVruQFS1/veMgdzuPcnOM34M6CwxW8jH/lxEa5rBoDeUwu5HHTw==}
    hasBin: true
    dev: true

  /semver/7.3.5:
    resolution: {integrity: sha512-PoeGJYh8HK4BTO/a9Tf6ZG3veo/A7ZVsYrSA6J8ny9nb3B1VrpkuN+z9OE5wfE5p6H4LchYZsegiQgbJD94ZFQ==}
    engines: {node: '>=10'}
    hasBin: true
    dependencies:
      lru-cache: 6.0.0
    dev: true

  /shebang-command/2.0.0:
    resolution: {integrity: sha512-kHxr2zZpYtdmrN1qDjrrX/Z1rR1kG8Dx+gkpK1G4eXmvXswmcE1hTWBWYUzlraYw1/yZp6YuDY77YtvbN0dmDA==}
    engines: {node: '>=8'}
    dependencies:
      shebang-regex: 3.0.0
    dev: true

  /shebang-regex/3.0.0:
    resolution: {integrity: sha512-7++dFhtcx3353uBaq8DDR4NuxBetBzC7ZQOhmTQInHEd6bSrXdiEyzCvG07Z44UYdLShWUyXt5M/yhz8ekcb1A==}
    engines: {node: '>=8'}
    dev: true

  /side-channel/1.0.4:
    resolution: {integrity: sha512-q5XPytqFEIKHkGdiMIrY10mvLRvnQh42/+GoBlFW3b2LXLE2xxJpZFdm94we0BaoV3RwJyGqg5wS7epxTv0Zvw==}
    dependencies:
      call-bind: 1.0.2
      get-intrinsic: 1.1.1
      object-inspect: 1.11.0
    dev: true

  /signal-exit/3.0.3:
    resolution: {integrity: sha512-VUJ49FC8U1OxwZLxIbTTrDvLnf/6TDgxZcK8wxR8zs13xpx7xbG60ndBlhNrFi2EMuFRoeDoJO7wthSLq42EjA==}
    dev: true

  /sisteransi/1.0.5:
    resolution: {integrity: sha512-bLGGlR1QxBcynn2d5YmDX4MGjlZvy2MRBDRNHLJ8VI6l6+9FUiyTFNJ0IveOSP0bcXgVDPRcfGqA0pjaqUpfVg==}
    dev: true

  /slash/3.0.0:
    resolution: {integrity: sha512-g9Q1haeby36OSStwb4ntCGGGaKsaVSjQ68fBxoQcutl5fS1vuY18H3wSt3jFyFtrkx+Kz0V1G85A4MyAdDMi2Q==}
    engines: {node: '>=8'}

  /slice-ansi/4.0.0:
    resolution: {integrity: sha512-qMCMfhY040cVHT43K9BFygqYbUPFZKHOg7K73mtTWJRb8pyP3fzf4Ixd5SzdEJQ6MRUg/WBnOLxghZtKKurENQ==}
    engines: {node: '>=10'}
    dependencies:
      ansi-styles: 4.3.0
      astral-regex: 2.0.0
      is-fullwidth-code-point: 3.0.0
    dev: true

  /source-map-support/0.5.19:
    resolution: {integrity: sha512-Wonm7zOCIJzBGQdB+thsPar0kYuCIzYvxZwlBa87yi/Mdjv7Tip2cyVbLj5o0cFPN4EVkuTwb3GDDyUx2DGnGw==}
    dependencies:
      buffer-from: 1.1.1
      source-map: 0.6.1
    dev: true

  /source-map/0.5.7:
    resolution: {integrity: sha1-igOdLRAh0i0eoUyA2OpGi6LvP8w=}
    engines: {node: '>=0.10.0'}
    dev: true

  /source-map/0.6.1:
    resolution: {integrity: sha512-UjgapumWlbMhkBgzT7Ykc5YXUT46F0iKu8SGXq0bcwP5dz/h0Plj6enJqjz1Zbq2l5WaqYnrVbwWOWMyF3F47g==}
    engines: {node: '>=0.10.0'}

  /source-map/0.7.3:
    resolution: {integrity: sha512-CkCj6giN3S+n9qrYiBTX5gystlENnRW5jZeNLHpe6aue+SrHcG5VYwujhW9s4dY31mEGsxBDrHR6oI69fTXsaQ==}
    engines: {node: '>= 8'}
    dev: true

  /spdx-correct/3.1.1:
    resolution: {integrity: sha512-cOYcUWwhCuHCXi49RhFRCyJEK3iPj1Ziz9DpViV3tbZOwXD49QzIN3MpOLJNxh2qwq2lJJZaKMVw9qNi4jTC0w==}
    dependencies:
      spdx-expression-parse: 3.0.1
      spdx-license-ids: 3.0.9
    dev: true

  /spdx-exceptions/2.3.0:
    resolution: {integrity: sha512-/tTrYOC7PPI1nUAgx34hUpqXuyJG+DTHJTnIULG4rDygi4xu/tfgmq1e1cIRwRzwZgo4NLySi+ricLkZkw4i5A==}
    dev: true

  /spdx-expression-parse/3.0.1:
    resolution: {integrity: sha512-cbqHunsQWnJNE6KhVSMsMeH5H/L9EpymbzqTQ3uLwNCLZ1Q481oWaofqH7nO6V07xlXwY6PhQdQ2IedWx/ZK4Q==}
    dependencies:
      spdx-exceptions: 2.3.0
      spdx-license-ids: 3.0.9
    dev: true

  /spdx-license-ids/3.0.9:
    resolution: {integrity: sha512-Ki212dKK4ogX+xDo4CtOZBVIwhsKBEfsEEcwmJfLQzirgc2jIWdzg40Unxz/HzEUqM1WFzVlQSMF9kZZ2HboLQ==}
    dev: true

  /sprintf-js/1.0.3:
    resolution: {integrity: sha1-BOaSb2YolTVPPdAVIDYzuFcpfiw=}
    dev: true

  /stack-utils/2.0.3:
    resolution: {integrity: sha512-gL//fkxfWUsIlFL2Tl42Cl6+HFALEaB1FU76I/Fy+oZjRreP7OPMXFlGbxM7NQsI0ZpUfw76sHnv0WNYuTb7Iw==}
    engines: {node: '>=10'}
    dependencies:
      escape-string-regexp: 2.0.0
    dev: true

  /static-eval/2.0.2:
    resolution: {integrity: sha512-N/D219Hcr2bPjLxPiV+TQE++Tsmrady7TqAJugLy7Xk1EumfDWS/f5dtBbkRCGE7wKKXuYockQoj8Rm2/pVKyg==}
    dependencies:
      escodegen: 1.14.3
    dev: false

  /string-length/4.0.2:
    resolution: {integrity: sha512-+l6rNN5fYHNhZZy41RXsYptCjA2Igmq4EG7kZAYFQI1E1VTXarr6ZPXBg6eq7Y6eK4FEhY6AJlyuFIb/v/S0VQ==}
    engines: {node: '>=10'}
    dependencies:
      char-regex: 1.0.2
      strip-ansi: 6.0.0
    dev: true

  /string-width/4.2.2:
    resolution: {integrity: sha512-XBJbT3N4JhVumXE0eoLU9DCjcaF92KLNqTmFCnG1pf8duUxFGwtP6AD6nkjw9a3IdiRtL3E2w3JDiE/xi3vOeA==}
    engines: {node: '>=8'}
    dependencies:
      emoji-regex: 8.0.0
      is-fullwidth-code-point: 3.0.0
      strip-ansi: 6.0.0
    dev: true

  /string.prototype.trimend/1.0.4:
    resolution: {integrity: sha512-y9xCjw1P23Awk8EvTpcyL2NIr1j7wJ39f+k6lvRnSMz+mz9CGz9NYPelDk42kOz6+ql8xjfK8oYzy3jAP5QU5A==}
    dependencies:
      call-bind: 1.0.2
      define-properties: 1.1.3
    dev: true

  /string.prototype.trimstart/1.0.4:
    resolution: {integrity: sha512-jh6e984OBfvxS50tdY2nRZnoC5/mLFKOREQfw8t5yytkoUsJRNxvI/E39qu1sD0OtWI3OC0XgKSmcWwziwYuZw==}
    dependencies:
      call-bind: 1.0.2
      define-properties: 1.1.3
    dev: true

  /string_decoder/1.1.1:
    resolution: {integrity: sha512-n/ShnvDi6FHbbVfviro+WojiFzv+s8MPMHBczVePfUpDJLwoLT0ht1l4YwBCbi8pJAveEEdnkHyPyTP/mzRfwg==}
    dependencies:
      safe-buffer: 5.1.2

  /strip-ansi/6.0.0:
    resolution: {integrity: sha512-AuvKTrTfQNYNIctbR1K/YGTR1756GycPsg7b9bdV9Duqur4gv6aKqHXah67Z8ImS7WEz5QVcOtlfW2rZEugt6w==}
    engines: {node: '>=8'}
    dependencies:
      ansi-regex: 5.0.0
    dev: true

  /strip-bom-buf/1.0.0:
    resolution: {integrity: sha1-HLRar1dTD0yvhsf3UXnSyaUd1XI=}
    engines: {node: '>=4'}
    dependencies:
      is-utf8: 0.2.1

  /strip-bom-stream/2.0.0:
    resolution: {integrity: sha1-+H217yYT9paKpUWr/h7HKLaoKco=}
    engines: {node: '>=0.10.0'}
    dependencies:
      first-chunk-stream: 2.0.0
      strip-bom: 2.0.0

  /strip-bom/2.0.0:
    resolution: {integrity: sha1-YhmoVhZSBJHzV4i9vxRHqZx+aw4=}
    engines: {node: '>=0.10.0'}
    dependencies:
      is-utf8: 0.2.1

  /strip-bom/3.0.0:
    resolution: {integrity: sha1-IzTBjpx1n3vdVv3vfprj1YjmjtM=}
    engines: {node: '>=4'}
    dev: true

  /strip-bom/4.0.0:
    resolution: {integrity: sha512-3xurFv5tEgii33Zi8Jtp55wEIILR9eh34FAW00PZf+JnSsTmV/ioewSgQl97JHvgjoRGwPShsWm+IdrxB35d0w==}
    engines: {node: '>=8'}
    dev: true

  /strip-final-newline/2.0.0:
    resolution: {integrity: sha512-BrpvfNAE3dcvq7ll3xVumzjKjZQ5tI1sEUIKr3Uoks0XUl45St3FlatVqef9prk4jRDzhW6WZg+3bk93y6pLjA==}
    engines: {node: '>=6'}
    dev: true

  /strip-json-comments/3.1.1:
    resolution: {integrity: sha512-6fPc+R4ihwqP6N/aIv2f1gMH8lOVtWQHoqC4yK6oSDVVocumAsfCqjkXnqiYMhmMwS/mEHLp7Vehlt3ql6lEig==}
    engines: {node: '>=8'}
    dev: true

  /supports-color/5.5.0:
    resolution: {integrity: sha512-QjVjwdXIt408MIiAqCX4oUKsgU2EqAGzs2Ppkm4aQYbjm+ZEWEcW4SfFNTr4uMNZma0ey4f5lgLrkB0aX0QMow==}
    engines: {node: '>=4'}
    dependencies:
      has-flag: 3.0.0

  /supports-color/7.2.0:
    resolution: {integrity: sha512-qpCAvRl9stuOHveKsn7HncJRvv501qIacKzQlO/+Lwxc9+0q2wLyv4Dfvt80/DPn2pqOBsJdDiogXGR9+OvwRw==}
    engines: {node: '>=8'}
    dependencies:
      has-flag: 4.0.0
    dev: true

  /supports-color/8.1.1:
    resolution: {integrity: sha512-MpUEN2OodtUzxvKQl72cUF7RQ5EiHsGvSsVG0ia9c5RbWGL2CI4C7EpPS8UTBIplnlzZiNuV56w+FuNxy3ty2Q==}
    engines: {node: '>=10'}
    dependencies:
      has-flag: 4.0.0
    dev: true

  /supports-hyperlinks/2.2.0:
    resolution: {integrity: sha512-6sXEzV5+I5j8Bmq9/vUphGRM/RJNT9SCURJLjwfOg51heRtguGWDzcaBlgAzKhQa0EVNpPEKzQuBwZ8S8WaCeQ==}
    engines: {node: '>=8'}
    dependencies:
      has-flag: 4.0.0
      supports-color: 7.2.0
    dev: true

  /symbol-tree/3.2.4:
    resolution: {integrity: sha512-9QNk5KwDF+Bvz+PyObkmSYjI5ksVUYtjW7AU22r2NKcfLJcXp96hkDWU3+XndOsUb+AQ9QhfzfCT2O+CNWT5Tw==}
    dev: true

  /table/6.7.1:
    resolution: {integrity: sha512-ZGum47Yi6KOOFDE8m223td53ath2enHcYLgOCjGr5ngu8bdIARQk6mN/wRMv4yMRcHnCSnHbCEha4sobQx5yWg==}
    engines: {node: '>=10.0.0'}
    dependencies:
      ajv: 8.6.2
      lodash.clonedeep: 4.5.0
      lodash.truncate: 4.4.2
      slice-ansi: 4.0.0
      string-width: 4.2.2
      strip-ansi: 6.0.0
    dev: true

  /terminal-link/2.1.1:
    resolution: {integrity: sha512-un0FmiRUQNr5PJqy9kP7c40F5BOfpGlYTrxonDChEZB7pzZxRNp/bt+ymiy9/npwXya9KH99nJ/GXFIiUkYGFQ==}
    engines: {node: '>=8'}
    dependencies:
      ansi-escapes: 4.3.2
      supports-hyperlinks: 2.2.0
    dev: true

  /test-exclude/6.0.0:
    resolution: {integrity: sha512-cAGWPIyOHU6zlmg88jwm7VRyXnMN7iV68OGAbYDk/Mh/xC/pzVPlQtY6ngoIH/5/tciuhGfvESU8GrHrcxD56w==}
    engines: {node: '>=8'}
    dependencies:
      '@istanbuljs/schema': 0.1.3
      glob: 7.1.7
      minimatch: 3.0.4
    dev: true

  /text-table/0.2.0:
    resolution: {integrity: sha1-f17oI66AUgfACvLfSoTsP8+lcLQ=}
    dev: true

  /textextensions/5.12.0:
    resolution: {integrity: sha512-IYogUDaP65IXboCiPPC0jTLLBzYlhhw2Y4b0a2trPgbHNGGGEfuHE6tds+yDcCf4mpNDaGISFzwSSezcXt+d6w==}
    engines: {node: '>=0.8'}

  /throat/6.0.1:
    resolution: {integrity: sha512-8hmiGIJMDlwjg7dlJ4yKGLK8EsYqKgPWbG3b4wjJddKNwc7N7Dpn08Df4szr/sZdMVeOstrdYSsqzX6BYbcB+w==}
    dev: true

  /tmpl/1.0.4:
    resolution: {integrity: sha1-I2QN17QtAEM5ERQIIOXPRA5SHdE=}
    dev: true

  /to-fast-properties/2.0.0:
    resolution: {integrity: sha1-3F5pjL0HkmW8c+A3doGk5Og/YW4=}
    engines: {node: '>=4'}
    dev: true

  /to-regex-range/5.0.1:
    resolution: {integrity: sha512-65P7iz6X5yEr1cwcgvQxbbIw7Uk3gOy5dIdtZ4rDveLqhrdJP+Li/Hx6tyK0NEb+2GCyneCMJiGqrADCSNk8sQ==}
    engines: {node: '>=8.0'}
    dependencies:
      is-number: 7.0.0

  /tough-cookie/4.0.0:
    resolution: {integrity: sha512-tHdtEpQCMrc1YLrMaqXXcj6AxhYi/xgit6mZu1+EDWUn+qhUf8wMQoFIy9NXuq23zAwtcB0t/MjACGR18pcRbg==}
    engines: {node: '>=6'}
    dependencies:
      psl: 1.8.0
      punycode: 2.1.1
      universalify: 0.1.2
    dev: true

  /tr46/2.1.0:
    resolution: {integrity: sha512-15Ih7phfcdP5YxqiB+iDtLoaTz4Nd35+IiAv0kQ5FNKHzXgdWqPoTIqEDDJmXceQt4JZk6lVPT8lnDlPpGDppw==}
    engines: {node: '>=8'}
    dependencies:
      punycode: 2.1.1
    dev: true

  /ts-jest/27.0.5_77a678c07bcdbdfd88181ff63fe325b2:
    resolution: {integrity: sha512-lIJApzfTaSSbtlksfFNHkWOzLJuuSm4faFAfo5kvzOiRAuoN4/eKxVJ2zEAho8aecE04qX6K1pAzfH5QHL1/8w==}
    engines: {node: ^10.13.0 || ^12.13.0 || ^14.15.0 || >=15.0.0}
    hasBin: true
    peerDependencies:
      '@babel/core': '>=7.0.0-beta.0 <8'
      '@types/jest': ^27.0.0
      babel-jest: '>=27.0.0 <28'
      jest: ^27.0.0
      typescript: '>=3.8 <5.0'
    peerDependenciesMeta:
      '@babel/core':
        optional: true
      '@types/jest':
        optional: true
      babel-jest:
        optional: true
    dependencies:
      '@types/jest': 27.0.1
      bs-logger: 0.2.6
      fast-json-stable-stringify: 2.1.0
      jest: 27.2.0_ts-node@10.2.1
      jest-util: 27.0.6
      json5: 2.2.0
      lodash: 4.17.21
      make-error: 1.3.6
      semver: 7.3.5
      typescript: 4.4.3
      yargs-parser: 20.2.9
    dev: true

  /ts-node/10.2.1_typescript@4.4.3:
    resolution: {integrity: sha512-hCnyOyuGmD5wHleOQX6NIjJtYVIO8bPP8F2acWkB4W06wdlkgyvJtubO/I9NkI88hCFECbsEgoLc0VNkYmcSfw==}
    engines: {node: '>=12.0.0'}
    hasBin: true
    peerDependencies:
      '@swc/core': '>=1.2.50'
      '@swc/wasm': '>=1.2.50'
      '@types/node': '*'
      typescript: '>=2.7'
    peerDependenciesMeta:
      '@swc/core':
        optional: true
      '@swc/wasm':
        optional: true
    dependencies:
      '@cspotcode/source-map-support': 0.6.1
      '@tsconfig/node10': 1.0.8
      '@tsconfig/node12': 1.0.9
      '@tsconfig/node14': 1.0.1
      '@tsconfig/node16': 1.0.2
      acorn: 8.4.1
      acorn-walk: 8.2.0
      arg: 4.1.3
      create-require: 1.1.1
      diff: 4.0.2
      make-error: 1.3.6
      typescript: 4.4.3
      yn: 3.1.1
    dev: true

  /tsconfig-paths/3.11.0:
    resolution: {integrity: sha512-7ecdYDnIdmv639mmDwslG6KQg1Z9STTz1j7Gcz0xa+nshh/gKDAHcPxRbWOsA3SPp0tXP2leTcY9Kw+NAkfZzA==}
    dependencies:
      '@types/json5': 0.0.29
      json5: 1.0.1
      minimist: 1.2.5
      strip-bom: 3.0.0
    dev: true

  /tslib/1.14.1:
    resolution: {integrity: sha512-Xni35NKzjgMrwevysHTCArtLDpPvye8zV/0E4EyYn43P7/7qvQwPh9BGkHewbMulVntbigmcT7rdX3BNo9wRJg==}
    dev: true

  /tslib/2.3.1:
    resolution: {integrity: sha512-77EbyPPpMz+FRFRuAFlWMtmgUWGe9UOG2Z25NqCwiIjRhOf5iKGuzSe5P2w1laq+FkRy4p+PCuVkJSGkzTEKVw==}
    dev: false

  /tsutils/3.21.0_typescript@4.4.3:
    resolution: {integrity: sha512-mHKK3iUXL+3UF6xL5k0PEhKRUBKPBCv/+RkEOpjRWxxx27KKRBmmA60A9pgOUvMi8GKhRMPEmjBRPzs2W7O1OA==}
    engines: {node: '>= 6'}
    peerDependencies:
      typescript: '>=2.8.0 || >= 3.2.0-dev || >= 3.3.0-dev || >= 3.4.0-dev || >= 3.5.0-dev || >= 3.6.0-dev || >= 3.6.0-beta || >= 3.7.0-dev || >= 3.7.0-beta'
    dependencies:
      tslib: 1.14.1
      typescript: 4.4.3
    dev: true

  /type-check/0.3.2:
    resolution: {integrity: sha1-WITKtRLPHTVeP7eE8wgEsrUg23I=}
    engines: {node: '>= 0.8.0'}
    dependencies:
      prelude-ls: 1.1.2

  /type-check/0.4.0:
    resolution: {integrity: sha512-XleUoc9uwGXqjWwXaUTZAmzMcFZ5858QA2vvx1Ur5xIcixXIP+8LnFDgRplU30us6teqdlskFfu+ae4K79Ooew==}
    engines: {node: '>= 0.8.0'}
    dependencies:
      prelude-ls: 1.2.1
    dev: true

  /type-detect/4.0.8:
    resolution: {integrity: sha512-0fr/mIH1dlO+x7TlcMy+bIDqKPsw/70tVyeHW787goQjhmqaZe10uwLujubK9q9Lg6Fiho1KUKDYz0Z7k7g5/g==}
    engines: {node: '>=4'}
    dev: true

  /type-fest/0.20.2:
    resolution: {integrity: sha512-Ne+eE4r0/iWnpAxD852z3A+N0Bt5RN//NjJwRd2VFHEmrywxf5vsZlh4R6lixl6B+wz/8d+maTSAkN1FIkI3LQ==}
    engines: {node: '>=10'}
    dev: true

  /type-fest/0.21.3:
    resolution: {integrity: sha512-t0rzBq87m3fVcduHDUFhKmyyX+9eo6WQjZvf51Ea/M0Q7+T374Jp1aUiyUl0GKxp8M/OETVHSDvmkyPgvX+X2w==}
    engines: {node: '>=10'}
    dev: true

  /typedarray-to-buffer/3.1.5:
    resolution: {integrity: sha512-zdu8XMNEDepKKR+XYOXAVPtWui0ly0NtohUscw+UmaHiAWT8hrV1rr//H6V+0DvJ3OQ19S979M0laLfX8rm82Q==}
    dependencies:
      is-typedarray: 1.0.0
    dev: true

  /typescript/4.2.4:
    resolution: {integrity: sha512-V+evlYHZnQkaz8TRBuxTA92yZBPotr5H+WhQ7bD3hZUndx5tGOa1fuCgeSjxAzM1RiN5IzvadIXTVefuuwZCRg==}
    engines: {node: '>=4.2.0'}
    hasBin: true

  /typescript/4.4.3:
    resolution: {integrity: sha512-4xfscpisVgqqDfPaJo5vkd+Qd/ItkoagnHpufr+i2QCHBsNYp+G7UAoyFl8aPtx879u38wPV65rZ8qbGZijalA==}
    engines: {node: '>=4.2.0'}
    hasBin: true
    dev: true

  /unbox-primitive/1.0.1:
    resolution: {integrity: sha512-tZU/3NqK3dA5gpE1KtyiJUrEB0lxnGkMFHptJ7q6ewdZ8s12QrODwNbhIJStmJkd1QDXa1NRA8aF2A1zk/Ypyw==}
    dependencies:
      function-bind: 1.1.1
      has-bigints: 1.0.1
      has-symbols: 1.0.2
      which-boxed-primitive: 1.0.2
    dev: true

  /underscore/1.12.1:
    resolution: {integrity: sha512-hEQt0+ZLDVUMhebKxL4x1BTtDY7bavVofhZ9KZ4aI26X9SRaE+Y3m83XUL1UP2jn8ynjndwCCpEHdUG+9pP1Tw==}
    dev: false

  /universalify/0.1.2:
    resolution: {integrity: sha512-rBJeI5CXAlmy1pV+617WB9J63U6XcazHHF2f2dbJix4XzpUF0RS3Zbj0FGIOCAva5P/d/GBOYaACQ1w+0azUkg==}
    engines: {node: '>= 4.0.0'}
    dev: true

  /universalify/2.0.0:
    resolution: {integrity: sha512-hAZsKq7Yy11Zu1DE0OzWjw7nnLZmJZYTDZZyEFHZdUhV8FkH5MCfoU1XMaxXovpyW5nq5scPqq0ZDP9Zyl04oQ==}
    engines: {node: '>= 10.0.0'}

  /uri-js/4.4.1:
    resolution: {integrity: sha512-7rKUyy33Q1yc98pQ1DAmLtwX109F7TIfWlW1Ydo8Wl1ii1SeHieeh0HHfPeL2fMXK6z0s8ecKs9frCuLJvndBg==}
    dependencies:
      punycode: 2.1.1
    dev: true

  /util-deprecate/1.0.2:
    resolution: {integrity: sha1-RQ1Nyfpw3nMnYvvS1KKJgUGaDM8=}

  /v8-compile-cache/2.3.0:
    resolution: {integrity: sha512-l8lCEmLcLYZh4nbunNZvQCJc5pv7+RCwa8q/LdUx8u7lsWvPDKmpodJAJNwkAhJC//dFY48KuIEmjtd4RViDrA==}
    dev: true

  /v8-to-istanbul/8.0.0:
    resolution: {integrity: sha512-LkmXi8UUNxnCC+JlH7/fsfsKr5AU110l+SYGJimWNkWhxbN5EyeOtm1MJ0hhvqMMOhGwBj1Fp70Yv9i+hX0QAg==}
    engines: {node: '>=10.12.0'}
    dependencies:
      '@types/istanbul-lib-coverage': 2.0.3
      convert-source-map: 1.8.0
      source-map: 0.7.3
    dev: true

  /validate-npm-package-license/3.0.4:
    resolution: {integrity: sha512-DpKm2Ui/xN7/HQKCtpZxoRWBhZ9Z0kqtygG8XCgNQ8ZlDnxuQmWhj566j8fN4Cu3/JmbhsDo7fcAJq4s9h27Ew==}
    dependencies:
      spdx-correct: 3.1.1
      spdx-expression-parse: 3.0.1
    dev: true

  /vinyl-file/3.0.0:
    resolution: {integrity: sha1-sQTZ5ECf+jJfqt1SBkLQo7SIs2U=}
    engines: {node: '>=4'}
    dependencies:
      graceful-fs: 4.2.6
      pify: 2.3.0
      strip-bom-buf: 1.0.0
      strip-bom-stream: 2.0.0
      vinyl: 2.2.1

  /vinyl/2.2.1:
    resolution: {integrity: sha512-LII3bXRFBZLlezoG5FfZVcXflZgWP/4dCwKtxd5ky9+LOtM4CS3bIRQsmR1KMnMW07jpE8fqR2lcxPZ+8sJIcw==}
    engines: {node: '>= 0.10'}
    dependencies:
      clone: 2.1.2
      clone-buffer: 1.0.0
      clone-stats: 1.0.0
      cloneable-readable: 1.1.3
      remove-trailing-separator: 1.1.0
      replace-ext: 1.0.1

  /vm2/3.9.3:
    resolution: {integrity: sha512-smLS+18RjXYMl9joyJxMNI9l4w7biW8ilSDaVRvFBDwOH8P0BK1ognFQTpg0wyQ6wIKLTblHJvROW692L/E53Q==}
    engines: {node: '>=6.0'}
    hasBin: true
    dev: false

  /w3c-hr-time/1.0.2:
    resolution: {integrity: sha512-z8P5DvDNjKDoFIHK7q8r8lackT6l+jo/Ye3HOle7l9nICP9lf1Ci25fy9vHd0JOWewkIFzXIEig3TdKT7JQ5fQ==}
    dependencies:
      browser-process-hrtime: 1.0.0
    dev: true

  /w3c-xmlserializer/2.0.0:
    resolution: {integrity: sha512-4tzD0mF8iSiMiNs30BiLO3EpfGLZUT2MSX/G+o7ZywDzliWQ3OPtTZ0PTC3B3ca1UAf4cJMHB+2Bf56EriJuRA==}
    engines: {node: '>=10'}
    dependencies:
      xml-name-validator: 3.0.0
    dev: true

  /walker/1.0.7:
    resolution: {integrity: sha1-L3+bj9ENZ3JisYqITijRlhjgKPs=}
    dependencies:
      makeerror: 1.0.11
    dev: true

  /webidl-conversions/5.0.0:
    resolution: {integrity: sha512-VlZwKPCkYKxQgeSbH5EyngOmRp7Ww7I9rQLERETtf5ofd9pGeswWiOtogpEO850jziPRarreGxn5QIiTqpb2wA==}
    engines: {node: '>=8'}
    dev: true

  /webidl-conversions/6.1.0:
    resolution: {integrity: sha512-qBIvFLGiBpLjfwmYAaHPXsn+ho5xZnGvyGvsarywGNc8VyQJUMHJ8OBKGGrPER0okBeMDaan4mNBlgBROxuI8w==}
    engines: {node: '>=10.4'}
    dev: true

  /whatwg-encoding/1.0.5:
    resolution: {integrity: sha512-b5lim54JOPN9HtzvK9HFXvBma/rnfFeqsic0hSpjtDbVxR3dJKLc+KB4V6GgiGOvl7CY/KNh8rxSo9DKQrnUEw==}
    dependencies:
      iconv-lite: 0.4.24
    dev: true

  /whatwg-mimetype/2.3.0:
    resolution: {integrity: sha512-M4yMwr6mAnQz76TbJm914+gPpB/nCwvZbJU28cUD6dR004SAxDLOOSUaB1JDRqLtaOV/vi0IC5lEAGFgrjGv/g==}
    dev: true

  /whatwg-url/8.7.0:
    resolution: {integrity: sha512-gAojqb/m9Q8a5IV96E3fHJM70AzCkgt4uXYX2O7EmuyOnLrViCQlsEBmF9UQIu3/aeAIp2U17rtbpZWNntQqdg==}
    engines: {node: '>=10'}
    dependencies:
      lodash: 4.17.21
      tr46: 2.1.0
      webidl-conversions: 6.1.0
    dev: true

  /which-boxed-primitive/1.0.2:
    resolution: {integrity: sha512-bwZdv0AKLpplFY2KZRX6TvyuN7ojjr7lwkg6ml0roIy9YeuSr7JS372qlNW18UQYzgYK9ziGcerWqZOmEn9VNg==}
    dependencies:
      is-bigint: 1.0.4
      is-boolean-object: 1.1.2
      is-number-object: 1.0.6
      is-string: 1.0.7
      is-symbol: 1.0.4
    dev: true

  /which/2.0.2:
    resolution: {integrity: sha512-BLI3Tl1TW3Pvl70l3yq3Y64i+awpwXqsGBYWkkqMtnbXgrMD+yj7rhW0kuEDxzJaYXGjEW5ogapKNMEKNMjibA==}
    engines: {node: '>= 8'}
    hasBin: true
    dependencies:
      isexe: 2.0.0
    dev: true

  /word-wrap/1.2.3:
    resolution: {integrity: sha512-Hz/mrNwitNRh/HUAtM/VT/5VH+ygD6DV7mYKZAtHOrbs8U7lvPS6xf7EJKMF0uW1KJCl0H701g3ZGus+muE5vQ==}
    engines: {node: '>=0.10.0'}

  /wrap-ansi/7.0.0:
    resolution: {integrity: sha512-YVGIj2kamLSTxw6NsZjoBxfSwsn0ycdesmc4p+Q21c5zPuZ1pl+NfxVdxPtdHvmNVOQ6XSYG4AUtyt/Fi7D16Q==}
    engines: {node: '>=10'}
    dependencies:
      ansi-styles: 4.3.0
      string-width: 4.2.2
      strip-ansi: 6.0.0
    dev: true

  /wrappy/1.0.2:
    resolution: {integrity: sha1-tSQ9jz7BqjXxNkYFvA0QNuMKtp8=}
    dev: true

  /write-file-atomic/3.0.3:
    resolution: {integrity: sha512-AvHcyZ5JnSfq3ioSyjrBkH9yW4m7Ayk8/9My/DD9onKeu/94fwrMocemO2QAJFAlnnDN+ZDS+ZjAR5ua1/PV/Q==}
    dependencies:
      imurmurhash: 0.1.4
      is-typedarray: 1.0.0
      signal-exit: 3.0.3
      typedarray-to-buffer: 3.1.5
    dev: true

  /ws/7.5.3:
    resolution: {integrity: sha512-kQ/dHIzuLrS6Je9+uv81ueZomEwH0qVYstcAQ4/Z93K8zeko9gtAbttJWzoC5ukqXY1PpoouV3+VSOqEAFt5wg==}
    engines: {node: '>=8.3.0'}
    peerDependencies:
      bufferutil: ^4.0.1
      utf-8-validate: ^5.0.2
    peerDependenciesMeta:
      bufferutil:
        optional: true
      utf-8-validate:
        optional: true
    dev: true

  /xml-name-validator/3.0.0:
    resolution: {integrity: sha512-A5CUptxDsvxKJEU3yO6DuWBSJz/qizqzJKOMIfUJHETbBw/sFaDxgd6fxm1ewUaM0jZ444Fc5vC5ROYurg/4Pw==}
    dev: true

  /xmlchars/2.2.0:
    resolution: {integrity: sha512-JZnDKK8B0RCDw84FNdDAIpZK+JuJw+s7Lz8nksI7SIuU3UXJJslUthsi+uWBUYOwPFwW7W7PRLRfUKpxjtjFCw==}
    dev: true

  /y18n/5.0.8:
    resolution: {integrity: sha512-0pfFzegeDWJHJIAmTLRP2DwHjdF5s7jo9tuztdQxAhINCdvS+3nGINqPd00AphqJR/0LhANUS6/+7SCb98YOfA==}
    engines: {node: '>=10'}
    dev: true

  /yallist/4.0.0:
    resolution: {integrity: sha512-3wdGidZyq5PB084XLES5TpOSRA3wjXAlIWMhum2kRcv/41Sn2emQ0dycQW4uZXLejwKvg6EsvbdlVL+FYEct7A==}
    dev: true

  /yaml/2.0.0-6:
    resolution: {integrity: sha512-YPUm0Z0sei53zauT7HWkkxyIBJhb9Gnf5jv4w4ahw5/v3PjFGhZOt4paXH6g9hzcMJqmNxZwoGfF1JzE2jvSgg==}
    engines: {node: '>= 12'}
    dev: false

  /yargs-parser/20.2.9:
    resolution: {integrity: sha512-y11nGElTIV+CT3Zv9t7VKl+Q3hTQoT9a1Qzezhhl6Rp21gJ/IVTW7Z3y9EWXhuUBC2Shnf+DX0antecpAwSP8w==}
    engines: {node: '>=10'}
    dev: true

  /yargs/16.2.0:
    resolution: {integrity: sha512-D1mvvtDG0L5ft/jGWkLpG1+m0eQxOfaBvTNELraWj22wSVUMWxZUvYgJYcKh6jGGIkJFhH4IZPQhR4TKpc8mBw==}
    engines: {node: '>=10'}
    dependencies:
      cliui: 7.0.4
      escalade: 3.1.1
      get-caller-file: 2.0.5
      require-directory: 2.1.1
      string-width: 4.2.2
      y18n: 5.0.8
      yargs-parser: 20.2.9
    dev: true

  /yn/3.1.1:
    resolution: {integrity: sha512-Ux4ygGWsu2c7isFWe8Yu1YluJmqVhxqK2cLXNQA5AcC3QfbGNpM7fu0Y8b/z16pXLnFxZYvWhd3fhBY9DLmC6Q==}
    engines: {node: '>=6'}
    dev: true<|MERGE_RESOLUTION|>--- conflicted
+++ resolved
@@ -92,11 +92,8 @@
       '@types/fs-extra': 9.0.13
       '@types/mem-fs-editor': 7.0.0
       ejs: 3.1.6
-<<<<<<< HEAD
+      fs-extra: 10.0.0
       lodash: 4.17.21
-=======
-      fs-extra: 10.0.0
->>>>>>> 3710129d
       mem-fs: 2.1.0
       mem-fs-editor: 9.0.0
       prettify-xml: 1.2.0
@@ -114,11 +111,8 @@
       '@types/ejs': 3.0.6
       '@types/fs-extra': 9.0.13
       '@types/mem-fs-editor': 7.0.0
-<<<<<<< HEAD
+      fs-extra: 10.0.0
       lodash: 4.17.21
-=======
-      fs-extra: 10.0.0
->>>>>>> 3710129d
       typescript: 4.2.4
 
   packages/types:
