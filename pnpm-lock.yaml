--- conflicted
+++ resolved
@@ -34,16 +34,9 @@
       jest: 27.2.0_ts-node@10.2.1
       prettier: 2.3.2
       rimraf: 3.0.2
-<<<<<<< HEAD
-      ts-jest: 27.0.5_28c4c718f3fc1d22e44cbdf15a2666ce
+      ts-jest: 27.0.5_41170b63681894207fce71d2fb872c40
       ts-node: 10.2.1_typescript@4.4.3
       typescript: 4.4.3
-=======
-      ts-jest: 27.0.5_41170b63681894207fce71d2fb872c40
-      ts-node: 10.2.1_typescript@4.4.2
-      typescript: 4.4.2
->>>>>>> 825c0fcb
-
   packages/lib/ui5-config:
     specifiers:
       '@sap/ux-yaml': 0.0.1
@@ -2741,13 +2734,8 @@
       jest-util: 27.2.0
       jest-validate: 27.2.0
       micromatch: 4.0.4
-<<<<<<< HEAD
-      pretty-format: 27.1.0
+      pretty-format: 27.2.0
       ts-node: 10.2.1_typescript@4.4.3
-=======
-      pretty-format: 27.2.0
-      ts-node: 10.2.1_typescript@4.4.2
->>>>>>> 825c0fcb
     transitivePeerDependencies:
       - bufferutil
       - canvas
@@ -4290,11 +4278,7 @@
       punycode: 2.1.1
     dev: true
 
-<<<<<<< HEAD
-  /ts-jest/27.0.5_28c4c718f3fc1d22e44cbdf15a2666ce:
-=======
   /ts-jest/27.0.5_41170b63681894207fce71d2fb872c40:
->>>>>>> 825c0fcb
     resolution: {integrity: sha512-lIJApzfTaSSbtlksfFNHkWOzLJuuSm4faFAfo5kvzOiRAuoN4/eKxVJ2zEAho8aecE04qX6K1pAzfH5QHL1/8w==}
     engines: {node: ^10.13.0 || ^12.13.0 || ^14.15.0 || >=15.0.0}
     hasBin: true
