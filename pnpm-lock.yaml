lockfileVersion: 5.4

overrides:
    vm2@<3.9.11: '>=3.9.11'

importers:
    .:
        specifiers:
            '@changesets/cli': 2.24.1
            '@types/jest': 27.4.1
            '@types/node': 12.12.6
            '@typescript-eslint/eslint-plugin': 5.30.7
            '@typescript-eslint/parser': 5.36.1
            eslint: 8.23.0
            eslint-config-prettier: 8.5.0
            eslint-import-resolver-typescript: 3.3.0
            eslint-plugin-import: 2.26.0
            eslint-plugin-jsdoc: 39.3.3
            eslint-plugin-prettier: 4.2.1
            eslint-plugin-promise: 6.0.0
            husky: 8.0.1
            jest: 27.5.1
            jest-sonar: 0.2.12
            prettier: 2.7.1
            pretty-quick: 3.1.3
            rimraf: 3.0.2
            ts-jest: 27.1.5
            typescript: 4.0.8
        devDependencies:
            '@changesets/cli': 2.24.1
            '@types/jest': 27.4.1
            '@types/node': 12.12.6
            '@typescript-eslint/eslint-plugin': 5.30.7_ny5kg24pv77zrvtpe5srotb7bu
            '@typescript-eslint/parser': 5.36.1_sldpwfscoi2r7uec22a24v6n3m
            eslint: 8.23.0
            eslint-config-prettier: 8.5.0_eslint@8.23.0
            eslint-import-resolver-typescript: 3.3.0_faomjyrlgqmwswvqymymzkxcqi
            eslint-plugin-import: 2.26.0_zqgiqfbd6dp5cczdurh2zv4644
            eslint-plugin-jsdoc: 39.3.3_eslint@8.23.0
            eslint-plugin-prettier: 4.2.1_tgumt6uwl2md3n6uqnggd6wvce
            eslint-plugin-promise: 6.0.0_eslint@8.23.0
            husky: 8.0.1
            jest: 27.5.1
            jest-sonar: 0.2.12
            prettier: 2.7.1
            pretty-quick: 3.1.3_prettier@2.7.1
            rimraf: 3.0.2
            ts-jest: 27.1.5_wye5kbc3sqtj6awq46fqxr6haq
            typescript: 4.0.8

    examples/odata-cli:
        specifiers:
            '@sap-ux/axios-extension': workspace:*
            '@sap-ux/btp-utils': workspace:*
            '@sap-ux/logger': workspace:*
            dotenv: 10.0.0
        dependencies:
            '@sap-ux/axios-extension': link:../../packages/axios-extension
            '@sap-ux/btp-utils': link:../../packages/btp-utils
            '@sap-ux/logger': link:../../packages/logger
            dotenv: 10.0.0

    examples/simple-generator:
        specifiers:
            '@sap-ux/axios-extension': workspace:*
            '@sap-ux/btp-utils': workspace:*
            '@sap-ux/fiori-elements-writer': workspace:*
            '@sap-ux/fiori-freestyle-writer': workspace:*
            '@sap-ux/logger': workspace:*
            '@sap-ux/odata-service-writer': workspace:*
<<<<<<< HEAD
            '@sap-ux/ui5-application-writer': workspace:*
            '@types/yeoman-environment': 2.10.6
            '@types/yeoman-generator': 5.2.9
=======
            '@sap-ux/store': workspace:*
            '@sap-ux/ui5-application-writer': workspace:*
            '@types/yeoman-environment': 2.10.6
            '@types/yeoman-generator': 5.2.9
            axios: 0.24.0
>>>>>>> 118cc0eb
            yeoman-generator: 5.6.1
        dependencies:
            '@sap-ux/axios-extension': link:../../packages/axios-extension
            '@sap-ux/btp-utils': link:../../packages/btp-utils
            '@sap-ux/fiori-elements-writer': link:../../packages/fiori-elements-writer
            '@sap-ux/fiori-freestyle-writer': link:../../packages/fiori-freestyle-writer
            '@sap-ux/logger': link:../../packages/logger
<<<<<<< HEAD
=======
            '@sap-ux/store': link:../../packages/store
>>>>>>> 118cc0eb
            yeoman-generator: 5.6.1
        devDependencies:
            '@sap-ux/odata-service-writer': link:../../packages/odata-service-writer
            '@sap-ux/ui5-application-writer': link:../../packages/ui5-application-writer
            '@types/yeoman-environment': 2.10.6
            '@types/yeoman-generator': 5.2.9
<<<<<<< HEAD
=======
            axios: 0.24.0
>>>>>>> 118cc0eb

    packages/axios-extension:
        specifiers:
            '@sap-ux/btp-utils': workspace:*
            '@sap-ux/logger': workspace:*
            '@types/lodash.clonedeep': 4.5.6
            '@xmldom/xmldom': 0.8.2
            axios: 0.24.0
            detect-content-type: 1.2.0
            express: 4.17.1
            fast-xml-parser: 3.12.20
            lodash.clonedeep: 4.5.0
            nock: 13.2.1
            open: 7.0.3
            qs: 6.7.0
            supertest: 6.2.2
            xpath: 0.0.32
        dependencies:
            '@sap-ux/btp-utils': link:../btp-utils
            '@sap-ux/logger': link:../logger
            '@xmldom/xmldom': 0.8.2
            axios: 0.24.0
            detect-content-type: 1.2.0
            express: 4.17.1
            fast-xml-parser: 3.12.20
            lodash.clonedeep: 4.5.0
            open: 7.0.3
            qs: 6.7.0
            xpath: 0.0.32
        devDependencies:
            '@types/lodash.clonedeep': 4.5.6
            nock: 13.2.1
            supertest: 6.2.2

    packages/backend-proxy-middleware:
        specifiers:
            '@sap-ux/axios-extension': workspace:*
            '@sap-ux/btp-utils': workspace:*
            '@sap-ux/logger': workspace:*
            '@sap-ux/store': workspace:*
            '@types/express': 4.17.13
            '@types/http-proxy': ^1.17.5
            '@types/prompts': 2.0.14
            '@types/supertest': 2.0.12
            chalk: 4.1.2
            dotenv: 16.0.0
            express: 4.17.2
            http-proxy-middleware: 2.0.1
            https-proxy-agent: 5.0.0
            i18next: 20.3.2
            nock: 13.2.4
            prompts: 2.4.2
            supertest: 6.2.2
            yaml: 2.0.0-10
        dependencies:
            '@sap-ux/axios-extension': link:../axios-extension
            '@sap-ux/btp-utils': link:../btp-utils
            '@sap-ux/logger': link:../logger
            '@sap-ux/store': link:../store
            chalk: 4.1.2
            dotenv: 16.0.0
            express: 4.17.2
            http-proxy-middleware: 2.0.1
            https-proxy-agent: 5.0.0
            i18next: 20.3.2
            prompts: 2.4.2
        devDependencies:
            '@types/express': 4.17.13
            '@types/http-proxy': 1.17.8
            '@types/prompts': 2.0.14
            '@types/supertest': 2.0.12
            nock: 13.2.4
            supertest: 6.2.2
            yaml: 2.0.0-10

    packages/btp-utils:
        specifiers:
            '@sap/cf-tools': 2.1.1
            axios: 0.24.0
            nock: 13.2.1
        dependencies:
            '@sap/cf-tools': 2.1.1
            axios: 0.24.0
        devDependencies:
            nock: 13.2.1

    packages/environment-check:
        specifiers:
            '@sap-ux/axios-extension': workspace:*
            '@sap-ux/btp-utils': workspace:*
            '@sap-ux/logger': workspace:*
            '@sap-ux/ui5-config': workspace:*
            '@sap/bas-sdk': 2.1.0
            '@types/archiver': 5.1.1
            '@types/vscode': 1.39.0
            archiver: 5.3.0
            axios: 0.24.0
            findit2: 2.2.3
            i18next: 20.3.2
            minimist: 1.2.6
            prompts: 2.4.2
            yamljs: 0.3.0
        dependencies:
            '@sap-ux/axios-extension': link:../axios-extension
            '@sap-ux/btp-utils': link:../btp-utils
            '@sap-ux/logger': link:../logger
            '@sap-ux/ui5-config': link:../ui5-config
            '@sap/bas-sdk': 2.1.0
            '@types/archiver': 5.1.1
            archiver: 5.3.0
            axios: 0.24.0
            findit2: 2.2.3
            i18next: 20.3.2
            minimist: 1.2.6
            prompts: 2.4.2
            yamljs: 0.3.0
        devDependencies:
            '@types/vscode': 1.39.0

    packages/fe-fpm-writer:
        specifiers:
            '@sap-ux/ui5-config': workspace:*
            '@types/ejs': 3.1.0
            '@types/mem-fs': 1.1.2
            '@types/mem-fs-editor': 7.0.1
            '@types/semver': 7.3.9
            '@xmldom/xmldom': 0.8.2
            ejs: 3.1.7
            mem-fs: 2.1.0
            mem-fs-editor: 9.4.0
            semver: 7.3.5
            xml-formatter: 2.6.1
            xpath: 0.0.32
        dependencies:
            '@xmldom/xmldom': 0.8.2
            ejs: 3.1.7
            mem-fs: 2.1.0
            mem-fs-editor: 9.4.0_mem-fs@2.1.0
            semver: 7.3.5
            xml-formatter: 2.6.1
            xpath: 0.0.32
        devDependencies:
            '@sap-ux/ui5-config': link:../ui5-config
            '@types/ejs': 3.1.0
            '@types/mem-fs': 1.1.2
            '@types/mem-fs-editor': 7.0.1
            '@types/semver': 7.3.9

    packages/fiori-elements-writer:
        specifiers:
            '@sap-ux/fe-fpm-writer': workspace:*
            '@sap-ux/odata-service-writer': workspace:*
            '@sap-ux/ui5-application-writer': workspace:*
            '@sap-ux/ui5-config': workspace:*
            '@types/ejs': 3.1.0
            '@types/fs-extra': 9.0.13
            '@types/lodash': 4.14.176
            '@types/mem-fs': 1.1.2
            '@types/mem-fs-editor': 7.0.1
            '@types/semver': 7.3.9
            ejs: 3.1.7
            fs-extra: 10.0.0
            i18next: 20.3.2
            lodash: 4.17.21
            mem-fs: 2.1.0
            mem-fs-editor: 9.4.0
            read-pkg-up: 7.0.1
            semver: 7.3.5
        dependencies:
            '@sap-ux/fe-fpm-writer': link:../fe-fpm-writer
            '@sap-ux/odata-service-writer': link:../odata-service-writer
            '@sap-ux/ui5-application-writer': link:../ui5-application-writer
            '@sap-ux/ui5-config': link:../ui5-config
            ejs: 3.1.7
            i18next: 20.3.2
            lodash: 4.17.21
            mem-fs: 2.1.0
            mem-fs-editor: 9.4.0_mem-fs@2.1.0
            read-pkg-up: 7.0.1
            semver: 7.3.5
        devDependencies:
            '@types/ejs': 3.1.0
            '@types/fs-extra': 9.0.13
            '@types/lodash': 4.14.176
            '@types/mem-fs': 1.1.2
            '@types/mem-fs-editor': 7.0.1
            '@types/semver': 7.3.9
            fs-extra: 10.0.0

    packages/fiori-freestyle-writer:
        specifiers:
            '@sap-ux/odata-service-writer': workspace:*
            '@sap-ux/ui5-application-writer': workspace:*
            '@sap-ux/ui5-config': workspace:*
            '@types/ejs': 3.1.0
            '@types/fs-extra': 9.0.13
            '@types/lodash': 4.14.176
            '@types/mem-fs': 1.1.2
            '@types/mem-fs-editor': 7.0.1
            ejs: 3.1.7
            fs-extra: 10.0.0
            i18next: 20.3.2
            lodash: 4.17.21
            mem-fs: 2.1.0
            mem-fs-editor: 9.4.0
            read-pkg-up: 7.0.1
        dependencies:
            '@sap-ux/odata-service-writer': link:../odata-service-writer
            '@sap-ux/ui5-application-writer': link:../ui5-application-writer
            '@sap-ux/ui5-config': link:../ui5-config
            ejs: 3.1.7
            i18next: 20.3.2
            lodash: 4.17.21
            mem-fs: 2.1.0
            mem-fs-editor: 9.4.0_mem-fs@2.1.0
            read-pkg-up: 7.0.1
        devDependencies:
            '@types/ejs': 3.1.0
            '@types/fs-extra': 9.0.13
            '@types/lodash': 4.14.176
            '@types/mem-fs': 1.1.2
            '@types/mem-fs-editor': 7.0.1
            fs-extra: 10.0.0

    packages/logger:
        specifiers:
            '@types/debug': 4.1.7
            '@types/lodash': 4.14.176
            '@types/vscode': 1.63.1
            chalk: 4.1.2
            jest-extended: 1.2.0
            lodash: 4.17.21
            logform: 2.3.2
            winston: 3.3.3
            winston-transport: 4.4.1
        dependencies:
            chalk: 4.1.2
            lodash: 4.17.21
            winston: 3.3.3
            winston-transport: 4.4.1
        devDependencies:
            '@types/debug': 4.1.7
            '@types/lodash': 4.14.176
            '@types/vscode': 1.63.1
            jest-extended: 1.2.0
            logform: 2.3.2

    packages/odata-service-writer:
        specifiers:
            '@sap-ux/ui5-config': workspace:*
            '@types/ejs': 3.1.0
            '@types/fs-extra': 9.0.13
            '@types/mem-fs': 1.1.2
            '@types/mem-fs-editor': 7.0.1
            ejs: 3.1.7
            fast-xml-parser: 4.0.1
            fs-extra: 10.0.0
            i18next: 20.3.2
            lodash: 4.17.21
            mem-fs: 2.1.0
            mem-fs-editor: 9.4.0
            prettify-xml: 1.2.0
        dependencies:
            '@sap-ux/ui5-config': link:../ui5-config
            ejs: 3.1.7
            fast-xml-parser: 4.0.1
            i18next: 20.3.2
            mem-fs: 2.1.0
            mem-fs-editor: 9.4.0_mem-fs@2.1.0
            prettify-xml: 1.2.0
        devDependencies:
            '@types/ejs': 3.1.0
            '@types/fs-extra': 9.0.13
            '@types/mem-fs': 1.1.2
            '@types/mem-fs-editor': 7.0.1
            fs-extra: 10.0.0
            lodash: 4.17.21

    packages/store:
        specifiers:
            '@sap-ux/logger': workspace:*
            '@types/i18next-fs-backend': 1.0.0
            '@types/pluralize': 0.0.29
            '@types/qs': 6.9.1
            fast-check: 2.19.0
            i18next: 20.3.2
            i18next-fs-backend: 1.1.1
            jest: 27.5.1
            jest-extended: 0.11.5
            jest-mock-extended: 2.0.4
            keytar: 7.8.0
            memfs: 3.3.0
            pluralize: 8.0.0
            reflect-metadata: 0.1.13
            typescript: 4.0.8
            unionfs: 4.4.0
        dependencies:
            '@sap-ux/logger': link:../logger
            i18next: 20.3.2
            i18next-fs-backend: 1.1.1
            pluralize: 8.0.0
            reflect-metadata: 0.1.13
        optionalDependencies:
            keytar: 7.8.0
        devDependencies:
            '@types/i18next-fs-backend': 1.0.0
            '@types/pluralize': 0.0.29
            '@types/qs': 6.9.1
            fast-check: 2.19.0
            jest: 27.5.1
            jest-extended: 0.11.5
            jest-mock-extended: 2.0.4_purtu5guvbdyesnfsb44cpkwcy
            memfs: 3.3.0
            typescript: 4.0.8
            unionfs: 4.4.0

    packages/ui5-application-writer:
        specifiers:
            '@sap-ux/ui5-config': workspace:*
            '@types/ejs': 3.1.0
            '@types/fs-extra': 9.0.13
            '@types/mem-fs': 1.1.2
            '@types/mem-fs-editor': 7.0.1
            '@types/semver': 7.3.9
            ejs: 3.1.7
            fs-extra: 10.0.0
            i18next: 21.6.11
            json-merger: 1.1.7
            mem-fs: 2.1.0
            mem-fs-editor: 9.4.0
            semver: 7.3.5
        dependencies:
            '@sap-ux/ui5-config': link:../ui5-config
            ejs: 3.1.7
            i18next: 21.6.11
            json-merger: 1.1.7
            mem-fs: 2.1.0
            mem-fs-editor: 9.4.0_mem-fs@2.1.0
            semver: 7.3.5
        devDependencies:
            '@types/ejs': 3.1.0
            '@types/fs-extra': 9.0.13
            '@types/mem-fs': 1.1.2
            '@types/mem-fs-editor': 7.0.1
            '@types/semver': 7.3.9
            fs-extra: 10.0.0

    packages/ui5-config:
        specifiers:
            '@sap-ux/yaml': workspace:*
            mem-fs: 2.1.0
            mem-fs-editor: 9.4.0
        dependencies:
            '@sap-ux/yaml': link:../yaml
        devDependencies:
            mem-fs: 2.1.0
            mem-fs-editor: 9.4.0_mem-fs@2.1.0

    packages/ui5-proxy-middleware:
        specifiers:
            '@sap-ux/logger': workspace:*
            '@sap-ux/ui5-config': workspace:*
            '@types/express': 4.17.13
            '@types/supertest': 2.0.12
            dotenv: 16.0.0
            express: 4.17.2
            http-proxy-middleware: 2.0.1
            https-proxy-agent: 5.0.0
            i18next: 20.3.2
            nock: 13.2.4
            supertest: 6.2.2
            yaml: 2.0.0-10
        dependencies:
            '@sap-ux/logger': link:../logger
            '@sap-ux/ui5-config': link:../ui5-config
            dotenv: 16.0.0
            express: 4.17.2
            http-proxy-middleware: 2.0.1
            https-proxy-agent: 5.0.0
            i18next: 20.3.2
        devDependencies:
            '@types/express': 4.17.13
            '@types/supertest': 2.0.12
            nock: 13.2.4
            supertest: 6.2.2
            yaml: 2.0.0-10

    packages/ui5-test-writer:
        specifiers:
            '@sap-ux/ui5-config': workspace:*
            '@types/ejs': 3.1.0
            '@types/fs-extra': 9.0.13
            '@types/mem-fs': 1.1.2
            '@types/mem-fs-editor': 7.0.1
            ejs: 3.1.7
            fs-extra: 10.0.0
            i18next: 20.3.2
            mem-fs: 2.1.0
            mem-fs-editor: 9.4.0
        dependencies:
            '@sap-ux/ui5-config': link:../ui5-config
            ejs: 3.1.7
            i18next: 20.3.2
            mem-fs: 2.1.0
            mem-fs-editor: 9.4.0_mem-fs@2.1.0
        devDependencies:
            '@types/ejs': 3.1.0
            '@types/fs-extra': 9.0.13
            '@types/mem-fs': 1.1.2
            '@types/mem-fs-editor': 7.0.1
            fs-extra: 10.0.0

    packages/yaml:
        specifiers:
            '@types/i18next-fs-backend': 1.0.0
            '@types/lodash.merge': 4.6.6
            i18next: 20.3.2
            i18next-fs-backend: 1.1.1
            lodash.merge: 4.6.2
            yaml: 2.0.0-10
        dependencies:
            i18next: 20.3.2
            i18next-fs-backend: 1.1.1
            lodash.merge: 4.6.2
            yaml: 2.0.0-10
        devDependencies:
            '@types/i18next-fs-backend': 1.0.0
            '@types/lodash.merge': 4.6.6

packages:
    /@babel/code-frame/7.14.5:
        resolution:
            {
                integrity: sha512-9pzDqyc6OLDaqe+zbACgFkb6fKMNG6CObKpnYXChRsvYGyEdc7CA2BaqeOM+vOtCS5ndmJicPJhKAwYRI6UfFw==
            }
        engines: { node: '>=6.9.0' }
        dependencies:
            '@babel/highlight': 7.14.5
        dev: true

    /@babel/code-frame/7.16.7:
        resolution:
            {
                integrity: sha512-iAXqUn8IIeBTNd72xsFlgaXHkMBMt6y4HJp1tIaK465CWLT/fG1aqB7ykr95gHHmlBdGbFeWWfyB4NJJ0nmeIg==
            }
        engines: { node: '>=6.9.0' }
        dependencies:
            '@babel/highlight': 7.16.7

    /@babel/compat-data/7.16.8:
        resolution:
            {
                integrity: sha512-m7OkX0IdKLKPpBlJtF561YJal5y/jyI5fNfWbPxh2D/nbzzGI4qRyrD8xO2jB24u7l+5I2a43scCG2IrfjC50Q==
            }
        engines: { node: '>=6.9.0' }
        dev: true

    /@babel/core/7.16.7:
        resolution:
            {
                integrity: sha512-aeLaqcqThRNZYmbMqtulsetOQZ/5gbR/dWruUCJcpas4Qoyy+QeagfDsPdMrqwsPRDNxJvBlRiZxxX7THO7qtA==
            }
        engines: { node: '>=6.9.0' }
        dependencies:
            '@babel/code-frame': 7.16.7
            '@babel/generator': 7.16.8
            '@babel/helper-compilation-targets': 7.16.7_@babel+core@7.16.7
            '@babel/helper-module-transforms': 7.16.7
            '@babel/helpers': 7.16.7
            '@babel/parser': 7.16.8
            '@babel/template': 7.16.7
            '@babel/traverse': 7.16.8
            '@babel/types': 7.16.8
            convert-source-map: 1.8.0
            debug: 4.3.4
            gensync: 1.0.0-beta.2
            json5: 2.2.1
            semver: 6.3.0
            source-map: 0.5.7
        transitivePeerDependencies:
            - supports-color
        dev: true

    /@babel/generator/7.16.8:
        resolution:
            {
                integrity: sha512-1ojZwE9+lOXzcWdWmO6TbUzDfqLD39CmEhN8+2cX9XkDo5yW1OpgfejfliysR2AWLpMamTiOiAp/mtroaymhpw==
            }
        engines: { node: '>=6.9.0' }
        dependencies:
            '@babel/types': 7.16.8
            jsesc: 2.5.2
            source-map: 0.5.7
        dev: true

    /@babel/helper-compilation-targets/7.16.7_@babel+core@7.16.7:
        resolution:
            {
                integrity: sha512-mGojBwIWcwGD6rfqgRXVlVYmPAv7eOpIemUG3dGnDdCY4Pae70ROij3XmfrH6Fa1h1aiDylpglbZyktfzyo/hA==
            }
        engines: { node: '>=6.9.0' }
        peerDependencies:
            '@babel/core': ^7.0.0
        dependencies:
            '@babel/compat-data': 7.16.8
            '@babel/core': 7.16.7
            '@babel/helper-validator-option': 7.16.7
            browserslist: 4.19.1
            semver: 6.3.0
        dev: true

    /@babel/helper-environment-visitor/7.16.7:
        resolution:
            {
                integrity: sha512-SLLb0AAn6PkUeAfKJCCOl9e1R53pQlGAfc4y4XuMRZfqeMYLE0dM1LMhqbGAlGQY0lfw5/ohoYWAe9V1yibRag==
            }
        engines: { node: '>=6.9.0' }
        dependencies:
            '@babel/types': 7.16.8
        dev: true

    /@babel/helper-function-name/7.16.7:
        resolution:
            {
                integrity: sha512-QfDfEnIUyyBSR3HtrtGECuZ6DAyCkYFp7GHl75vFtTnn6pjKeK0T1DB5lLkFvBea8MdaiUABx3osbgLyInoejA==
            }
        engines: { node: '>=6.9.0' }
        dependencies:
            '@babel/helper-get-function-arity': 7.16.7
            '@babel/template': 7.16.7
            '@babel/types': 7.16.8
        dev: true

    /@babel/helper-get-function-arity/7.16.7:
        resolution:
            {
                integrity: sha512-flc+RLSOBXzNzVhcLu6ujeHUrD6tANAOU5ojrRx/as+tbzf8+stUCj7+IfRRoAbEZqj/ahXEMsjhOhgeZsrnTw==
            }
        engines: { node: '>=6.9.0' }
        dependencies:
            '@babel/types': 7.16.8
        dev: true

    /@babel/helper-hoist-variables/7.16.7:
        resolution:
            {
                integrity: sha512-m04d/0Op34H5v7pbZw6pSKP7weA6lsMvfiIAMeIvkY/R4xQtBSMFEigu9QTZ2qB/9l22vsxtM8a+Q8CzD255fg==
            }
        engines: { node: '>=6.9.0' }
        dependencies:
            '@babel/types': 7.16.8
        dev: true

    /@babel/helper-module-imports/7.16.7:
        resolution:
            {
                integrity: sha512-LVtS6TqjJHFc+nYeITRo6VLXve70xmq7wPhWTqDJusJEgGmkAACWwMiTNrvfoQo6hEhFwAIixNkvB0jPXDL8Wg==
            }
        engines: { node: '>=6.9.0' }
        dependencies:
            '@babel/types': 7.16.8
        dev: true

    /@babel/helper-module-transforms/7.16.7:
        resolution:
            {
                integrity: sha512-gaqtLDxJEFCeQbYp9aLAefjhkKdjKcdh6DB7jniIGU3Pz52WAmP268zK0VgPz9hUNkMSYeH976K2/Y6yPadpng==
            }
        engines: { node: '>=6.9.0' }
        dependencies:
            '@babel/helper-environment-visitor': 7.16.7
            '@babel/helper-module-imports': 7.16.7
            '@babel/helper-simple-access': 7.16.7
            '@babel/helper-split-export-declaration': 7.16.7
            '@babel/helper-validator-identifier': 7.16.7
            '@babel/template': 7.16.7
            '@babel/traverse': 7.16.8
            '@babel/types': 7.16.8
        transitivePeerDependencies:
            - supports-color
        dev: true

    /@babel/helper-plugin-utils/7.16.7:
        resolution:
            {
                integrity: sha512-Qg3Nk7ZxpgMrsox6HreY1ZNKdBq7K72tDSliA6dCl5f007jR4ne8iD5UzuNnCJH2xBf2BEEVGr+/OL6Gdp7RxA==
            }
        engines: { node: '>=6.9.0' }
        dev: true

    /@babel/helper-simple-access/7.16.7:
        resolution:
            {
                integrity: sha512-ZIzHVyoeLMvXMN/vok/a4LWRy8G2v205mNP0XOuf9XRLyX5/u9CnVulUtDgUTama3lT+bf/UqucuZjqiGuTS1g==
            }
        engines: { node: '>=6.9.0' }
        dependencies:
            '@babel/types': 7.16.8
        dev: true

    /@babel/helper-split-export-declaration/7.16.7:
        resolution:
            {
                integrity: sha512-xbWoy/PFoxSWazIToT9Sif+jJTlrMcndIsaOKvTA6u7QEo7ilkRZpjew18/W3c7nm8fXdUDXh02VXTbZ0pGDNw==
            }
        engines: { node: '>=6.9.0' }
        dependencies:
            '@babel/types': 7.16.8
        dev: true

    /@babel/helper-validator-identifier/7.14.5:
        resolution:
            {
                integrity: sha512-5lsetuxCLilmVGyiLEfoHBRX8UCFD+1m2x3Rj97WrW3V7H3u4RWRXA4evMjImCsin2J2YT0QaVDGf+z8ondbAg==
            }
        engines: { node: '>=6.9.0' }
        dev: true

    /@babel/helper-validator-identifier/7.16.7:
        resolution:
            {
                integrity: sha512-hsEnFemeiW4D08A5gUAZxLBTXpZ39P+a+DGDsHw1yxqyQ/jzFEnxf5uTEGp+3bzAbNOxU1paTgYS4ECU/IgfDw==
            }
        engines: { node: '>=6.9.0' }

    /@babel/helper-validator-option/7.16.7:
        resolution:
            {
                integrity: sha512-TRtenOuRUVo9oIQGPC5G9DgK4743cdxvtOw0weQNpZXaS16SCBi5MNjZF8vba3ETURjZpTbVn7Vvcf2eAwFozQ==
            }
        engines: { node: '>=6.9.0' }
        dev: true

    /@babel/helpers/7.16.7:
        resolution:
            {
                integrity: sha512-9ZDoqtfY7AuEOt3cxchfii6C7GDyyMBffktR5B2jvWv8u2+efwvpnVKXMWzNehqy68tKgAfSwfdw/lWpthS2bw==
            }
        engines: { node: '>=6.9.0' }
        dependencies:
            '@babel/template': 7.16.7
            '@babel/traverse': 7.16.8
            '@babel/types': 7.16.8
        transitivePeerDependencies:
            - supports-color
        dev: true

    /@babel/highlight/7.14.5:
        resolution:
            {
                integrity: sha512-qf9u2WFWVV0MppaL877j2dBtQIDgmidgjGk5VIMw3OadXvYaXn66U1BFlH2t4+t3i+8PhedppRv+i40ABzd+gg==
            }
        engines: { node: '>=6.9.0' }
        dependencies:
            '@babel/helper-validator-identifier': 7.14.5
            chalk: 2.4.2
            js-tokens: 4.0.0
        dev: true

    /@babel/highlight/7.16.7:
        resolution:
            {
                integrity: sha512-aKpPMfLvGO3Q97V0qhw/V2SWNWlwfJknuwAunU7wZLSfrM4xTBvg7E5opUVi1kJTBKihE38CPg4nBiqX83PWYw==
            }
        engines: { node: '>=6.9.0' }
        dependencies:
            '@babel/helper-validator-identifier': 7.16.7
            chalk: 2.4.2
            js-tokens: 4.0.0

    /@babel/parser/7.16.8:
        resolution:
            {
                integrity: sha512-i7jDUfrVBWc+7OKcBzEe5n7fbv3i2fWtxKzzCvOjnzSxMfWMigAhtfJ7qzZNGFNMsCCd67+uz553dYKWXPvCKw==
            }
        engines: { node: '>=6.0.0' }
        hasBin: true
        dependencies:
            '@babel/types': 7.16.8
        dev: true

    /@babel/plugin-syntax-async-generators/7.8.4_@babel+core@7.16.7:
        resolution:
            {
                integrity: sha512-tycmZxkGfZaxhMRbXlPXuVFpdWlXpir2W4AMhSJgRKzk/eDlIXOhb2LHWoLpDF7TEHylV5zNhykX6KAgHJmTNw==
            }
        peerDependencies:
            '@babel/core': ^7.0.0-0
        dependencies:
            '@babel/core': 7.16.7
            '@babel/helper-plugin-utils': 7.16.7
        dev: true

    /@babel/plugin-syntax-bigint/7.8.3_@babel+core@7.16.7:
        resolution:
            {
                integrity: sha512-wnTnFlG+YxQm3vDxpGE57Pj0srRU4sHE/mDkt1qv2YJJSeUAec2ma4WLUnUPeKjyrfntVwe/N6dCXpU+zL3Npg==
            }
        peerDependencies:
            '@babel/core': ^7.0.0-0
        dependencies:
            '@babel/core': 7.16.7
            '@babel/helper-plugin-utils': 7.16.7
        dev: true

    /@babel/plugin-syntax-class-properties/7.12.13_@babel+core@7.16.7:
        resolution:
            {
                integrity: sha512-fm4idjKla0YahUNgFNLCB0qySdsoPiZP3iQE3rky0mBUtMZ23yDJ9SJdg6dXTSDnulOVqiF3Hgr9nbXvXTQZYA==
            }
        peerDependencies:
            '@babel/core': ^7.0.0-0
        dependencies:
            '@babel/core': 7.16.7
            '@babel/helper-plugin-utils': 7.16.7
        dev: true

    /@babel/plugin-syntax-import-meta/7.10.4_@babel+core@7.16.7:
        resolution:
            {
                integrity: sha512-Yqfm+XDx0+Prh3VSeEQCPU81yC+JWZ2pDPFSS4ZdpfZhp4MkFMaDC1UqseovEKwSUpnIL7+vK+Clp7bfh0iD7g==
            }
        peerDependencies:
            '@babel/core': ^7.0.0-0
        dependencies:
            '@babel/core': 7.16.7
            '@babel/helper-plugin-utils': 7.16.7
        dev: true

    /@babel/plugin-syntax-json-strings/7.8.3_@babel+core@7.16.7:
        resolution:
            {
                integrity: sha512-lY6kdGpWHvjoe2vk4WrAapEuBR69EMxZl+RoGRhrFGNYVK8mOPAW8VfbT/ZgrFbXlDNiiaxQnAtgVCZ6jv30EA==
            }
        peerDependencies:
            '@babel/core': ^7.0.0-0
        dependencies:
            '@babel/core': 7.16.7
            '@babel/helper-plugin-utils': 7.16.7
        dev: true

    /@babel/plugin-syntax-logical-assignment-operators/7.10.4_@babel+core@7.16.7:
        resolution:
            {
                integrity: sha512-d8waShlpFDinQ5MtvGU9xDAOzKH47+FFoney2baFIoMr952hKOLp1HR7VszoZvOsV/4+RRszNY7D17ba0te0ig==
            }
        peerDependencies:
            '@babel/core': ^7.0.0-0
        dependencies:
            '@babel/core': 7.16.7
            '@babel/helper-plugin-utils': 7.16.7
        dev: true

    /@babel/plugin-syntax-nullish-coalescing-operator/7.8.3_@babel+core@7.16.7:
        resolution:
            {
                integrity: sha512-aSff4zPII1u2QD7y+F8oDsz19ew4IGEJg9SVW+bqwpwtfFleiQDMdzA/R+UlWDzfnHFCxxleFT0PMIrR36XLNQ==
            }
        peerDependencies:
            '@babel/core': ^7.0.0-0
        dependencies:
            '@babel/core': 7.16.7
            '@babel/helper-plugin-utils': 7.16.7
        dev: true

    /@babel/plugin-syntax-numeric-separator/7.10.4_@babel+core@7.16.7:
        resolution:
            {
                integrity: sha512-9H6YdfkcK/uOnY/K7/aA2xpzaAgkQn37yzWUMRK7OaPOqOpGS1+n0H5hxT9AUw9EsSjPW8SVyMJwYRtWs3X3ug==
            }
        peerDependencies:
            '@babel/core': ^7.0.0-0
        dependencies:
            '@babel/core': 7.16.7
            '@babel/helper-plugin-utils': 7.16.7
        dev: true

    /@babel/plugin-syntax-object-rest-spread/7.8.3_@babel+core@7.16.7:
        resolution:
            {
                integrity: sha512-XoqMijGZb9y3y2XskN+P1wUGiVwWZ5JmoDRwx5+3GmEplNyVM2s2Dg8ILFQm8rWM48orGy5YpI5Bl8U1y7ydlA==
            }
        peerDependencies:
            '@babel/core': ^7.0.0-0
        dependencies:
            '@babel/core': 7.16.7
            '@babel/helper-plugin-utils': 7.16.7
        dev: true

    /@babel/plugin-syntax-optional-catch-binding/7.8.3_@babel+core@7.16.7:
        resolution:
            {
                integrity: sha512-6VPD0Pc1lpTqw0aKoeRTMiB+kWhAoT24PA+ksWSBrFtl5SIRVpZlwN3NNPQjehA2E/91FV3RjLWoVTglWcSV3Q==
            }
        peerDependencies:
            '@babel/core': ^7.0.0-0
        dependencies:
            '@babel/core': 7.16.7
            '@babel/helper-plugin-utils': 7.16.7
        dev: true

    /@babel/plugin-syntax-optional-chaining/7.8.3_@babel+core@7.16.7:
        resolution:
            {
                integrity: sha512-KoK9ErH1MBlCPxV0VANkXW2/dw4vlbGDrFgz8bmUsBGYkFRcbRwMh6cIJubdPrkxRwuGdtCk0v/wPTKbQgBjkg==
            }
        peerDependencies:
            '@babel/core': ^7.0.0-0
        dependencies:
            '@babel/core': 7.16.7
            '@babel/helper-plugin-utils': 7.16.7
        dev: true

    /@babel/plugin-syntax-top-level-await/7.14.5_@babel+core@7.16.7:
        resolution:
            {
                integrity: sha512-hx++upLv5U1rgYfwe1xBQUhRmU41NEvpUvrp8jkrSCdvGSnM5/qdRMtylJ6PG5OFkBaHkbTAKTnd3/YyESRHFw==
            }
        engines: { node: '>=6.9.0' }
        peerDependencies:
            '@babel/core': ^7.0.0-0
        dependencies:
            '@babel/core': 7.16.7
            '@babel/helper-plugin-utils': 7.16.7
        dev: true

    /@babel/plugin-syntax-typescript/7.16.7_@babel+core@7.16.7:
        resolution:
            {
                integrity: sha512-YhUIJHHGkqPgEcMYkPCKTyGUdoGKWtopIycQyjJH8OjvRgOYsXsaKehLVPScKJWAULPxMa4N1vCe6szREFlZ7A==
            }
        engines: { node: '>=6.9.0' }
        peerDependencies:
            '@babel/core': ^7.0.0-0
        dependencies:
            '@babel/core': 7.16.7
            '@babel/helper-plugin-utils': 7.16.7
        dev: true

    /@babel/runtime/7.16.7:
        resolution:
            {
                integrity: sha512-9E9FJowqAsytyOY6LG+1KuueckRL+aQW+mKvXRXnuFGyRAyepJPmEo9vgMfXUA6O9u3IeEdv9MAkppFcaQwogQ==
            }
        engines: { node: '>=6.9.0' }
        dependencies:
            regenerator-runtime: 0.13.9

    /@babel/template/7.16.7:
        resolution:
            {
                integrity: sha512-I8j/x8kHUrbYRTUxXrrMbfCa7jxkE7tZre39x3kjr9hvI82cK1FfqLygotcWN5kdPGWcLdWMHpSBavse5tWw3w==
            }
        engines: { node: '>=6.9.0' }
        dependencies:
            '@babel/code-frame': 7.16.7
            '@babel/parser': 7.16.8
            '@babel/types': 7.16.8
        dev: true

    /@babel/traverse/7.16.8:
        resolution:
            {
                integrity: sha512-xe+H7JlvKsDQwXRsBhSnq1/+9c+LlQcCK3Tn/l5sbx02HYns/cn7ibp9+RV1sIUqu7hKg91NWsgHurO9dowITQ==
            }
        engines: { node: '>=6.9.0' }
        dependencies:
            '@babel/code-frame': 7.16.7
            '@babel/generator': 7.16.8
            '@babel/helper-environment-visitor': 7.16.7
            '@babel/helper-function-name': 7.16.7
            '@babel/helper-hoist-variables': 7.16.7
            '@babel/helper-split-export-declaration': 7.16.7
            '@babel/parser': 7.16.8
            '@babel/types': 7.16.8
            debug: 4.3.4
            globals: 11.12.0
        transitivePeerDependencies:
            - supports-color
        dev: true

    /@babel/types/7.16.8:
        resolution:
            {
                integrity: sha512-smN2DQc5s4M7fntyjGtyIPbRJv6wW4rU/94fmYJ7PKQuZkC0qGMHXJbg6sNGt12JmVr4k5YaptI/XtiLJBnmIg==
            }
        engines: { node: '>=6.9.0' }
        dependencies:
            '@babel/helper-validator-identifier': 7.16.7
            to-fast-properties: 2.0.0
        dev: true

    /@bcoe/v8-coverage/0.2.3:
        resolution:
            {
                integrity: sha512-0hYQ8SB4Db5zvZB4axdMHGwEaQjkZzFjQiN9LVYvIFB2nSUHW9tYpxWriPrWDASIxiaXax83REcLxuSdnGPZtw==
            }
        dev: true

    /@changesets/apply-release-plan/6.0.3:
        resolution:
            {
                integrity: sha512-/3JKqtDefs2YSEQI6JQo43/MKTLfhPdrW/BFmqnRpW8UmPB+YXjjQgfjR/2KOaObLOkoixcL3WCK4wNkn/Krmw==
            }
        dependencies:
            '@babel/runtime': 7.16.7
            '@changesets/config': 2.1.0
            '@changesets/get-version-range-type': 0.3.2
            '@changesets/git': 1.4.1
            '@changesets/types': 5.1.0
            '@manypkg/get-packages': 1.1.3
            detect-indent: 6.1.0
            fs-extra: 7.0.1
            lodash.startcase: 4.4.0
            outdent: 0.5.0
            prettier: 1.19.1
            resolve-from: 5.0.0
            semver: 5.7.1
        dev: true

    /@changesets/assemble-release-plan/5.2.0:
        resolution:
            {
                integrity: sha512-ewY24PEbSec2eKX0+KM7eyENA2hUUp6s4LF9p/iBxTtc+TX2Xbx5rZnlLKZkc8tpuQ3PZbyjLFXWhd1PP6SjCg==
            }
        dependencies:
            '@babel/runtime': 7.16.7
            '@changesets/errors': 0.1.4
            '@changesets/get-dependents-graph': 1.3.3
            '@changesets/types': 5.1.0
            '@manypkg/get-packages': 1.1.3
            semver: 5.7.1
        dev: true

    /@changesets/changelog-git/0.1.12:
        resolution:
            {
                integrity: sha512-Xv2CPjTBmwjl8l4ZyQ3xrsXZMq8WafPUpEonDpTmcb24XY8keVzt7ZSCJuDz035EiqrjmDKDhODoQ6XiHudlig==
            }
        dependencies:
            '@changesets/types': 5.1.0
        dev: true

    /@changesets/cli/2.24.1:
        resolution:
            {
                integrity: sha512-7Lz1inqGQjBrXgnXlENtzQ7EmO/9c+09d9oi8XoK4ARqlJe8GpafjqKRobcjcA/TTI7Fn2+cke4CrXFZfVF8Rw==
            }
        hasBin: true
        dependencies:
            '@babel/runtime': 7.16.7
            '@changesets/apply-release-plan': 6.0.3
            '@changesets/assemble-release-plan': 5.2.0
            '@changesets/changelog-git': 0.1.12
            '@changesets/config': 2.1.0
            '@changesets/errors': 0.1.4
            '@changesets/get-dependents-graph': 1.3.3
            '@changesets/get-release-plan': 3.0.12
            '@changesets/git': 1.4.1
            '@changesets/logger': 0.0.5
            '@changesets/pre': 1.0.12
            '@changesets/read': 0.5.7
            '@changesets/types': 5.1.0
            '@changesets/write': 0.1.9
            '@manypkg/get-packages': 1.1.3
            '@types/is-ci': 3.0.0
            '@types/semver': 6.2.3
            ansi-colors: 4.1.3
            chalk: 2.4.2
            enquirer: 2.3.6
            external-editor: 3.1.0
            fs-extra: 7.0.1
            human-id: 1.0.2
            is-ci: 3.0.1
            meow: 6.1.1
            outdent: 0.5.0
            p-limit: 2.3.0
            preferred-pm: 3.0.3
            resolve-from: 5.0.0
            semver: 5.7.1
            spawndamnit: 2.0.0
            term-size: 2.2.1
            tty-table: 4.1.6
        dev: true

    /@changesets/config/2.1.0:
        resolution:
            {
                integrity: sha512-43potf+DwYHmH7EY19vxtCq6fqj7UUIrZ4DTwM3pVBqCKxFIytm7GPy7wNAsH06UvMw7NRuOu4QK5HN02GsIrw==
            }
        dependencies:
            '@changesets/errors': 0.1.4
            '@changesets/get-dependents-graph': 1.3.3
            '@changesets/logger': 0.0.5
            '@changesets/types': 5.1.0
            '@manypkg/get-packages': 1.1.3
            fs-extra: 7.0.1
            micromatch: 4.0.4
        dev: true

    /@changesets/errors/0.1.4:
        resolution:
            {
                integrity: sha512-HAcqPF7snsUJ/QzkWoKfRfXushHTu+K5KZLJWPb34s4eCZShIf8BFO3fwq6KU8+G7L5KdtN2BzQAXOSXEyiY9Q==
            }
        dependencies:
            extendable-error: 0.1.7
        dev: true

    /@changesets/get-dependents-graph/1.3.3:
        resolution:
            {
                integrity: sha512-h4fHEIt6X+zbxdcznt1e8QD7xgsXRAXd2qzLlyxoRDFSa6SxJrDAUyh7ZUNdhjBU4Byvp4+6acVWVgzmTy4UNQ==
            }
        dependencies:
            '@changesets/types': 5.1.0
            '@manypkg/get-packages': 1.1.3
            chalk: 2.4.2
            fs-extra: 7.0.1
            semver: 5.7.1
        dev: true

    /@changesets/get-release-plan/3.0.12:
        resolution:
            {
                integrity: sha512-TlpEdpxV5ZQmNeHoD6KNKAc01wjRrcu9/CQqzmO4qAlX7ARA4pIuAxd8QZ1AQXv/l4qhHox7SUYH3VLHfarv5w==
            }
        dependencies:
            '@babel/runtime': 7.16.7
            '@changesets/assemble-release-plan': 5.2.0
            '@changesets/config': 2.1.0
            '@changesets/pre': 1.0.12
            '@changesets/read': 0.5.7
            '@changesets/types': 5.1.0
            '@manypkg/get-packages': 1.1.3
        dev: true

    /@changesets/get-version-range-type/0.3.2:
        resolution:
            {
                integrity: sha512-SVqwYs5pULYjYT4op21F2pVbcrca4qA/bAA3FmFXKMN7Y+HcO8sbZUTx3TAy2VXulP2FACd1aC7f2nTuqSPbqg==
            }
        dev: true

    /@changesets/git/1.4.1:
        resolution:
            {
                integrity: sha512-GWwRXEqBsQ3nEYcyvY/u2xUK86EKAevSoKV/IhELoZ13caZ1A1TSak/71vyKILtzuLnFPk5mepP5HjBxr7lZ9Q==
            }
        dependencies:
            '@babel/runtime': 7.16.7
            '@changesets/errors': 0.1.4
            '@changesets/types': 5.1.0
            '@manypkg/get-packages': 1.1.3
            is-subdir: 1.2.0
            spawndamnit: 2.0.0
        dev: true

    /@changesets/logger/0.0.5:
        resolution:
            {
                integrity: sha512-gJyZHomu8nASHpaANzc6bkQMO9gU/ib20lqew1rVx753FOxffnCrJlGIeQVxNWCqM+o6OOleCo/ivL8UAO5iFw==
            }
        dependencies:
            chalk: 2.4.2
        dev: true

    /@changesets/parse/0.3.14:
        resolution:
            {
                integrity: sha512-SWnNVyC9vz61ueTbuxvA6b4HXcSx2iaWr2VEa37lPg1Vw+cEyQp7lOB219P7uow1xFfdtIEEsxbzXnqLAAaY8w==
            }
        dependencies:
            '@changesets/types': 5.1.0
            js-yaml: 3.14.1
        dev: true

    /@changesets/pre/1.0.12:
        resolution:
            {
                integrity: sha512-RFzWYBZx56MtgMesXjxx7ymyI829/rcIw/41hvz3VJPnY8mDscN7RJyYu7Xm7vts2Fcd+SRcO0T/Ws3I1/6J7g==
            }
        dependencies:
            '@babel/runtime': 7.16.7
            '@changesets/errors': 0.1.4
            '@changesets/types': 5.1.0
            '@manypkg/get-packages': 1.1.3
            fs-extra: 7.0.1
        dev: true

    /@changesets/read/0.5.7:
        resolution:
            {
                integrity: sha512-Iteg0ccTPpkJ+qFzY97k7qqdVE5Kz30TqPo9GibpBk2g8tcLFUqf+Qd0iXPLcyhUZpPL1U6Hia1gINHNKIKx4g==
            }
        dependencies:
            '@babel/runtime': 7.16.7
            '@changesets/git': 1.4.1
            '@changesets/logger': 0.0.5
            '@changesets/parse': 0.3.14
            '@changesets/types': 5.1.0
            chalk: 2.4.2
            fs-extra: 7.0.1
            p-filter: 2.1.0
        dev: true

    /@changesets/types/4.1.0:
        resolution:
            {
                integrity: sha512-LDQvVDv5Kb50ny2s25Fhm3d9QSZimsoUGBsUioj6MC3qbMUCuC8GPIvk/M6IvXx3lYhAs0lwWUQLb+VIEUCECw==
            }
        dev: true

    /@changesets/types/5.1.0:
        resolution:
            {
                integrity: sha512-uUByGATZCdaPkaO9JkBsgGDjEvHyY2Sb0e/J23+cwxBi5h0fxpLF/HObggO/Fw8T2nxK6zDfJbPsdQt5RwYFJA==
            }
        dev: true

    /@changesets/write/0.1.9:
        resolution:
            {
                integrity: sha512-E90ZrsrfJVOOQaP3Mm5Xd7uDwBAqq3z5paVEavTHKA8wxi7NAL8CmjgbGxSFuiP7ubnJA2BuHlrdE4z86voGOg==
            }
        dependencies:
            '@babel/runtime': 7.16.7
            '@changesets/types': 5.1.0
            fs-extra: 7.0.1
            human-id: 1.0.2
            prettier: 1.19.1
        dev: true

    /@dabh/diagnostics/2.0.2:
        resolution:
            {
                integrity: sha512-+A1YivoVDNNVCdfozHSR8v/jyuuLTMXwjWuxPFlFlUapXoGc+Gj9mDlTDDfrwl7rXCl2tNZ0kE8sIBO6YOn96Q==
            }
        dependencies:
            colorspace: 1.1.4
            enabled: 2.0.0
            kuler: 2.0.0
        dev: false

    /@es-joy/jsdoccomment/0.31.0:
        resolution:
            {
                integrity: sha512-tc1/iuQcnaiSIUVad72PBierDFpsxdUHtEF/OrfqvM1CBAsIoMP51j52jTMb3dXriwhieTo289InzZj72jL3EQ==
            }
        engines: { node: ^14 || ^16 || ^17 || ^18 }
        dependencies:
            comment-parser: 1.3.1
            esquery: 1.4.0
            jsdoc-type-pratt-parser: 3.1.0
        dev: true

    /@eslint/eslintrc/1.3.1:
        resolution:
            {
                integrity: sha512-OhSY22oQQdw3zgPOOwdoj01l/Dzl1Z+xyUP33tkSN+aqyEhymJCcPHyXt+ylW8FSe0TfRC2VG+ROQOapD0aZSQ==
            }
        engines: { node: ^12.22.0 || ^14.17.0 || >=16.0.0 }
        dependencies:
            ajv: 6.12.6
            debug: 4.3.4
            espree: 9.4.0
            globals: 13.16.0
            ignore: 5.2.0
            import-fresh: 3.3.0
            js-yaml: 4.1.0
            minimatch: 3.1.2
            strip-json-comments: 3.1.1
        transitivePeerDependencies:
            - supports-color
        dev: true

    /@humanwhocodes/config-array/0.10.4:
        resolution:
            {
                integrity: sha512-mXAIHxZT3Vcpg83opl1wGlVZ9xydbfZO3r5YfRSH6Gpp2J/PfdBP0wbDa2sO6/qRbcalpoevVyW6A/fI6LfeMw==
            }
        engines: { node: '>=10.10.0' }
        dependencies:
            '@humanwhocodes/object-schema': 1.2.1
            debug: 4.3.4
            minimatch: 3.1.2
        transitivePeerDependencies:
            - supports-color
        dev: true

    /@humanwhocodes/gitignore-to-minimatch/1.0.2:
        resolution:
            {
                integrity: sha512-rSqmMJDdLFUsyxR6FMtD00nfQKKLFb1kv+qBbOVKqErvloEIJLo5bDTJTQNTYgeyp78JsA7u/NPi5jT1GR/MuA==
            }
        dev: true

    /@humanwhocodes/module-importer/1.0.1:
        resolution:
            {
                integrity: sha512-bxveV4V8v5Yb4ncFTT3rPSgZBOpCkjfK0y4oVVVJwIuDVBRMDXrPyXRL988i5ap9m9bnyEEjWfm5WkBmtffLfA==
            }
        engines: { node: '>=12.22' }
        dev: true

    /@humanwhocodes/object-schema/1.2.1:
        resolution:
            {
                integrity: sha512-ZnQMnLV4e7hDlUvw8H+U8ASL02SS2Gn6+9Ac3wGGLIe7+je2AeAOxPY+izIPJDfFDb7eDjev0Us8MO1iFRN8hA==
            }
        dev: true

    /@istanbuljs/load-nyc-config/1.1.0:
        resolution:
            {
                integrity: sha512-VjeHSlIzpv/NyD3N0YuHfXOPDIixcA1q2ZV98wsMqcYlPmv2n3Yb2lYP9XMElnaFVXg5A7YLTeLu6V84uQDjmQ==
            }
        engines: { node: '>=8' }
        dependencies:
            camelcase: 5.3.1
            find-up: 4.1.0
            get-package-type: 0.1.0
            js-yaml: 3.14.1
            resolve-from: 5.0.0
        dev: true

    /@istanbuljs/schema/0.1.3:
        resolution:
            {
                integrity: sha512-ZXRY4jNvVgSVQ8DL3LTcakaAtXwTVUxE81hslsyD2AtoXW/wVob10HkOJ1X/pAlcI7D+2YoZKg5do8G/w6RYgA==
            }
        engines: { node: '>=8' }
        dev: true

    /@jest/console/24.9.0:
        resolution:
            {
                integrity: sha512-Zuj6b8TnKXi3q4ymac8EQfc3ea/uhLeCGThFqXeC8H9/raaH8ARPUTdId+XyGd03Z4In0/VjD2OYFcBF09fNLQ==
            }
        engines: { node: '>= 6' }
        dependencies:
            '@jest/source-map': 24.9.0
            chalk: 2.4.2
            slash: 2.0.0
        dev: true

    /@jest/console/27.5.1:
        resolution:
            {
                integrity: sha512-kZ/tNpS3NXn0mlXXXPNuDZnb4c0oZ20r4K5eemM2k30ZC3G0T02nXUvyhf5YdbXWHPEJLc9qGLxEZ216MdL+Zg==
            }
        engines: { node: ^10.13.0 || ^12.13.0 || ^14.15.0 || >=15.0.0 }
        dependencies:
            '@jest/types': 27.5.1
            '@types/node': 17.0.9
            chalk: 4.1.2
            jest-message-util: 27.5.1
            jest-util: 27.5.1
            slash: 3.0.0
        dev: true

    /@jest/core/27.5.1:
        resolution:
            {
                integrity: sha512-AK6/UTrvQD0Cd24NSqmIA6rKsu0tKIxfiCducZvqxYdmMisOYAsdItspT+fQDQYARPf8XgjAFZi0ogW2agH5nQ==
            }
        engines: { node: ^10.13.0 || ^12.13.0 || ^14.15.0 || >=15.0.0 }
        peerDependencies:
            node-notifier: ^8.0.1 || ^9.0.0 || ^10.0.0
        peerDependenciesMeta:
            node-notifier:
                optional: true
        dependencies:
            '@jest/console': 27.5.1
            '@jest/reporters': 27.5.1
            '@jest/test-result': 27.5.1
            '@jest/transform': 27.5.1
            '@jest/types': 27.5.1
            '@types/node': 17.0.9
            ansi-escapes: 4.3.2
            chalk: 4.1.2
            emittery: 0.8.1
            exit: 0.1.2
            graceful-fs: 4.2.9
            jest-changed-files: 27.5.1
            jest-config: 27.5.1
            jest-haste-map: 27.5.1
            jest-message-util: 27.5.1
            jest-regex-util: 27.5.1
            jest-resolve: 27.5.1
            jest-resolve-dependencies: 27.5.1
            jest-runner: 27.5.1
            jest-runtime: 27.5.1
            jest-snapshot: 27.5.1
            jest-util: 27.5.1
            jest-validate: 27.5.1
            jest-watcher: 27.5.1
            micromatch: 4.0.4
            rimraf: 3.0.2
            slash: 3.0.0
            strip-ansi: 6.0.1
        transitivePeerDependencies:
            - bufferutil
            - canvas
            - supports-color
            - ts-node
            - utf-8-validate
        dev: true

    /@jest/environment/27.5.1:
        resolution:
            {
                integrity: sha512-/WQjhPJe3/ghaol/4Bq480JKXV/Rfw8nQdN7f41fM8VDHLcxKXou6QyXAh3EFr9/bVG3x74z1NWDkP87EiY8gA==
            }
        engines: { node: ^10.13.0 || ^12.13.0 || ^14.15.0 || >=15.0.0 }
        dependencies:
            '@jest/fake-timers': 27.5.1
            '@jest/types': 27.5.1
            '@types/node': 17.0.9
            jest-mock: 27.5.1
        dev: true

    /@jest/fake-timers/27.5.1:
        resolution:
            {
                integrity: sha512-/aPowoolwa07k7/oM3aASneNeBGCmGQsc3ugN4u6s4C/+s5M64MFo/+djTdiwcbQlRfFElGuDXWzaWj6QgKObQ==
            }
        engines: { node: ^10.13.0 || ^12.13.0 || ^14.15.0 || >=15.0.0 }
        dependencies:
            '@jest/types': 27.5.1
            '@sinonjs/fake-timers': 8.1.0
            '@types/node': 17.0.9
            jest-message-util: 27.5.1
            jest-mock: 27.5.1
            jest-util: 27.5.1
        dev: true

    /@jest/globals/27.5.1:
        resolution:
            {
                integrity: sha512-ZEJNB41OBQQgGzgyInAv0UUfDDj3upmHydjieSxFvTRuZElrx7tXg/uVQ5hYVEwiXs3+aMsAeEc9X7xiSKCm4Q==
            }
        engines: { node: ^10.13.0 || ^12.13.0 || ^14.15.0 || >=15.0.0 }
        dependencies:
            '@jest/environment': 27.5.1
            '@jest/types': 27.5.1
            expect: 27.5.1
        dev: true

    /@jest/reporters/27.5.1:
        resolution:
            {
                integrity: sha512-cPXh9hWIlVJMQkVk84aIvXuBB4uQQmFqZiacloFuGiP3ah1sbCxCosidXFDfqG8+6fO1oR2dTJTlsOy4VFmUfw==
            }
        engines: { node: ^10.13.0 || ^12.13.0 || ^14.15.0 || >=15.0.0 }
        peerDependencies:
            node-notifier: ^8.0.1 || ^9.0.0 || ^10.0.0
        peerDependenciesMeta:
            node-notifier:
                optional: true
        dependencies:
            '@bcoe/v8-coverage': 0.2.3
            '@jest/console': 27.5.1
            '@jest/test-result': 27.5.1
            '@jest/transform': 27.5.1
            '@jest/types': 27.5.1
            '@types/node': 17.0.9
            chalk: 4.1.2
            collect-v8-coverage: 1.0.1
            exit: 0.1.2
            glob: 7.2.0
            graceful-fs: 4.2.9
            istanbul-lib-coverage: 3.2.0
            istanbul-lib-instrument: 5.1.0
            istanbul-lib-report: 3.0.0
            istanbul-lib-source-maps: 4.0.1
            istanbul-reports: 3.1.3
            jest-haste-map: 27.5.1
            jest-resolve: 27.5.1
            jest-util: 27.5.1
            jest-worker: 27.5.1
            slash: 3.0.0
            source-map: 0.6.1
            string-length: 4.0.2
            terminal-link: 2.1.1
            v8-to-istanbul: 8.1.1
        transitivePeerDependencies:
            - supports-color
        dev: true

    /@jest/source-map/24.9.0:
        resolution:
            {
                integrity: sha512-/Xw7xGlsZb4MJzNDgB7PW5crou5JqWiBQaz6xyPd3ArOg2nfn/PunV8+olXbbEZzNl591o5rWKE9BRDaFAuIBg==
            }
        engines: { node: '>= 6' }
        dependencies:
            callsites: 3.1.0
            graceful-fs: 4.2.9
            source-map: 0.6.1
        dev: true

    /@jest/source-map/27.5.1:
        resolution:
            {
                integrity: sha512-y9NIHUYF3PJRlHk98NdC/N1gl88BL08aQQgu4k4ZopQkCw9t9cV8mtl3TV8b/YCB8XaVTFrmUTAJvjsntDireg==
            }
        engines: { node: ^10.13.0 || ^12.13.0 || ^14.15.0 || >=15.0.0 }
        dependencies:
            callsites: 3.1.0
            graceful-fs: 4.2.9
            source-map: 0.6.1
        dev: true

    /@jest/test-result/24.9.0:
        resolution:
            {
                integrity: sha512-XEFrHbBonBJ8dGp2JmF8kP/nQI/ImPpygKHwQ/SY+es59Z3L5PI4Qb9TQQMAEeYsThG1xF0k6tmG0tIKATNiiA==
            }
        engines: { node: '>= 6' }
        dependencies:
            '@jest/console': 24.9.0
            '@jest/types': 24.9.0
            '@types/istanbul-lib-coverage': 2.0.4
        dev: true

    /@jest/test-result/27.5.1:
        resolution:
            {
                integrity: sha512-EW35l2RYFUcUQxFJz5Cv5MTOxlJIQs4I7gxzi2zVU7PJhOwfYq1MdC5nhSmYjX1gmMmLPvB3sIaC+BkcHRBfag==
            }
        engines: { node: ^10.13.0 || ^12.13.0 || ^14.15.0 || >=15.0.0 }
        dependencies:
            '@jest/console': 27.5.1
            '@jest/types': 27.5.1
            '@types/istanbul-lib-coverage': 2.0.4
            collect-v8-coverage: 1.0.1
        dev: true

    /@jest/test-sequencer/27.5.1:
        resolution:
            {
                integrity: sha512-LCheJF7WB2+9JuCS7VB/EmGIdQuhtqjRNI9A43idHv3E4KltCTsPsLxvdaubFHSYwY/fNjMWjl6vNRhDiN7vpQ==
            }
        engines: { node: ^10.13.0 || ^12.13.0 || ^14.15.0 || >=15.0.0 }
        dependencies:
            '@jest/test-result': 27.5.1
            graceful-fs: 4.2.9
            jest-haste-map: 27.5.1
            jest-runtime: 27.5.1
        transitivePeerDependencies:
            - supports-color
        dev: true

    /@jest/transform/27.5.1:
        resolution:
            {
                integrity: sha512-ipON6WtYgl/1329g5AIJVbUuEh0wZVbdpGwC99Jw4LwuoBNS95MVphU6zOeD9pDkon+LLbFL7lOQRapbB8SCHw==
            }
        engines: { node: ^10.13.0 || ^12.13.0 || ^14.15.0 || >=15.0.0 }
        dependencies:
            '@babel/core': 7.16.7
            '@jest/types': 27.5.1
            babel-plugin-istanbul: 6.1.1
            chalk: 4.1.2
            convert-source-map: 1.8.0
            fast-json-stable-stringify: 2.1.0
            graceful-fs: 4.2.9
            jest-haste-map: 27.5.1
            jest-regex-util: 27.5.1
            jest-util: 27.5.1
            micromatch: 4.0.4
            pirates: 4.0.4
            slash: 3.0.0
            source-map: 0.6.1
            write-file-atomic: 3.0.3
        transitivePeerDependencies:
            - supports-color
        dev: true

    /@jest/types/24.9.0:
        resolution:
            {
                integrity: sha512-XKK7ze1apu5JWQ5eZjHITP66AX+QsLlbaJRBGYr8pNzwcAE2JVkwnf0yqjHTsDRcjR0mujy/NmZMXw5kl+kGBw==
            }
        engines: { node: '>= 6' }
        dependencies:
            '@types/istanbul-lib-coverage': 2.0.4
            '@types/istanbul-reports': 1.1.2
            '@types/yargs': 13.0.12
        dev: true

    /@jest/types/26.6.2:
        resolution:
            {
                integrity: sha512-fC6QCp7Sc5sX6g8Tvbmj4XUTbyrik0akgRy03yjXbQaBWWNWGE7SGtJk98m0N8nzegD/7SggrUlivxo5ax4KWQ==
            }
        engines: { node: '>= 10.14.2' }
        dependencies:
            '@types/istanbul-lib-coverage': 2.0.3
            '@types/istanbul-reports': 3.0.1
            '@types/node': 17.0.8
            '@types/yargs': 15.0.14
            chalk: 4.1.2
        dev: true

    /@jest/types/27.2.5:
        resolution:
            {
                integrity: sha512-nmuM4VuDtCZcY+eTpw+0nvstwReMsjPoj7ZR80/BbixulhLaiX+fbv8oeLW8WZlJMcsGQsTmMKT/iTZu1Uy/lQ==
            }
        engines: { node: ^10.13.0 || ^12.13.0 || ^14.15.0 || >=15.0.0 }
        dependencies:
            '@types/istanbul-lib-coverage': 2.0.3
            '@types/istanbul-reports': 3.0.1
            '@types/node': 17.0.8
            '@types/yargs': 16.0.4
            chalk: 4.1.2
        dev: true

    /@jest/types/27.5.1:
        resolution:
            {
                integrity: sha512-Cx46iJ9QpwQTjIdq5VJu2QTMMs3QlEjI0x1QbBP5W1+nMzyc2XmimiRR/CbX9TO0cPTeUlxWMOu8mslYsJ8DEw==
            }
        engines: { node: ^10.13.0 || ^12.13.0 || ^14.15.0 || >=15.0.0 }
        dependencies:
            '@types/istanbul-lib-coverage': 2.0.4
            '@types/istanbul-reports': 3.0.1
            '@types/node': 17.0.9
            '@types/yargs': 16.0.4
            chalk: 4.1.2
        dev: true

    /@manypkg/find-root/1.1.0:
        resolution:
            {
                integrity: sha512-mki5uBvhHzO8kYYix/WRy2WX8S3B5wdVSc9D6KcU5lQNglP2yt58/VfLuAK49glRXChosY8ap2oJ1qgma3GUVA==
            }
        dependencies:
            '@babel/runtime': 7.16.7
            '@types/node': 12.20.42
            find-up: 4.1.0
            fs-extra: 8.1.0
        dev: true

    /@manypkg/get-packages/1.1.3:
        resolution:
            {
                integrity: sha512-fo+QhuU3qE/2TQMQmbVMqaQ6EWbMhi4ABWP+O4AM1NqPBuy0OrApV5LO6BrrgnhtAHS2NH6RrVk9OL181tTi8A==
            }
        dependencies:
            '@babel/runtime': 7.16.7
            '@changesets/types': 4.1.0
            '@manypkg/find-root': 1.1.0
            fs-extra: 8.1.0
            globby: 11.1.0
            read-yaml-file: 1.1.0
        dev: true

    /@nodelib/fs.scandir/2.1.5:
        resolution:
            {
                integrity: sha512-vq24Bq3ym5HEQm2NKCr3yXDwjc7vTsEThRDnkp2DK9p1uqLR+DHurm/NOTo0KG7HYHU7eppKZj3MyqYuMBf62g==
            }
        engines: { node: '>= 8' }
        dependencies:
            '@nodelib/fs.stat': 2.0.5
            run-parallel: 1.2.0

    /@nodelib/fs.stat/2.0.5:
        resolution:
            {
                integrity: sha512-RkhPPp2zrqDAQA/2jNhnztcPAlv64XdhIp7a7454A5ovI7Bukxgt7MX7udwAu3zg1DcpPU0rz3VV1SeaqvY4+A==
            }
        engines: { node: '>= 8' }

    /@nodelib/fs.walk/1.2.8:
        resolution:
            {
                integrity: sha512-oGB+UxlgWcgQkgwo8GcEGwemoTFt3FIO9ababBmaGwXIoBKZ+GTy0pP185beGg7Llih/NSHSV2XAs1lnznocSg==
            }
        engines: { node: '>= 8' }
        dependencies:
            '@nodelib/fs.scandir': 2.1.5
            fastq: 1.13.0

    /@octokit/auth-token/2.5.0:
        resolution:
            {
                integrity: sha512-r5FVUJCOLl19AxiuZD2VRZ/ORjp/4IN98Of6YJoJOkY75CIBuYfmiNHGrDwXr+aLGG55igl9QrxX3hbiXlLb+g==
            }
        dependencies:
            '@octokit/types': 6.34.0
        dev: false

    /@octokit/core/3.6.0:
        resolution:
            {
                integrity: sha512-7RKRKuA4xTjMhY+eG3jthb3hlZCsOwg3rztWh75Xc+ShDWOfDDATWbeZpAHBNRpm4Tv9WgBMOy1zEJYXG6NJ7Q==
            }
        dependencies:
            '@octokit/auth-token': 2.5.0
            '@octokit/graphql': 4.8.0
            '@octokit/request': 5.6.3
            '@octokit/request-error': 2.1.0
            '@octokit/types': 6.34.0
            before-after-hook: 2.2.2
            universal-user-agent: 6.0.0
        transitivePeerDependencies:
            - encoding
        dev: false

    /@octokit/endpoint/6.0.12:
        resolution:
            {
                integrity: sha512-lF3puPwkQWGfkMClXb4k/eUT/nZKQfxinRWJrdZaJO85Dqwo/G0yOC434Jr2ojwafWJMYqFGFa5ms4jJUgujdA==
            }
        dependencies:
            '@octokit/types': 6.34.0
            is-plain-object: 5.0.0
            universal-user-agent: 6.0.0
        dev: false

    /@octokit/graphql/4.8.0:
        resolution:
            {
                integrity: sha512-0gv+qLSBLKF0z8TKaSKTsS39scVKF9dbMxJpj3U0vC7wjNWFuIpL/z76Qe2fiuCbDRcJSavkXsVtMS6/dtQQsg==
            }
        dependencies:
            '@octokit/request': 5.6.3
            '@octokit/types': 6.34.0
            universal-user-agent: 6.0.0
        transitivePeerDependencies:
            - encoding
        dev: false

    /@octokit/openapi-types/11.2.0:
        resolution:
            {
                integrity: sha512-PBsVO+15KSlGmiI8QAzaqvsNlZlrDlyAJYcrXBCvVUxCp7VnXjkwPoFHgjEJXx3WF9BAwkA6nfCUA7i9sODzKA==
            }
        dev: false

    /@octokit/plugin-paginate-rest/2.17.0_@octokit+core@3.6.0:
        resolution:
            {
                integrity: sha512-tzMbrbnam2Mt4AhuyCHvpRkS0oZ5MvwwcQPYGtMv4tUa5kkzG58SVB0fcsLulOZQeRnOgdkZWkRUiyBlh0Bkyw==
            }
        peerDependencies:
            '@octokit/core': '>=2'
        dependencies:
            '@octokit/core': 3.6.0
            '@octokit/types': 6.34.0
        dev: false

    /@octokit/plugin-request-log/1.0.4_@octokit+core@3.6.0:
        resolution:
            {
                integrity: sha512-mLUsMkgP7K/cnFEw07kWqXGF5LKrOkD+lhCrKvPHXWDywAwuDUeDwWBpc69XK3pNX0uKiVt8g5z96PJ6z9xCFA==
            }
        peerDependencies:
            '@octokit/core': '>=3'
        dependencies:
            '@octokit/core': 3.6.0
        dev: false

    /@octokit/plugin-rest-endpoint-methods/5.13.0_@octokit+core@3.6.0:
        resolution:
            {
                integrity: sha512-uJjMTkN1KaOIgNtUPMtIXDOjx6dGYysdIFhgA52x4xSadQCz3b/zJexvITDVpANnfKPW/+E0xkOvLntqMYpviA==
            }
        peerDependencies:
            '@octokit/core': '>=3'
        dependencies:
            '@octokit/core': 3.6.0
            '@octokit/types': 6.34.0
            deprecation: 2.3.1
        dev: false

    /@octokit/request-error/2.1.0:
        resolution:
            {
                integrity: sha512-1VIvgXxs9WHSjicsRwq8PlR2LR2x6DwsJAaFgzdi0JfJoGSO8mYI/cHJQ+9FbN21aa+DrgNLnwObmyeSC8Rmpg==
            }
        dependencies:
            '@octokit/types': 6.34.0
            deprecation: 2.3.1
            once: 1.4.0
        dev: false

    /@octokit/request/5.6.3:
        resolution:
            {
                integrity: sha512-bFJl0I1KVc9jYTe9tdGGpAMPy32dLBXXo1dS/YwSCTL/2nd9XeHsY616RE3HPXDVk+a+dBuzyz5YdlXwcDTr2A==
            }
        dependencies:
            '@octokit/endpoint': 6.0.12
            '@octokit/request-error': 2.1.0
            '@octokit/types': 6.34.0
            is-plain-object: 5.0.0
            node-fetch: 2.6.7
            universal-user-agent: 6.0.0
        transitivePeerDependencies:
            - encoding
        dev: false

    /@octokit/rest/18.12.0:
        resolution:
            {
                integrity: sha512-gDPiOHlyGavxr72y0guQEhLsemgVjwRePayJ+FcKc2SJqKUbxbkvf5kAZEWA/MKvsfYlQAMVzNJE3ezQcxMJ2Q==
            }
        dependencies:
            '@octokit/core': 3.6.0
            '@octokit/plugin-paginate-rest': 2.17.0_@octokit+core@3.6.0
            '@octokit/plugin-request-log': 1.0.4_@octokit+core@3.6.0
            '@octokit/plugin-rest-endpoint-methods': 5.13.0_@octokit+core@3.6.0
        transitivePeerDependencies:
            - encoding
        dev: false

    /@octokit/types/6.34.0:
        resolution:
            {
                integrity: sha512-s1zLBjWhdEI2zwaoSgyOFoKSl109CUcVBCc7biPJ3aAf6LGLU6szDvi31JPU7bxfla2lqfhjbbg/5DdFNxOwHw==
            }
        dependencies:
            '@octokit/openapi-types': 11.2.0
        dev: false

    /@pkgr/utils/2.3.0:
        resolution:
            {
                integrity: sha512-7dIJ9CRVzBnqyEl7diUHPUFJf/oty2SeoVzcMocc5PeOUDK9KGzvgIBjGRRzzlRDaOjh3ADwH0WeibQvi3ls2Q==
            }
        engines: { node: ^12.20.0 || ^14.18.0 || >=16.0.0 }
        dependencies:
            cross-spawn: 7.0.3
            is-glob: 4.0.3
            open: 8.4.0
            picocolors: 1.0.0
            tiny-glob: 0.2.9
            tslib: 2.4.0
        dev: true

    /@sap/bas-sdk/2.1.0:
        resolution:
            {
                integrity: sha512-+dM78lc7XW5ecaHxLsZ1Uc9RpF8YBsCzBMPb1OOi/C787q8YEBMCk18GgU1Skxmd6PDdHWI6o7+3p2RzAyePfQ==
            }
        dependencies:
            axios: 0.21.4
            lodash: 4.17.21
            minimatch: 3.0.4
            url-join: 4.0.1
            ws: 8.8.1
        transitivePeerDependencies:
            - bufferutil
            - debug
            - utf-8-validate
        dev: false

    /@sap/cf-tools/2.1.1:
        resolution:
            {
                integrity: sha512-GM1Os0/zLyJNNSwKawOy1zRC38qMg8K/gUvxThbqDKuwfR5raMZZjlHwuoLgF74MsJJ+kDDk71LWRJn9WWzH4w==
            }
        dependencies:
            comment-json: 4.1.0
            lodash: 4.17.21
            properties-reader: 2.2.0
            url: 0.11.0
        dev: false

    /@sinonjs/commons/1.8.3:
        resolution:
            {
                integrity: sha512-xkNcLAn/wZaX14RPlwizcKicDk9G3F8m2nU3L7Ukm5zBgTwiT0wsoFAHx9Jq56fJA1z/7uKGtCRu16sOUCLIHQ==
            }
        dependencies:
            type-detect: 4.0.8
        dev: true

    /@sinonjs/fake-timers/8.1.0:
        resolution:
            {
                integrity: sha512-OAPJUAtgeINhh/TAlUID4QTs53Njm7xzddaVlEs/SXwgtiD1tW22zAB/W1wdqfrpmikgaWQ9Fw6Ws+hsiRm5Vg==
            }
        dependencies:
            '@sinonjs/commons': 1.8.3
        dev: true

    /@tootallnate/once/1.1.2:
        resolution:
            {
                integrity: sha512-RbzJvlNzmRq5c3O09UipeuXno4tA1FE6ikOjxZK0tuxVv3412l64l5t1W5pj4+rJq9vpkm/kwiR07aZXnsKPxw==
            }
        engines: { node: '>= 6' }
        dev: true

    /@types/archiver/5.1.1:
        resolution:
            {
                integrity: sha512-heuaCk0YH5m274NOLSi66H1zX6GtZoMsdE6TYFcpFFjBjg0FoU4i4/M/a/kNlgNg26Xk3g364mNOYe1JaiEPOQ==
            }
        dependencies:
            '@types/glob': 7.2.0
        dev: false

    /@types/babel__core/7.1.18:
        resolution:
            {
                integrity: sha512-S7unDjm/C7z2A2R9NzfKCK1I+BAALDtxEmsJBwlB3EzNfb929ykjL++1CK9LO++EIp2fQrC8O+BwjKvz6UeDyQ==
            }
        dependencies:
            '@babel/parser': 7.16.8
            '@babel/types': 7.16.8
            '@types/babel__generator': 7.6.4
            '@types/babel__template': 7.4.1
            '@types/babel__traverse': 7.14.2
        dev: true

    /@types/babel__generator/7.6.4:
        resolution:
            {
                integrity: sha512-tFkciB9j2K755yrTALxD44McOrk+gfpIpvC3sxHjRawj6PfnQxrse4Clq5y/Rq+G3mrBurMax/lG8Qn2t9mSsg==
            }
        dependencies:
            '@babel/types': 7.16.8
        dev: true

    /@types/babel__template/7.4.1:
        resolution:
            {
                integrity: sha512-azBFKemX6kMg5Io+/rdGT0dkGreboUVR0Cdm3fz9QJWpaQGJRQXl7C+6hOTCZcMll7KFyEQpgbYI2lHdsS4U7g==
            }
        dependencies:
            '@babel/parser': 7.16.8
            '@babel/types': 7.16.8
        dev: true

    /@types/babel__traverse/7.14.2:
        resolution:
            {
                integrity: sha512-K2waXdXBi2302XUdcHcR1jCeU0LL4TD9HRs/gk0N2Xvrht+G/BfJa4QObBQZfhMdxiCpV3COl5Nfq4uKTeTnJA==
            }
        dependencies:
            '@babel/types': 7.16.8
        dev: true

    /@types/body-parser/1.19.2:
        resolution:
            {
                integrity: sha512-ALYone6pm6QmwZoAgeyNksccT9Q4AWZQ6PvfwR37GT6r6FWUPguq6sUmNGSMV2Wr761oQoBxwGGa6DR5o1DC9g==
            }
        dependencies:
            '@types/connect': 3.4.35
            '@types/node': 17.0.9
        dev: true

    /@types/connect/3.4.35:
        resolution:
            {
                integrity: sha512-cdeYyv4KWoEgpBISTxWvqYsVy444DOqehiF3fM3ne10AmJ62RSyNkUnxMJXHQWRQQX2eR94m5y1IZyDwBjV9FQ==
            }
        dependencies:
            '@types/node': 17.0.9
        dev: true

    /@types/cookiejar/2.1.2:
        resolution:
            {
                integrity: sha512-t73xJJrvdTjXrn4jLS9VSGRbz0nUY3cl2DMGDU48lKl+HR9dbbjW2A9r3g40VA++mQpy6uuHg33gy7du2BKpog==
            }
        dev: true

    /@types/debug/4.1.7:
        resolution:
            {
                integrity: sha512-9AonUzyTjXXhEOa0DnqpzZi6VHlqKMswga9EXjpXnnqxwLtdvPPtlO8evrI5D9S6asFRCQ6v+wpiUKbw+vKqyg==
            }
        dependencies:
            '@types/ms': 0.7.31
        dev: true

    /@types/diff/5.0.2:
        resolution:
            {
                integrity: sha512-uw8eYMIReOwstQ0QKF0sICefSy8cNO/v7gOTiIy9SbwuHyEecJUm7qlgueOO5S1udZ5I/irVydHVwMchgzbKTg==
            }
        dev: true

    /@types/ejs/3.1.0:
        resolution:
            {
                integrity: sha512-DCg+Ka+uDQ31lJ/UtEXVlaeV3d6t81gifaVWKJy4MYVVgvJttyX/viREy+If7fz+tK/gVxTGMtyrFPnm4gjrVA==
            }
        dev: true

    /@types/expect/1.20.4:
        resolution:
            {
                integrity: sha512-Q5Vn3yjTDyCMV50TB6VRIbQNxSE4OmZR86VSbGaNpfUolm0iePBB4KdEEHmxoY5sT2+2DIvXW0rvMDP2nHZ4Mg==
            }
        dev: true

    /@types/express-serve-static-core/4.17.28:
        resolution:
            {
                integrity: sha512-P1BJAEAW3E2DJUlkgq4tOL3RyMunoWXqbSCygWo5ZIWTjUgN1YnaXWW4VWl/oc8vs/XoYibEGBKP0uZyF4AHig==
            }
        dependencies:
            '@types/node': 17.0.9
            '@types/qs': 6.9.1
            '@types/range-parser': 1.2.4
        dev: true

    /@types/express/4.17.13:
        resolution:
            {
                integrity: sha512-6bSZTPaTIACxn48l50SR+axgrqm6qXFIxrdAKaG6PaJk3+zuUr35hBlgT7vOmJcum+OEaIBLtHV/qloEAFITeA==
            }
        dependencies:
            '@types/body-parser': 1.19.2
            '@types/express-serve-static-core': 4.17.28
            '@types/qs': 6.9.1
            '@types/serve-static': 1.13.10
        dev: true

    /@types/fs-extra/9.0.13:
        resolution:
            {
                integrity: sha512-nEnwB++1u5lVDM2UI4c1+5R+FYaKfaAzS4OococimjVm3nQw3TuzH5UNsocrcTBbhnerblyHj4A49qXbIiZdpA==
            }
        dependencies:
            '@types/node': 17.0.9
        dev: true

    /@types/glob/7.2.0:
        resolution:
            {
                integrity: sha512-ZUxbzKl0IfJILTS6t7ip5fQQM/J3TJYubDm3nMbgubNNYS62eXeUpoLUC8/7fJNiFYHTrGPQn7hspDUzIHX3UA==
            }
        dependencies:
            '@types/minimatch': 3.0.5
            '@types/node': 17.0.9

    /@types/graceful-fs/4.1.5:
        resolution:
            {
                integrity: sha512-anKkLmZZ+xm4p8JWBf4hElkM4XR+EZeA2M9BAkkTldmcyDY4mbdIJnRghDJH3Ov5ooY7/UAoENtmdMSkaAd7Cw==
            }
        dependencies:
            '@types/node': 17.0.9
        dev: true

    /@types/http-proxy/1.17.8:
        resolution:
            {
                integrity: sha512-5kPLG5BKpWYkw/LVOGWpiq3nEVqxiN32rTgI53Sk12/xHFQ2rG3ehI9IO+O3W2QoKeyB92dJkoka8SUm6BX1pA==
            }
        dependencies:
            '@types/node': 17.0.9

    /@types/i18next-fs-backend/1.0.0:
        resolution:
            {
                integrity: sha512-PotQ0NE17NavxXCsdyq9qIKZQOB7+A5O/2nDdvfbfm6/IgvvC1YUO6hxK3nIHASu+QGjO1QV5J8PJw4OL12LMQ==
            }
        dependencies:
            i18next: 19.9.2
        dev: true

    /@types/inquirer/8.2.1:
        resolution:
            {
                integrity: sha512-wKW3SKIUMmltbykg4I5JzCVzUhkuD9trD6efAmYgN2MrSntY0SMRQzEnD3mkyJ/rv9NLbTC7g3hKKE86YwEDLw==
            }
        dependencies:
            '@types/through': 0.0.30
            rxjs: 7.5.5
        dev: true

    /@types/is-ci/3.0.0:
        resolution:
            {
                integrity: sha512-Q0Op0hdWbYd1iahB+IFNQcWXFq4O0Q5MwQP7uN0souuQ4rPg1vEYcnIOfr1gY+M+6rc8FGoRaBO1mOOvL29sEQ==
            }
        dependencies:
            ci-info: 3.3.0
        dev: true

    /@types/istanbul-lib-coverage/2.0.3:
        resolution:
            {
                integrity: sha512-sz7iLqvVUg1gIedBOvlkxPlc8/uVzyS5OwGz1cKjXzkl3FpL3al0crU8YGU1WoHkxn0Wxbw5tyi6hvzJKNzFsw==
            }
        dev: true

    /@types/istanbul-lib-coverage/2.0.4:
        resolution:
            {
                integrity: sha512-z/QT1XN4K4KYuslS23k62yDIDLwLFkzxOuMplDtObz0+y7VqJCaO2o+SPwHCvLFZh7xazvvoor2tA/hPz9ee7g==
            }
        dev: true

    /@types/istanbul-lib-report/3.0.0:
        resolution:
            {
                integrity: sha512-plGgXAPfVKFoYfa9NpYDAkseG+g6Jr294RqeqcqDixSbU34MZVJRi/P+7Y8GDpzkEwLaGZZOpKIEmeVZNtKsrg==
            }
        dependencies:
            '@types/istanbul-lib-coverage': 2.0.4
        dev: true

    /@types/istanbul-reports/1.1.2:
        resolution:
            {
                integrity: sha512-P/W9yOX/3oPZSpaYOCQzGqgCQRXn0FFO/V8bWrCQs+wLmvVVxk6CRBXALEvNs9OHIatlnlFokfhuDo2ug01ciw==
            }
        dependencies:
            '@types/istanbul-lib-coverage': 2.0.4
            '@types/istanbul-lib-report': 3.0.0
        dev: true

    /@types/istanbul-reports/3.0.1:
        resolution:
            {
                integrity: sha512-c3mAZEuK0lvBp8tmuL74XRKn1+y2dcwOUpH7x4WrF6gk1GIgiluDRgMYQtw2OFcBvAJWlt6ASU3tSqxp0Uu0Aw==
            }
        dependencies:
            '@types/istanbul-lib-report': 3.0.0
        dev: true

    /@types/jest/27.4.1:
        resolution:
            {
                integrity: sha512-23iPJADSmicDVrWk+HT58LMJtzLAnB2AgIzplQuq/bSrGaxCrlvRFjGbXmamnnk/mAmCdLStiGqggu28ocUyiw==
            }
        dependencies:
            jest-matcher-utils: 27.5.1
            pretty-format: 27.5.1
        dev: true

    /@types/json-schema/7.0.9:
        resolution:
            {
                integrity: sha512-qcUXuemtEu+E5wZSJHNxUXeCZhAfXKQ41D+duX+VYPde7xyEVZci+/oXKJL13tnRs9lR2pr4fod59GT6/X1/yQ==
            }
        dev: true

    /@types/json5/0.0.29:
        resolution:
            {
                integrity: sha512-dRLjCWHYg4oaA77cxO64oO+7JwCwnIzkZPdrrC71jQmQtlhM556pwKo5bUzqvZndkVbeFLIIi+9TC40JNF5hNQ==
            }
        dev: true

    /@types/lodash.clonedeep/4.5.6:
        resolution:
            {
                integrity: sha512-cE1jYr2dEg1wBImvXlNtp0xDoS79rfEdGozQVgliDZj1uERH4k+rmEMTudP9b4VQ8O6nRb5gPqft0QzEQGMQgA==
            }
        dependencies:
            '@types/lodash': 4.14.178
        dev: true

    /@types/lodash.merge/4.6.6:
        resolution:
            {
                integrity: sha512-IB90krzMf7YpfgP3u/EvZEdXVvm4e3gJbUvh5ieuI+o+XqiNEt6fCzqNRaiLlPVScLI59RxIGZMQ3+Ko/DJ8vQ==
            }
        dependencies:
            '@types/lodash': 4.14.178
        dev: true

    /@types/lodash/4.14.176:
        resolution:
            {
                integrity: sha512-xZmuPTa3rlZoIbtDUyJKZQimJV3bxCmzMIO2c9Pz9afyDro6kr7R79GwcB6mRhuoPmV2p1Vb66WOJH7F886WKQ==
            }
        dev: true

    /@types/lodash/4.14.178:
        resolution:
            {
                integrity: sha512-0d5Wd09ItQWH1qFbEyQ7oTQ3GZrMfth5JkbN3EvTKLXcHLRDSXeLnlvlOn0wvxVIwK5o2M8JzP/OWz7T3NRsbw==
            }
        dev: true

    /@types/mem-fs-editor/7.0.1:
        resolution:
            {
                integrity: sha512-aixqlCy0k0fZa+J4k7SZ7ZQCuJUmD4YuuMk42Q86YrGNBTZOSSnqkV8QcedBgLF5uR78PXj8HDWIFpXn+eOJbw==
            }
        dependencies:
            '@types/ejs': 3.1.0
            '@types/glob': 7.2.0
            '@types/json-schema': 7.0.9
            '@types/mem-fs': 1.1.2
            '@types/node': 17.0.9
            '@types/vinyl': 2.0.6
        dev: true

    /@types/mem-fs/1.1.2:
        resolution:
            {
                integrity: sha512-tt+4IoDO8/wmtaP2bHnB91c8AnzYtR9MK6NxfcZY9E3XgtmzOiFMeSXu3EZrBeevd0nJ87iGoUiFDGsb9QUvew==
            }
        dependencies:
            '@types/node': 17.0.9
            '@types/vinyl': 2.0.6
        dev: true

    /@types/mime/1.3.2:
        resolution:
            {
                integrity: sha512-YATxVxgRqNH6nHEIsvg6k2Boc1JHI9ZbH5iWFFv/MTkchz3b1ieGDa5T0a9RznNdI0KhVbdbWSN+KWWrQZRxTw==
            }
        dev: true

    /@types/minimatch/3.0.5:
        resolution:
            {
                integrity: sha512-Klz949h02Gz2uZCMGwDUSDS1YBlTdDDgbWHi+81l29tQALUtvz4rAYi5uoVhE5Lagoq6DeqAUlbrHvW/mXDgdQ==
            }

    /@types/minimist/1.2.2:
        resolution:
            {
                integrity: sha512-jhuKLIRrhvCPLqwPcx6INqmKeiA5EWrsCOPhrlFSrbrmU4ZMPjj5Ul/oLCMDO98XRUIwVm78xICz4EPCektzeQ==
            }
        dev: true

    /@types/ms/0.7.31:
        resolution:
            {
                integrity: sha512-iiUgKzV9AuaEkZqkOLDIvlQiL6ltuZd9tGcW3gwpnX8JbuiuhFlEGmmFXEXkN50Cvq7Os88IY2v0dkDqXYWVgA==
            }
        dev: true

    /@types/node/12.12.6:
        resolution:
            {
                integrity: sha512-FjsYUPzEJdGXjwKqSpE0/9QEh6kzhTAeObA54rn6j3rR4C/mzpI9L0KNfoeASSPMMdxIsoJuCLDWcM/rVjIsSA==
            }
        dev: true

    /@types/node/12.20.42:
        resolution:
            {
                integrity: sha512-aI3/oo5DzyiI5R/xAhxxRzfZlWlsbbqdgxfTPkqu/Zt+23GXiJvMCyPJT4+xKSXOnLqoL8jJYMLTwvK2M3a5hw==
            }
        dev: true

    /@types/node/17.0.8:
        resolution:
            {
                integrity: sha512-YofkM6fGv4gDJq78g4j0mMuGMkZVxZDgtU0JRdx6FgiJDG+0fY0GKVolOV8WqVmEhLCXkQRjwDdKyPxJp/uucg==
            }
        dev: true

    /@types/node/17.0.9:
        resolution:
            {
                integrity: sha512-5dNBXu/FOER+EXnyah7rn8xlNrfMOQb/qXnw4NQgLkCygKBKhdmF/CA5oXVOKZLBEahw8s2WP9LxIcN/oDDRgQ==
            }

    /@types/normalize-package-data/2.4.1:
        resolution:
            {
                integrity: sha512-Gj7cI7z+98M282Tqmp2K5EIsoouUEzbBJhQQzDE3jSIRk6r9gsz0oUokqIUR4u1R3dMHo0pDHM7sNOHyhulypw==
            }

    /@types/pluralize/0.0.29:
        resolution:
            {
                integrity: sha512-BYOID+l2Aco2nBik+iYS4SZX0Lf20KPILP5RGmM1IgzdwNdTs0eebiFriOPcej1sX9mLnSoiNte5zcFxssgpGA==
            }
        dev: true

    /@types/prettier/2.4.3:
        resolution:
            {
                integrity: sha512-QzSuZMBuG5u8HqYz01qtMdg/Jfctlnvj1z/lYnIDXs/golxw0fxtRAHd9KrzjR7Yxz1qVeI00o0kiO3PmVdJ9w==
            }
        dev: true

    /@types/prompts/2.0.14:
        resolution:
            {
                integrity: sha512-HZBd99fKxRWpYCErtm2/yxUZv6/PBI9J7N4TNFffl5JbrYMHBwF25DjQGTW3b3jmXq+9P6/8fCIb2ee57BFfYA==
            }
        dependencies:
            '@types/node': 17.0.9
        dev: true

    /@types/qs/6.9.1:
        resolution:
            {
                integrity: sha512-lhbQXx9HKZAPgBkISrBcmAcMpZsmpe/Cd/hY7LGZS5OfkySUBItnPZHgQPssWYUET8elF+yCFBbP1Q0RZPTdaw==
            }
        dev: true

    /@types/range-parser/1.2.4:
        resolution:
            {
                integrity: sha512-EEhsLsD6UsDM1yFhAvy0Cjr6VwmpMWqFBCb9w07wVugF7w9nfajxLuVmngTIpgS6svCnm6Vaw+MZhoDCKnOfsw==
            }
        dev: true

    /@types/semver/6.2.3:
        resolution:
            {
                integrity: sha512-KQf+QAMWKMrtBMsB8/24w53tEsxllMj6TuA80TT/5igJalLI/zm0L3oXRbIAl4Ohfc85gyHX/jhMwsVkmhLU4A==
            }
        dev: true

    /@types/semver/7.3.9:
        resolution:
            {
                integrity: sha512-L/TMpyURfBkf+o/526Zb6kd/tchUP3iBDEPjqjb+U2MAJhVRxxrmr2fwpe08E7QsV7YLcpq0tUaQ9O9x97ZIxQ==
            }
        dev: true

    /@types/serve-static/1.13.10:
        resolution:
            {
                integrity: sha512-nCkHGI4w7ZgAdNkrEu0bv+4xNV/XDqW+DydknebMOQwkpDGx8G+HTlj7R7ABI8i8nKxVw0wtKPi1D+lPOkh4YQ==
            }
        dependencies:
            '@types/mime': 1.3.2
            '@types/node': 17.0.9
        dev: true

    /@types/stack-utils/1.0.1:
        resolution:
            {
                integrity: sha512-l42BggppR6zLmpfU6fq9HEa2oGPEI8yrSPL3GITjfRInppYFahObbIQOQK3UGxEnyQpltZLaPe75046NOZQikw==
            }
        dev: true

    /@types/stack-utils/2.0.1:
        resolution:
            {
                integrity: sha512-Hl219/BT5fLAaz6NDkSuhzasy49dwQS/DSdu4MdggFB8zcXv7vflBI3xp7FEmkmdDkBUI2bPUNeMttp2knYdxw==
            }
        dev: true

    /@types/superagent/4.1.15:
        resolution:
            {
                integrity: sha512-mu/N4uvfDN2zVQQ5AYJI/g4qxn2bHB6521t1UuH09ShNWjebTqN0ZFuYK9uYjcgmI0dTQEs+Owi1EO6U0OkOZQ==
            }
        dependencies:
            '@types/cookiejar': 2.1.2
            '@types/node': 17.0.9
        dev: true

    /@types/supertest/2.0.12:
        resolution:
            {
                integrity: sha512-X3HPWTwXRerBZS7Mo1k6vMVR1Z6zmJcDVn5O/31whe0tnjE4te6ZJSJGq1RiqHPjzPdMTfjCFogDJmwng9xHaQ==
            }
        dependencies:
            '@types/superagent': 4.1.15
        dev: true

    /@types/text-table/0.2.2:
        resolution:
            {
                integrity: sha512-dGoI5Af7To0R2XE8wJuc6vwlavWARsCh3UKJPjWs1YEqGUqfgBI/j/4GX0yf19/DsDPPf0YAXWAp8psNeIehLg==
            }
        dev: true

    /@types/through/0.0.30:
        resolution:
            {
                integrity: sha512-FvnCJljyxhPM3gkRgWmxmDZyAQSiBQQWLI0A0VFL0K7W1oRUrPJSqNO0NvTnLkBcotdlp3lKvaT0JrnyRDkzOg==
            }
        dependencies:
            '@types/node': 17.0.9
        dev: true

    /@types/vinyl/2.0.6:
        resolution:
            {
                integrity: sha512-ayJ0iOCDNHnKpKTgBG6Q6JOnHTj9zFta+3j2b8Ejza0e4cvRyMn0ZoLEmbPrTHe5YYRlDYPvPWVdV4cTaRyH7g==
            }
        dependencies:
            '@types/expect': 1.20.4
            '@types/node': 17.0.9
        dev: true

    /@types/vscode/1.39.0:
        resolution:
            {
                integrity: sha512-rlg0okXDt7NjAyHXbZ2nO1I/VY/8y9w67ltLRrOxXQ46ayvrYZavD4A6zpYrGbs2+ZOEQzcUs+QZOqcVGQIxXQ==
            }
        dev: true

    /@types/vscode/1.63.1:
        resolution:
            {
                integrity: sha512-Z+ZqjRcnGfHP86dvx/BtSwWyZPKQ/LBdmAVImY82TphyjOw2KgTKcp7Nx92oNwCTsHzlshwexAG/WiY2JuUm3g==
            }
        dev: true

    /@types/yargs-parser/20.2.1:
        resolution:
            {
                integrity: sha512-7tFImggNeNBVMsn0vLrpn1H1uPrUBdnARPTpZoitY37ZrdJREzf7I16tMrlK3hen349gr1NYh8CmZQa7CTG6Aw==
            }
        dev: true

    /@types/yargs/13.0.12:
        resolution:
            {
                integrity: sha512-qCxJE1qgz2y0hA4pIxjBR+PelCH0U5CK1XJXFwCNqfmliatKp47UCXXE9Dyk1OXBDLvsCF57TqQEJaeLfDYEOQ==
            }
        dependencies:
            '@types/yargs-parser': 20.2.1
        dev: true

    /@types/yargs/15.0.14:
        resolution:
            {
                integrity: sha512-yEJzHoxf6SyQGhBhIYGXQDSCkJjB6HohDShto7m8vaKg9Yp0Yn8+71J9eakh2bnPg6BfsH9PRMhiRTZnd4eXGQ==
            }
        dependencies:
            '@types/yargs-parser': 20.2.1
        dev: true

    /@types/yargs/16.0.4:
        resolution:
            {
                integrity: sha512-T8Yc9wt/5LbJyCaLiHPReJa0kApcIgJ7Bn735GjItUfh08Z1pJvu8QZqb9s+mMvKV6WUQRV7K2R46YbjMXTTJw==
            }
        dependencies:
            '@types/yargs-parser': 20.2.1
        dev: true

    /@types/yeoman-environment/2.10.6:
        resolution:
            {
                integrity: sha512-LxouMcULWzEr919MQ82g0qPc7JypnldWA1IVMFUcnqn8nWKt2jjxK8RyxUohxzVDG2ou9EH1upt2jGqprhcnNA==
            }
        dependencies:
            '@types/diff': 5.0.2
            '@types/inquirer': 8.2.1
            '@types/mem-fs': 1.1.2
            '@types/text-table': 0.2.2
            '@types/vinyl': 2.0.6
            '@types/yeoman-generator': 5.2.9
            chalk: 4.1.2
            commander: 9.2.0
            execa: 5.1.1
            rxjs: 6.6.7
        dev: true

    /@types/yeoman-generator/5.2.9:
        resolution:
            {
                integrity: sha512-nLcJvIoq83s/FBjTgSjtwPEUk6U8nVzVZ4fBOh9Untdgu00MjjQOFORob8kzlTSJIh0MC9mPnNuV2ErD/NlabQ==
            }
        dependencies:
            '@types/debug': 4.1.7
            '@types/ejs': 3.1.0
            '@types/inquirer': 8.2.1
            '@types/mem-fs-editor': 7.0.1
            '@types/yeoman-environment': 2.10.6
            rxjs: 6.6.7
        dev: true

    /@typescript-eslint/eslint-plugin/5.30.7_ny5kg24pv77zrvtpe5srotb7bu:
        resolution:
            {
                integrity: sha512-l4L6Do+tfeM2OK0GJsU7TUcM/1oN/N25xHm3Jb4z3OiDU4Lj8dIuxX9LpVMS9riSXQs42D1ieX7b85/r16H9Fw==
            }
        engines: { node: ^12.22.0 || ^14.17.0 || >=16.0.0 }
        peerDependencies:
            '@typescript-eslint/parser': ^5.0.0
            eslint: ^6.0.0 || ^7.0.0 || ^8.0.0
            typescript: '*'
        peerDependenciesMeta:
            typescript:
                optional: true
        dependencies:
            '@typescript-eslint/parser': 5.36.1_sldpwfscoi2r7uec22a24v6n3m
            '@typescript-eslint/scope-manager': 5.30.7
            '@typescript-eslint/type-utils': 5.30.7_sldpwfscoi2r7uec22a24v6n3m
            '@typescript-eslint/utils': 5.30.7_sldpwfscoi2r7uec22a24v6n3m
            debug: 4.3.4
            eslint: 8.23.0
            functional-red-black-tree: 1.0.1
            ignore: 5.2.0
            regexpp: 3.2.0
            semver: 7.3.7
            tsutils: 3.21.0_typescript@4.0.8
            typescript: 4.0.8
        transitivePeerDependencies:
            - supports-color
        dev: true

    /@typescript-eslint/parser/5.36.1_sldpwfscoi2r7uec22a24v6n3m:
        resolution:
            {
                integrity: sha512-/IsgNGOkBi7CuDfUbwt1eOqUXF9WGVBW9dwEe1pi+L32XrTsZIgmDFIi2RxjzsvB/8i+MIf5JIoTEH8LOZ368A==
            }
        engines: { node: ^12.22.0 || ^14.17.0 || >=16.0.0 }
        peerDependencies:
            eslint: ^6.0.0 || ^7.0.0 || ^8.0.0
            typescript: '*'
        peerDependenciesMeta:
            typescript:
                optional: true
        dependencies:
            '@typescript-eslint/scope-manager': 5.36.1
            '@typescript-eslint/types': 5.36.1
            '@typescript-eslint/typescript-estree': 5.36.1_typescript@4.0.8
            debug: 4.3.4
            eslint: 8.23.0
            typescript: 4.0.8
        transitivePeerDependencies:
            - supports-color
        dev: true

    /@typescript-eslint/scope-manager/5.30.7:
        resolution:
            {
                integrity: sha512-7BM1bwvdF1UUvt+b9smhqdc/eniOnCKxQT/kj3oXtj3LqnTWCAM0qHRHfyzCzhEfWX0zrW7KqXXeE4DlchZBKw==
            }
        engines: { node: ^12.22.0 || ^14.17.0 || >=16.0.0 }
        dependencies:
            '@typescript-eslint/types': 5.30.7
            '@typescript-eslint/visitor-keys': 5.30.7
        dev: true

    /@typescript-eslint/scope-manager/5.36.1:
        resolution:
            {
                integrity: sha512-pGC2SH3/tXdu9IH3ItoqciD3f3RRGCh7hb9zPdN2Drsr341zgd6VbhP5OHQO/reUqihNltfPpMpTNihFMarP2w==
            }
        engines: { node: ^12.22.0 || ^14.17.0 || >=16.0.0 }
        dependencies:
            '@typescript-eslint/types': 5.36.1
            '@typescript-eslint/visitor-keys': 5.36.1
        dev: true

    /@typescript-eslint/type-utils/5.30.7_sldpwfscoi2r7uec22a24v6n3m:
        resolution:
            {
                integrity: sha512-nD5qAE2aJX/YLyKMvOU5jvJyku4QN5XBVsoTynFrjQZaDgDV6i7QHFiYCx10wvn7hFvfuqIRNBtsgaLe0DbWhw==
            }
        engines: { node: ^12.22.0 || ^14.17.0 || >=16.0.0 }
        peerDependencies:
            eslint: '*'
            typescript: '*'
        peerDependenciesMeta:
            typescript:
                optional: true
        dependencies:
            '@typescript-eslint/utils': 5.30.7_sldpwfscoi2r7uec22a24v6n3m
            debug: 4.3.4
            eslint: 8.23.0
            tsutils: 3.21.0_typescript@4.0.8
            typescript: 4.0.8
        transitivePeerDependencies:
            - supports-color
        dev: true

    /@typescript-eslint/types/5.30.7:
        resolution:
            {
                integrity: sha512-ocVkETUs82+U+HowkovV6uxf1AnVRKCmDRNUBUUo46/5SQv1owC/EBFkiu4MOHeZqhKz2ktZ3kvJJ1uFqQ8QPg==
            }
        engines: { node: ^12.22.0 || ^14.17.0 || >=16.0.0 }
        dev: true

    /@typescript-eslint/types/5.36.1:
        resolution:
            {
                integrity: sha512-jd93ShpsIk1KgBTx9E+hCSEuLCUFwi9V/urhjOWnOaksGZFbTOxAT47OH2d4NLJnLhkVD+wDbB48BuaycZPLBg==
            }
        engines: { node: ^12.22.0 || ^14.17.0 || >=16.0.0 }
        dev: true

    /@typescript-eslint/typescript-estree/5.30.7_typescript@4.0.8:
        resolution:
            {
                integrity: sha512-tNslqXI1ZdmXXrHER83TJ8OTYl4epUzJC0aj2i4DMDT4iU+UqLT3EJeGQvJ17BMbm31x5scSwo3hPM0nqQ1AEA==
            }
        engines: { node: ^12.22.0 || ^14.17.0 || >=16.0.0 }
        peerDependencies:
            typescript: '*'
        peerDependenciesMeta:
            typescript:
                optional: true
        dependencies:
            '@typescript-eslint/types': 5.30.7
            '@typescript-eslint/visitor-keys': 5.30.7
            debug: 4.3.4
            globby: 11.1.0
            is-glob: 4.0.3
            semver: 7.3.7
            tsutils: 3.21.0_typescript@4.0.8
            typescript: 4.0.8
        transitivePeerDependencies:
            - supports-color
        dev: true

    /@typescript-eslint/typescript-estree/5.36.1_typescript@4.0.8:
        resolution:
            {
                integrity: sha512-ih7V52zvHdiX6WcPjsOdmADhYMDN15SylWRZrT2OMy80wzKbc79n8wFW0xpWpU0x3VpBz/oDgTm2xwDAnFTl+g==
            }
        engines: { node: ^12.22.0 || ^14.17.0 || >=16.0.0 }
        peerDependencies:
            typescript: '*'
        peerDependenciesMeta:
            typescript:
                optional: true
        dependencies:
            '@typescript-eslint/types': 5.36.1
            '@typescript-eslint/visitor-keys': 5.36.1
            debug: 4.3.4
            globby: 11.1.0
            is-glob: 4.0.3
            semver: 7.3.7
            tsutils: 3.21.0_typescript@4.0.8
            typescript: 4.0.8
        transitivePeerDependencies:
            - supports-color
        dev: true

    /@typescript-eslint/utils/5.30.7_sldpwfscoi2r7uec22a24v6n3m:
        resolution:
            {
                integrity: sha512-Z3pHdbFw+ftZiGUnm1GZhkJgVqsDL5CYW2yj+TB2mfXDFOMqtbzQi2dNJIyPqPbx9mv2kUxS1gU+r2gKlKi1rQ==
            }
        engines: { node: ^12.22.0 || ^14.17.0 || >=16.0.0 }
        peerDependencies:
            eslint: ^6.0.0 || ^7.0.0 || ^8.0.0
        dependencies:
            '@types/json-schema': 7.0.9
            '@typescript-eslint/scope-manager': 5.30.7
            '@typescript-eslint/types': 5.30.7
            '@typescript-eslint/typescript-estree': 5.30.7_typescript@4.0.8
            eslint: 8.23.0
            eslint-scope: 5.1.1
            eslint-utils: 3.0.0_eslint@8.23.0
        transitivePeerDependencies:
            - supports-color
            - typescript
        dev: true

    /@typescript-eslint/visitor-keys/5.30.7:
        resolution:
            {
                integrity: sha512-KrRXf8nnjvcpxDFOKej4xkD7657+PClJs5cJVSG7NNoCNnjEdc46juNAQt7AyuWctuCgs6mVRc1xGctEqrjxWw==
            }
        engines: { node: ^12.22.0 || ^14.17.0 || >=16.0.0 }
        dependencies:
            '@typescript-eslint/types': 5.30.7
            eslint-visitor-keys: 3.3.0
        dev: true

    /@typescript-eslint/visitor-keys/5.36.1:
        resolution:
            {
                integrity: sha512-ojB9aRyRFzVMN3b5joSYni6FAS10BBSCAfKJhjJAV08t/a95aM6tAhz+O1jF+EtgxktuSO3wJysp2R+Def/IWQ==
            }
        engines: { node: ^12.22.0 || ^14.17.0 || >=16.0.0 }
        dependencies:
            '@typescript-eslint/types': 5.36.1
            eslint-visitor-keys: 3.3.0
        dev: true

    /@xmldom/xmldom/0.8.2:
        resolution:
            {
                integrity: sha512-+R0juSseERyoPvnBQ/cZih6bpF7IpCXlWbHRoCRzYzqpz6gWHOgf8o4MOEf6KBVuOyqU+gCNLkCWVIJAro8XyQ==
            }
        engines: { node: '>=10.0.0' }
        dev: false

    /abab/2.0.5:
        resolution:
            {
                integrity: sha512-9IK9EadsbHo6jLWIpxpR6pL0sazTXV6+SQv25ZB+F7Bj9mJNaOc4nCRabwd5M/JwmUa8idz6Eci6eKfJryPs6Q==
            }
        dev: true

    /accepts/1.3.8:
        resolution:
            {
                integrity: sha512-PYAthTa2m2VKxuvSD3DPC/Gy+U+sOA1LAuT8mkmRuvw+NACSaeXEQ+NHcVF7rONl6qcaxV3Uuemwawk+7+SJLw==
            }
        engines: { node: '>= 0.6' }
        dependencies:
            mime-types: 2.1.34
            negotiator: 0.6.3
        dev: false

    /acorn-globals/6.0.0:
        resolution:
            {
                integrity: sha512-ZQl7LOWaF5ePqqcX4hLuv/bLXYQNfNWw2c0/yX/TsPRKamzHcTGQnlCjHT3TsmkOUVEPS3crCxiPfdzE/Trlhg==
            }
        dependencies:
            acorn: 7.4.1
            acorn-walk: 7.2.0
        dev: true

    /acorn-jsx/5.3.2_acorn@8.8.0:
        resolution:
            {
                integrity: sha512-rq9s+JNhf0IChjtDXxllJ7g41oZk5SlXtp0LHwyA5cejwn7vKmKp4pPri6YEePv2PU65sAsegbXtIinmDFDXgQ==
            }
        peerDependencies:
            acorn: ^6.0.0 || ^7.0.0 || ^8.0.0
        dependencies:
            acorn: 8.8.0
        dev: true

    /acorn-walk/7.2.0:
        resolution:
            {
                integrity: sha512-OPdCF6GsMIP+Az+aWfAAOEt2/+iVDKE7oy6lJ098aoe59oAmK76qV6Gw60SbZ8jHuG2wH058GF4pLFbYamYrVA==
            }
        engines: { node: '>=0.4.0' }
        dev: true

    /acorn-walk/8.2.0:
        resolution:
            {
                integrity: sha512-k+iyHEuPgSw6SbuDpGQM+06HQUa04DZ3o+F6CSzXMvvI5KMvnaEqXe+YVe555R9nn6GPt404fos4wcgpw12SDA==
            }
        engines: { node: '>=0.4.0' }
        dev: false

    /acorn/7.4.1:
        resolution:
            {
                integrity: sha512-nQyp0o1/mNdbTO1PO6kHkwSrmgZ0MT/jCCpNiwbUjGoRN4dlBhqJtoQuCnEOKzgTVwg0ZWiCoQy6SxMebQVh8A==
            }
        engines: { node: '>=0.4.0' }
        hasBin: true
        dev: true

    /acorn/8.8.0:
        resolution:
            {
                integrity: sha512-QOxyigPVrpZ2GXT+PFyZTl6TtOFc5egxHIP9IlQ+RbupQuX4RkT/Bee4/kQuC02Xkzg84JcT7oLYtDIQxp+v7w==
            }
        engines: { node: '>=0.4.0' }
        hasBin: true

    /agent-base/6.0.2:
        resolution:
            {
                integrity: sha512-RZNwNclF7+MS/8bDg70amg32dyeZGZxiDuQmZxKLAlQjr3jGyLx+4Kkk58UO7D2QdgFIQCovuSuZESne6RG6XQ==
            }
        engines: { node: '>= 6.0.0' }
        dependencies:
            debug: 4.3.4
        transitivePeerDependencies:
            - supports-color

    /ajv/6.12.6:
        resolution:
            {
                integrity: sha512-j3fVLgvTo527anyYyJOGTYJbG+vnnQYvE0m5mmkc1TK+nxAppkCLMIL0aZ4dblVCNoGShhm+kzE4ZUykBoMg4g==
            }
        dependencies:
            fast-deep-equal: 3.1.3
            fast-json-stable-stringify: 2.1.0
            json-schema-traverse: 0.4.1
            uri-js: 4.4.1
        dev: true

    /ansi-colors/4.1.3:
        resolution:
            {
                integrity: sha512-/6w/C21Pm1A7aZitlI5Ni/2J6FFQN8i1Cvz3kHABAAbw93v/NlvKdVOqz7CCWz/3iv/JplRSEEZ83XION15ovw==
            }
        engines: { node: '>=6' }
        dev: true

    /ansi-escapes/4.3.2:
        resolution:
            {
                integrity: sha512-gKXj5ALrKWQLsYG9jlTRmR/xKluxHV+Z9QEwNIgCfM1/uwPMCuzVVnh5mwTd+OuBZcwSIMbqssNWRm1lE51QaQ==
            }
        engines: { node: '>=8' }
        dependencies:
            type-fest: 0.21.3
        dev: true

    /ansi-regex/2.1.1:
        resolution:
            {
                integrity: sha512-TIGnTpdo+E3+pCyAluZvtED5p5wCqLdezCyhPZzKPcxvFplEt4i+W7OONCKgeZFT3+y5NZZfOOS/Bdcanm1MYA==
            }
        engines: { node: '>=0.10.0' }
        dev: false
        optional: true

    /ansi-regex/3.0.1:
        resolution:
            {
                integrity: sha512-+O9Jct8wf++lXxxFc4hc8LsjaSq0HFzzL7cVsw8pRDIPdjKD2mT4ytDZlLuSBZ4cLKZFXIrMGO7DbQCtMJJMKw==
            }
        engines: { node: '>=4' }
        dev: true

    /ansi-regex/4.1.1:
        resolution:
            {
                integrity: sha512-ILlv4k/3f6vfQ4OoP2AGvirOktlQ98ZEL1k9FaQjxa3L1abBgbuTDAdPOpvbGncC0BTVQrl+OM8xZGK6tWXt7g==
            }
        engines: { node: '>=6' }
        dev: true

    /ansi-regex/5.0.1:
        resolution:
            {
                integrity: sha512-quJQXlTSUGL2LH9SUXo8VwsY4soanhgo6LNSm84E1LBcE8s3O0wpdiRzyR9z/ZZJMlMWv37qOOb9pdJlMUEKFQ==
            }
        engines: { node: '>=8' }

    /ansi-styles/3.2.1:
        resolution:
            {
                integrity: sha512-VT0ZI6kZRdTh8YyJw3SMbYm/u+NqfsAxEpWO0Pf9sq8/e94WxxOpPKx9FR1FlyCtOVDNOQ+8ntlqFxiRc+r5qA==
            }
        engines: { node: '>=4' }
        dependencies:
            color-convert: 1.9.3

    /ansi-styles/4.3.0:
        resolution:
            {
                integrity: sha512-zbB9rCJAT1rbjiVDb2hqKFHNYLxgtk8NURxZ3IZwD3F6NtxbXZQCnnSi1Lkx+IDohdPlFp222wVALIheZJQSEg==
            }
        engines: { node: '>=8' }
        dependencies:
            color-convert: 2.0.1

    /ansi-styles/5.2.0:
        resolution:
            {
                integrity: sha512-Cxwpt2SfTzTtXcfOlzGEee8O+c+MmUgGrNiBcXnuWxuFJHe6a5Hz7qwhwe5OgaSYI0IJvkLqWX1ASG+cJOkEiA==
            }
        engines: { node: '>=10' }
        dev: true

    /anymatch/3.1.2:
        resolution:
            {
                integrity: sha512-P43ePfOAIupkguHUycrc4qJ9kz8ZiuOUijaETwX7THt0Y/GNK7v0aa8rY816xWjZ7rJdA5XdMcpVFTKMq+RvWg==
            }
        engines: { node: '>= 8' }
        dependencies:
            normalize-path: 3.0.0
            picomatch: 2.3.1
        dev: true

    /aproba/1.2.0:
        resolution:
            {
                integrity: sha512-Y9J6ZjXtoYh8RnXVCMOU/ttDmk1aBjunq9vO0ta5x85WDQiQfUF9sIPBITdbiiIVcBo03Hi3jMxigBtsddlXRw==
            }
        dev: false
        optional: true

    /archiver-utils/2.1.0:
        resolution:
            {
                integrity: sha512-bEL/yUb/fNNiNTuUz979Z0Yg5L+LzLxGJz8x79lYmR54fmTIb6ob/hNQgkQnIUDWIFjZVQwl9Xs356I6BAMHfw==
            }
        engines: { node: '>= 6' }
        dependencies:
            glob: 7.2.0
            graceful-fs: 4.2.9
            lazystream: 1.0.1
            lodash.defaults: 4.2.0
            lodash.difference: 4.5.0
            lodash.flatten: 4.4.0
            lodash.isplainobject: 4.0.6
            lodash.union: 4.6.0
            normalize-path: 3.0.0
            readable-stream: 2.3.7
        dev: false

    /archiver/5.3.0:
        resolution:
            {
                integrity: sha512-iUw+oDwK0fgNpvveEsdQ0Ase6IIKztBJU2U0E9MzszMfmVVUyv1QJhS2ITW9ZCqx8dktAxVAjWWkKehuZE8OPg==
            }
        engines: { node: '>= 10' }
        dependencies:
            archiver-utils: 2.1.0
            async: 3.2.3
            buffer-crc32: 0.2.13
            readable-stream: 3.6.0
            readdir-glob: 1.1.2
            tar-stream: 2.2.0
            zip-stream: 4.1.0
        dev: false

    /are-we-there-yet/1.1.7:
        resolution:
            {
                integrity: sha512-nxwy40TuMiUGqMyRHgCSWZ9FM4VAoRP4xUYSTv5ImRog+h9yISPbVH7H8fASCIzYn9wlEv4zvFL7uKDMCFQm3g==
            }
        dependencies:
            delegates: 1.0.0
            readable-stream: 2.3.7
        dev: false
        optional: true

    /argparse/1.0.10:
        resolution:
            {
                integrity: sha512-o5Roy6tNG4SL/FOkCAN6RzjiakZS25RLYFrcMttJqbdd8BWrnA+fGz57iN5Pb06pvBGvl5gQ0B48dJlslXvoTg==
            }
        dependencies:
            sprintf-js: 1.0.3

    /argparse/2.0.1:
        resolution:
            {
                integrity: sha512-8+9WqebbFzpX9OR+Wa6O29asIogeRMzcGtAINdpMHHyAg10f05aSFVBbcEqGf/PXw1EjAZ+q2/bEBg3DvurK3Q==
            }

    /arr-diff/4.0.0:
        resolution: { integrity: sha1-1kYQdP6/7HHn4VI1dhoyml3HxSA= }
        engines: { node: '>=0.10.0' }
        dev: true

    /arr-flatten/1.1.0:
        resolution:
            {
                integrity: sha512-L3hKV5R/p5o81R7O02IGnwpDmkp6E982XhtbuwSe3O4qOtMMMtodicASA1Cny2U+aCXcNpml+m4dPsvsJ3jatg==
            }
        engines: { node: '>=0.10.0' }
        dev: true

    /arr-union/3.1.0:
        resolution: { integrity: sha1-45sJrqne+Gao8gbiiK9jkZuuOcQ= }
        engines: { node: '>=0.10.0' }
        dev: true

    /array-differ/3.0.0:
        resolution:
            {
                integrity: sha512-THtfYS6KtME/yIAhKjZ2ul7XI96lQGHRputJQHO80LAWQnuGP4iCIN8vdMRboGbIEYBwU33q8Tch1os2+X0kMg==
            }
        engines: { node: '>=8' }

    /array-flatten/1.1.1:
        resolution: { integrity: sha1-ml9pkFGx5wczKPKgCJaLZOopVdI= }
        dev: false

    /array-includes/3.1.4:
        resolution:
            {
                integrity: sha512-ZTNSQkmWumEbiHO2GF4GmWxYVTiQyJy2XOTa15sdQSrvKn7l+180egQMqlrMOUMCyLMD7pmyQe4mMDUT6Behrw==
            }
        engines: { node: '>= 0.4' }
        dependencies:
            call-bind: 1.0.2
            define-properties: 1.1.3
            es-abstract: 1.19.1
            get-intrinsic: 1.1.1
            is-string: 1.0.7
        dev: true

    /array-timsort/1.0.3:
        resolution:
            {
                integrity: sha512-/+3GRL7dDAGEfM6TseQk/U+mi18TU2Ms9I3UlLdUMhz2hbvGNTKdj9xniwXfUqgYhHxRx0+8UnKkvlNwVU+cWQ==
            }
        dev: false

    /array-union/2.1.0:
        resolution:
            {
                integrity: sha512-HGyxoOTYUyCM6stUe6EJgnd4EoewAI7zMdfqO+kGjnlZmBDz/cR5pf8r/cR4Wq60sL/p0IkcjUEEPwS3GFrIyw==
            }
        engines: { node: '>=8' }

    /array-unique/0.3.2:
        resolution: { integrity: sha1-qJS3XUvE9s1nnvMkSp/Y9Gri1Cg= }
        engines: { node: '>=0.10.0' }
        dev: true

    /array.prototype.flat/1.2.5:
        resolution:
            {
                integrity: sha512-KaYU+S+ndVqyUnignHftkwc58o3uVU1jzczILJ1tN2YaIZpFIKBiP/x/j97E5MVPsaCloPbqWLB/8qCTVvT2qg==
            }
        engines: { node: '>= 0.4' }
        dependencies:
            call-bind: 1.0.2
            define-properties: 1.1.3
            es-abstract: 1.19.1
        dev: true

    /arrify/1.0.1:
        resolution:
            {
                integrity: sha512-3CYzex9M9FGQjCGMGyi6/31c8GJbgb0qGyrx5HWxPd0aCwh4cB2YjMb2Xf9UuoogrMrlO9cTqnB5rI5GHZTcUA==
            }
        engines: { node: '>=0.10.0' }
        dev: true

    /arrify/2.0.1:
        resolution:
            {
                integrity: sha512-3duEwti880xqi4eAMN8AyR4a0ByT90zoYdLlevfrvU43vb0YZwZVfxOgxWrLXXXpyugL0hNZc9G6BiB5B3nUug==
            }
        engines: { node: '>=8' }

    /asap/2.0.6:
        resolution:
            {
                integrity: sha512-BSHWgDSAiKs50o2Re8ppvp3seVHXSRM44cdSsT9FfNEUUZLOGWVCsiWaRPWM1Znn+mqZ1OfVZ3z3DWEzSp7hRA==
            }
        dev: true

    /assign-symbols/1.0.0:
        resolution: { integrity: sha1-WWZ/QfrdTyDMvCu5a41Pf3jsA2c= }
        engines: { node: '>=0.10.0' }
        dev: true

    /async/3.2.3:
        resolution:
            {
                integrity: sha512-spZRyzKL5l5BZQrr/6m/SqFdBN0q3OCI0f9rjfBzCMBIP4p75P620rR3gTmaksNOhmzgdxcaxdNfMy6anrbM0g==
            }

    /asynckit/0.4.0:
        resolution:
            {
                integrity: sha512-Oei9OH4tRh0YqU3GxhX79dM/mwVgvbZJaSNaRk+bshkj0S5cfHcgYakreBjrHwatXKbz+IoIdYLxrKim2MjW0Q==
            }
        dev: true

    /at-least-node/1.0.0:
        resolution:
            {
                integrity: sha512-+q/t7Ekv1EDY2l6Gda6LLiX14rU9TV20Wa3ofeQmwPFZbOMo9DXrLbOjFaaclkXKWidIaopwAObQDqwWtGUjqg==
            }
        engines: { node: '>= 4.0.0' }
        dev: false

    /atob/2.1.2:
        resolution:
            {
                integrity: sha512-Wm6ukoaOGJi/73p/cl2GvLjTI5JM1k/O14isD73YML8StrH/7/lRFgmg8nICZgD3bZZvjwCGxtMOD3wWNAu8cg==
            }
        engines: { node: '>= 4.5.0' }
        hasBin: true
        dev: true

    /axios/0.21.4:
        resolution:
            {
                integrity: sha512-ut5vewkiu8jjGBdqpM44XxjuCjq9LAKeHVmoVfHVzy8eHgxxq8SbAVQNovDA8mVi05kP0Ea/n/UzcSHcTJQfNg==
            }
        dependencies:
            follow-redirects: 1.14.9
        transitivePeerDependencies:
            - debug
        dev: false

    /axios/0.24.0:
        resolution:
            {
                integrity: sha512-Q6cWsys88HoPgAaFAVUb0WpPk0O8iTeisR9IMqy9G8AbO4NlpVknrnQS03zzF9PGAWgO3cgletO3VjV/P7VztA==
            }
        dependencies:
            follow-redirects: 1.14.9
        transitivePeerDependencies:
            - debug
<<<<<<< HEAD
        dev: false
=======
>>>>>>> 118cc0eb

    /babel-jest/27.5.1_@babel+core@7.16.7:
        resolution:
            {
                integrity: sha512-cdQ5dXjGRd0IBRATiQ4mZGlGlRE8kJpjPOixdNRdT+m3UcNqmYWN6rK6nvtXYfY3D76cb8s/O1Ss8ea24PIwcg==
            }
        engines: { node: ^10.13.0 || ^12.13.0 || ^14.15.0 || >=15.0.0 }
        peerDependencies:
            '@babel/core': ^7.8.0
        dependencies:
            '@babel/core': 7.16.7
            '@jest/transform': 27.5.1
            '@jest/types': 27.5.1
            '@types/babel__core': 7.1.18
            babel-plugin-istanbul: 6.1.1
            babel-preset-jest: 27.5.1_@babel+core@7.16.7
            chalk: 4.1.2
            graceful-fs: 4.2.9
            slash: 3.0.0
        transitivePeerDependencies:
            - supports-color
        dev: true

    /babel-plugin-istanbul/6.1.1:
        resolution:
            {
                integrity: sha512-Y1IQok9821cC9onCx5otgFfRm7Lm+I+wwxOx738M/WLPZ9Q42m4IG5W0FNX8WLL2gYMZo3JkuXIH2DOpWM+qwA==
            }
        engines: { node: '>=8' }
        dependencies:
            '@babel/helper-plugin-utils': 7.16.7
            '@istanbuljs/load-nyc-config': 1.1.0
            '@istanbuljs/schema': 0.1.3
            istanbul-lib-instrument: 5.1.0
            test-exclude: 6.0.0
        transitivePeerDependencies:
            - supports-color
        dev: true

    /babel-plugin-jest-hoist/27.5.1:
        resolution:
            {
                integrity: sha512-50wCwD5EMNW4aRpOwtqzyZHIewTYNxLA4nhB+09d8BIssfNfzBRhkBIHiaPv1Si226TQSvp8gxAJm2iY2qs2hQ==
            }
        engines: { node: ^10.13.0 || ^12.13.0 || ^14.15.0 || >=15.0.0 }
        dependencies:
            '@babel/template': 7.16.7
            '@babel/types': 7.16.8
            '@types/babel__core': 7.1.18
            '@types/babel__traverse': 7.14.2
        dev: true

    /babel-preset-current-node-syntax/1.0.1_@babel+core@7.16.7:
        resolution:
            {
                integrity: sha512-M7LQ0bxarkxQoN+vz5aJPsLBn77n8QgTFmo8WK0/44auK2xlCXrYcUxHFxgU7qW5Yzw/CjmLRK2uJzaCd7LvqQ==
            }
        peerDependencies:
            '@babel/core': ^7.0.0
        dependencies:
            '@babel/core': 7.16.7
            '@babel/plugin-syntax-async-generators': 7.8.4_@babel+core@7.16.7
            '@babel/plugin-syntax-bigint': 7.8.3_@babel+core@7.16.7
            '@babel/plugin-syntax-class-properties': 7.12.13_@babel+core@7.16.7
            '@babel/plugin-syntax-import-meta': 7.10.4_@babel+core@7.16.7
            '@babel/plugin-syntax-json-strings': 7.8.3_@babel+core@7.16.7
            '@babel/plugin-syntax-logical-assignment-operators': 7.10.4_@babel+core@7.16.7
            '@babel/plugin-syntax-nullish-coalescing-operator': 7.8.3_@babel+core@7.16.7
            '@babel/plugin-syntax-numeric-separator': 7.10.4_@babel+core@7.16.7
            '@babel/plugin-syntax-object-rest-spread': 7.8.3_@babel+core@7.16.7
            '@babel/plugin-syntax-optional-catch-binding': 7.8.3_@babel+core@7.16.7
            '@babel/plugin-syntax-optional-chaining': 7.8.3_@babel+core@7.16.7
            '@babel/plugin-syntax-top-level-await': 7.14.5_@babel+core@7.16.7
        dev: true

    /babel-preset-jest/27.5.1_@babel+core@7.16.7:
        resolution:
            {
                integrity: sha512-Nptf2FzlPCWYuJg41HBqXVT8ym6bXOevuCTbhxlUpjwtysGaIWFvDEjp4y+G7fl13FgOdjs7P/DmErqH7da0Ag==
            }
        engines: { node: ^10.13.0 || ^12.13.0 || ^14.15.0 || >=15.0.0 }
        peerDependencies:
            '@babel/core': ^7.0.0
        dependencies:
            '@babel/core': 7.16.7
            babel-plugin-jest-hoist: 27.5.1
            babel-preset-current-node-syntax: 1.0.1_@babel+core@7.16.7
        dev: true

    /balanced-match/1.0.2:
        resolution:
            {
                integrity: sha512-3oSeUO0TMV67hN1AmbXsK4yaqU7tjiHlbxRDZOpH0KW9+CeX4bRAaX0Anxt0tx2MrpRpWwQaPwIlISEJhYU5Pw==
            }

    /base/0.11.2:
        resolution:
            {
                integrity: sha512-5T6P4xPgpp0YDFvSWwEZ4NoE3aM4QBQXDzmVbraCkFj8zHM+mba8SyqB5DbZWyR7mYHo6Y7BdQo3MoA4m0TeQg==
            }
        engines: { node: '>=0.10.0' }
        dependencies:
            cache-base: 1.0.1
            class-utils: 0.3.6
            component-emitter: 1.3.0
            define-property: 1.0.0
            isobject: 3.0.1
            mixin-deep: 1.3.2
            pascalcase: 0.1.1
        dev: true

    /base64-js/1.5.1:
        resolution:
            {
                integrity: sha512-AKpaYlHn8t4SVbOHCy+b5+KKgvR4vrsD8vbvrbiQJps7fKDTkjkDry6ji0rUJjC0kzbNePLwzxq8iypo41qeWA==
            }
        dev: false

    /before-after-hook/2.2.2:
        resolution:
            {
                integrity: sha512-3pZEU3NT5BFUo/AD5ERPWOgQOCZITni6iavr5AUw5AUwQjMlI0kzu5btnyD39AF0gUEsDPwJT+oY1ORBJijPjQ==
            }
        dev: false

    /better-path-resolve/1.0.0:
        resolution:
            {
                integrity: sha512-pbnl5XzGBdrFU/wT4jqmJVPn2B6UHPBOhzMQkY/SPUPB6QtUXtmBHBIwCbXJol93mOpGMnQyP/+BB19q04xj7g==
            }
        engines: { node: '>=4' }
        dependencies:
            is-windows: 1.0.2
        dev: true

    /binaryextensions/4.18.0:
        resolution:
            {
                integrity: sha512-PQu3Kyv9dM4FnwB7XGj1+HucW+ShvJzJqjuw1JkKVs1mWdwOKVcRjOi+pV9X52A0tNvrPCsPkbFFQb+wE1EAXw==
            }
        engines: { node: '>=0.8' }

    /bl/4.1.0:
        resolution:
            {
                integrity: sha512-1W07cM9gS6DcLperZfFSj+bWLtaPGSOHWhPiGzXmvVJbRLdG82sH/Kn8EtW1VqWVA54AKf2h5k5BbnIbwF3h6w==
            }
        dependencies:
            buffer: 5.7.1
            inherits: 2.0.4
            readable-stream: 3.6.0
        dev: false

    /body-parser/1.19.0:
        resolution:
            {
                integrity: sha512-dhEPs72UPbDnAQJ9ZKMNTP6ptJaionhP5cBb541nXPlW60Jepo9RV/a4fX4XWW9CuFNK22krhrj1+rgzifNCsw==
            }
        engines: { node: '>= 0.8' }
        dependencies:
            bytes: 3.1.0
            content-type: 1.0.4
            debug: 2.6.9
            depd: 1.1.2
            http-errors: 1.7.2
            iconv-lite: 0.4.24
            on-finished: 2.3.0
            qs: 6.7.0
            raw-body: 2.4.0
            type-is: 1.6.18
        transitivePeerDependencies:
            - supports-color
        dev: false

    /body-parser/1.19.1:
        resolution:
            {
                integrity: sha512-8ljfQi5eBk8EJfECMrgqNGWPEY5jWP+1IzkzkGdFFEwFQZZyaZ21UqdaHktgiMlH0xLHqIFtE/u2OYE5dOtViA==
            }
        engines: { node: '>= 0.8' }
        dependencies:
            bytes: 3.1.1
            content-type: 1.0.4
            debug: 2.6.9
            depd: 1.1.2
            http-errors: 1.8.1
            iconv-lite: 0.4.24
            on-finished: 2.3.0
            qs: 6.9.6
            raw-body: 2.4.2
            type-is: 1.6.18
        transitivePeerDependencies:
            - supports-color
        dev: false

    /brace-expansion/1.1.11:
        resolution:
            {
                integrity: sha512-iCuPHDFgrHX7H2vEI/5xpz07zSHB00TpugqhmYtVmMO6518mCuRMoOYFldEBl0g187ufozdaHgWKcYFb61qGiA==
            }
        dependencies:
            balanced-match: 1.0.2
            concat-map: 0.0.1

    /brace-expansion/2.0.1:
        resolution:
            {
                integrity: sha512-XnAIvQ8eM+kC6aULx6wuQiwVsnzsi9d3WxzV3FpWTGA19F621kwdbsAcFKXgKUHZWsy+mY6iL1sHTxWEFCytDA==
            }
        dependencies:
            balanced-match: 1.0.2
        dev: false

    /braces/2.3.2:
        resolution:
            {
                integrity: sha512-aNdbnj9P8PjdXU4ybaWLK2IF3jc/EoDYbC7AazW6to3TRsfXxscC9UXOB5iDiEQrkyIbWp2SLQda4+QAa7nc3w==
            }
        engines: { node: '>=0.10.0' }
        dependencies:
            arr-flatten: 1.1.0
            array-unique: 0.3.2
            extend-shallow: 2.0.1
            fill-range: 4.0.0
            isobject: 3.0.1
            repeat-element: 1.1.4
            snapdragon: 0.8.2
            snapdragon-node: 2.1.1
            split-string: 3.1.0
            to-regex: 3.0.2
        transitivePeerDependencies:
            - supports-color
        dev: true

    /braces/3.0.2:
        resolution:
            {
                integrity: sha512-b8um+L1RzM3WDSzvhm6gIz1yfTbBt6YTlcEKAvsmqCZZFw46z626lVj9j1yEPW33H5H+lBQpZMP1k8l+78Ha0A==
            }
        engines: { node: '>=8' }
        dependencies:
            fill-range: 7.0.1

    /breakword/1.0.5:
        resolution:
            {
                integrity: sha512-ex5W9DoOQ/LUEU3PMdLs9ua/CYZl1678NUkKOdUSi8Aw5F1idieaiRURCBFJCwVcrD1J8Iy3vfWSloaMwO2qFg==
            }
        dependencies:
            wcwidth: 1.0.1
        dev: true

    /browser-process-hrtime/1.0.0:
        resolution:
            {
                integrity: sha512-9o5UecI3GhkpM6DrXr69PblIuWxPKk9Y0jHBRhdocZ2y7YECBFCsHm79Pr3OyR2AvjhDkabFJaDJMYRazHgsow==
            }
        dev: true

    /browserslist/4.19.1:
        resolution:
            {
                integrity: sha512-u2tbbG5PdKRTUoctO3NBD8FQ5HdPh1ZXPHzp1rwaa5jTc+RV9/+RlWiAIKmjRPQF+xbGM9Kklj5bZQFa2s/38A==
            }
        engines: { node: ^6 || ^7 || ^8 || ^9 || ^10 || ^11 || ^12 || >=13.7 }
        hasBin: true
        dependencies:
            caniuse-lite: 1.0.30001300
            electron-to-chromium: 1.4.46
            escalade: 3.1.1
            node-releases: 2.0.1
            picocolors: 1.0.0
        dev: true

    /bs-logger/0.2.6:
        resolution:
            {
                integrity: sha512-pd8DCoxmbgc7hyPKOvxtqNcjYoOsABPQdcCUjGp3d42VR2CX1ORhk2A87oqqu5R1kk+76nsxZupkmyd+MVtCog==
            }
        engines: { node: '>= 6' }
        dependencies:
            fast-json-stable-stringify: 2.1.0
        dev: true

    /bser/2.1.1:
        resolution:
            {
                integrity: sha512-gQxTNE/GAfIIrmHLUE3oJyp5FO6HRBfhjnw4/wMmA63ZGDJnWBmgY/lyQBpnDUkGmAhbSe39tx2d/iTOAfglwQ==
            }
        dependencies:
            node-int64: 0.4.0
        dev: true

    /buffer-crc32/0.2.13:
        resolution:
            {
                integrity: sha512-VO9Ht/+p3SN7SKWqcrgEzjGbRSJYTx+Q1pTQC0wrWqHx0vpJraQ6GtHx8tvcg1rlK1byhU5gccxgOgj7B0TDkQ==
            }
        dev: false

    /buffer-from/1.1.2:
        resolution:
            {
                integrity: sha512-E+XQCRwSbaaiChtv6k6Dwgc+bx+Bs6vuKJHHl5kox/BaKbhiXzqQOwK4cO22yElGp2OCmjwVhT3HmxgyPGnJfQ==
            }
        dev: true

    /buffer/5.7.1:
        resolution:
            {
                integrity: sha512-EHcyIPBQ4BSGlvjB16k5KgAJ27CIsHY/2JBmCRReo48y9rQ3MaUzWX3KVlBa4U7MyX02HdVj0K7C3WaB3ju7FQ==
            }
        dependencies:
            base64-js: 1.5.1
            ieee754: 1.2.1
        dev: false

    /bytes/3.1.0:
        resolution:
            {
                integrity: sha512-zauLjrfCG+xvoyaqLoV8bLVXXNGC4JqlxFCutSDWA6fJrTo2ZuvLYTqZ7aHBLZSMOopbzwv8f+wZcVzfVTI2Dg==
            }
        engines: { node: '>= 0.8' }
        dev: false

    /bytes/3.1.1:
        resolution:
            {
                integrity: sha512-dWe4nWO/ruEOY7HkUJ5gFt1DCFV9zPRoJr8pV0/ASQermOZjtq8jMjOprC0Kd10GLN+l7xaUPvxzJFWtxGu8Fg==
            }
        engines: { node: '>= 0.8' }
        dev: false

    /cache-base/1.0.1:
        resolution:
            {
                integrity: sha512-AKcdTnFSWATd5/GCPRxr2ChwIJ85CeyrEyjRHlKxQ56d4XJMGym0uAiKn0xbLOGOl3+yRpOTi484dVCEc5AUzQ==
            }
        engines: { node: '>=0.10.0' }
        dependencies:
            collection-visit: 1.0.0
            component-emitter: 1.3.0
            get-value: 2.0.6
            has-value: 1.0.0
            isobject: 3.0.1
            set-value: 2.0.1
            to-object-path: 0.3.0
            union-value: 1.0.1
            unset-value: 1.0.0
        dev: true

    /call-bind/1.0.2:
        resolution:
            {
                integrity: sha512-7O+FbCihrB5WGbFYesctwmTKae6rOiIzmz1icreWJ+0aA7LJfuqhEso2T9ncpcFtzMQtzXf2QGGueWJGTYsqrA==
            }
        dependencies:
            function-bind: 1.1.1
            get-intrinsic: 1.1.1
        dev: true

    /callsites/3.1.0:
        resolution:
            {
                integrity: sha512-P8BjAsXvZS+VIDUI11hHCQEv74YT67YUi5JJFNWIqL235sBmjX4+qx9Muvls5ivyNENctx46xQLQ3aTuE7ssaQ==
            }
        engines: { node: '>=6' }
        dev: true

    /camelcase-keys/6.2.2:
        resolution:
            {
                integrity: sha512-YrwaA0vEKazPBkn0ipTiMpSajYDSe+KjQfrjhcBMxJt/znbvlHd8Pw/Vamaz5EB4Wfhs3SUR3Z9mwRu/P3s3Yg==
            }
        engines: { node: '>=8' }
        dependencies:
            camelcase: 5.3.1
            map-obj: 4.3.0
            quick-lru: 4.0.1
        dev: true

    /camelcase/5.3.1:
        resolution:
            {
                integrity: sha512-L28STB170nwWS63UjtlEOE3dldQApaJXZkOI1uMFfzf3rRuPegHaHesyee+YxQ+W6SvRDQV6UrdOdRiR153wJg==
            }
        engines: { node: '>=6' }
        dev: true

    /camelcase/6.3.0:
        resolution:
            {
                integrity: sha512-Gmy6FhYlCY7uOElZUSbxo2UCDH8owEk996gkbrpsgGtrJLM3J7jGxl9Ic7Qwwj4ivOE5AWZWRMecDdF7hqGjFA==
            }
        engines: { node: '>=10' }
        dev: true

    /caniuse-lite/1.0.30001300:
        resolution:
            {
                integrity: sha512-cVjiJHWGcNlJi8TZVKNMnvMid3Z3TTdDHmLDzlOdIiZq138Exvo0G+G0wTdVYolxKb4AYwC+38pxodiInVtJSA==
            }
        dev: true

    /chalk/2.4.2:
        resolution:
            {
                integrity: sha512-Mti+f9lpJNcwF4tWV8/OrTTtF1gZi+f8FqlyAdouralcFWFQWF2+NgCHShjkCb+IFBLq9buZwE1xckQU4peSuQ==
            }
        engines: { node: '>=4' }
        dependencies:
            ansi-styles: 3.2.1
            escape-string-regexp: 1.0.5
            supports-color: 5.5.0

    /chalk/3.0.0:
        resolution:
            {
                integrity: sha512-4D3B6Wf41KOYRFdszmDqMCGq5VV/uMAB273JILmO+3jAlh8X4qDtdtgCR3fxtbLEMzSx22QdhnDcJvu2u1fVwg==
            }
        engines: { node: '>=8' }
        dependencies:
            ansi-styles: 4.3.0
            supports-color: 7.2.0
        dev: true

    /chalk/4.1.2:
        resolution:
            {
                integrity: sha512-oKnbhFyRIXpUuez8iBMmyEa4nbj4IOQyuhc/wy9kY7/WVPcwIO9VA668Pu8RkO7+0G76SLROeyw9CpQ061i4mA==
            }
        engines: { node: '>=10' }
        dependencies:
            ansi-styles: 4.3.0
            supports-color: 7.2.0

    /char-regex/1.0.2:
        resolution:
            {
                integrity: sha512-kWWXztvZ5SBQV+eRgKFeh8q5sLuZY2+8WUIzlxWVTg+oGwY14qylx1KbKzHd8P6ZYkAg0xyIDU9JMHhyJMZ1jw==
            }
        engines: { node: '>=10' }
        dev: true

    /chardet/0.7.0:
        resolution:
            {
                integrity: sha512-mT8iDcrh03qDGRRmoA2hmBJnxpllMR+0/0qlzjqZES6NdiWDcZkCNAk4rPFZ9Q85r27unkiNNg8ZOiwZXBHwcA==
            }
        dev: true

    /chownr/1.1.4:
        resolution:
            {
                integrity: sha512-jJ0bqzaylmJtVnNgzTeSOs8DPavpbYgEr/b0YL8/2GO3xJEhInFmhKMUnEJQjZumK7KXGFhUy89PrsJWlakBVg==
            }
        dev: false
        optional: true

    /ci-info/3.3.0:
        resolution:
            {
                integrity: sha512-riT/3vI5YpVH6/qomlDnJow6TBee2PBKSEpx3O32EGPYbWGIRsIlGRms3Sm74wYE1JMo8RnO04Hb12+v1J5ICw==
            }
        dev: true

    /cjs-module-lexer/1.2.2:
        resolution:
            {
                integrity: sha512-cOU9usZw8/dXIXKtwa8pM0OTJQuJkxMN6w30csNRUerHfeQ5R6U3kkU/FtJeIf3M202OHfY2U8ccInBG7/xogA==
            }
        dev: true

    /class-utils/0.3.6:
        resolution:
            {
                integrity: sha512-qOhPa/Fj7s6TY8H8esGu5QNpMMQxz79h+urzrNYN6mn+9BnxlDGf5QZ+XeCDsxSjPqsSR56XOZOJmpeurnLMeg==
            }
        engines: { node: '>=0.10.0' }
        dependencies:
            arr-union: 3.1.0
            define-property: 0.2.5
            isobject: 3.0.1
            static-extend: 0.1.2
        dev: true

    /cliui/6.0.0:
        resolution:
            {
                integrity: sha512-t6wbgtoCXvAzst7QgXxJYqPt0usEfbgQdftEPbLL/cvv6HPE5VgvqCuAIDR0NgU52ds6rFwqrgakNLrHEjCbrQ==
            }
        dependencies:
            string-width: 4.2.3
            strip-ansi: 6.0.1
            wrap-ansi: 6.2.0
        dev: true

    /cliui/7.0.4:
        resolution:
            {
                integrity: sha512-OcRE68cOsVMXp1Yvonl/fzkQOyjLSu/8bhPDfQt0e0/Eb283TKP20Fs2MqoPsr9SwA595rRCA+QMzYc9nBP+JQ==
            }
        dependencies:
            string-width: 4.2.3
            strip-ansi: 6.0.1
            wrap-ansi: 7.0.0
        dev: true

    /clone-buffer/1.0.0:
        resolution:
            {
                integrity: sha512-KLLTJWrvwIP+OPfMn0x2PheDEP20RPUcGXj/ERegTgdmPEZylALQldygiqrPPu8P45uNuPs7ckmReLY6v/iA5g==
            }
        engines: { node: '>= 0.10' }

    /clone-stats/1.0.0:
        resolution:
            {
                integrity: sha512-au6ydSpg6nsrigcZ4m8Bc9hxjeW+GJ8xh5G3BJCMt4WXe1H10UNaVOamqQTmrx1kjVuxAHIQSNU6hY4Nsn9/ag==
            }

    /clone/1.0.4:
        resolution:
            {
                integrity: sha512-JQHZ2QMW6l3aH/j6xCqQThY/9OH4D/9ls34cgkUBiEeocRTU04tHfKPBsUK1PqZCUQM7GiA0IIXJSuXHI64Kbg==
            }
        engines: { node: '>=0.8' }
        dev: true

    /clone/2.1.2:
        resolution:
            {
                integrity: sha512-3Pe/CF1Nn94hyhIYpjtiLhdCoEoz0DqQ+988E9gmeEdQZlojxnOb74wctFyuwWQHzqyf9X7C7MG8juUpqBJT8w==
            }
        engines: { node: '>=0.8' }

    /cloneable-readable/1.1.3:
        resolution:
            {
                integrity: sha512-2EF8zTQOxYq70Y4XKtorQupqF0m49MBz2/yf5Bj+MHjvpG3Hy7sImifnqD6UA+TKYxeSV+u6qqQPawN5UvnpKQ==
            }
        dependencies:
            inherits: 2.0.4
            process-nextick-args: 2.0.1
            readable-stream: 2.3.7

    /co/4.6.0:
        resolution:
            {
                integrity: sha512-QVb0dM5HvG+uaxitm8wONl7jltx8dqhfU33DcqtOZcLSVIKSDDLDi7+0LbAKiyI8hD9u42m2YxXSkMGWThaecQ==
            }
        engines: { iojs: '>= 1.0.0', node: '>= 0.12.0' }
        dev: true

    /code-point-at/1.1.0:
        resolution: { integrity: sha1-DQcLTQQ6W+ozovGkDi7bPZpMz3c= }
        engines: { node: '>=0.10.0' }
        dev: false
        optional: true

    /collect-v8-coverage/1.0.1:
        resolution:
            {
                integrity: sha512-iBPtljfCNcTKNAto0KEtDfZ3qzjJvqE3aTGZsbhjSBlorqpXJlaWWtPO35D+ZImoC3KWejX64o+yPGxhWSTzfg==
            }
        dev: true

    /collection-visit/1.0.0:
        resolution: { integrity: sha1-S8A3PBZLwykbTTaMgpzxqApZ3KA= }
        engines: { node: '>=0.10.0' }
        dependencies:
            map-visit: 1.0.0
            object-visit: 1.0.1
        dev: true

    /color-convert/1.9.3:
        resolution:
            {
                integrity: sha512-QfAUtd+vFdAtFQcC8CCyYt1fYWxSqAiK2cSD6zDB8N3cpsEBAvRxp9zOGg6G/SHHJYAT88/az/IuDGALsNVbGg==
            }
        dependencies:
            color-name: 1.1.3

    /color-convert/2.0.1:
        resolution:
            {
                integrity: sha512-RRECPsj7iu/xb5oKYcsFHSppFNnsj/52OVTRKb4zP5onXwVF3zVmmToNcOfGC+CRDpfK/U584fMg38ZHCaElKQ==
            }
        engines: { node: '>=7.0.0' }
        dependencies:
            color-name: 1.1.4

    /color-name/1.1.3:
        resolution: { integrity: sha1-p9BVi9icQveV3UIyj3QIMcpTvCU= }

    /color-name/1.1.4:
        resolution:
            {
                integrity: sha512-dOy+3AuW3a2wNbZHIuMZpTcgjGuLU/uBL/ubcZF9OXbDo8ff4O8yVp5Bf0efS8uEoYo5q4Fx7dY9OgQGXgAsQA==
            }

    /color-string/1.9.0:
        resolution:
            {
                integrity: sha512-9Mrz2AQLefkH1UvASKj6v6hj/7eWgjnT/cVsR8CumieLoT+g900exWeNogqtweI8dxloXN9BDQTYro1oWu/5CQ==
            }
        dependencies:
            color-name: 1.1.4
            simple-swizzle: 0.2.2
        dev: false

    /color/3.2.1:
        resolution:
            {
                integrity: sha512-aBl7dZI9ENN6fUGC7mWpMTPNHmWUSNan9tuWN6ahh5ZLNk9baLJOnSMlrQkHcrfFgz2/RigjUVAjdx36VcemKA==
            }
        dependencies:
            color-convert: 1.9.3
            color-string: 1.9.0
        dev: false

    /colors/1.4.0:
        resolution:
            {
                integrity: sha512-a+UqTh4kgZg/SlGvfbzDHpgRu7AAQOmmqRHJnxhRZICKFUT91brVhNNt58CMWU9PsBbv3PDCZUHbVxuDiH2mtA==
            }
        engines: { node: '>=0.1.90' }

    /colorspace/1.1.4:
        resolution:
            {
                integrity: sha512-BgvKJiuVu1igBUF2kEjRCZXol6wiiGbY5ipL/oVPwm0BL9sIpMIzM8IK7vwuxIIzOXMV3Ey5w+vxhm0rR/TN8w==
            }
        dependencies:
            color: 3.2.1
            text-hex: 1.0.0
        dev: false

    /combined-stream/1.0.8:
        resolution:
            {
                integrity: sha512-FQN4MRfuJeHf7cBbBMJFXhKSDq+2kAArBlmRBvcvFE5BB1HZKXtSFASDhdlz9zOYwxh8lDdnvmMOe/+5cdoEdg==
            }
        engines: { node: '>= 0.8' }
        dependencies:
            delayed-stream: 1.0.0
        dev: true

    /commander/7.2.0:
        resolution:
            {
                integrity: sha512-QrWXB+ZQSVPmIWIhtEO9H+gwHaMGYiF5ChvoJ+K9ZGHG/sVsa6yiesAD1GC/x46sET00Xlwo1u49RVVVzvcSkw==
            }
        engines: { node: '>= 10' }
        dev: false

    /commander/9.2.0:
        resolution:
            {
                integrity: sha512-e2i4wANQiSXgnrBlIatyHtP1odfUp0BbV5Y5nEGbxtIrStkEOAAzCUirvLBNXHLr7kwLvJl6V+4V3XV9x7Wd9w==
            }
        engines: { node: ^12.20.0 || >=14 }
        dev: true

    /comment-json/4.1.0:
        resolution:
            {
                integrity: sha512-WEghmVYaNq9NlWbrkzQTSsya9ycLyxJxpTQfZEan6a5Jomnjw18zS3Podf8q1Zf9BvonvQd/+Z7Z39L7KKzzdQ==
            }
        engines: { node: '>= 6' }
        dependencies:
            array-timsort: 1.0.3
            core-util-is: 1.0.3
            esprima: 4.0.1
            has-own-prop: 2.0.0
            repeat-string: 1.6.1
        dev: false

    /comment-parser/1.3.1:
        resolution:
            {
                integrity: sha512-B52sN2VNghyq5ofvUsqZjmk6YkihBX5vMSChmSK9v4ShjKf3Vk5Xcmgpw4o+iIgtrnM/u5FiMpz9VKb8lpBveA==
            }
        engines: { node: '>= 12.0.0' }
        dev: true

    /commondir/1.0.1:
        resolution:
            {
                integrity: sha512-W9pAhw0ja1Edb5GVdIF1mjZw/ASI0AlShXM83UUGe2DVr5TdAPEA1OA8m/g8zWp9x6On7gqufY+FatDbC3MDQg==
            }

    /component-emitter/1.3.0:
        resolution:
            {
                integrity: sha512-Rd3se6QB+sO1TwqZjscQrurpEPIfO0/yYnSin6Q/rD3mOutHvUrCAhJub3r90uNb+SESBuE0QYoB90YdfatsRg==
            }
        dev: true

    /compress-commons/4.1.1:
        resolution:
            {
                integrity: sha512-QLdDLCKNV2dtoTorqgxngQCMA+gWXkM/Nwu7FpeBhk/RdkzimqC3jueb/FDmaZeXh+uby1jkBqE3xArsLBE5wQ==
            }
        engines: { node: '>= 10' }
        dependencies:
            buffer-crc32: 0.2.13
            crc32-stream: 4.0.2
            normalize-path: 3.0.0
            readable-stream: 3.6.0
        dev: false

    /concat-map/0.0.1:
        resolution: { integrity: sha1-2Klr13/Wjfd5OnMDajug1UBdR3s= }

    /console-control-strings/1.1.0:
        resolution: { integrity: sha1-PXz0Rk22RG6mRL9LOVB/mFEAjo4= }
        dev: false
        optional: true

    /content-disposition/0.5.3:
        resolution:
            {
                integrity: sha512-ExO0774ikEObIAEV9kDo50o+79VCUdEB6n6lzKgGwupcVeRlhrj3qGAfwq8G6uBJjkqLrhT0qEYFcWng8z1z0g==
            }
        engines: { node: '>= 0.6' }
        dependencies:
            safe-buffer: 5.1.2
        dev: false

    /content-disposition/0.5.4:
        resolution:
            {
                integrity: sha512-FveZTNuGw04cxlAiWbzi6zTAL/lhehaWbTtgluJh4/E95DqMwTmha3KZN1aAWA8cFIhHzMZUvLevkw5Rqk+tSQ==
            }
        engines: { node: '>= 0.6' }
        dependencies:
            safe-buffer: 5.2.1
        dev: false

    /content-type/1.0.4:
        resolution:
            {
                integrity: sha512-hIP3EEPs8tB9AT1L+NUqtwOAps4mk2Zob89MWXMHjHWg9milF/j4osnnQLXBCBFBk/tvIG/tUc9mOUJiPBhPXA==
            }
        engines: { node: '>= 0.6' }
        dev: false

    /convert-source-map/1.8.0:
        resolution:
            {
                integrity: sha512-+OQdjP49zViI/6i7nIJpA8rAl4sV/JdPfU9nZs3VqOwGIgizICvuN2ru6fMd+4llL0tar18UYJXfZ/TWtmhUjA==
            }
        dependencies:
            safe-buffer: 5.1.2
        dev: true

    /cookie-signature/1.0.6:
        resolution: { integrity: sha1-4wOogrNCzD7oylE6eZmXNNqzriw= }
        dev: false

    /cookie/0.4.0:
        resolution:
            {
                integrity: sha512-+Hp8fLp57wnUSt0tY0tHEXh4voZRDnoIrZPqlo3DPiI4y9lwg/jqx+1Om94/W6ZaPDOUbnjOt/99w66zk+l1Xg==
            }
        engines: { node: '>= 0.6' }
        dev: false

    /cookie/0.4.1:
        resolution:
            {
                integrity: sha512-ZwrFkGJxUR3EIoXtO+yVE69Eb7KlixbaeAWfBQB9vVsNn/o+Yw69gBWSSDK825hQNdN+wF8zELf3dFNl/kxkUA==
            }
        engines: { node: '>= 0.6' }
        dev: false

    /cookiejar/2.1.3:
        resolution:
            {
                integrity: sha512-JxbCBUdrfr6AQjOXrxoTvAMJO4HBTUIlBzslcJPAz+/KT8yk53fXun51u+RenNYvad/+Vc2DIz5o9UxlCDymFQ==
            }
        dev: true

    /copy-descriptor/0.1.1:
        resolution: { integrity: sha1-Z29us8OZl8LuGsOpJP1hJHSPV40= }
        engines: { node: '>=0.10.0' }
        dev: true

    /core-util-is/1.0.3:
        resolution:
            {
                integrity: sha512-ZQBvi1DcpJ4GDqanjucZ2Hj3wEO5pZDS89BWbkcrvdxksJorwUDDZamX9ldFkp9aw2lmBDLgkObEA4DWNJ9FYQ==
            }

    /crc-32/1.2.2:
        resolution:
            {
                integrity: sha512-ROmzCKrTnOwybPcJApAA6WBWij23HVfGVNKqqrZpuyZOHqK2CwHSvpGuyt/UNNvaIjEd8X5IFGp4Mh+Ie1IHJQ==
            }
        engines: { node: '>=0.8' }
        hasBin: true
        dev: false

    /crc32-stream/4.0.2:
        resolution:
            {
                integrity: sha512-DxFZ/Hk473b/muq1VJ///PMNLj0ZMnzye9thBpmjpJKCc5eMgB95aK8zCGrGfQ90cWo561Te6HK9D+j4KPdM6w==
            }
        engines: { node: '>= 10' }
        dependencies:
            crc-32: 1.2.2
            readable-stream: 3.6.0
        dev: false

    /cross-spawn/5.1.0:
        resolution:
            {
                integrity: sha512-pTgQJ5KC0d2hcY8eyL1IzlBPYjTkyH72XRZPnLyKus2mBfNjQs3klqbJU2VILqZryAZUt9JOb3h/mWMy23/f5A==
            }
        dependencies:
            lru-cache: 4.1.5
            shebang-command: 1.2.0
            which: 1.3.1
        dev: true

    /cross-spawn/7.0.3:
        resolution:
            {
                integrity: sha512-iRDPJKUPVEND7dHPO8rkbOnPpyDygcDFtWjpeWNCgy8WP2rXcxXL8TskReQl6OrB2G7+UJrags1q15Fudc7G6w==
            }
        engines: { node: '>= 8' }
        dependencies:
            path-key: 3.1.1
            shebang-command: 2.0.0
            which: 2.0.2

    /cssom/0.3.8:
        resolution:
            {
                integrity: sha512-b0tGHbfegbhPJpxpiBPU2sCkigAqtM9O121le6bbOlgyV+NyGyCmVfJ6QW9eRjz8CpNfWEOYBIMIGRYkLwsIYg==
            }
        dev: true

    /cssom/0.4.4:
        resolution:
            {
                integrity: sha512-p3pvU7r1MyyqbTk+WbNJIgJjG2VmTIaB10rI93LzVPrmDJKkzKYMtxxyAvQXR/NS6otuzveI7+7BBq3SjBS2mw==
            }
        dev: true

    /cssstyle/2.3.0:
        resolution:
            {
                integrity: sha512-AZL67abkUzIuvcHqk7c09cezpGNcxUxU4Ioi/05xHk4DQeTkWmGYftIE6ctU6AEt+Gn4n1lDStOtj7FKycP71A==
            }
        engines: { node: '>=8' }
        dependencies:
            cssom: 0.3.8
        dev: true

    /csv-generate/3.4.3:
        resolution:
            {
                integrity: sha512-w/T+rqR0vwvHqWs/1ZyMDWtHHSJaN06klRqJXBEpDJaM/+dZkso0OKh1VcuuYvK3XM53KysVNq8Ko/epCK8wOw==
            }
        dev: true

    /csv-parse/4.16.3:
        resolution:
            {
                integrity: sha512-cO1I/zmz4w2dcKHVvpCr7JVRu8/FymG5OEpmvsZYlccYolPBLoVGKUHgNoc4ZGkFeFlWGEDmMyBM+TTqRdW/wg==
            }
        dev: true

    /csv-stringify/5.6.5:
        resolution:
            {
                integrity: sha512-PjiQ659aQ+fUTQqSrd1XEDnOr52jh30RBurfzkscaE2tPaFsDH5wOAHJiw8XAHphRknCwMUE9KRayc4K/NbO8A==
            }
        dev: true

    /csv/5.5.3:
        resolution:
            {
                integrity: sha512-QTaY0XjjhTQOdguARF0lGKm5/mEq9PD9/VhZZegHDIBq2tQwgNpHc3dneD4mGo2iJs+fTKv5Bp0fZ+BRuY3Z0g==
            }
        engines: { node: '>= 0.1.90' }
        dependencies:
            csv-generate: 3.4.3
            csv-parse: 4.16.3
            csv-stringify: 5.6.5
            stream-transform: 2.1.3
        dev: true

    /dargs/7.0.0:
        resolution:
            {
                integrity: sha512-2iy1EkLdlBzQGvbweYRFxmFath8+K7+AKB0TlhHWkNuH+TmovaMH/Wp7V7R4u7f4SnX3OgLsU9t1NI9ioDnUpg==
            }
        engines: { node: '>=8' }
        dev: false

    /data-urls/2.0.0:
        resolution:
            {
                integrity: sha512-X5eWTSXO/BJmpdIKCRuKUgSCgAN0OwliVK3yPKbwIWU1Tdw5BRajxlzMidvh+gwko9AfQ9zIj52pzF91Q3YAvQ==
            }
        engines: { node: '>=10' }
        dependencies:
            abab: 2.0.5
            whatwg-mimetype: 2.3.0
            whatwg-url: 8.7.0
        dev: true

    /debug/2.6.9:
        resolution:
            {
                integrity: sha512-bC7ElrdJaJnPbAP+1EotYvqZsb3ecl5wi6Bfi6BJTUcNowp6cvspg0jXznRTKDjm/E7AdgFBVeAPVMNcKGsHMA==
            }
        peerDependencies:
            supports-color: '*'
        peerDependenciesMeta:
            supports-color:
                optional: true
        dependencies:
            ms: 2.0.0

    /debug/3.2.7:
        resolution:
            {
                integrity: sha512-CFjzYYAi4ThfiQvizrFQevTTXHtnCqWfe7x1AhgEscTz6ZbLbfoLRLPugTQyBth6f8ZERVUSyWHFD/7Wu4t1XQ==
            }
        peerDependencies:
            supports-color: '*'
        peerDependenciesMeta:
            supports-color:
                optional: true
        dependencies:
            ms: 2.1.3
        dev: true

    /debug/4.3.4:
        resolution:
            {
                integrity: sha512-PRWFHuSU3eDtQJPvnNY7Jcket1j0t5OuOsFzPPzsekD52Zl8qUfFIPEiswXqIvHWGVHOgX+7G/vCNNhehwxfkQ==
            }
        engines: { node: '>=6.0' }
        peerDependencies:
            supports-color: '*'
        peerDependenciesMeta:
            supports-color:
                optional: true
        dependencies:
            ms: 2.1.2

    /decamelize-keys/1.1.0:
        resolution:
            {
                integrity: sha512-ocLWuYzRPoS9bfiSdDd3cxvrzovVMZnRDVEzAs+hWIVXGDbHxWMECij2OBuyB/An0FFW/nLuq6Kv1i/YC5Qfzg==
            }
        engines: { node: '>=0.10.0' }
        dependencies:
            decamelize: 1.2.0
            map-obj: 1.0.1
        dev: true

    /decamelize/1.2.0:
        resolution:
            {
                integrity: sha512-z2S+W9X73hAUUki+N+9Za2lBlun89zigOyGrsax+KUQ6wKW4ZoWpEYBkGhQjwAjjDCkWxhY0VKEhk8wzY7F5cA==
            }
        engines: { node: '>=0.10.0' }
        dev: true

    /decimal.js/10.3.1:
        resolution:
            {
                integrity: sha512-V0pfhfr8suzyPGOx3nmq4aHqabehUZn6Ch9kyFpV79TGDTWFmHqUqXdabR7QHqxzrYolF4+tVmJhUG4OURg5dQ==
            }
        dev: true

    /decode-uri-component/0.2.0:
        resolution: { integrity: sha1-6zkTMzRYd1y4TNGh+uBiEGu4dUU= }
        engines: { node: '>=0.10' }
        dev: true

    /decompress-response/6.0.0:
        resolution:
            {
                integrity: sha512-aW35yZM6Bb/4oJlZncMH2LCoZtJXTRxES17vE3hoRiowU2kWHaJKFkSBDnDR+cm9J+9QhXmREyIfv0pji9ejCQ==
            }
        engines: { node: '>=10' }
        dependencies:
            mimic-response: 3.1.0
        dev: false
        optional: true

    /dedent/0.7.0:
        resolution:
            {
                integrity: sha512-Q6fKUPqnAHAyhiUgFU7BUzLiv0kd8saH9al7tnu5Q/okj6dnupxyTgFIBjVzJATdfIAm9NAsvXNzjaKa+bxVyA==
            }
        dev: true

    /deep-extend/0.6.0:
        resolution:
            {
                integrity: sha512-LOHxIOaPYdHlJRtCQfDIVZtfw/ufM8+rVj649RIHzcm/vGwQRXFt6OPqIFWsm2XEMrNIEtWR64sY1LEKD2vAOA==
            }
        engines: { node: '>=4.0.0' }

    /deep-is/0.1.4:
        resolution:
            {
                integrity: sha512-oIPzksmTg4/MriiaYGO+okXDT7ztn/w3Eptv/+gSIdMdKsJo0u4CfYNFJPy+4SKMuCqGw2wxnA+URMg3t8a/bQ==
            }

    /deepmerge/4.2.2:
        resolution:
            {
                integrity: sha512-FJ3UgI4gIl+PHZm53knsuSFpE+nESMr7M4v9QcgB7S63Kj/6WqMiFQJpBBYz1Pt+66bZpP3Q7Lye0Oo9MPKEdg==
            }
        engines: { node: '>=0.10.0' }
        dev: true

    /defaults/1.0.3:
        resolution:
            {
                integrity: sha512-s82itHOnYrN0Ib8r+z7laQz3sdE+4FP3d9Q7VLO7U+KRT+CR0GsWuyHxzdAY82I7cXv0G/twrqomTJLOssO5HA==
            }
        dependencies:
            clone: 1.0.4
        dev: true

    /define-lazy-prop/2.0.0:
        resolution:
            {
                integrity: sha512-Ds09qNh8yw3khSjiJjiUInaGX9xlqZDY7JVryGxdxV7NPeuqQfplOpQ66yJFZut3jLa5zOwkXw1g9EI2uKh4Og==
            }
        engines: { node: '>=8' }
        dev: true

    /define-properties/1.1.3:
        resolution:
            {
                integrity: sha512-3MqfYKj2lLzdMSf8ZIZE/V+Zuy+BgD6f164e8K2w7dgnpKArBDerGYpM46IYYcjnkdPNMjPk9A6VFB8+3SKlXQ==
            }
        engines: { node: '>= 0.4' }
        dependencies:
            object-keys: 1.1.1
        dev: true

    /define-property/0.2.5:
        resolution: { integrity: sha1-w1se+RjsPJkPmlvFe+BKrOxcgRY= }
        engines: { node: '>=0.10.0' }
        dependencies:
            is-descriptor: 0.1.6
        dev: true

    /define-property/1.0.0:
        resolution: { integrity: sha1-dp66rz9KY6rTr56NMEybvnm/sOY= }
        engines: { node: '>=0.10.0' }
        dependencies:
            is-descriptor: 1.0.2
        dev: true

    /define-property/2.0.2:
        resolution:
            {
                integrity: sha512-jwK2UV4cnPpbcG7+VRARKTZPUWowwXA8bzH5NP6ud0oeAxyYPuGZUAC7hMugpCdz4BeSZl2Dl9k66CHJ/46ZYQ==
            }
        engines: { node: '>=0.10.0' }
        dependencies:
            is-descriptor: 1.0.2
            isobject: 3.0.1
        dev: true

    /delayed-stream/1.0.0:
        resolution:
            {
                integrity: sha512-ZySD7Nf91aLB0RxL4KGrKHBXl7Eds1DAmEdcoVawXnLD7SDhpNgtuII2aAkg7a7QS41jxPSZ17p4VdGnMHk3MQ==
            }
        engines: { node: '>=0.4.0' }
        dev: true

    /delegates/1.0.0:
        resolution: { integrity: sha1-hMbhWbgZBP3KWaDvRM2HDTElD5o= }
        dev: false
        optional: true

    /depd/1.1.2:
        resolution: { integrity: sha1-m81S4UwJd2PnSbJ0xDRu0uVgtak= }
        engines: { node: '>= 0.6' }
        dev: false

    /deprecation/2.3.1:
        resolution:
            {
                integrity: sha512-xmHIy4F3scKVwMsQ4WnVaS8bHOx0DmVwRywosKhaILI0ywMDWPtBSku2HNxRvF7jtwDRsoEwYQSfbxj8b7RlJQ==
            }
        dev: false

    /destroy/1.0.4:
        resolution: { integrity: sha1-l4hXRCxEdJ5CBmE+N5RiBYJqvYA= }
        dev: false

    /detect-content-type/1.2.0:
        resolution:
            {
                integrity: sha512-YCBxuqJLY9rMxV44Ict2kNgjYFN3v1dnsn6sJvd6sUwwU1TWP3D+K2dr/S9AF/fio2/RsAKYdRiEOtNoRbmiag==
            }
        dev: false

    /detect-indent/6.1.0:
        resolution:
            {
                integrity: sha512-reYkTUJAZb9gUuZ2RvVCNhVHdg62RHnJ7WJl8ftMi4diZ6NWlciOzQN88pUhSELEwflJht4oQDv0F0BMlwaYtA==
            }
        engines: { node: '>=8' }
        dev: true

    /detect-libc/2.0.0:
        resolution:
            {
                integrity: sha512-S55LzUl8HUav8l9E2PBTlC5PAJrHK7tkM+XXFGD+fbsbkTzhCpG6K05LxJcUOEWzMa4v6ptcMZ9s3fOdJDu0Zw==
            }
        engines: { node: '>=8' }
        dev: false
        optional: true

    /detect-newline/3.1.0:
        resolution:
            {
                integrity: sha512-TLz+x/vEXm/Y7P7wn1EJFNLxYpUD4TgMosxY6fAVJUnJMbupHBOncxyWUG9OpTaH9EBD7uFI5LfEgmMOc54DsA==
            }
        engines: { node: '>=8' }
        dev: true

    /dezalgo/1.0.3:
        resolution: { integrity: sha1-f3Qt4Gb8dIvI24IFad3c5Jvw1FY= }
        dependencies:
            asap: 2.0.6
            wrappy: 1.0.2
        dev: true

    /diff-sequences/24.9.0:
        resolution:
            {
                integrity: sha512-Dj6Wk3tWyTE+Fo1rW8v0Xhwk80um6yFYKbuAxc9c3EZxIHFDYwbi34Uk42u1CdnIiVorvt4RmlSDjIPyzGC2ew==
            }
        engines: { node: '>= 6' }
        dev: true

    /diff-sequences/26.6.2:
        resolution:
            {
                integrity: sha512-Mv/TDa3nZ9sbc5soK+OoA74BsS3mL37yixCvUAQkiuA4Wz6YtwP/K47n2rv2ovzHZvoiQeA5FTQOschKkEwB0Q==
            }
        engines: { node: '>= 10.14.2' }
        dev: true

    /diff-sequences/27.0.6:
        resolution:
            {
                integrity: sha512-ag6wfpBFyNXZ0p8pcuIDS//D8H062ZQJ3fzYxjpmeKjnz8W4pekL3AI8VohmyZmsWW2PWaHgjsmqR6L13101VQ==
            }
        engines: { node: ^10.13.0 || ^12.13.0 || ^14.15.0 || >=15.0.0 }
        dev: true

    /diff-sequences/27.5.1:
        resolution:
            {
                integrity: sha512-k1gCAXAsNgLwEL+Y8Wvl+M6oEFj5bgazfZULpS5CneoPPXRaCCW7dm+q21Ky2VEE5X+VeRDBVg1Pcvvsr4TtNQ==
            }
        engines: { node: ^10.13.0 || ^12.13.0 || ^14.15.0 || >=15.0.0 }
        dev: true

    /dir-glob/3.0.1:
        resolution:
            {
                integrity: sha512-WkrWp9GR4KXfKGYzOLmTuGVi1UWFfws377n9cc55/tb6DuqyF6pcQ5AbiHEshaDpY9v6oaSr2XCDidGmMwdzIA==
            }
        engines: { node: '>=8' }
        dependencies:
            path-type: 4.0.0

    /doctrine/2.1.0:
        resolution:
            {
                integrity: sha512-35mSku4ZXK0vfCuHEDAwt55dg2jNajHZ1odvF+8SSr82EsZY4QmXfuWso8oEd8zRhVObSN18aM0CjSdoBX7zIw==
            }
        engines: { node: '>=0.10.0' }
        dependencies:
            esutils: 2.0.3
        dev: true

    /doctrine/3.0.0:
        resolution:
            {
                integrity: sha512-yS+Q5i3hBf7GBkd4KG8a7eBNNWNGLTaEwwYWUijIYM7zrlYDM0BFXHjjPWlWZ1Rg7UaddZeIDmi9jF3HmqiQ2w==
            }
        engines: { node: '>=6.0.0' }
        dependencies:
            esutils: 2.0.3
        dev: true

    /domexception/2.0.1:
        resolution:
            {
                integrity: sha512-yxJ2mFy/sibVQlu5qHjOkf9J3K6zgmCxgJ94u2EdvDOV09H+32LtRswEcUsmUWN72pVLOEnTSRaIVVzVQgS0dg==
            }
        engines: { node: '>=8' }
        dependencies:
            webidl-conversions: 5.0.0
        dev: true

    /dotenv/10.0.0:
        resolution:
            {
                integrity: sha512-rlBi9d8jpv9Sf1klPjNfFAuWDjKLwTIJJ/VxtoTwIR6hnZxcEOQCZg2oIL3MWBYw5GpUDKOEnND7LXTbIpQ03Q==
            }
        engines: { node: '>=10' }
        dev: false

    /dotenv/16.0.0:
        resolution:
            {
                integrity: sha512-qD9WU0MPM4SWLPJy/r2Be+2WgQj8plChsyrCNQzW/0WjvcJQiKQJ9mH3ZgB3fxbUUxgc/11ZJ0Fi5KiimWGz2Q==
            }
        engines: { node: '>=12' }
        dev: false

    /ee-first/1.1.1:
        resolution: { integrity: sha1-WQxhFWsK4vTwJVcyoViyZrxWsh0= }
        dev: false

    /ejs/3.1.7:
        resolution:
            {
                integrity: sha512-BIar7R6abbUxDA3bfXrO4DSgwo8I+fB5/1zgujl3HLLjwd6+9iOnrT+t3grn2qbk9vOgBubXOFwX2m9axoFaGw==
            }
        engines: { node: '>=0.10.0' }
        hasBin: true
        dependencies:
            jake: 10.8.5

    /electron-to-chromium/1.4.46:
        resolution:
            {
                integrity: sha512-UtV0xUA/dibCKKP2JMxOpDtXR74zABevuUEH4K0tvduFSIoxRVcYmQsbB51kXsFTX8MmOyWMt8tuZAlmDOqkrQ==
            }
        dev: true

    /emittery/0.8.1:
        resolution:
            {
                integrity: sha512-uDfvUjVrfGJJhymx/kz6prltenw1u7WrCg1oa94zYY8xxVpLLUu045LAT0dhDZdXG58/EpPL/5kA180fQ/qudg==
            }
        engines: { node: '>=10' }
        dev: true

    /emoji-regex/8.0.0:
        resolution:
            {
                integrity: sha512-MSjYzcWNOA0ewAHpz0MxpYFvwg6yjy1NG3xteoqz644VCo/RPgnr1/GGt+ic3iJTzQ8Eu3TdM14SawnVUmGE6A==
            }

    /enabled/2.0.0:
        resolution:
            {
                integrity: sha512-AKrN98kuwOzMIdAizXGI86UFBoo26CL21UM763y1h/GMSJ4/OHU9k2YlsmBpyScFo/wbLzWQJBMCW4+IO3/+OQ==
            }
        dev: false

    /encodeurl/1.0.2:
        resolution: { integrity: sha1-rT/0yG7C0CkyL1oCw6mmBslbP1k= }
        engines: { node: '>= 0.8' }
        dev: false

    /end-of-stream/1.4.4:
        resolution:
            {
                integrity: sha512-+uw1inIHVPQoaVuHzRyXd21icM+cnt4CzD5rW+NC1wjOUSTOs+Te7FOv7AhN7vS9x/oIyhLP5PR1H+phQAHu5Q==
            }
        dependencies:
            once: 1.4.0

    /enhanced-resolve/5.10.0:
        resolution:
            {
                integrity: sha512-T0yTFjdpldGY8PmuXXR0PyQ1ufZpEGiHVrp7zHKB7jdR4qlmZHhONVM5AQOAWXuF/w3dnHbEQVrNptJgt7F+cQ==
            }
        engines: { node: '>=10.13.0' }
        dependencies:
            graceful-fs: 4.2.9
            tapable: 2.2.1
        dev: true

    /enquirer/2.3.6:
        resolution:
            {
                integrity: sha512-yjNnPr315/FjS4zIsUxYguYUPP2e1NK4d7E7ZOLiyYCcbFBiTMyID+2wvm2w6+pZ/odMA7cRkjhsPbltwBOrLg==
            }
        engines: { node: '>=8.6' }
        dependencies:
            ansi-colors: 4.1.3
        dev: true

    /entities/2.2.0:
        resolution:
            {
                integrity: sha512-p92if5Nz619I0w+akJrLZH0MX0Pb5DX39XOwQTtXSdQQOaYH03S1uIQp4mhOZtAXrxq4ViO67YTiLBo2638o9A==
            }
        dev: true

    /error-ex/1.3.2:
        resolution:
            {
                integrity: sha512-7dFHNmqeFSEt2ZBsCriorKnn3Z2pj+fd9kmI6QoWw4//DL+icEBfc0U7qJCisqrTsKTjw4fNFy2pW9OqStD84g==
            }
        dependencies:
            is-arrayish: 0.2.1

    /es-abstract/1.19.1:
        resolution:
            {
                integrity: sha512-2vJ6tjA/UfqLm2MPs7jxVybLoB8i1t1Jd9R3kISld20sIxPcTbLuggQOUxeWeAvIUkduv/CfMjuh4WmiXr2v9w==
            }
        engines: { node: '>= 0.4' }
        dependencies:
            call-bind: 1.0.2
            es-to-primitive: 1.2.1
            function-bind: 1.1.1
            get-intrinsic: 1.1.1
            get-symbol-description: 1.0.0
            has: 1.0.3
            has-symbols: 1.0.2
            internal-slot: 1.0.3
            is-callable: 1.2.4
            is-negative-zero: 2.0.2
            is-regex: 1.1.4
            is-shared-array-buffer: 1.0.1
            is-string: 1.0.7
            is-weakref: 1.0.2
            object-inspect: 1.12.0
            object-keys: 1.1.1
            object.assign: 4.1.2
            string.prototype.trimend: 1.0.4
            string.prototype.trimstart: 1.0.4
            unbox-primitive: 1.0.1
        dev: true

    /es-to-primitive/1.2.1:
        resolution:
            {
                integrity: sha512-QCOllgZJtaUo9miYBcLChTUaHNjJF3PYs1VidD7AwiEj1kYxKeQTctLAezAOH5ZKRH0g2IgPn6KwB4IT8iRpvA==
            }
        engines: { node: '>= 0.4' }
        dependencies:
            is-callable: 1.2.4
            is-date-object: 1.0.5
            is-symbol: 1.0.4
        dev: true

    /escalade/3.1.1:
        resolution:
            {
                integrity: sha512-k0er2gUkLf8O0zKJiAhmkTnJlTvINGv7ygDNPbeIsX/TJjGJZHuh9B2UxbsaEkmlEo9MfhrSzmhIlhRlI2GXnw==
            }
        engines: { node: '>=6' }
        dev: true

    /escape-html/1.0.3:
        resolution: { integrity: sha1-Aljq5NPQwJdN4cFpGI7wBR0dGYg= }
        dev: false

    /escape-string-regexp/1.0.5:
        resolution:
            {
                integrity: sha512-vbRorB5FUQWvla16U8R/qgaFIya2qGzwDrNmCZuYKrbdSUMG6I1ZCGQRefkRVhuOkIGVne7BQ35DSfo1qvJqFg==
            }
        engines: { node: '>=0.8.0' }

    /escape-string-regexp/2.0.0:
        resolution:
            {
                integrity: sha512-UpzcLCXolUWcNu5HtVMHYdXJjArjsF9C0aNnquZYY4uW/Vu0miy5YoWvbV345HauVvcAUnpRuhMMcqTcGOY2+w==
            }
        engines: { node: '>=8' }
        dev: true

    /escape-string-regexp/4.0.0:
        resolution:
            {
                integrity: sha512-TtpcNJ3XAzx3Gq8sWRzJaVajRs0uVxA2YAkdb1jm2YkPz4G6egUFAyA3n5vtEIZefPk5Wa4UXbKuS5fKkJWdgA==
            }
        engines: { node: '>=10' }
        dev: true

    /escodegen/1.14.3:
        resolution:
            {
                integrity: sha512-qFcX0XJkdg+PB3xjZZG/wKSuT1PnQWx57+TVSjIMmILd2yC/6ByYElPwJnslDsuWuSAp4AwJGumarAAmJch5Kw==
            }
        engines: { node: '>=4.0' }
        hasBin: true
        dependencies:
            esprima: 4.0.1
            estraverse: 4.3.0
            esutils: 2.0.3
            optionator: 0.8.3
        optionalDependencies:
            source-map: 0.6.1
        dev: false

    /escodegen/2.0.0:
        resolution:
            {
                integrity: sha512-mmHKys/C8BFUGI+MAWNcSYoORYLMdPzjrknd2Vc+bUsjN5bXcr8EhrNB+UTqfL1y3I9c4fw2ihgtMPQLBRiQxw==
            }
        engines: { node: '>=6.0' }
        hasBin: true
        dependencies:
            esprima: 4.0.1
            estraverse: 5.3.0
            esutils: 2.0.3
            optionator: 0.8.3
        optionalDependencies:
            source-map: 0.6.1
        dev: true

    /eslint-config-prettier/8.5.0_eslint@8.23.0:
        resolution:
            {
                integrity: sha512-obmWKLUNCnhtQRKc+tmnYuQl0pFU1ibYJQ5BGhTVB08bHe9wC8qUeG7c08dj9XX+AuPj1YSGSQIHl1pnDHZR0Q==
            }
        hasBin: true
        peerDependencies:
            eslint: '>=7.0.0'
        dependencies:
            eslint: 8.23.0
        dev: true

    /eslint-import-resolver-node/0.3.6:
        resolution:
            {
                integrity: sha512-0En0w03NRVMn9Uiyn8YRPDKvWjxCWkslUEhGNTdGx15RvPJYQ+lbOlqrlNI2vEAs4pDYK4f/HN2TbDmk5TP0iw==
            }
        dependencies:
            debug: 3.2.7
            resolve: 1.22.1
        transitivePeerDependencies:
            - supports-color
        dev: true

    /eslint-import-resolver-typescript/3.3.0_faomjyrlgqmwswvqymymzkxcqi:
        resolution:
            {
                integrity: sha512-vlooCGKfDX59rH5TbtluOekinPlIS5Ab+dyQUoCCJoE1IV11R/kn6J+RoMBuBkJhzJEIKJ4myQJhw6lGIXfkRA==
            }
        engines: { node: ^12.20.0 || ^14.18.0 || >=16.0.0 }
        peerDependencies:
            eslint: '*'
            eslint-plugin-import: '*'
        dependencies:
            debug: 4.3.4
            enhanced-resolve: 5.10.0
            eslint: 8.23.0
            eslint-plugin-import: 2.26.0_zqgiqfbd6dp5cczdurh2zv4644
            get-tsconfig: 4.2.0
            globby: 13.1.2
            is-core-module: 2.9.0
            is-glob: 4.0.3
            synckit: 0.8.1
        transitivePeerDependencies:
            - supports-color
        dev: true

    /eslint-module-utils/2.7.3_pacwlb2nq7tmemsdxnbewuwaf4:
        resolution:
            {
                integrity: sha512-088JEC7O3lDZM9xGe0RerkOMd0EjFl+Yvd1jPWIkMT5u3H9+HC34mWWPnqPrN13gieT9pBOO+Qt07Nb/6TresQ==
            }
        engines: { node: '>=4' }
        peerDependencies:
            '@typescript-eslint/parser': '*'
            eslint-import-resolver-node: '*'
            eslint-import-resolver-typescript: '*'
            eslint-import-resolver-webpack: '*'
        peerDependenciesMeta:
            '@typescript-eslint/parser':
                optional: true
            eslint-import-resolver-node:
                optional: true
            eslint-import-resolver-typescript:
                optional: true
            eslint-import-resolver-webpack:
                optional: true
        dependencies:
            '@typescript-eslint/parser': 5.36.1_sldpwfscoi2r7uec22a24v6n3m
            debug: 3.2.7
            eslint-import-resolver-node: 0.3.6
            eslint-import-resolver-typescript: 3.3.0_faomjyrlgqmwswvqymymzkxcqi
            find-up: 2.1.0
        transitivePeerDependencies:
            - supports-color
        dev: true

    /eslint-plugin-import/2.26.0_zqgiqfbd6dp5cczdurh2zv4644:
        resolution:
            {
                integrity: sha512-hYfi3FXaM8WPLf4S1cikh/r4IxnO6zrhZbEGz2b660EJRbuxgpDS5gkCuYgGWg2xxh2rBuIr4Pvhve/7c31koA==
            }
        engines: { node: '>=4' }
        peerDependencies:
            '@typescript-eslint/parser': '*'
            eslint: ^2 || ^3 || ^4 || ^5 || ^6 || ^7.2.0 || ^8
        peerDependenciesMeta:
            '@typescript-eslint/parser':
                optional: true
        dependencies:
            '@typescript-eslint/parser': 5.36.1_sldpwfscoi2r7uec22a24v6n3m
            array-includes: 3.1.4
            array.prototype.flat: 1.2.5
            debug: 2.6.9
            doctrine: 2.1.0
            eslint: 8.23.0
            eslint-import-resolver-node: 0.3.6
            eslint-module-utils: 2.7.3_pacwlb2nq7tmemsdxnbewuwaf4
            has: 1.0.3
            is-core-module: 2.9.0
            is-glob: 4.0.3
            minimatch: 3.1.2
            object.values: 1.1.5
            resolve: 1.22.1
            tsconfig-paths: 3.14.1
        transitivePeerDependencies:
            - eslint-import-resolver-typescript
            - eslint-import-resolver-webpack
            - supports-color
        dev: true

    /eslint-plugin-jsdoc/39.3.3_eslint@8.23.0:
        resolution:
            {
                integrity: sha512-K/DAjKRUNaUTf0KQhI9PvsF+Y3mGDx/j0pofXsJCQe/tmRsRweBIXR353c8nAro0lytZYEf7l0PluBpzKDiHxw==
            }
        engines: { node: ^14 || ^16 || ^17 || ^18 }
        peerDependencies:
            eslint: ^7.0.0 || ^8.0.0
        dependencies:
            '@es-joy/jsdoccomment': 0.31.0
            comment-parser: 1.3.1
            debug: 4.3.4
            escape-string-regexp: 4.0.0
            eslint: 8.23.0
            esquery: 1.4.0
            semver: 7.3.7
            spdx-expression-parse: 3.0.1
        transitivePeerDependencies:
            - supports-color
        dev: true

    /eslint-plugin-prettier/4.2.1_tgumt6uwl2md3n6uqnggd6wvce:
        resolution:
            {
                integrity: sha512-f/0rXLXUt0oFYs8ra4w49wYZBG5GKZpAYsJSm6rnYL5uVDjd+zowwMwVZHnAjf4edNrKpCDYfXDgmRE/Ak7QyQ==
            }
        engines: { node: '>=12.0.0' }
        peerDependencies:
            eslint: '>=7.28.0'
            eslint-config-prettier: '*'
            prettier: '>=2.0.0'
        peerDependenciesMeta:
            eslint-config-prettier:
                optional: true
        dependencies:
            eslint: 8.23.0
            eslint-config-prettier: 8.5.0_eslint@8.23.0
            prettier: 2.7.1
            prettier-linter-helpers: 1.0.0
        dev: true

    /eslint-plugin-promise/6.0.0_eslint@8.23.0:
        resolution:
            {
                integrity: sha512-7GPezalm5Bfi/E22PnQxDWH2iW9GTvAlUNTztemeHb6c1BniSyoeTrM87JkC0wYdi6aQrZX9p2qEiAno8aTcbw==
            }
        engines: { node: ^12.22.0 || ^14.17.0 || >=16.0.0 }
        peerDependencies:
            eslint: ^7.0.0 || ^8.0.0
        dependencies:
            eslint: 8.23.0
        dev: true

    /eslint-scope/5.1.1:
        resolution:
            {
                integrity: sha512-2NxwbF/hZ0KpepYN0cNbo+FN6XoK7GaHlQhgx/hIZl6Va0bF45RQOOwhLIy8lQDbuCiadSLCBnH2CFYquit5bw==
            }
        engines: { node: '>=8.0.0' }
        dependencies:
            esrecurse: 4.3.0
            estraverse: 4.3.0
        dev: true

    /eslint-scope/7.1.1:
        resolution:
            {
                integrity: sha512-QKQM/UXpIiHcLqJ5AOyIW7XZmzjkzQXYE54n1++wb0u9V/abW3l9uQnxX8Z5Xd18xyKIMTUAyQ0k1e8pz6LUrw==
            }
        engines: { node: ^12.22.0 || ^14.17.0 || >=16.0.0 }
        dependencies:
            esrecurse: 4.3.0
            estraverse: 5.3.0
        dev: true

    /eslint-utils/3.0.0_eslint@8.23.0:
        resolution:
            {
                integrity: sha512-uuQC43IGctw68pJA1RgbQS8/NP7rch6Cwd4j3ZBtgo4/8Flj4eGE7ZYSZRN3iq5pVUv6GPdW5Z1RFleo84uLDA==
            }
        engines: { node: ^10.0.0 || ^12.0.0 || >= 14.0.0 }
        peerDependencies:
            eslint: '>=5'
        dependencies:
            eslint: 8.23.0
            eslint-visitor-keys: 2.1.0
        dev: true

    /eslint-visitor-keys/2.1.0:
        resolution:
            {
                integrity: sha512-0rSmRBzXgDzIsD6mGdJgevzgezI534Cer5L/vyMX0kHzT/jiB43jRhd9YUlMGYLQy2zprNmoT8qasCGtY+QaKw==
            }
        engines: { node: '>=10' }
        dev: true

    /eslint-visitor-keys/3.3.0:
        resolution:
            {
                integrity: sha512-mQ+suqKJVyeuwGYHAdjMFqjCyfl8+Ldnxuyp3ldiMBFKkvytrXUZWaiPCEav8qDHKty44bD+qV1IP4T+w+xXRA==
            }
        engines: { node: ^12.22.0 || ^14.17.0 || >=16.0.0 }
        dev: true

    /eslint/8.23.0:
        resolution:
            {
                integrity: sha512-pBG/XOn0MsJcKcTRLr27S5HpzQo4kLr+HjLQIyK4EiCsijDl/TB+h5uEuJU6bQ8Edvwz1XWOjpaP2qgnXGpTcA==
            }
        engines: { node: ^12.22.0 || ^14.17.0 || >=16.0.0 }
        hasBin: true
        dependencies:
            '@eslint/eslintrc': 1.3.1
            '@humanwhocodes/config-array': 0.10.4
            '@humanwhocodes/gitignore-to-minimatch': 1.0.2
            '@humanwhocodes/module-importer': 1.0.1
            ajv: 6.12.6
            chalk: 4.1.2
            cross-spawn: 7.0.3
            debug: 4.3.4
            doctrine: 3.0.0
            escape-string-regexp: 4.0.0
            eslint-scope: 7.1.1
            eslint-utils: 3.0.0_eslint@8.23.0
            eslint-visitor-keys: 3.3.0
            espree: 9.4.0
            esquery: 1.4.0
            esutils: 2.0.3
            fast-deep-equal: 3.1.3
            file-entry-cache: 6.0.1
            find-up: 5.0.0
            functional-red-black-tree: 1.0.1
            glob-parent: 6.0.2
            globals: 13.16.0
            globby: 11.1.0
            grapheme-splitter: 1.0.4
            ignore: 5.2.0
            import-fresh: 3.3.0
            imurmurhash: 0.1.4
            is-glob: 4.0.3
            js-yaml: 4.1.0
            json-stable-stringify-without-jsonify: 1.0.1
            levn: 0.4.1
            lodash.merge: 4.6.2
            minimatch: 3.1.2
            natural-compare: 1.4.0
            optionator: 0.9.1
            regexpp: 3.2.0
            strip-ansi: 6.0.1
            strip-json-comments: 3.1.1
            text-table: 0.2.0
        transitivePeerDependencies:
            - supports-color
        dev: true

    /espree/9.4.0:
        resolution:
            {
                integrity: sha512-DQmnRpLj7f6TgN/NYb0MTzJXL+vJF9h3pHy4JhCIs3zwcgez8xmGg3sXHcEO97BrmO2OSvCwMdfdlyl+E9KjOw==
            }
        engines: { node: ^12.22.0 || ^14.17.0 || >=16.0.0 }
        dependencies:
            acorn: 8.8.0
            acorn-jsx: 5.3.2_acorn@8.8.0
            eslint-visitor-keys: 3.3.0
        dev: true

    /esprima/1.2.2:
        resolution:
            {
                integrity: sha512-+JpPZam9w5DuJ3Q67SqsMGtiHKENSMRVoxvArfJZK01/BfLEObtZ6orJa/MtoGNR/rfMgp5837T41PAmTwAv/A==
            }
        engines: { node: '>=0.4.0' }
        hasBin: true
        dev: false

    /esprima/4.0.1:
        resolution:
            {
                integrity: sha512-eGuFFw7Upda+g4p+QHvnW0RyTX/SVeJBDM/gCtMARO0cLuT2HcEKnTPvhjV6aGeqrCB/sbNop0Kszm0jsaWU4A==
            }
        engines: { node: '>=4' }
        hasBin: true

    /esquery/1.4.0:
        resolution:
            {
                integrity: sha512-cCDispWt5vHHtwMY2YrAQ4ibFkAL8RbH5YGBnZBc90MolvvfkkQcJro/aZiAQUlQ3qgrYS6D6v8Gc5G5CQsc9w==
            }
        engines: { node: '>=0.10' }
        dependencies:
            estraverse: 5.3.0
        dev: true

    /esrecurse/4.3.0:
        resolution:
            {
                integrity: sha512-KmfKL3b6G+RXvP8N1vr3Tq1kL/oCFgn2NYXEtqP8/L3pKapUA4G8cFVaoF3SU323CD4XypR/ffioHmkti6/Tag==
            }
        engines: { node: '>=4.0' }
        dependencies:
            estraverse: 5.3.0
        dev: true

    /estraverse/4.3.0:
        resolution:
            {
                integrity: sha512-39nnKffWz8xN1BU/2c79n9nB9HDzo0niYUqx6xyqUnyoAnQyyWpOTdZEeiCch8BBu515t4wp9ZmgVfVhn9EBpw==
            }
        engines: { node: '>=4.0' }

    /estraverse/5.3.0:
        resolution:
            {
                integrity: sha512-MMdARuVEQziNTeJD8DgMqmhwR11BRQ/cBP+pLtYdSTnf3MIO8fFeiINEbX36ZdNlfU/7A9f3gUw49B3oQsvwBA==
            }
        engines: { node: '>=4.0' }
        dev: true

    /esutils/2.0.3:
        resolution:
            {
                integrity: sha512-kVscqXk4OCp68SZ0dkgEKVi6/8ij300KBWTJq32P/dYeWTSwK41WyTxalN1eRmA5Z9UU/LX9D7FWSmV9SAYx6g==
            }
        engines: { node: '>=0.10.0' }

    /etag/1.8.1:
        resolution: { integrity: sha1-Qa4u62XvpiJorr/qg6x9eSmbCIc= }
        engines: { node: '>= 0.6' }
        dev: false

    /eventemitter3/4.0.7:
        resolution:
            {
                integrity: sha512-8guHBZCwKnFhYdHr2ysuRWErTwhoN2X8XELRlrRwpmfeY2jjuUN4taQMsULKUVo1K4DvZl+0pgfyoysHxvmvEw==
            }
        dev: false

    /execa/4.1.0:
        resolution:
            {
                integrity: sha512-j5W0//W7f8UxAn8hXVnwG8tLwdiUy4FJLcSupCg6maBYZDpyBvTApK7KyuI4bKj8KOh1r2YH+6ucuYtJv1bTZA==
            }
        engines: { node: '>=10' }
        dependencies:
            cross-spawn: 7.0.3
            get-stream: 5.2.0
            human-signals: 1.1.1
            is-stream: 2.0.1
            merge-stream: 2.0.0
            npm-run-path: 4.0.1
            onetime: 5.1.2
            signal-exit: 3.0.6
            strip-final-newline: 2.0.0

    /execa/5.1.1:
        resolution:
            {
                integrity: sha512-8uSpZZocAZRBAPIEINJj3Lo9HyGitllczc27Eh5YYojjMFMn8yHMDMaUHE2Jqfq05D/wucwI4JGURyXt1vchyg==
            }
        engines: { node: '>=10' }
        dependencies:
            cross-spawn: 7.0.3
            get-stream: 6.0.1
            human-signals: 2.1.0
            is-stream: 2.0.1
            merge-stream: 2.0.0
            npm-run-path: 4.0.1
            onetime: 5.1.2
            signal-exit: 3.0.7
            strip-final-newline: 2.0.0
        dev: true

    /exit/0.1.2:
        resolution:
            {
                integrity: sha512-Zk/eNKV2zbjpKzrsQ+n1G6poVbErQxJ0LBOJXaKZ1EViLzH+hrLu9cdXI4zw9dBQJslwBEpbQ2P1oS7nDxs6jQ==
            }
        engines: { node: '>= 0.8.0' }
        dev: true

    /expand-brackets/2.1.4:
        resolution: { integrity: sha1-t3c14xXOMPa27/D4OwQVGiJEliI= }
        engines: { node: '>=0.10.0' }
        dependencies:
            debug: 2.6.9
            define-property: 0.2.5
            extend-shallow: 2.0.1
            posix-character-classes: 0.1.1
            regex-not: 1.0.2
            snapdragon: 0.8.2
            to-regex: 3.0.2
        transitivePeerDependencies:
            - supports-color
        dev: true

    /expand-template/2.0.3:
        resolution:
            {
                integrity: sha512-XYfuKMvj4O35f/pOXLObndIRvyQ+/+6AhODh+OKWj9S9498pHHn/IMszH+gt0fBCRWMNfk1ZSp5x3AifmnI2vg==
            }
        engines: { node: '>=6' }
        dev: false
        optional: true

    /expect/24.9.0:
        resolution:
            {
                integrity: sha512-wvVAx8XIol3Z5m9zvZXiyZOQ+sRJqNTIm6sGjdWlaZIeupQGO3WbYI+15D/AmEwZywL6wtJkbAbJtzkOfBuR0Q==
            }
        engines: { node: '>= 6' }
        dependencies:
            '@jest/types': 24.9.0
            ansi-styles: 3.2.1
            jest-get-type: 24.9.0
            jest-matcher-utils: 24.9.0
            jest-message-util: 24.9.0
            jest-regex-util: 24.9.0
        transitivePeerDependencies:
            - supports-color
        dev: true

    /expect/26.6.2:
        resolution:
            {
                integrity: sha512-9/hlOBkQl2l/PLHJx6JjoDF6xPKcJEsUlWKb23rKE7KzeDqUZKXKNMW27KIue5JMdBV9HgmoJPcc8HtO85t9IA==
            }
        engines: { node: '>= 10.14.2' }
        dependencies:
            '@jest/types': 26.6.2
            ansi-styles: 4.3.0
            jest-get-type: 26.3.0
            jest-matcher-utils: 26.6.2
            jest-message-util: 26.6.2
            jest-regex-util: 26.0.0
        dev: true

    /expect/27.5.1:
        resolution:
            {
                integrity: sha512-E1q5hSUG2AmYQwQJ041nvgpkODHQvB+RKlB4IYdru6uJsyFTRyZAP463M+1lINorwbqAmUggi6+WwkD8lCS/Dw==
            }
        engines: { node: ^10.13.0 || ^12.13.0 || ^14.15.0 || >=15.0.0 }
        dependencies:
            '@jest/types': 27.5.1
            jest-get-type: 27.5.1
            jest-matcher-utils: 27.5.1
            jest-message-util: 27.5.1
        dev: true

    /express/4.17.1:
        resolution:
            {
                integrity: sha512-mHJ9O79RqluphRrcw2X/GTh3k9tVv8YcoyY4Kkh4WDMUYKRZUq0h1o0w2rrrxBqM7VoeUVqgb27xlEMXTnYt4g==
            }
        engines: { node: '>= 0.10.0' }
        dependencies:
            accepts: 1.3.8
            array-flatten: 1.1.1
            body-parser: 1.19.0
            content-disposition: 0.5.3
            content-type: 1.0.4
            cookie: 0.4.0
            cookie-signature: 1.0.6
            debug: 2.6.9
            depd: 1.1.2
            encodeurl: 1.0.2
            escape-html: 1.0.3
            etag: 1.8.1
            finalhandler: 1.1.2
            fresh: 0.5.2
            merge-descriptors: 1.0.1
            methods: 1.1.2
            on-finished: 2.3.0
            parseurl: 1.3.3
            path-to-regexp: 0.1.7
            proxy-addr: 2.0.7
            qs: 6.7.0
            range-parser: 1.2.1
            safe-buffer: 5.1.2
            send: 0.17.1
            serve-static: 1.14.1
            setprototypeof: 1.1.1
            statuses: 1.5.0
            type-is: 1.6.18
            utils-merge: 1.0.1
            vary: 1.1.2
        transitivePeerDependencies:
            - supports-color
        dev: false

    /express/4.17.2:
        resolution:
            {
                integrity: sha512-oxlxJxcQlYwqPWKVJJtvQiwHgosH/LrLSPA+H4UxpyvSS6jC5aH+5MoHFM+KABgTOt0APue4w66Ha8jCUo9QGg==
            }
        engines: { node: '>= 0.10.0' }
        dependencies:
            accepts: 1.3.8
            array-flatten: 1.1.1
            body-parser: 1.19.1
            content-disposition: 0.5.4
            content-type: 1.0.4
            cookie: 0.4.1
            cookie-signature: 1.0.6
            debug: 2.6.9
            depd: 1.1.2
            encodeurl: 1.0.2
            escape-html: 1.0.3
            etag: 1.8.1
            finalhandler: 1.1.2
            fresh: 0.5.2
            merge-descriptors: 1.0.1
            methods: 1.1.2
            on-finished: 2.3.0
            parseurl: 1.3.3
            path-to-regexp: 0.1.7
            proxy-addr: 2.0.7
            qs: 6.9.6
            range-parser: 1.2.1
            safe-buffer: 5.2.1
            send: 0.17.2
            serve-static: 1.14.2
            setprototypeof: 1.2.0
            statuses: 1.5.0
            type-is: 1.6.18
            utils-merge: 1.0.1
            vary: 1.1.2
        transitivePeerDependencies:
            - supports-color
        dev: false

    /extend-shallow/2.0.1:
        resolution: { integrity: sha1-Ua99YUrZqfYQ6huvu5idaxxWiQ8= }
        engines: { node: '>=0.10.0' }
        dependencies:
            is-extendable: 0.1.1
        dev: true

    /extend-shallow/3.0.2:
        resolution: { integrity: sha1-Jqcarwc7OfshJxcnRhMcJwQCjbg= }
        engines: { node: '>=0.10.0' }
        dependencies:
            assign-symbols: 1.0.0
            is-extendable: 1.0.1
        dev: true

    /extendable-error/0.1.7:
        resolution:
            {
                integrity: sha512-UOiS2in6/Q0FK0R0q6UY9vYpQ21mr/Qn1KOnte7vsACuNJf514WvCCUHSRCPcgjPT2bAhNIJdlE6bVap1GKmeg==
            }
        dev: true

    /external-editor/3.1.0:
        resolution:
            {
                integrity: sha512-hMQ4CX1p1izmuLYyZqLMO/qGNw10wSv9QDCPfzXfyFrOaCSSoRfqE1Kf1s5an66J5JZC62NewG+mK49jOCtQew==
            }
        engines: { node: '>=4' }
        dependencies:
            chardet: 0.7.0
            iconv-lite: 0.4.24
            tmp: 0.0.33
        dev: true

    /extglob/2.0.4:
        resolution:
            {
                integrity: sha512-Nmb6QXkELsuBr24CJSkilo6UHHgbekK5UiZgfE6UHD3Eb27YC6oD+bhcT+tJ6cl8dmsgdQxnWlcry8ksBIBLpw==
            }
        engines: { node: '>=0.10.0' }
        dependencies:
            array-unique: 0.3.2
            define-property: 1.0.0
            expand-brackets: 2.1.4
            extend-shallow: 2.0.1
            fragment-cache: 0.2.1
            regex-not: 1.0.2
            snapdragon: 0.8.2
            to-regex: 3.0.2
        transitivePeerDependencies:
            - supports-color
        dev: true

    /fast-check/2.19.0:
        resolution:
            {
                integrity: sha512-qY4Rc0Nljl2aJx2qgbK3o6wPBjL9QvhKdD/VqJgaKd5ewn8l4ViqgDpUHJq/JkHTBnFKomYYvkFkOYGDVTT8bw==
            }
        engines: { node: '>=8.0.0' }
        dependencies:
            pure-rand: 5.0.0
        dev: true

    /fast-deep-equal/3.1.3:
        resolution:
            {
                integrity: sha512-f3qQ9oQy9j2AhBe/H9VC91wLmKBCCU/gDOnKNAYG5hswO7BLKj09Hc5HYNz9cGI++xlpDCIgDaitVs03ATR84Q==
            }
        dev: true

    /fast-diff/1.2.0:
        resolution:
            {
                integrity: sha512-xJuoT5+L99XlZ8twedaRf6Ax2TgQVxvgZOYoPKqZufmJib0tL2tegPBOZb1pVNgIhlqDlA0eO0c3wBvQcmzx4w==
            }
        dev: true

    /fast-glob/3.2.11:
        resolution:
            {
                integrity: sha512-xrO3+1bxSo3ZVHAnqzyuewYT6aMFHRAd4Kcs92MAonjwQZLsK9d0SF1IyQ3k5PoirxTW0Oe/RqFgMQ6TcNE5Ew==
            }
        engines: { node: '>=8.6.0' }
        dependencies:
            '@nodelib/fs.stat': 2.0.5
            '@nodelib/fs.walk': 1.2.8
            glob-parent: 5.1.2
            merge2: 1.4.1
            micromatch: 4.0.4

    /fast-json-stable-stringify/2.1.0:
        resolution:
            {
                integrity: sha512-lhd/wF+Lk98HZoTCtlVraHtfh5XYijIjalXck7saUtuanSDyLMxnHhSXEDJqHxD7msR8D0uCmqlkwjCV8xvwHw==
            }
        dev: true

    /fast-levenshtein/2.0.6:
        resolution:
            {
                integrity: sha512-DCXu6Ifhqcks7TZKY3Hxp3y6qphY5SJZmrWMDrKcERSOXWQdMhU9Ig/PYrzyw/ul9jOIyh0N4M0tbC5hodg8dw==
            }

    /fast-safe-stringify/2.1.1:
        resolution:
            {
                integrity: sha512-W+KJc2dmILlPplD/H4K9l9LcAHAfPtP6BY84uVLXQ6Evcz9Lcg33Y2z1IVblT6xdY54PXYVHEv+0Wpq8Io6zkA==
            }
        dev: true

    /fast-xml-parser/3.12.20:
        resolution:
            {
                integrity: sha512-viadHdefuuqkyJWUhF2r2Ymb5LJ0T7uQhzSRv4OZzYxpoPQnY05KtaX0pLkolabD7tLzIE8q/OytIAEhqPyYbw==
            }
        hasBin: true
        requiresBuild: true
        dependencies:
            nimnjs: 1.3.2
        dev: false

    /fast-xml-parser/4.0.1:
        resolution:
            {
                integrity: sha512-EN1yOXDmMqpHrqkwTlCJDvFjepJBoBxjLRDtDxFmqrBILGV3NyFWpmcsofSKCCzc+YxhvNreB5rcKzG+TlyWpg==
            }
        hasBin: true
        dependencies:
            strnum: 1.0.5
        dev: false

    /fastq/1.13.0:
        resolution:
            {
                integrity: sha512-YpkpUnK8od0o1hmeSc7UUs/eB/vIPWJYjKck2QKIzAf71Vm1AAQ3EbuZB3g2JIy+pg+ERD0vqI79KyZiB2e2Nw==
            }
        dependencies:
            reusify: 1.0.4

    /fb-watchman/2.0.1:
        resolution:
            {
                integrity: sha512-DkPJKQeY6kKwmuMretBhr7G6Vodr7bFwDYTXIkfG1gjvNpaxBTQV3PbXg6bR1c1UP4jPOX0jHUbbHANL9vRjVg==
            }
        dependencies:
            bser: 2.1.1
        dev: true

    /fecha/4.2.1:
        resolution:
            {
                integrity: sha512-MMMQ0ludy/nBs1/o0zVOiKTpG7qMbonKUzjJgQFEuvq6INZ1OraKPRAWkBq5vlKLOUMpmNYG1JoN3oDPUQ9m3Q==
            }

    /file-entry-cache/6.0.1:
        resolution:
            {
                integrity: sha512-7Gps/XWymbLk2QLYK4NzpMOrYjMhdIxXuIvy2QBsLE6ljuodKvdkWs/cpyJJ3CVIVpH0Oi1Hvg1ovbMzLdFBBg==
            }
        engines: { node: ^10.12.0 || >=12.0.0 }
        dependencies:
            flat-cache: 3.0.4
        dev: true

    /filelist/1.0.2:
        resolution:
            {
                integrity: sha512-z7O0IS8Plc39rTCq6i6iHxk43duYOn8uFJiWSewIq0Bww1RNybVHSCjahmcC87ZqAm4OTvFzlzeGu3XAzG1ctQ==
            }
        dependencies:
            minimatch: 3.1.2

    /fill-range/4.0.0:
        resolution: { integrity: sha1-1USBHUKPmOsGpj3EAtJAPDKMOPc= }
        engines: { node: '>=0.10.0' }
        dependencies:
            extend-shallow: 2.0.1
            is-number: 3.0.0
            repeat-string: 1.6.1
            to-regex-range: 2.1.1
        dev: true

    /fill-range/7.0.1:
        resolution:
            {
                integrity: sha512-qOo9F+dMUmC2Lcb4BbVvnKJxTPjCm+RRpe4gDuGrzkL7mEVl/djYSu2OdQ2Pa302N4oqkSg9ir6jaLWJ2USVpQ==
            }
        engines: { node: '>=8' }
        dependencies:
            to-regex-range: 5.0.1

    /finalhandler/1.1.2:
        resolution:
            {
                integrity: sha512-aAWcW57uxVNrQZqFXjITpW3sIUQmHGG3qSb9mUah9MgMC4NeWhNOlNjXEYq3HjRAvL6arUviZGGJsBg6z0zsWA==
            }
        engines: { node: '>= 0.8' }
        dependencies:
            debug: 2.6.9
            encodeurl: 1.0.2
            escape-html: 1.0.3
            on-finished: 2.3.0
            parseurl: 1.3.3
            statuses: 1.5.0
            unpipe: 1.0.0
        transitivePeerDependencies:
            - supports-color
        dev: false

    /find-up/2.1.0:
        resolution:
            {
                integrity: sha512-NWzkk0jSJtTt08+FBFMvXoeZnOJD+jTtsRmBYbAIzJdX6l7dLgR7CTubCM5/eDdPUBvLCeVasP1brfVR/9/EZQ==
            }
        engines: { node: '>=4' }
        dependencies:
            locate-path: 2.0.0
        dev: true

    /find-up/4.1.0:
        resolution:
            {
                integrity: sha512-PpOwAdQ/YlXQ2vj8a3h8IipDuYRi3wceVQQGYWxNINccq40Anw7BlsEXCMbt1Zt+OLA6Fq9suIpIWD0OsnISlw==
            }
        engines: { node: '>=8' }
        dependencies:
            locate-path: 5.0.0
            path-exists: 4.0.0

    /find-up/5.0.0:
        resolution:
            {
                integrity: sha512-78/PXT1wlLLDgTzDs7sjq9hzz0vXD+zn+7wypEe4fXQxCmdmqfGsEPQxmiCSQI3ajFV91bVSsvNtrJRiW6nGng==
            }
        engines: { node: '>=10' }
        dependencies:
            locate-path: 6.0.0
            path-exists: 4.0.0
        dev: true

    /find-yarn-workspace-root2/1.2.16:
        resolution:
            {
                integrity: sha512-hr6hb1w8ePMpPVUK39S4RlwJzi+xPLuVuG8XlwXU3KD5Yn3qgBWVfy3AzNlDhWvE1EORCE65/Qm26rFQt3VLVA==
            }
        dependencies:
            micromatch: 4.0.4
            pkg-dir: 4.2.0
        dev: true

    /findit2/2.2.3:
        resolution:
            {
                integrity: sha512-lg/Moejf4qXovVutL0Lz4IsaPoNYMuxt4PA0nGqFxnJ1CTTGGlEO2wKgoDpwknhvZ8k4Q2F+eesgkLbG2Mxfog==
            }
        engines: { node: '>=0.8.22' }
        dev: false

    /first-chunk-stream/2.0.0:
        resolution:
            {
                integrity: sha512-X8Z+b/0L4lToKYq+lwnKqi9X/Zek0NibLpsJgVsSxpoYq7JtiCtRb5HqKVEjEw/qAb/4AKKRLOwwKHlWNpm2Eg==
            }
        engines: { node: '>=0.10.0' }
        dependencies:
            readable-stream: 2.3.7

    /flat-cache/3.0.4:
        resolution:
            {
                integrity: sha512-dm9s5Pw7Jc0GvMYbshN6zchCA9RgQlzzEZX3vylR9IqFfS8XciblUXOKfW6SiuJ0e13eDYZoZV5wdrev7P3Nwg==
            }
        engines: { node: ^10.12.0 || >=12.0.0 }
        dependencies:
            flatted: 3.2.4
            rimraf: 3.0.2
        dev: true

    /flatted/3.2.4:
        resolution:
            {
                integrity: sha512-8/sOawo8tJ4QOBX8YlQBMxL8+RLZfxMQOif9o0KUKTNTjMYElWPE0r/m5VNFxTRd0NSw8qSy8dajrwX4RYI1Hw==
            }
        dev: true

    /fn.name/1.1.0:
        resolution:
            {
                integrity: sha512-GRnmB5gPyJpAhTQdSZTSp9uaPSvl09KoYcMQtsB9rQoOmzs9dH6ffeccH+Z+cv6P68Hu5bC6JjRh4Ah/mHSNRw==
            }
        dev: false

    /follow-redirects/1.14.9:
        resolution:
            {
                integrity: sha512-MQDfihBQYMcyy5dhRDJUHcw7lb2Pv/TuE6xP1vyraLukNDHKbDxDNaOE3NbCAdKQApno+GPRyo1YAp89yCjK4w==
            }
        engines: { node: '>=4.0' }
        peerDependencies:
            debug: '*'
        peerDependenciesMeta:
            debug:
                optional: true
<<<<<<< HEAD
        dev: false
=======
>>>>>>> 118cc0eb

    /for-in/1.0.2:
        resolution: { integrity: sha1-gQaNKVqBQuwKxybG4iAMMPttXoA= }
        engines: { node: '>=0.10.0' }
        dev: true

    /form-data/3.0.1:
        resolution:
            {
                integrity: sha512-RHkBKtLWUVwd7SqRIvCZMEvAMoGUp0XU+seQiZejj0COz3RI3hWP4sCv3gZWWLjJTd7rGwcsF5eKZGii0r/hbg==
            }
        engines: { node: '>= 6' }
        dependencies:
            asynckit: 0.4.0
            combined-stream: 1.0.8
            mime-types: 2.1.34
        dev: true

    /form-data/4.0.0:
        resolution:
            {
                integrity: sha512-ETEklSGi5t0QMZuiXoA/Q6vcnxcLQP5vdugSpuAyi6SVGi2clPPp+xgEhuMaHC+zGgn31Kd235W35f7Hykkaww==
            }
        engines: { node: '>= 6' }
        dependencies:
            asynckit: 0.4.0
            combined-stream: 1.0.8
            mime-types: 2.1.34
        dev: true

    /formidable/2.0.1:
        resolution:
            {
                integrity: sha512-rjTMNbp2BpfQShhFbR3Ruk3qk2y9jKpvMW78nJgx8QKtxjDVrwbZG+wvDOmVbifHyOUOQJXxqEy6r0faRrPzTQ==
            }
        dependencies:
            dezalgo: 1.0.3
            hexoid: 1.0.0
            once: 1.4.0
            qs: 6.9.3
        dev: true

    /forwarded/0.2.0:
        resolution:
            {
                integrity: sha512-buRG0fpBtRHSTCOASe6hD258tEubFoRLb4ZNA6NxMVHNw2gOcwHo9wyablzMzOA5z9xA9L1KNjk/Nt6MT9aYow==
            }
        engines: { node: '>= 0.6' }
        dev: false

    /fragment-cache/0.2.1:
        resolution: { integrity: sha1-QpD60n8T6Jvn8zeZxrxaCr//DRk= }
        engines: { node: '>=0.10.0' }
        dependencies:
            map-cache: 0.2.2
        dev: true

    /fresh/0.5.2:
        resolution: { integrity: sha1-PYyt2Q2XZWn6g1qx+OSyOhBWBac= }
        engines: { node: '>= 0.6' }
        dev: false

    /fs-constants/1.0.0:
        resolution:
            {
                integrity: sha512-y6OAwoSIf7FyjMIv94u+b5rdheZEjzR63GTyZJm5qh4Bi+2YgwLCcI/fPFZkL5PSixOt6ZNKm+w+Hfp/Bciwow==
            }
        dev: false

    /fs-extra/10.0.0:
        resolution:
            {
                integrity: sha512-C5owb14u9eJwizKGdchcDUQeFtlSHHthBk8pbX9Vc1PFZrLombudjDnNns88aYslCyF6IY5SUw3Roz6xShcEIQ==
            }
        engines: { node: '>=12' }
        dependencies:
            graceful-fs: 4.2.9
            jsonfile: 6.1.0
            universalify: 2.0.0
        dev: true

    /fs-extra/7.0.1:
        resolution:
            {
                integrity: sha512-YJDaCJZEnBmcbw13fvdAM9AwNOJwOzrE4pqMqBq5nFiEqXUqHwlK4B+3pUw6JNvfSPtX05xFHtYy/1ni01eGCw==
            }
        engines: { node: '>=6 <7 || >=8' }
        dependencies:
            graceful-fs: 4.2.9
            jsonfile: 4.0.0
            universalify: 0.1.2
        dev: true

    /fs-extra/8.1.0:
        resolution:
            {
                integrity: sha512-yhlQgA6mnOJUKOsRUFsgJdQCvkKhcz8tlZG5HBQfReYZy46OwLcY+Zia0mtdHsOo9y/hP+CxMN0TU9QxoOtG4g==
            }
        engines: { node: '>=6 <7 || >=8' }
        dependencies:
            graceful-fs: 4.2.9
            jsonfile: 4.0.0
            universalify: 0.1.2
        dev: true

    /fs-extra/9.1.0:
        resolution:
            {
                integrity: sha512-hcg3ZmepS30/7BSFqRvoo3DOMQu7IjqxO5nCDt+zM9XWjb33Wg7ziNT+Qvqbuc3+gWpzO02JubVyk2G4Zvo1OQ==
            }
        engines: { node: '>=10' }
        dependencies:
            at-least-node: 1.0.0
            graceful-fs: 4.2.9
            jsonfile: 6.1.0
            universalify: 2.0.0
        dev: false

    /fs-monkey/1.0.3:
        resolution:
            {
                integrity: sha512-cybjIfiiE+pTWicSCLFHSrXZ6EilF30oh91FDP9S2B051prEa7QWfrVTQm10/dDpswBDXZugPa1Ogu8Yh+HV0Q==
            }
        dev: true

    /fs.realpath/1.0.0:
        resolution:
            {
                integrity: sha512-OO0pH2lK6a0hZnAdau5ItzHPI6pUlvI7jMVnxUQRtw4owF2wk8lOSabtGDCTP4Ggrg2MbGnWO9X8K1t4+fGMDw==
            }

    /fsevents/2.3.2:
        resolution:
            {
                integrity: sha512-xiqMQR4xAeHTuB9uWm+fFRcIOgKBMiOBP+eXiyT7jsgVCq1bkVygt00oASowB7EdtpOHaaPgKt812P9ab+DDKA==
            }
        engines: { node: ^8.16.0 || ^10.6.0 || >=11.0.0 }
        os: [darwin]
        requiresBuild: true
        dev: true
        optional: true

    /function-bind/1.1.1:
        resolution:
            {
                integrity: sha512-yIovAzMX49sF8Yl58fSCWJ5svSLuaibPxXQJFLmBObTuCr0Mf1KiPopGM9NiFjiYBCbfaa2Fh6breQ6ANVTI0A==
            }

    /functional-red-black-tree/1.0.1:
        resolution:
            {
                integrity: sha512-dsKNQNdj6xA3T+QlADDA7mOSlX0qiMINjn0cgr+eGHGsbSHzTabcIogz2+p/iqP1Xs6EP/sS2SbqH+brGTbq0g==
            }
        dev: true

    /gauge/2.7.4:
        resolution: { integrity: sha1-LANAXHU4w51+s3sxcCLjJfsBi/c= }
        dependencies:
            aproba: 1.2.0
            console-control-strings: 1.1.0
            has-unicode: 2.0.1
            object-assign: 4.1.1
            signal-exit: 3.0.6
            string-width: 1.0.2
            strip-ansi: 3.0.1
            wide-align: 1.1.5
        dev: false
        optional: true

    /gensync/1.0.0-beta.2:
        resolution:
            {
                integrity: sha512-3hN7NaskYvMDLQY55gnW3NQ+mesEAepTqlg+VEbj7zzqEMBVNhzcGYYeqFo/TlYz6eQiFcp1HcsCZO+nGgS8zg==
            }
        engines: { node: '>=6.9.0' }
        dev: true

    /get-caller-file/2.0.5:
        resolution:
            {
                integrity: sha512-DyFP3BM/3YHTQOCUL/w0OZHR0lpKeGrxotcHWcqNEdnltqFwXVfhEBQ94eIo34AfQpo0rGki4cyIiftY06h2Fg==
            }
        engines: { node: 6.* || 8.* || >= 10.* }
        dev: true

    /get-intrinsic/1.1.1:
        resolution:
            {
                integrity: sha512-kWZrnVM42QCiEA2Ig1bG8zjoIMOgxWwYCEeNdwY6Tv/cOSeGpcoX4pXHfKUxNKVoArnrEr2e9srnAxxGIraS9Q==
            }
        dependencies:
            function-bind: 1.1.1
            has: 1.0.3
            has-symbols: 1.0.2
        dev: true

    /get-package-type/0.1.0:
        resolution:
            {
                integrity: sha512-pjzuKtY64GYfWizNAJ0fr9VqttZkNiK2iS430LtIHzjBEr6bX8Am2zm4sW4Ro5wjWW5cAlRL1qAMTcXbjNAO2Q==
            }
        engines: { node: '>=8.0.0' }
        dev: true

    /get-stream/5.2.0:
        resolution:
            {
                integrity: sha512-nBF+F1rAZVCu/p7rjzgA+Yb4lfYXrpl7a6VmJrU8wF9I1CKvP/QwPNZHnOlwbTkY6dvtFIzFMSyQXbLoTQPRpA==
            }
        engines: { node: '>=8' }
        dependencies:
            pump: 3.0.0

    /get-stream/6.0.1:
        resolution:
            {
                integrity: sha512-ts6Wi+2j3jQjqi70w5AlN8DFnkSwC+MqmxEzdEALB2qXZYV3X/b1CTfgPLGJNMeAWxdPfU8FO1ms3NUfaHCPYg==
            }
        engines: { node: '>=10' }
        dev: true

    /get-symbol-description/1.0.0:
        resolution:
            {
                integrity: sha512-2EmdH1YvIQiZpltCNgkuiUnyukzxM/R6NDJX31Ke3BG1Nq5b0S2PhX59UKi9vZpPDQVdqn+1IcaAwnzTT5vCjw==
            }
        engines: { node: '>= 0.4' }
        dependencies:
            call-bind: 1.0.2
            get-intrinsic: 1.1.1
        dev: true

    /get-tsconfig/4.2.0:
        resolution:
            {
                integrity: sha512-X8u8fREiYOE6S8hLbq99PeykTDoLVnxvF4DjWKJmz9xy2nNRdUcV8ZN9tniJFeKyTU3qnC9lL8n4Chd6LmVKHg==
            }
        dev: true

    /get-value/2.0.6:
        resolution: { integrity: sha1-3BXKHGcjh8p2vTesCjlbogQqLCg= }
        engines: { node: '>=0.10.0' }
        dev: true

    /github-from-package/0.0.0:
        resolution: { integrity: sha1-l/tdlr/eiXMxPyDoKI75oWf6ZM4= }
        dev: false
        optional: true

    /github-username/6.0.0:
        resolution:
            {
                integrity: sha512-7TTrRjxblSI5l6adk9zd+cV5d6i1OrJSo3Vr9xdGqFLBQo0mz5P9eIfKCDJ7eekVGGFLbce0qbPSnktXV2BjDQ==
            }
        engines: { node: '>=10' }
        dependencies:
            '@octokit/rest': 18.12.0
        transitivePeerDependencies:
            - encoding
        dev: false

    /glob-parent/5.1.2:
        resolution:
            {
                integrity: sha512-AOIgSQCepiJYwP3ARnGx+5VnTu2HBYdzbGP45eLw1vr3zB3vZLeyed1sC9hnbcOc9/SrMyM5RPQrkGz4aS9Zow==
            }
        engines: { node: '>= 6' }
        dependencies:
            is-glob: 4.0.3

    /glob-parent/6.0.2:
        resolution:
            {
                integrity: sha512-XxwI8EOhVQgWp6iDL+3b0r86f4d6AX6zSU55HfB4ydCEuXLXc5FcYeOu+nnGftS4TEju/11rt4KJPTMgbfmv4A==
            }
        engines: { node: '>=10.13.0' }
        dependencies:
            is-glob: 4.0.3
        dev: true

    /glob/7.2.0:
        resolution:
            {
                integrity: sha512-lmLf6gtyrPq8tTjSmrO94wBeQbFR3HbLHbuyD69wuyQkImp2hWqMGB47OX65FBkPffO641IP9jWa1z4ivqG26Q==
            }
        dependencies:
            fs.realpath: 1.0.0
            inflight: 1.0.6
            inherits: 2.0.4
            minimatch: 3.1.2
            once: 1.4.0
            path-is-absolute: 1.0.1

    /globals/11.12.0:
        resolution:
            {
                integrity: sha512-WOBp/EEGUiIsJSp7wcv/y6MO+lV9UoncWqxuFfm8eBwzWNgyfBd6Gz+IeKQ9jCmyhoH99g15M3T+QaVHFjizVA==
            }
        engines: { node: '>=4' }
        dev: true

    /globals/13.16.0:
        resolution:
            {
                integrity: sha512-A1lrQfpNF+McdPOnnFqY3kSN0AFTy485bTi1bkLk4mVPODIUEcSfhHgRqA+QdXPksrSTTztYXx37NFV+GpGk3Q==
            }
        engines: { node: '>=8' }
        dependencies:
            type-fest: 0.20.2
        dev: true

    /globalyzer/0.1.0:
        resolution:
            {
                integrity: sha512-40oNTM9UfG6aBmuKxk/giHn5nQ8RVz/SS4Ir6zgzOv9/qC3kKZ9v4etGTcJbEl/NyVQH7FGU7d+X1egr57Md2Q==
            }
        dev: true

    /globby/11.1.0:
        resolution:
            {
                integrity: sha512-jhIXaOzy1sb8IyocaruWSn1TjmnBVs8Ayhcy83rmxNJ8q2uWKCAj3CnJY+KpGSXCueAPc0i05kVvVKtP1t9S3g==
            }
        engines: { node: '>=10' }
        dependencies:
            array-union: 2.1.0
            dir-glob: 3.0.1
            fast-glob: 3.2.11
            ignore: 5.2.0
            merge2: 1.4.1
            slash: 3.0.0

    /globby/13.1.2:
        resolution:
            {
                integrity: sha512-LKSDZXToac40u8Q1PQtZihbNdTYSNMuWe+K5l+oa6KgDzSvVrHXlJy40hUP522RjAIoNLJYBJi7ow+rbFpIhHQ==
            }
        engines: { node: ^12.20.0 || ^14.13.1 || >=16.0.0 }
        dependencies:
            dir-glob: 3.0.1
            fast-glob: 3.2.11
            ignore: 5.2.0
            merge2: 1.4.1
            slash: 4.0.0
        dev: true

    /globrex/0.1.2:
        resolution:
            {
                integrity: sha512-uHJgbwAMwNFf5mLst7IWLNg14x1CkeqglJb/K3doi4dw6q2IvAAmM/Y81kevy83wP+Sst+nutFTYOGg3d1lsxg==
            }
        dev: true

    /graceful-fs/4.2.6:
        resolution:
            {
                integrity: sha512-nTnJ528pbqxYanhpDYsi4Rd8MAeaBA67+RZ10CM1m3bTAVFEDcd5AuA4a6W5YkGZ1iNXHzZz8T6TBKLeBuNriQ==
            }
        dev: true

    /graceful-fs/4.2.9:
        resolution:
            {
                integrity: sha512-NtNxqUcXgpW2iMrfqSfR73Glt39K+BLwWsPs94yR63v45T0Wbej7eRmL5cWfwEgqXnmjQp3zaJTshdRW/qC2ZQ==
            }

    /grapheme-splitter/1.0.4:
        resolution:
            {
                integrity: sha512-bzh50DW9kTPM00T8y4o8vQg89Di9oLJVLW/KaOGIXJWP/iqCN6WKYkbNOF04vFLJhwcpYUh9ydh/+5vpOqV4YQ==
            }
        dev: true

    /hard-rejection/2.1.0:
        resolution:
            {
                integrity: sha512-VIZB+ibDhx7ObhAe7OVtoEbuP4h/MuOTHJ+J8h/eBXotJYl0fBgR72xDFCKgIh22OJZIOVNxBMWuhAr10r8HdA==
            }
        engines: { node: '>=6' }
        dev: true

    /has-bigints/1.0.1:
        resolution:
            {
                integrity: sha512-LSBS2LjbNBTf6287JEbEzvJgftkF5qFkmCo9hDRpAzKhUOlJ+hx8dd4USs00SgsUNwc4617J9ki5YtEClM2ffA==
            }
        dev: true

    /has-flag/3.0.0:
        resolution: { integrity: sha1-tdRU3CGZriJWmfNGfloH87lVuv0= }
        engines: { node: '>=4' }

    /has-flag/4.0.0:
        resolution:
            {
                integrity: sha512-EykJT/Q1KjTWctppgIAgfSO0tKVuZUjhgMr17kqTumMl6Afv3EISleU7qZUzoXDFTAHTDC4NOoG/ZxU3EvlMPQ==
            }
        engines: { node: '>=8' }

    /has-own-prop/2.0.0:
        resolution:
            {
                integrity: sha512-Pq0h+hvsVm6dDEa8x82GnLSYHOzNDt7f0ddFa3FqcQlgzEiptPqL+XrOJNavjOzSYiYWIrgeVYYgGlLmnxwilQ==
            }
        engines: { node: '>=8' }
        dev: false

    /has-symbols/1.0.2:
        resolution:
            {
                integrity: sha512-chXa79rL/UC2KlX17jo3vRGz0azaWEx5tGqZg5pO3NUyEJVB17dMruQlzCCOfUvElghKcm5194+BCRvi2Rv/Gw==
            }
        engines: { node: '>= 0.4' }
        dev: true

    /has-tostringtag/1.0.0:
        resolution:
            {
                integrity: sha512-kFjcSNhnlGV1kyoGk7OXKSawH5JOb/LzUc5w9B02hOTO0dfFRjbHQKvg1d6cf3HbeUmtU9VbbV3qzZ2Teh97WQ==
            }
        engines: { node: '>= 0.4' }
        dependencies:
            has-symbols: 1.0.2
        dev: true

    /has-unicode/2.0.1:
        resolution: { integrity: sha1-4Ob+aijPUROIVeCG0Wkedx3iqLk= }
        dev: false
        optional: true

    /has-value/0.3.1:
        resolution: { integrity: sha1-ex9YutpiyoJ+wKIHgCVlSEWZXh8= }
        engines: { node: '>=0.10.0' }
        dependencies:
            get-value: 2.0.6
            has-values: 0.1.4
            isobject: 2.1.0
        dev: true

    /has-value/1.0.0:
        resolution: { integrity: sha1-GLKB2lhbHFxR3vJMkw7SmgvmsXc= }
        engines: { node: '>=0.10.0' }
        dependencies:
            get-value: 2.0.6
            has-values: 1.0.0
            isobject: 3.0.1
        dev: true

    /has-values/0.1.4:
        resolution: { integrity: sha1-bWHeldkd/Km5oCCJrThL/49it3E= }
        engines: { node: '>=0.10.0' }
        dev: true

    /has-values/1.0.0:
        resolution: { integrity: sha1-lbC2P+whRmGab+V/51Yo1aOe/k8= }
        engines: { node: '>=0.10.0' }
        dependencies:
            is-number: 3.0.0
            kind-of: 4.0.0
        dev: true

    /has/1.0.3:
        resolution:
            {
                integrity: sha512-f2dvO0VU6Oej7RkWJGrehjbzMAjFp5/VKPp5tTpWIV4JHHZK1/BxbFRtf/siA2SWTe09caDmVtYYzWEIbBS4zw==
            }
        engines: { node: '>= 0.4.0' }
        dependencies:
            function-bind: 1.1.1

    /hexoid/1.0.0:
        resolution:
            {
                integrity: sha512-QFLV0taWQOZtvIRIAdBChesmogZrtuXvVWsFHZTk2SU+anspqZ2vMnoLg7IE1+Uk16N19APic1BuF8bC8c2m5g==
            }
        engines: { node: '>=8' }
        dev: true

    /hosted-git-info/2.8.9:
        resolution:
            {
                integrity: sha512-mxIDAb9Lsm6DoOJ7xH+5+X4y1LU/4Hi50L9C5sIswK3JzULS4bwk1FvjdBgvYR4bzT4tuUQiC15FE2f5HbLvYw==
            }

    /html-encoding-sniffer/2.0.1:
        resolution:
            {
                integrity: sha512-D5JbOMBIR/TVZkubHT+OyT2705QvogUW4IBn6nHd756OwieSF9aDYFj4dv6HHEVGYbHaLETa3WggZYWWMyy3ZQ==
            }
        engines: { node: '>=10' }
        dependencies:
            whatwg-encoding: 1.0.5
        dev: true

    /html-escaper/2.0.2:
        resolution:
            {
                integrity: sha512-H2iMtd0I4Mt5eYiapRdIDjp+XzelXQ0tFE4JS7YFwFevXXMmOp9myNrUvCg0D6ws8iqkRPBfKHgbwig1SmlLfg==
            }
        dev: true

    /http-errors/1.7.2:
        resolution:
            {
                integrity: sha512-uUQBt3H/cSIVfch6i1EuPNy/YsRSOUBXTVfZ+yR7Zjez3qjBz6i9+i4zjNaoqcoFVI4lQJ5plg63TvGfRSDCRg==
            }
        engines: { node: '>= 0.6' }
        dependencies:
            depd: 1.1.2
            inherits: 2.0.3
            setprototypeof: 1.1.1
            statuses: 1.5.0
            toidentifier: 1.0.0
        dev: false

    /http-errors/1.8.1:
        resolution:
            {
                integrity: sha512-Kpk9Sm7NmI+RHhnj6OIWDI1d6fIoFAtFt9RLaTMRlg/8w49juAStsrBgp0Dp4OdxdVbRIeKhtCUvoi/RuAhO4g==
            }
        engines: { node: '>= 0.6' }
        dependencies:
            depd: 1.1.2
            inherits: 2.0.4
            setprototypeof: 1.2.0
            statuses: 1.5.0
            toidentifier: 1.0.1
        dev: false

    /http-proxy-agent/4.0.1:
        resolution:
            {
                integrity: sha512-k0zdNgqWTGA6aeIRVpvfVob4fL52dTfaehylg0Y4UvSySvOq/Y+BOyPrgpUrA7HylqvU8vIZGsRuXmspskV0Tg==
            }
        engines: { node: '>= 6' }
        dependencies:
            '@tootallnate/once': 1.1.2
            agent-base: 6.0.2
            debug: 4.3.4
        transitivePeerDependencies:
            - supports-color
        dev: true

    /http-proxy-middleware/2.0.1:
        resolution:
            {
                integrity: sha512-cfaXRVoZxSed/BmkA7SwBVNI9Kj7HFltaE5rqYOub5kWzWZ+gofV2koVN1j2rMW7pEfSSlCHGJ31xmuyFyfLOg==
            }
        engines: { node: '>=12.0.0' }
        dependencies:
            '@types/http-proxy': 1.17.8
            http-proxy: 1.18.1
            is-glob: 4.0.3
            is-plain-obj: 3.0.0
            micromatch: 4.0.4
        transitivePeerDependencies:
            - debug
        dev: false

    /http-proxy/1.18.1:
        resolution:
            {
                integrity: sha512-7mz/721AbnJwIVbnaSv1Cz3Am0ZLT/UBwkC92VlxhXv/k/BBQfM2fXElQNC27BVGr0uwUpplYPQM9LnaBMR5NQ==
            }
        engines: { node: '>=8.0.0' }
        dependencies:
            eventemitter3: 4.0.7
            follow-redirects: 1.14.9
            requires-port: 1.0.0
        transitivePeerDependencies:
            - debug
        dev: false

    /https-proxy-agent/5.0.0:
        resolution:
            {
                integrity: sha512-EkYm5BcKUGiduxzSt3Eppko+PiNWNEpa4ySk9vTC6wDsQJW9rHSa+UhGNJoRYp7bz6Ht1eaRIa6QaJqO5rCFbA==
            }
        engines: { node: '>= 6' }
        dependencies:
            agent-base: 6.0.2
            debug: 4.3.4
        transitivePeerDependencies:
            - supports-color

    /human-id/1.0.2:
        resolution:
            {
                integrity: sha512-UNopramDEhHJD+VR+ehk8rOslwSfByxPIZyJRfV739NDhN5LF1fa1MqnzKm2lGTQRjNrjK19Q5fhkgIfjlVUKw==
            }
        dev: true

    /human-signals/1.1.1:
        resolution:
            {
                integrity: sha512-SEQu7vl8KjNL2eoGBLF3+wAjpsNfA9XMlXAYj/3EdaNfAlxKthD1xjEQfGOUhllCGGJVNY34bRr6lPINhNjyZw==
            }
        engines: { node: '>=8.12.0' }

    /human-signals/2.1.0:
        resolution:
            {
                integrity: sha512-B4FFZ6q/T2jhhksgkbEW3HBvWIfDW85snkQgawt07S7J5QXTk6BkNV+0yAeZrM5QpMAdYlocGoljn0sJ/WQkFw==
            }
        engines: { node: '>=10.17.0' }
        dev: true

    /husky/8.0.1:
        resolution:
            {
                integrity: sha512-xs7/chUH/CKdOCs7Zy0Aev9e/dKOMZf3K1Az1nar3tzlv0jfqnYtu235bstsWTmXOR0EfINrPa97yy4Lz6RiKw==
            }
        engines: { node: '>=14' }
        hasBin: true
        dev: true

    /i18next-fs-backend/1.1.1:
        resolution:
            {
                integrity: sha512-RFkfy10hNxJqc7MVAp5iAZq0Tum6msBCNebEe3OelOBvrROvzHUPaR8Qe10RQrOGokTm0W4vJGEJzruFkEt+hQ==
            }
        dev: false

    /i18next/19.9.2:
        resolution:
            {
                integrity: sha512-0i6cuo6ER6usEOtKajUUDj92zlG+KArFia0857xxiEHAQcUwh/RtOQocui1LPJwunSYT574Pk64aNva1kwtxZg==
            }
        dependencies:
            '@babel/runtime': 7.16.7
        dev: true

    /i18next/20.3.2:
        resolution:
            {
                integrity: sha512-e8CML2R9Ng2sSQOM80wb/PrM2j8mDm84o/T4Amzn9ArVyNX5/ENWxxAXkRpZdTQNDaxKImF93Wep4mAoozFrKw==
            }
        dependencies:
            '@babel/runtime': 7.16.7
        dev: false

    /i18next/21.6.11:
        resolution:
            {
                integrity: sha512-tJ2+o0lVO+fhi8bPkCpBAeY1SgkqmQm5NzgPWCQssBrywJw98/o+Kombhty5nxQOpHtvMmsxcOopczUiH6bJxQ==
            }
        dependencies:
            '@babel/runtime': 7.16.7
        dev: false

    /iconv-lite/0.4.24:
        resolution:
            {
                integrity: sha512-v3MXnZAcvnywkTUEZomIActle7RXXeedOR31wwl7VlyoXO4Qi9arvSenNQWne1TcRwhCL1HwLI21bEqdpj8/rA==
            }
        engines: { node: '>=0.10.0' }
        dependencies:
            safer-buffer: 2.1.2

    /ieee754/1.2.1:
        resolution:
            {
                integrity: sha512-dcyqhDvX1C46lXZcVqCpK+FtMRQVdIMN6/Df5js2zouUsqG7I6sFxitIC+7KYK29KdXOLHdu9zL4sFnoVQnqaA==
            }
        dev: false

    /ignore/5.2.0:
        resolution:
            {
                integrity: sha512-CmxgYGiEPCLhfLnpPp1MoRmifwEIOgjcHXxOBjv7mY96c+eWScsOP9c112ZyLdWHi0FxHjI+4uVhKYp/gcdRmQ==
            }
        engines: { node: '>= 4' }

    /import-fresh/3.3.0:
        resolution:
            {
                integrity: sha512-veYYhQa+D1QBKznvhUHxb8faxlrwUnxseDAbAp457E0wLNio2bOSKnjYDhMj+YiAq61xrMGhQk9iXVk5FzgQMw==
            }
        engines: { node: '>=6' }
        dependencies:
            parent-module: 1.0.1
            resolve-from: 4.0.0
        dev: true

    /import-local/3.1.0:
        resolution:
            {
                integrity: sha512-ASB07uLtnDs1o6EHjKpX34BKYDSqnFerfTOJL2HvMqF70LnxpjkzDB8J44oT9pu4AMPkQwf8jl6szgvNd2tRIg==
            }
        engines: { node: '>=8' }
        hasBin: true
        dependencies:
            pkg-dir: 4.2.0
            resolve-cwd: 3.0.0
        dev: true

    /imurmurhash/0.1.4:
        resolution:
            {
                integrity: sha512-JmXMZ6wuvDmLiHEml9ykzqO6lwFbof0GG4IkcGaENdCRDDmMVnny7s5HsIgHCbaq0w2MyPhDqkhTUgS2LU2PHA==
            }
        engines: { node: '>=0.8.19' }
        dev: true

    /indent-string/4.0.0:
        resolution:
            {
                integrity: sha512-EdDDZu4A2OyIK7Lr/2zG+w5jmbuk1DVBnEwREQvBzspBJkCEbRa8GxU1lghYcaGJCnRWibjDXlq779X1/y5xwg==
            }
        engines: { node: '>=8' }
        dev: true

    /inflight/1.0.6:
        resolution:
            {
                integrity: sha512-k92I/b08q4wvFscXCLvqfsHCrjrF7yiXsQuIVvVE7N82W3+aqpzuUdBbfhWcy/FZR3/4IgflMgKLOsvPDrGCJA==
            }
        dependencies:
            once: 1.4.0
            wrappy: 1.0.2

    /inherits/2.0.3:
        resolution: { integrity: sha1-Yzwsg+PaQqUC9SRmAiSA9CCCYd4= }
        dev: false

    /inherits/2.0.4:
        resolution:
            {
                integrity: sha512-k/vGaX4/Yla3WzyMCvTQOXYeIHvqOKtnqBduzTHpzpQZzAskKMhZ2K+EnBiSM9zGSoIFeMpXKxa4dYeZIQqewQ==
            }

    /ini/1.3.8:
        resolution:
            {
                integrity: sha512-JV/yugV2uzW5iMRSiZAyDtQd+nxtUnjeLt0acNdw98kKLrvuRVyB80tsREOE7yvGVgalhZ6RNXCmEHkUKBKxew==
            }
        dev: false
        optional: true

    /internal-slot/1.0.3:
        resolution:
            {
                integrity: sha512-O0DB1JC/sPyZl7cIo78n5dR7eUSwwpYPiXRhTzNxZVAMUuB8vlnRFyLxdrVToks6XPLVnFfbzaVd5WLjhgg+vA==
            }
        engines: { node: '>= 0.4' }
        dependencies:
            get-intrinsic: 1.1.1
            has: 1.0.3
            side-channel: 1.0.4
        dev: true

    /interpret/1.4.0:
        resolution:
            {
                integrity: sha512-agE4QfB2Lkp9uICn7BAqoscw4SZP9kTE2hxiFI3jBPmXJfdqiahTbUuKGsMoN2GtqL9AxhYioAcVvgsb1HvRbA==
            }
        engines: { node: '>= 0.10' }
        dev: false

    /ipaddr.js/1.9.1:
        resolution:
            {
                integrity: sha512-0KI/607xoxSToH7GjN1FfSbLoU0+btTicjsQSWQlh/hZykN8KpmMf7uYwPW3R+akZ6R/w18ZlXSHBYXiYUPO3g==
            }
        engines: { node: '>= 0.10' }
        dev: false

    /is-accessor-descriptor/0.1.6:
        resolution: { integrity: sha1-qeEss66Nh2cn7u84Q/igiXtcmNY= }
        engines: { node: '>=0.10.0' }
        dependencies:
            kind-of: 3.2.2
        dev: true

    /is-accessor-descriptor/1.0.0:
        resolution:
            {
                integrity: sha512-m5hnHTkcVsPfqx3AKlyttIPb7J+XykHvJP2B9bZDjlhLIoEq4XoK64Vg7boZlVWYK6LUY94dYPEE7Lh0ZkZKcQ==
            }
        engines: { node: '>=0.10.0' }
        dependencies:
            kind-of: 6.0.3
        dev: true

    /is-arrayish/0.2.1:
        resolution:
            {
                integrity: sha512-zz06S8t0ozoDXMG+ube26zeCTNXcKIPJZJi8hBrF4idCLms4CG9QtK7qBl1boi5ODzFpjswb5JPmHCbMpjaYzg==
            }

    /is-arrayish/0.3.2:
        resolution:
            {
                integrity: sha512-eVRqCvVlZbuw3GrM63ovNSNAeA1K16kaR/LRY/92w0zxQ5/1YzwblUX652i4Xs9RwAGjW9d9y6X88t8OaAJfWQ==
            }
        dev: false

    /is-bigint/1.0.4:
        resolution:
            {
                integrity: sha512-zB9CruMamjym81i2JZ3UMn54PKGsQzsJeo6xvN3HJJ4CAsQNB6iRutp2To77OfCNuoxspsIhzaPoO1zyCEhFOg==
            }
        dependencies:
            has-bigints: 1.0.1
        dev: true

    /is-boolean-object/1.1.2:
        resolution:
            {
                integrity: sha512-gDYaKHJmnj4aWxyj6YHyXVpdQawtVLHU5cb+eztPGczf6cjuTdwve5ZIEfgXqH4e57An1D1AKf8CZ3kYrQRqYA==
            }
        engines: { node: '>= 0.4' }
        dependencies:
            call-bind: 1.0.2
            has-tostringtag: 1.0.0
        dev: true

    /is-buffer/1.1.6:
        resolution:
            {
                integrity: sha512-NcdALwpXkTm5Zvvbk7owOUSvVvBKDgKP5/ewfXEznmQFfs4ZRmanOeKBTjRVjka3QFoN6XJ+9F3USqfHqTaU5w==
            }
        dev: true

    /is-callable/1.2.4:
        resolution:
            {
                integrity: sha512-nsuwtxZfMX67Oryl9LCQ+upnC0Z0BgpwntpS89m1H/TLF0zNfzfLMV/9Wa/6MZsj0acpEjAO0KF1xT6ZdLl95w==
            }
        engines: { node: '>= 0.4' }
        dev: true

    /is-ci/3.0.1:
        resolution:
            {
                integrity: sha512-ZYvCgrefwqoQ6yTyYUbQu64HsITZ3NfKX1lzaEYdkTDcfKzzCI/wthRRYKkdjHKFVgNiXKAKm65Zo1pk2as/QQ==
            }
        hasBin: true
        dependencies:
            ci-info: 3.3.0
        dev: true

    /is-core-module/2.8.1:
        resolution:
            {
                integrity: sha512-SdNCUs284hr40hFTFP6l0IfZ/RSrMXF3qgoRHd3/79unUTvrFO/JoXwkGm+5J/Oe3E/b5GsnG330uUNgRpu1PA==
            }
        dependencies:
            has: 1.0.3

    /is-core-module/2.9.0:
        resolution:
            {
                integrity: sha512-+5FPy5PnwmO3lvfMb0AsoPaBG+5KHUI0wYFXOtYPnVVVspTFUuMZNfNaNVRt3FZadstu2c8x23vykRW/NBoU6A==
            }
        dependencies:
            has: 1.0.3
        dev: true

    /is-data-descriptor/0.1.4:
        resolution: { integrity: sha1-C17mSDiOLIYCgueT8YVv7D8wG1Y= }
        engines: { node: '>=0.10.0' }
        dependencies:
            kind-of: 3.2.2
        dev: true

    /is-data-descriptor/1.0.0:
        resolution:
            {
                integrity: sha512-jbRXy1FmtAoCjQkVmIVYwuuqDFUbaOeDjmed1tOGPrsMhtJA4rD9tkgA0F1qJ3gRFRXcHYVkdeaP50Q5rE/jLQ==
            }
        engines: { node: '>=0.10.0' }
        dependencies:
            kind-of: 6.0.3
        dev: true

    /is-date-object/1.0.5:
        resolution:
            {
                integrity: sha512-9YQaSxsAiSwcvS33MBk3wTCVnWK+HhF8VZR2jRxehM16QcVOdHqPn4VPHmRK4lSr38n9JriurInLcP90xsYNfQ==
            }
        engines: { node: '>= 0.4' }
        dependencies:
            has-tostringtag: 1.0.0
        dev: true

    /is-descriptor/0.1.6:
        resolution:
            {
                integrity: sha512-avDYr0SB3DwO9zsMov0gKCESFYqCnE4hq/4z3TdUlukEy5t9C0YRq7HLrsN52NAcqXKaepeCD0n+B0arnVG3Hg==
            }
        engines: { node: '>=0.10.0' }
        dependencies:
            is-accessor-descriptor: 0.1.6
            is-data-descriptor: 0.1.4
            kind-of: 5.1.0
        dev: true

    /is-descriptor/1.0.2:
        resolution:
            {
                integrity: sha512-2eis5WqQGV7peooDyLmNEPUrps9+SXX5c9pL3xEB+4e9HnGuDa7mB7kHxHw4CbqS9k1T2hOH3miL8n8WtiYVtg==
            }
        engines: { node: '>=0.10.0' }
        dependencies:
            is-accessor-descriptor: 1.0.0
            is-data-descriptor: 1.0.0
            kind-of: 6.0.3
        dev: true

    /is-docker/2.2.1:
        resolution:
            {
                integrity: sha512-F+i2BKsFrH66iaUFc0woD8sLy8getkwTwtOBjvs56Cx4CgJDeKQeqfz8wAYiSb8JOprWhHH5p77PbmYCvvUuXQ==
            }
        engines: { node: '>=8' }
        hasBin: true

    /is-extendable/0.1.1:
        resolution: { integrity: sha1-YrEQ4omkcUGOPsNqYX1HLjAd/Ik= }
        engines: { node: '>=0.10.0' }
        dev: true

    /is-extendable/1.0.1:
        resolution:
            {
                integrity: sha512-arnXMxT1hhoKo9k1LZdmlNyJdDDfy2v0fXjFlmok4+i8ul/6WlbVge9bhM74OpNPQPMGUToDtz+KXa1PneJxOA==
            }
        engines: { node: '>=0.10.0' }
        dependencies:
            is-plain-object: 2.0.4
        dev: true

    /is-extglob/2.1.1:
        resolution: { integrity: sha1-qIwCU1eR8C7TfHahueqXc8gz+MI= }
        engines: { node: '>=0.10.0' }

    /is-fullwidth-code-point/1.0.0:
        resolution: { integrity: sha1-754xOG8DGn8NZDr4L95QxFfvAMs= }
        engines: { node: '>=0.10.0' }
        dependencies:
            number-is-nan: 1.0.1
        dev: false
        optional: true

    /is-fullwidth-code-point/3.0.0:
        resolution:
            {
                integrity: sha512-zymm5+u+sCsSWyD9qNaejV3DFvhCKclKdizYaJUuHA83RLjb7nSuGnddCHGv0hk+KY7BMAlsWeK4Ueg6EV6XQg==
            }
        engines: { node: '>=8' }

    /is-generator-fn/2.1.0:
        resolution:
            {
                integrity: sha512-cTIB4yPYL/Grw0EaSzASzg6bBy9gqCofvWN8okThAYIxKJZC+udlRAmGbM0XLeniEJSs8uEgHPGuHSe1XsOLSQ==
            }
        engines: { node: '>=6' }
        dev: true

    /is-glob/4.0.3:
        resolution:
            {
                integrity: sha512-xelSayHH36ZgE7ZWhli7pW34hNbNl8Ojv5KVmkJD4hBdD3th8Tfk9vYasLM+mXWOZhFkgZfxhLSnrwRr4elSSg==
            }
        engines: { node: '>=0.10.0' }
        dependencies:
            is-extglob: 2.1.1

    /is-negative-zero/2.0.2:
        resolution:
            {
                integrity: sha512-dqJvarLawXsFbNDeJW7zAz8ItJ9cd28YufuuFzh0G8pNHjJMnY08Dv7sYX2uF5UpQOwieAeOExEYAWWfu7ZZUA==
            }
        engines: { node: '>= 0.4' }
        dev: true

    /is-number-object/1.0.6:
        resolution:
            {
                integrity: sha512-bEVOqiRcvo3zO1+G2lVMy+gkkEm9Yh7cDMRusKKu5ZJKPUYSJwICTKZrNKHA2EbSP0Tu0+6B/emsYNHZyn6K8g==
            }
        engines: { node: '>= 0.4' }
        dependencies:
            has-tostringtag: 1.0.0
        dev: true

    /is-number/3.0.0:
        resolution: { integrity: sha1-JP1iAaR4LPUFYcgQJ2r8fRLXEZU= }
        engines: { node: '>=0.10.0' }
        dependencies:
            kind-of: 3.2.2
        dev: true

    /is-number/7.0.0:
        resolution:
            {
                integrity: sha512-41Cifkg6e8TylSpdtTpeLVMqvSBEVzTttHvERD741+pnZ8ANv0004MRL43QKPDlK9cGvNp6NZWZUBlbGXYxxng==
            }
        engines: { node: '>=0.12.0' }

    /is-plain-obj/1.1.0:
        resolution:
            {
                integrity: sha512-yvkRyxmFKEOQ4pNXCmJG5AEQNlXJS5LaONXo5/cLdTZdWvsZ1ioJEonLGAosKlMWE8lwUy/bJzMjcw8az73+Fg==
            }
        engines: { node: '>=0.10.0' }
        dev: true

    /is-plain-obj/2.1.0:
        resolution:
            {
                integrity: sha512-YWnfyRwxL/+SsrWYfOpUtz5b3YD+nyfkHvjbcanzk8zgyO4ASD67uVMRt8k5bM4lLMDnXfriRhOpemw+NfT1eA==
            }
        engines: { node: '>=8' }
        dev: false

    /is-plain-obj/3.0.0:
        resolution:
            {
                integrity: sha512-gwsOE28k+23GP1B6vFl1oVh/WOzmawBrKwo5Ev6wMKzPkaXaCDIQKzLnvsA42DRlbVTWorkgTKIviAKCWkfUwA==
            }
        engines: { node: '>=10' }
        dev: false

    /is-plain-object/2.0.4:
        resolution:
            {
                integrity: sha512-h5PpgXkWitc38BBMYawTYMWJHFZJVnBquFE57xFpjB8pJFiF6gZ+bU+WyI/yqXiFR5mdLsgYNaPe8uao6Uv9Og==
            }
        engines: { node: '>=0.10.0' }
        dependencies:
            isobject: 3.0.1
        dev: true

    /is-plain-object/5.0.0:
        resolution:
            {
                integrity: sha512-VRSzKkbMm5jMDoKLbltAkFQ5Qr7VDiTFGXxYFXXowVj387GeGNOCsOH6Msy00SGZ3Fp84b1Naa1psqgcCIEP5Q==
            }
        engines: { node: '>=0.10.0' }
        dev: false

    /is-potential-custom-element-name/1.0.1:
        resolution:
            {
                integrity: sha512-bCYeRA2rVibKZd+s2625gGnGF/t7DSqDs4dP7CrLA1m7jKWz6pps0LpYLJN8Q64HtmPKJ1hrN3nzPNKFEKOUiQ==
            }
        dev: true

    /is-regex/1.1.4:
        resolution:
            {
                integrity: sha512-kvRdxDsxZjhzUX07ZnLydzS1TU/TJlTUHHY4YLL87e37oUA49DfkLqgy+VjFocowy29cKvcSiu+kIv728jTTVg==
            }
        engines: { node: '>= 0.4' }
        dependencies:
            call-bind: 1.0.2
            has-tostringtag: 1.0.0
        dev: true

    /is-shared-array-buffer/1.0.1:
        resolution:
            {
                integrity: sha512-IU0NmyknYZN0rChcKhRO1X8LYz5Isj/Fsqh8NJOSf+N/hCOTwy29F32Ik7a+QszE63IdvmwdTPDd6cZ5pg4cwA==
            }
        dev: true

    /is-stream/2.0.0:
        resolution:
            {
                integrity: sha512-XCoy+WlUr7d1+Z8GgSuXmpuUFC9fOhRXglJMx+dwLKTkL44Cjd4W1Z5P+BQZpr+cR93aGP4S/s7Ftw6Nd/kiEw==
            }
        engines: { node: '>=8' }
        dev: false

    /is-stream/2.0.1:
        resolution:
            {
                integrity: sha512-hFoiJiTl63nn+kstHGBtewWSKnQLpyb155KHheA1l39uvtO9nWIop1p3udqPcUd/xbF1VLMO4n7OI6p7RbngDg==
            }
        engines: { node: '>=8' }

    /is-string/1.0.7:
        resolution:
            {
                integrity: sha512-tE2UXzivje6ofPW7l23cjDOMa09gb7xlAqG6jG5ej6uPV32TlWP3NKPigtaGeHNu9fohccRYvIiZMfOOnOYUtg==
            }
        engines: { node: '>= 0.4' }
        dependencies:
            has-tostringtag: 1.0.0
        dev: true

    /is-subdir/1.2.0:
        resolution:
            {
                integrity: sha512-2AT6j+gXe/1ueqbW6fLZJiIw3F8iXGJtt0yDrZaBhAZEG1raiTxKWU+IPqMCzQAXOUCKdA4UDMgacKH25XG2Cw==
            }
        engines: { node: '>=4' }
        dependencies:
            better-path-resolve: 1.0.0
        dev: true

    /is-symbol/1.0.4:
        resolution:
            {
                integrity: sha512-C/CPBqKWnvdcxqIARxyOh4v1UUEOCHpgDa0WYgpKDFMszcrPcffg5uhwSgPCLD2WWxmq6isisz87tzT01tuGhg==
            }
        engines: { node: '>= 0.4' }
        dependencies:
            has-symbols: 1.0.2
        dev: true

    /is-typedarray/1.0.0:
        resolution:
            {
                integrity: sha512-cyA56iCMHAh5CdzjJIa4aohJyeO1YbwLi3Jc35MmRU6poroFjIGZzUzupGiRPOjgHg9TLu43xbpwXk523fMxKA==
            }
        dev: true

    /is-utf8/0.2.1:
        resolution:
            {
                integrity: sha512-rMYPYvCzsXywIsldgLaSoPlw5PfoB/ssr7hY4pLfcodrA5M/eArza1a9VmTiNIBNMjOGr1Ow9mTyU2o69U6U9Q==
            }

    /is-weakref/1.0.2:
        resolution:
            {
                integrity: sha512-qctsuLZmIQ0+vSSMfoVvyFe2+GSEvnmZ2ezTup1SBse9+twCCeial6EEi3Nc2KFcf6+qz2FBPnjXsk8xhKSaPQ==
            }
        dependencies:
            call-bind: 1.0.2
        dev: true

    /is-windows/1.0.2:
        resolution:
            {
                integrity: sha512-eXK1UInq2bPmjyX6e3VHIzMLobc4J94i4AWn+Hpq3OU5KkrRC96OAcR3PRJ/pGu6m8TRnBHP9dkXQVsT/COVIA==
            }
        engines: { node: '>=0.10.0' }
        dev: true

    /is-wsl/2.2.0:
        resolution:
            {
                integrity: sha512-fKzAra0rGJUUBwGBgNkHZuToZcn+TtXHpeCgmkMJMMYx1sQDYaCSyjJBSCa2nH1DGm7s3n1oBnohoVTBaN7Lww==
            }
        engines: { node: '>=8' }
        dependencies:
            is-docker: 2.2.1

    /isarray/1.0.0:
        resolution:
            {
                integrity: sha512-VLghIWNM6ELQzo7zwmcg0NmTVyWKYjvIeM83yjp0wRDTmUnrM678fQbcKBo6n2CJEF0szoG//ytg+TKla89ALQ==
            }

    /isbinaryfile/4.0.8:
        resolution:
            {
                integrity: sha512-53h6XFniq77YdW+spoRrebh0mnmTxRPTlcuIArO57lmMdq4uBKFKaeTjnb92oYWrSn/LVL+LT+Hap2tFQj8V+w==
            }
        engines: { node: '>= 8.0.0' }

    /isexe/2.0.0:
        resolution:
            {
                integrity: sha512-RHxMLp9lnKHGHRng9QFhRCMbYAcVpn69smSGcq3f36xjgVVWThj4qqLbTLlq7Ssj8B+fIQ1EuCEGI2lKsyQeIw==
            }

    /isobject/2.1.0:
        resolution: { integrity: sha1-8GVWEJaj8dou9GJy+BXIQNh+DIk= }
        engines: { node: '>=0.10.0' }
        dependencies:
            isarray: 1.0.0
        dev: true

    /isobject/3.0.1:
        resolution: { integrity: sha1-TkMekrEalzFjaqH5yNHMvP2reN8= }
        engines: { node: '>=0.10.0' }
        dev: true

    /istanbul-lib-coverage/3.2.0:
        resolution:
            {
                integrity: sha512-eOeJ5BHCmHYvQK7xt9GkdHuzuCGS1Y6g9Gvnx3Ym33fz/HpLRYxiS0wHNr+m/MBC8B647Xt608vCDEvhl9c6Mw==
            }
        engines: { node: '>=8' }
        dev: true

    /istanbul-lib-instrument/5.1.0:
        resolution:
            {
                integrity: sha512-czwUz525rkOFDJxfKK6mYfIs9zBKILyrZQxjz3ABhjQXhbhFsSbo1HW/BFcsDnfJYJWA6thRR5/TUY2qs5W99Q==
            }
        engines: { node: '>=8' }
        dependencies:
            '@babel/core': 7.16.7
            '@babel/parser': 7.16.8
            '@istanbuljs/schema': 0.1.3
            istanbul-lib-coverage: 3.2.0
            semver: 6.3.0
        transitivePeerDependencies:
            - supports-color
        dev: true

    /istanbul-lib-report/3.0.0:
        resolution:
            {
                integrity: sha512-wcdi+uAKzfiGT2abPpKZ0hSU1rGQjUQnLvtY5MpQ7QCTahD3VODhcu4wcfY1YtkGaDD5yuydOLINXsfbus9ROw==
            }
        engines: { node: '>=8' }
        dependencies:
            istanbul-lib-coverage: 3.2.0
            make-dir: 3.1.0
            supports-color: 7.2.0
        dev: true

    /istanbul-lib-source-maps/4.0.1:
        resolution:
            {
                integrity: sha512-n3s8EwkdFIJCG3BPKBYvskgXGoy88ARzvegkitk60NxRdwltLOTaH7CUiMRXvwYorl0Q712iEjcWB+fK/MrWVw==
            }
        engines: { node: '>=10' }
        dependencies:
            debug: 4.3.4
            istanbul-lib-coverage: 3.2.0
            source-map: 0.6.1
        transitivePeerDependencies:
            - supports-color
        dev: true

    /istanbul-reports/3.1.3:
        resolution:
            {
                integrity: sha512-x9LtDVtfm/t1GFiLl3NffC7hz+I1ragvgX1P/Lg1NlIagifZDKUkuuaAxH/qpwj2IuEfD8G2Bs/UKp+sZ/pKkg==
            }
        engines: { node: '>=8' }
        dependencies:
            html-escaper: 2.0.2
            istanbul-lib-report: 3.0.0
        dev: true

    /jake/10.8.5:
        resolution:
            {
                integrity: sha512-sVpxYeuAhWt0OTWITwT98oyV0GsXyMlXCF+3L1SuafBVUIr/uILGRB+NqwkzhgXKvoJpDIpQvqkUALgdmQsQxw==
            }
        engines: { node: '>=10' }
        hasBin: true
        dependencies:
            async: 3.2.3
            chalk: 4.1.2
            filelist: 1.0.2
            minimatch: 3.1.2

    /jest-changed-files/27.5.1:
        resolution:
            {
                integrity: sha512-buBLMiByfWGCoMsLLzGUUSpAmIAGnbR2KJoMN10ziLhOLvP4e0SlypHnAel8iqQXTrcbmfEY9sSqae5sgUsTvw==
            }
        engines: { node: ^10.13.0 || ^12.13.0 || ^14.15.0 || >=15.0.0 }
        dependencies:
            '@jest/types': 27.5.1
            execa: 5.1.1
            throat: 6.0.1
        dev: true

    /jest-circus/27.5.1:
        resolution:
            {
                integrity: sha512-D95R7x5UtlMA5iBYsOHFFbMD/GVA4R/Kdq15f7xYWUfWHBto9NYRsOvnSauTgdF+ogCpJ4tyKOXhUifxS65gdw==
            }
        engines: { node: ^10.13.0 || ^12.13.0 || ^14.15.0 || >=15.0.0 }
        dependencies:
            '@jest/environment': 27.5.1
            '@jest/test-result': 27.5.1
            '@jest/types': 27.5.1
            '@types/node': 17.0.9
            chalk: 4.1.2
            co: 4.6.0
            dedent: 0.7.0
            expect: 27.5.1
            is-generator-fn: 2.1.0
            jest-each: 27.5.1
            jest-matcher-utils: 27.5.1
            jest-message-util: 27.5.1
            jest-runtime: 27.5.1
            jest-snapshot: 27.5.1
            jest-util: 27.5.1
            pretty-format: 27.5.1
            slash: 3.0.0
            stack-utils: 2.0.5
            throat: 6.0.1
        transitivePeerDependencies:
            - supports-color
        dev: true

    /jest-cli/27.5.1:
        resolution:
            {
                integrity: sha512-Hc6HOOwYq4/74/c62dEE3r5elx8wjYqxY0r0G/nFrLDPMFRu6RA/u8qINOIkvhxG7mMQ5EJsOGfRpI8L6eFUVw==
            }
        engines: { node: ^10.13.0 || ^12.13.0 || ^14.15.0 || >=15.0.0 }
        hasBin: true
        peerDependencies:
            node-notifier: ^8.0.1 || ^9.0.0 || ^10.0.0
        peerDependenciesMeta:
            node-notifier:
                optional: true
        dependencies:
            '@jest/core': 27.5.1
            '@jest/test-result': 27.5.1
            '@jest/types': 27.5.1
            chalk: 4.1.2
            exit: 0.1.2
            graceful-fs: 4.2.9
            import-local: 3.1.0
            jest-config: 27.5.1
            jest-util: 27.5.1
            jest-validate: 27.5.1
            prompts: 2.4.2
            yargs: 16.2.0
        transitivePeerDependencies:
            - bufferutil
            - canvas
            - supports-color
            - ts-node
            - utf-8-validate
        dev: true

    /jest-config/27.5.1:
        resolution:
            {
                integrity: sha512-5sAsjm6tGdsVbW9ahcChPAFCk4IlkQUknH5AvKjuLTSlcO/wCZKyFdn7Rg0EkC+OGgWODEy2hDpWB1PgzH0JNA==
            }
        engines: { node: ^10.13.0 || ^12.13.0 || ^14.15.0 || >=15.0.0 }
        peerDependencies:
            ts-node: '>=9.0.0'
        peerDependenciesMeta:
            ts-node:
                optional: true
        dependencies:
            '@babel/core': 7.16.7
            '@jest/test-sequencer': 27.5.1
            '@jest/types': 27.5.1
            babel-jest: 27.5.1_@babel+core@7.16.7
            chalk: 4.1.2
            ci-info: 3.3.0
            deepmerge: 4.2.2
            glob: 7.2.0
            graceful-fs: 4.2.9
            jest-circus: 27.5.1
            jest-environment-jsdom: 27.5.1
            jest-environment-node: 27.5.1
            jest-get-type: 27.5.1
            jest-jasmine2: 27.5.1
            jest-regex-util: 27.5.1
            jest-resolve: 27.5.1
            jest-runner: 27.5.1
            jest-util: 27.5.1
            jest-validate: 27.5.1
            micromatch: 4.0.4
            parse-json: 5.2.0
            pretty-format: 27.5.1
            slash: 3.0.0
            strip-json-comments: 3.1.1
        transitivePeerDependencies:
            - bufferutil
            - canvas
            - supports-color
            - utf-8-validate
        dev: true

    /jest-diff/24.9.0:
        resolution:
            {
                integrity: sha512-qMfrTs8AdJE2iqrTp0hzh7kTd2PQWrsFyj9tORoKmu32xjPjeE4NyjVRDz8ybYwqS2ik8N4hsIpiVTyFeo2lBQ==
            }
        engines: { node: '>= 6' }
        dependencies:
            chalk: 2.4.2
            diff-sequences: 24.9.0
            jest-get-type: 24.9.0
            pretty-format: 24.9.0
        dev: true

    /jest-diff/26.6.2:
        resolution:
            {
                integrity: sha512-6m+9Z3Gv9wN0WFVasqjCL/06+EFCMTqDEUl/b87HYK2rAPTyfz4ZIuSlPhY51PIQRWx5TaxeF1qmXKe9gfN3sA==
            }
        engines: { node: '>= 10.14.2' }
        dependencies:
            chalk: 4.1.2
            diff-sequences: 26.6.2
            jest-get-type: 26.3.0
            pretty-format: 26.6.2
        dev: true

    /jest-diff/27.3.1:
        resolution:
            {
                integrity: sha512-PCeuAH4AWUo2O5+ksW4pL9v5xJAcIKPUPfIhZBcG1RKv/0+dvaWTQK1Nrau8d67dp65fOqbeMdoil+6PedyEPQ==
            }
        engines: { node: ^10.13.0 || ^12.13.0 || ^14.15.0 || >=15.0.0 }
        dependencies:
            chalk: 4.1.2
            diff-sequences: 27.0.6
            jest-get-type: 27.3.1
            pretty-format: 27.3.1
        dev: true

    /jest-diff/27.5.1:
        resolution:
            {
                integrity: sha512-m0NvkX55LDt9T4mctTEgnZk3fmEg3NRYutvMPWM/0iPnkFj2wIeF45O1718cMSOFO1vINkqmxqD8vE37uTEbqw==
            }
        engines: { node: ^10.13.0 || ^12.13.0 || ^14.15.0 || >=15.0.0 }
        dependencies:
            chalk: 4.1.2
            diff-sequences: 27.5.1
            jest-get-type: 27.5.1
            pretty-format: 27.5.1
        dev: true

    /jest-docblock/27.5.1:
        resolution:
            {
                integrity: sha512-rl7hlABeTsRYxKiUfpHrQrG4e2obOiTQWfMEH3PxPjOtdsfLQO4ReWSZaQ7DETm4xu07rl4q/h4zcKXyU0/OzQ==
            }
        engines: { node: ^10.13.0 || ^12.13.0 || ^14.15.0 || >=15.0.0 }
        dependencies:
            detect-newline: 3.1.0
        dev: true

    /jest-each/27.5.1:
        resolution:
            {
                integrity: sha512-1Ff6p+FbhT/bXQnEouYy00bkNSY7OUpfIcmdl8vZ31A1UUaurOLPA8a8BbJOF2RDUElwJhmeaV7LnagI+5UwNQ==
            }
        engines: { node: ^10.13.0 || ^12.13.0 || ^14.15.0 || >=15.0.0 }
        dependencies:
            '@jest/types': 27.5.1
            chalk: 4.1.2
            jest-get-type: 27.5.1
            jest-util: 27.5.1
            pretty-format: 27.5.1
        dev: true

    /jest-environment-jsdom/27.5.1:
        resolution:
            {
                integrity: sha512-TFBvkTC1Hnnnrka/fUb56atfDtJ9VMZ94JkjTbggl1PEpwrYtUBKMezB3inLmWqQsXYLcMwNoDQwoBTAvFfsfw==
            }
        engines: { node: ^10.13.0 || ^12.13.0 || ^14.15.0 || >=15.0.0 }
        dependencies:
            '@jest/environment': 27.5.1
            '@jest/fake-timers': 27.5.1
            '@jest/types': 27.5.1
            '@types/node': 17.0.9
            jest-mock: 27.5.1
            jest-util: 27.5.1
            jsdom: 16.7.0
        transitivePeerDependencies:
            - bufferutil
            - canvas
            - supports-color
            - utf-8-validate
        dev: true

    /jest-environment-node/27.5.1:
        resolution:
            {
                integrity: sha512-Jt4ZUnxdOsTGwSRAfKEnE6BcwsSPNOijjwifq5sDFSA2kesnXTvNqKHYgM0hDq3549Uf/KzdXNYn4wMZJPlFLw==
            }
        engines: { node: ^10.13.0 || ^12.13.0 || ^14.15.0 || >=15.0.0 }
        dependencies:
            '@jest/environment': 27.5.1
            '@jest/fake-timers': 27.5.1
            '@jest/types': 27.5.1
            '@types/node': 17.0.9
            jest-mock: 27.5.1
            jest-util: 27.5.1
        dev: true

    /jest-extended/0.11.5:
        resolution:
            {
                integrity: sha512-3RsdFpLWKScpsLD6hJuyr/tV5iFOrw7v6YjA3tPdda9sJwoHwcMROws5gwiIZfcwhHlJRwFJB2OUvGmF3evV/Q==
            }
        dependencies:
            expect: 24.9.0
            jest-get-type: 22.4.3
            jest-matcher-utils: 22.4.3
        transitivePeerDependencies:
            - supports-color
        dev: true

    /jest-extended/1.2.0:
        resolution:
            {
                integrity: sha512-KYc5DgD+/8viJSEKBzb1vRXe/rEEQUxEovBTdNEer9A6lzvHvhuyslM5tQFBz8TbLEkicCmsEcQF+4N7GiPTLg==
            }
        engines: { node: ^12.13.0 || ^14.15.0 || >=16.0.0 }
        dependencies:
            expect: 26.6.2
            jest-diff: 27.3.1
            jest-get-type: 27.3.1
            jest-matcher-utils: 27.3.1
        dev: true

    /jest-get-type/22.4.3:
        resolution:
            {
                integrity: sha512-/jsz0Y+V29w1chdXVygEKSz2nBoHoYqNShPe+QgxSNjAuP1i8+k4LbQNrfoliKej0P45sivkSCh7yiD6ubHS3w==
            }
        dev: true

    /jest-get-type/24.9.0:
        resolution:
            {
                integrity: sha512-lUseMzAley4LhIcpSP9Jf+fTrQ4a1yHQwLNeeVa2cEmbCGeoZAtYPOIv8JaxLD/sUpKxetKGP+gsHl8f8TSj8Q==
            }
        engines: { node: '>= 6' }
        dev: true

    /jest-get-type/26.3.0:
        resolution:
            {
                integrity: sha512-TpfaviN1R2pQWkIihlfEanwOXK0zcxrKEE4MlU6Tn7keoXdN6/3gK/xl0yEh8DOunn5pOVGKf8hB4R9gVh04ig==
            }
        engines: { node: '>= 10.14.2' }
        dev: true

    /jest-get-type/27.3.1:
        resolution:
            {
                integrity: sha512-+Ilqi8hgHSAdhlQ3s12CAVNd8H96ZkQBfYoXmArzZnOfAtVAJEiPDBirjByEblvG/4LPJmkL+nBqPO3A1YJAEg==
            }
        engines: { node: ^10.13.0 || ^12.13.0 || ^14.15.0 || >=15.0.0 }
        dev: true

    /jest-get-type/27.5.1:
        resolution:
            {
                integrity: sha512-2KY95ksYSaK7DMBWQn6dQz3kqAf3BB64y2udeG+hv4KfSOb9qwcYQstTJc1KCbsix+wLZWZYN8t7nwX3GOBLRw==
            }
        engines: { node: ^10.13.0 || ^12.13.0 || ^14.15.0 || >=15.0.0 }
        dev: true

    /jest-haste-map/27.5.1:
        resolution:
            {
                integrity: sha512-7GgkZ4Fw4NFbMSDSpZwXeBiIbx+t/46nJ2QitkOjvwPYyZmqttu2TDSimMHP1EkPOi4xUZAN1doE5Vd25H4Jng==
            }
        engines: { node: ^10.13.0 || ^12.13.0 || ^14.15.0 || >=15.0.0 }
        dependencies:
            '@jest/types': 27.5.1
            '@types/graceful-fs': 4.1.5
            '@types/node': 17.0.9
            anymatch: 3.1.2
            fb-watchman: 2.0.1
            graceful-fs: 4.2.9
            jest-regex-util: 27.5.1
            jest-serializer: 27.5.1
            jest-util: 27.5.1
            jest-worker: 27.5.1
            micromatch: 4.0.4
            walker: 1.0.8
        optionalDependencies:
            fsevents: 2.3.2
        dev: true

    /jest-jasmine2/27.5.1:
        resolution:
            {
                integrity: sha512-jtq7VVyG8SqAorDpApwiJJImd0V2wv1xzdheGHRGyuT7gZm6gG47QEskOlzsN1PG/6WNaCo5pmwMHDf3AkG2pQ==
            }
        engines: { node: ^10.13.0 || ^12.13.0 || ^14.15.0 || >=15.0.0 }
        dependencies:
            '@jest/environment': 27.5.1
            '@jest/source-map': 27.5.1
            '@jest/test-result': 27.5.1
            '@jest/types': 27.5.1
            '@types/node': 17.0.9
            chalk: 4.1.2
            co: 4.6.0
            expect: 27.5.1
            is-generator-fn: 2.1.0
            jest-each: 27.5.1
            jest-matcher-utils: 27.5.1
            jest-message-util: 27.5.1
            jest-runtime: 27.5.1
            jest-snapshot: 27.5.1
            jest-util: 27.5.1
            pretty-format: 27.5.1
            throat: 6.0.1
        transitivePeerDependencies:
            - supports-color
        dev: true

    /jest-leak-detector/27.5.1:
        resolution:
            {
                integrity: sha512-POXfWAMvfU6WMUXftV4HolnJfnPOGEu10fscNCA76KBpRRhcMN2c8d3iT2pxQS3HLbA+5X4sOUPzYO2NUyIlHQ==
            }
        engines: { node: ^10.13.0 || ^12.13.0 || ^14.15.0 || >=15.0.0 }
        dependencies:
            jest-get-type: 27.5.1
            pretty-format: 27.5.1
        dev: true

    /jest-matcher-utils/22.4.3:
        resolution:
            {
                integrity: sha512-lsEHVaTnKzdAPR5t4B6OcxXo9Vy4K+kRRbG5gtddY8lBEC+Mlpvm1CJcsMESRjzUhzkz568exMV1hTB76nAKbA==
            }
        dependencies:
            chalk: 2.4.2
            jest-get-type: 22.4.3
            pretty-format: 22.4.3
        dev: true

    /jest-matcher-utils/24.9.0:
        resolution:
            {
                integrity: sha512-OZz2IXsu6eaiMAwe67c1T+5tUAtQyQx27/EMEkbFAGiw52tB9em+uGbzpcgYVpA8wl0hlxKPZxrly4CXU/GjHA==
            }
        engines: { node: '>= 6' }
        dependencies:
            chalk: 2.4.2
            jest-diff: 24.9.0
            jest-get-type: 24.9.0
            pretty-format: 24.9.0
        dev: true

    /jest-matcher-utils/26.6.2:
        resolution:
            {
                integrity: sha512-llnc8vQgYcNqDrqRDXWwMr9i7rS5XFiCwvh6DTP7Jqa2mqpcCBBlpCbn+trkG0KNhPu/h8rzyBkriOtBstvWhw==
            }
        engines: { node: '>= 10.14.2' }
        dependencies:
            chalk: 4.1.2
            jest-diff: 26.6.2
            jest-get-type: 26.3.0
            pretty-format: 26.6.2
        dev: true

    /jest-matcher-utils/27.3.1:
        resolution:
            {
                integrity: sha512-hX8N7zXS4k+8bC1Aj0OWpGb7D3gIXxYvPNK1inP5xvE4ztbz3rc4AkI6jGVaerepBnfWB17FL5lWFJT3s7qo8w==
            }
        engines: { node: ^10.13.0 || ^12.13.0 || ^14.15.0 || >=15.0.0 }
        dependencies:
            chalk: 4.1.2
            jest-diff: 27.3.1
            jest-get-type: 27.3.1
            pretty-format: 27.3.1
        dev: true

    /jest-matcher-utils/27.5.1:
        resolution:
            {
                integrity: sha512-z2uTx/T6LBaCoNWNFWwChLBKYxTMcGBRjAt+2SbP929/Fflb9aa5LGma654Rz8z9HLxsrUaYzxE9T/EFIL/PAw==
            }
        engines: { node: ^10.13.0 || ^12.13.0 || ^14.15.0 || >=15.0.0 }
        dependencies:
            chalk: 4.1.2
            jest-diff: 27.5.1
            jest-get-type: 27.5.1
            pretty-format: 27.5.1
        dev: true

    /jest-message-util/24.9.0:
        resolution:
            {
                integrity: sha512-oCj8FiZ3U0hTP4aSui87P4L4jC37BtQwUMqk+zk/b11FR19BJDeZsZAvIHutWnmtw7r85UmR3CEWZ0HWU2mAlw==
            }
        engines: { node: '>= 6' }
        dependencies:
            '@babel/code-frame': 7.16.7
            '@jest/test-result': 24.9.0
            '@jest/types': 24.9.0
            '@types/stack-utils': 1.0.1
            chalk: 2.4.2
            micromatch: 3.1.10
            slash: 2.0.0
            stack-utils: 1.0.5
        transitivePeerDependencies:
            - supports-color
        dev: true

    /jest-message-util/26.6.2:
        resolution:
            {
                integrity: sha512-rGiLePzQ3AzwUshu2+Rn+UMFk0pHN58sOG+IaJbk5Jxuqo3NYO1U2/MIR4S1sKgsoYSXSzdtSa0TgrmtUwEbmA==
            }
        engines: { node: '>= 10.14.2' }
        dependencies:
            '@babel/code-frame': 7.14.5
            '@jest/types': 26.6.2
            '@types/stack-utils': 2.0.1
            chalk: 4.1.2
            graceful-fs: 4.2.6
            micromatch: 4.0.4
            pretty-format: 26.6.2
            slash: 3.0.0
            stack-utils: 2.0.3
        dev: true

    /jest-message-util/27.5.1:
        resolution:
            {
                integrity: sha512-rMyFe1+jnyAAf+NHwTclDz0eAaLkVDdKVHHBFWsBWHnnh5YeJMNWWsv7AbFYXfK3oTqvL7VTWkhNLu1jX24D+g==
            }
        engines: { node: ^10.13.0 || ^12.13.0 || ^14.15.0 || >=15.0.0 }
        dependencies:
            '@babel/code-frame': 7.16.7
            '@jest/types': 27.5.1
            '@types/stack-utils': 2.0.1
            chalk: 4.1.2
            graceful-fs: 4.2.9
            micromatch: 4.0.4
            pretty-format: 27.5.1
            slash: 3.0.0
            stack-utils: 2.0.5
        dev: true

    /jest-mock-extended/2.0.4_purtu5guvbdyesnfsb44cpkwcy:
        resolution:
            {
                integrity: sha512-MgL3B3GjURQFjjPGqbCANydA5BFNPygv0mYp4Tjfxohh9MWwxxX8Eq2p6ncCt/Vt+RAnaLlDaI7gwrDRD7Pt9A==
            }
        peerDependencies:
            jest: ^24.0.0 || ^25.0.0 || ^26.0.0 || ^27.0.0
            typescript: ^3.0.0 || ^4.0.0
        dependencies:
            jest: 27.5.1
            ts-essentials: 7.0.3_typescript@4.0.8
            typescript: 4.0.8
        dev: true

    /jest-mock/27.5.1:
        resolution:
            {
                integrity: sha512-K4jKbY1d4ENhbrG2zuPWaQBvDly+iZ2yAW+T1fATN78hc0sInwn7wZB8XtlNnvHug5RMwV897Xm4LqmPM4e2Og==
            }
        engines: { node: ^10.13.0 || ^12.13.0 || ^14.15.0 || >=15.0.0 }
        dependencies:
            '@jest/types': 27.5.1
            '@types/node': 17.0.9
        dev: true

    /jest-pnp-resolver/1.2.2_jest-resolve@27.5.1:
        resolution:
            {
                integrity: sha512-olV41bKSMm8BdnuMsewT4jqlZ8+3TCARAXjZGT9jcoSnrfUnRCqnMoF9XEeoWjbzObpqF9dRhHQj0Xb9QdF6/w==
            }
        engines: { node: '>=6' }
        peerDependencies:
            jest-resolve: '*'
        peerDependenciesMeta:
            jest-resolve:
                optional: true
        dependencies:
            jest-resolve: 27.5.1
        dev: true

    /jest-regex-util/24.9.0:
        resolution:
            {
                integrity: sha512-05Cmb6CuxaA+Ys6fjr3PhvV3bGQmO+2p2La4hFbU+W5uOc479f7FdLXUWXw4pYMAhhSZIuKHwSXSu6CsSBAXQA==
            }
        engines: { node: '>= 6' }
        dev: true

    /jest-regex-util/26.0.0:
        resolution:
            {
                integrity: sha512-Gv3ZIs/nA48/Zvjrl34bf+oD76JHiGDUxNOVgUjh3j890sblXryjY4rss71fPtD/njchl6PSE2hIhvyWa1eT0A==
            }
        engines: { node: '>= 10.14.2' }
        dev: true

    /jest-regex-util/27.5.1:
        resolution:
            {
                integrity: sha512-4bfKq2zie+x16okqDXjXn9ql2B0dScQu+vcwe4TvFVhkVyuWLqpZrZtXxLLWoXYgn0E87I6r6GRYHF7wFZBUvg==
            }
        engines: { node: ^10.13.0 || ^12.13.0 || ^14.15.0 || >=15.0.0 }
        dev: true

    /jest-resolve-dependencies/27.5.1:
        resolution:
            {
                integrity: sha512-QQOOdY4PE39iawDn5rzbIePNigfe5B9Z91GDD1ae/xNDlu9kaat8QQ5EKnNmVWPV54hUdxCVwwj6YMgR2O7IOg==
            }
        engines: { node: ^10.13.0 || ^12.13.0 || ^14.15.0 || >=15.0.0 }
        dependencies:
            '@jest/types': 27.5.1
            jest-regex-util: 27.5.1
            jest-snapshot: 27.5.1
        transitivePeerDependencies:
            - supports-color
        dev: true

    /jest-resolve/27.5.1:
        resolution:
            {
                integrity: sha512-FFDy8/9E6CV83IMbDpcjOhumAQPDyETnU2KZ1O98DwTnz8AOBsW/Xv3GySr1mOZdItLR+zDZ7I/UdTFbgSOVCw==
            }
        engines: { node: ^10.13.0 || ^12.13.0 || ^14.15.0 || >=15.0.0 }
        dependencies:
            '@jest/types': 27.5.1
            chalk: 4.1.2
            graceful-fs: 4.2.9
            jest-haste-map: 27.5.1
            jest-pnp-resolver: 1.2.2_jest-resolve@27.5.1
            jest-util: 27.5.1
            jest-validate: 27.5.1
            resolve: 1.22.1
            resolve.exports: 1.1.0
            slash: 3.0.0
        dev: true

    /jest-runner/27.5.1:
        resolution:
            {
                integrity: sha512-g4NPsM4mFCOwFKXO4p/H/kWGdJp9V8kURY2lX8Me2drgXqG7rrZAx5kv+5H7wtt/cdFIjhqYx1HrlqWHaOvDaQ==
            }
        engines: { node: ^10.13.0 || ^12.13.0 || ^14.15.0 || >=15.0.0 }
        dependencies:
            '@jest/console': 27.5.1
            '@jest/environment': 27.5.1
            '@jest/test-result': 27.5.1
            '@jest/transform': 27.5.1
            '@jest/types': 27.5.1
            '@types/node': 17.0.9
            chalk: 4.1.2
            emittery: 0.8.1
            graceful-fs: 4.2.9
            jest-docblock: 27.5.1
            jest-environment-jsdom: 27.5.1
            jest-environment-node: 27.5.1
            jest-haste-map: 27.5.1
            jest-leak-detector: 27.5.1
            jest-message-util: 27.5.1
            jest-resolve: 27.5.1
            jest-runtime: 27.5.1
            jest-util: 27.5.1
            jest-worker: 27.5.1
            source-map-support: 0.5.21
            throat: 6.0.1
        transitivePeerDependencies:
            - bufferutil
            - canvas
            - supports-color
            - utf-8-validate
        dev: true

    /jest-runtime/27.5.1:
        resolution:
            {
                integrity: sha512-o7gxw3Gf+H2IGt8fv0RiyE1+r83FJBRruoA+FXrlHw6xEyBsU8ugA6IPfTdVyA0w8HClpbK+DGJxH59UrNMx8A==
            }
        engines: { node: ^10.13.0 || ^12.13.0 || ^14.15.0 || >=15.0.0 }
        dependencies:
            '@jest/environment': 27.5.1
            '@jest/fake-timers': 27.5.1
            '@jest/globals': 27.5.1
            '@jest/source-map': 27.5.1
            '@jest/test-result': 27.5.1
            '@jest/transform': 27.5.1
            '@jest/types': 27.5.1
            chalk: 4.1.2
            cjs-module-lexer: 1.2.2
            collect-v8-coverage: 1.0.1
            execa: 5.1.1
            glob: 7.2.0
            graceful-fs: 4.2.9
            jest-haste-map: 27.5.1
            jest-message-util: 27.5.1
            jest-mock: 27.5.1
            jest-regex-util: 27.5.1
            jest-resolve: 27.5.1
            jest-snapshot: 27.5.1
            jest-util: 27.5.1
            slash: 3.0.0
            strip-bom: 4.0.0
        transitivePeerDependencies:
            - supports-color
        dev: true

    /jest-serializer/27.5.1:
        resolution:
            {
                integrity: sha512-jZCyo6iIxO1aqUxpuBlwTDMkzOAJS4a3eYz3YzgxxVQFwLeSA7Jfq5cbqCY+JLvTDrWirgusI/0KwxKMgrdf7w==
            }
        engines: { node: ^10.13.0 || ^12.13.0 || ^14.15.0 || >=15.0.0 }
        dependencies:
            '@types/node': 17.0.9
            graceful-fs: 4.2.9
        dev: true

    /jest-snapshot/27.5.1:
        resolution:
            {
                integrity: sha512-yYykXI5a0I31xX67mgeLw1DZ0bJB+gpq5IpSuCAoyDi0+BhgU/RIrL+RTzDmkNTchvDFWKP8lp+w/42Z3us5sA==
            }
        engines: { node: ^10.13.0 || ^12.13.0 || ^14.15.0 || >=15.0.0 }
        dependencies:
            '@babel/core': 7.16.7
            '@babel/generator': 7.16.8
            '@babel/plugin-syntax-typescript': 7.16.7_@babel+core@7.16.7
            '@babel/traverse': 7.16.8
            '@babel/types': 7.16.8
            '@jest/transform': 27.5.1
            '@jest/types': 27.5.1
            '@types/babel__traverse': 7.14.2
            '@types/prettier': 2.4.3
            babel-preset-current-node-syntax: 1.0.1_@babel+core@7.16.7
            chalk: 4.1.2
            expect: 27.5.1
            graceful-fs: 4.2.9
            jest-diff: 27.5.1
            jest-get-type: 27.5.1
            jest-haste-map: 27.5.1
            jest-matcher-utils: 27.5.1
            jest-message-util: 27.5.1
            jest-util: 27.5.1
            natural-compare: 1.4.0
            pretty-format: 27.5.1
            semver: 7.3.7
        transitivePeerDependencies:
            - supports-color
        dev: true

    /jest-sonar/0.2.12:
        resolution:
            {
                integrity: sha512-8hZO3rhxVobJkMhyuEgsZxfj0QQucCa+dkXVJ3ckz+Gi180F2ET12GwEGP/j4z1owc08Z2JgIt2Qlgl06+3asQ==
            }
        dependencies:
            entities: 2.2.0
            strip-ansi: 6.0.1
        dev: true

    /jest-util/27.5.1:
        resolution:
            {
                integrity: sha512-Kv2o/8jNvX1MQ0KGtw480E/w4fBCDOnH6+6DmeKi6LZUIlKA5kwY0YNdlzaWTiVgxqAqik11QyxDOKk543aKXw==
            }
        engines: { node: ^10.13.0 || ^12.13.0 || ^14.15.0 || >=15.0.0 }
        dependencies:
            '@jest/types': 27.5.1
            '@types/node': 17.0.9
            chalk: 4.1.2
            ci-info: 3.3.0
            graceful-fs: 4.2.9
            picomatch: 2.3.1
        dev: true

    /jest-validate/27.5.1:
        resolution:
            {
                integrity: sha512-thkNli0LYTmOI1tDB3FI1S1RTp/Bqyd9pTarJwL87OIBFuqEb5Apv5EaApEudYg4g86e3CT6kM0RowkhtEnCBQ==
            }
        engines: { node: ^10.13.0 || ^12.13.0 || ^14.15.0 || >=15.0.0 }
        dependencies:
            '@jest/types': 27.5.1
            camelcase: 6.3.0
            chalk: 4.1.2
            jest-get-type: 27.5.1
            leven: 3.1.0
            pretty-format: 27.5.1
        dev: true

    /jest-watcher/27.5.1:
        resolution:
            {
                integrity: sha512-z676SuD6Z8o8qbmEGhoEUFOM1+jfEiL3DXHK/xgEiG2EyNYfFG60jluWcupY6dATjfEsKQuibReS1djInQnoVw==
            }
        engines: { node: ^10.13.0 || ^12.13.0 || ^14.15.0 || >=15.0.0 }
        dependencies:
            '@jest/test-result': 27.5.1
            '@jest/types': 27.5.1
            '@types/node': 17.0.9
            ansi-escapes: 4.3.2
            chalk: 4.1.2
            jest-util: 27.5.1
            string-length: 4.0.2
        dev: true

    /jest-worker/27.5.1:
        resolution:
            {
                integrity: sha512-7vuh85V5cdDofPyxn58nrPjBktZo0u9x1g8WtjQol+jZDaE+fhN+cIvTj11GndBnMnyfrUOG1sZQxCdjKh+DKg==
            }
        engines: { node: '>= 10.13.0' }
        dependencies:
            '@types/node': 17.0.9
            merge-stream: 2.0.0
            supports-color: 8.1.1
        dev: true

    /jest/27.5.1:
        resolution:
            {
                integrity: sha512-Yn0mADZB89zTtjkPJEXwrac3LHudkQMR+Paqa8uxJHCBr9agxztUifWCyiYrjhMPBoUVBjyny0I7XH6ozDr7QQ==
            }
        engines: { node: ^10.13.0 || ^12.13.0 || ^14.15.0 || >=15.0.0 }
        hasBin: true
        peerDependencies:
            node-notifier: ^8.0.1 || ^9.0.0 || ^10.0.0
        peerDependenciesMeta:
            node-notifier:
                optional: true
        dependencies:
            '@jest/core': 27.5.1
            import-local: 3.1.0
            jest-cli: 27.5.1
        transitivePeerDependencies:
            - bufferutil
            - canvas
            - supports-color
            - ts-node
            - utf-8-validate
        dev: true

    /js-tokens/4.0.0:
        resolution:
            {
                integrity: sha512-RdJUflcE3cUzKiMqQgsCu06FPu9UdIJO0beYbPhHN4k6apgJtifcoCtT9bcxOpYBtpD2kCM6Sbzg4CausW/PKQ==
            }

    /js-yaml/3.14.1:
        resolution:
            {
                integrity: sha512-okMH7OXXJ7YrN9Ok3/SXrnu4iX9yOk+25nqX4imS2npuvTYDmo/QEZoqwZkYaIDk3jVvBOTOIEgEhaLOynBS9g==
            }
        hasBin: true
        dependencies:
            argparse: 1.0.10
            esprima: 4.0.1
        dev: true

    /js-yaml/4.1.0:
        resolution:
            {
                integrity: sha512-wpxZs9NoxZaJESJGIZTyDEaYpl0FKSA+FB9aJiyemKhMwkxQg63h4T1KJgUGHpTqPDNRcmmYLugrRjJlBtWvRA==
            }
        hasBin: true
        dependencies:
            argparse: 2.0.1

    /jsdoc-type-pratt-parser/3.1.0:
        resolution:
            {
                integrity: sha512-MgtD0ZiCDk9B+eI73BextfRrVQl0oyzRG8B2BjORts6jbunj4ScKPcyXGTbB6eXL4y9TzxCm6hyeLq/2ASzNdw==
            }
        engines: { node: '>=12.0.0' }
        dev: true

    /jsdom/16.7.0:
        resolution:
            {
                integrity: sha512-u9Smc2G1USStM+s/x1ru5Sxrl6mPYCbByG1U/hUmqaVsm4tbNyS7CicOSRyuGQYZhTu0h84qkZZQ/I+dzizSVw==
            }
        engines: { node: '>=10' }
        peerDependencies:
            canvas: ^2.5.0
        peerDependenciesMeta:
            canvas:
                optional: true
        dependencies:
            abab: 2.0.5
            acorn: 8.8.0
            acorn-globals: 6.0.0
            cssom: 0.4.4
            cssstyle: 2.3.0
            data-urls: 2.0.0
            decimal.js: 10.3.1
            domexception: 2.0.1
            escodegen: 2.0.0
            form-data: 3.0.1
            html-encoding-sniffer: 2.0.1
            http-proxy-agent: 4.0.1
            https-proxy-agent: 5.0.0
            is-potential-custom-element-name: 1.0.1
            nwsapi: 2.2.0
            parse5: 6.0.1
            saxes: 5.0.1
            symbol-tree: 3.2.4
            tough-cookie: 4.0.0
            w3c-hr-time: 1.0.2
            w3c-xmlserializer: 2.0.0
            webidl-conversions: 6.1.0
            whatwg-encoding: 1.0.5
            whatwg-mimetype: 2.3.0
            whatwg-url: 8.7.0
            ws: 7.5.6
            xml-name-validator: 3.0.0
        transitivePeerDependencies:
            - bufferutil
            - supports-color
            - utf-8-validate
        dev: true

    /jsesc/2.5.2:
        resolution:
            {
                integrity: sha512-OYu7XEzjkCQ3C5Ps3QIZsQfNpqoJyZZA99wd9aWd05NCtC5pWOkShK2mkL6HXQR6/Cy2lbNdPlZBpuQHXE63gA==
            }
        engines: { node: '>=4' }
        hasBin: true
        dev: true

    /json-merger/1.1.7:
        resolution:
            {
                integrity: sha512-B0k+roIIiZ/vkKkhQQlDf986fFJN5nYn+G6o+zAy7NtRtkFud2GlqsTHl88RA7v4eGKgVQ2sjowSCKbKlCWEKA==
            }
        hasBin: true
        dependencies:
            commander: 7.2.0
            fs-extra: 9.1.0
            js-yaml: 4.1.0
            json-ptr: 3.1.1
            jsonpath: 1.1.1
            lodash.range: 3.2.0
            vm2: 3.9.11
        dev: false

    /json-parse-even-better-errors/2.3.1:
        resolution:
            {
                integrity: sha512-xyFwyhro/JEof6Ghe2iz2NcXoj2sloNsWr/XsERDK/oiPCfaNhl5ONfp+jQdAZRQQ0IJWNzH9zIZF7li91kh2w==
            }

    /json-ptr/3.1.1:
        resolution:
            {
                integrity: sha512-SiSJQ805W1sDUCD1+/t1/1BIrveq2Fe9HJqENxZmMCILmrPI7WhS/pePpIOx85v6/H2z1Vy7AI08GV2TzfXocg==
            }
        dev: false

    /json-schema-traverse/0.4.1:
        resolution:
            {
                integrity: sha512-xbbCH5dCYU5T8LcEhhuh7HJ88HXuW3qsI3Y0zOZFKfZEHcpWiHU/Jxzk629Brsab/mMiHQti9wMP+845RPe3Vg==
            }
        dev: true

    /json-stable-stringify-without-jsonify/1.0.1:
        resolution:
            {
                integrity: sha512-Bdboy+l7tA3OGW6FjyFHWkP5LuByj1Tk33Ljyq0axyzdk9//JSi2u3fP1QSmd1KNwq6VOKYGlAu87CisVir6Pw==
            }
        dev: true

    /json-stringify-safe/5.0.1:
        resolution: { integrity: sha1-Epai1Y/UXxmg9s4B1lcB4sc1tus= }
        dev: true

    /json5/1.0.1:
        resolution:
            {
                integrity: sha512-aKS4WQjPenRxiQsC93MNfjx+nbF4PAdYzmd/1JIj8HYzqfbu86beTuNgXDzPknWk0n0uARlyewZo4s++ES36Ow==
            }
        hasBin: true
        dependencies:
            minimist: 1.2.6
        dev: true

    /json5/2.2.1:
        resolution:
            {
                integrity: sha512-1hqLFMSrGHRHxav9q9gNjJ5EXznIxGVO09xQRrwplcS8qs28pZ8s8hupZAmqDwZUmVZ2Qb2jnyPOWcDH8m8dlA==
            }
        engines: { node: '>=6' }
        hasBin: true
        dev: true

    /jsonfile/4.0.0:
        resolution:
            {
                integrity: sha512-m6F1R3z8jjlf2imQHS2Qez5sjKWQzbuuhuJ/FKYFRZvPE3PuHcSMVZzfsLhGVOkfd20obL5SWEBew5ShlquNxg==
            }
        optionalDependencies:
            graceful-fs: 4.2.9
        dev: true

    /jsonfile/6.1.0:
        resolution:
            {
                integrity: sha512-5dgndWOriYSm5cnYaJNhalLNDKOqFwyDB/rr1E9ZsGciGvKPs8R2xYGCacuf3z6K1YKDz182fd+fY3cn3pMqXQ==
            }
        dependencies:
            universalify: 2.0.0
        optionalDependencies:
            graceful-fs: 4.2.9

    /jsonpath/1.1.1:
        resolution:
            {
                integrity: sha512-l6Cg7jRpixfbgoWgkrl77dgEj8RPvND0wMH6TwQmi9Qs4TFfS9u5cUFnbeKTwj5ga5Y3BTGGNI28k117LJ009w==
            }
        dependencies:
            esprima: 1.2.2
            static-eval: 2.0.2
            underscore: 1.12.1
        dev: false

    /keytar/7.8.0:
        resolution:
            {
                integrity: sha512-mR+BqtAOIW8j+T5FtLVyckCbvROWQD+4FzPeFMuk5njEZkXLpVPCGF26Y3mTyxMAAL1XCfswR7S6kIf+THSRFA==
            }
        requiresBuild: true
        dependencies:
            node-addon-api: 4.3.0
            prebuild-install: 7.0.1
        dev: false
        optional: true

    /kind-of/3.2.2:
        resolution: { integrity: sha1-MeohpzS6ubuw8yRm2JOupR5KPGQ= }
        engines: { node: '>=0.10.0' }
        dependencies:
            is-buffer: 1.1.6
        dev: true

    /kind-of/4.0.0:
        resolution: { integrity: sha1-IIE989cSkosgc3hpGkUGb65y3Vc= }
        engines: { node: '>=0.10.0' }
        dependencies:
            is-buffer: 1.1.6
        dev: true

    /kind-of/5.1.0:
        resolution:
            {
                integrity: sha512-NGEErnH6F2vUuXDh+OlbcKW7/wOcfdRHaZ7VWtqCztfHri/++YKmP51OdWeGPuqCOba6kk2OTe5d02VmTB80Pw==
            }
        engines: { node: '>=0.10.0' }
        dev: true

    /kind-of/6.0.3:
        resolution:
            {
                integrity: sha512-dcS1ul+9tmeD95T+x28/ehLgd9mENa3LsvDTtzm3vyBEO7RPptvAD+t44WVXaUjTBRcrpFeFlC8WCruUR456hw==
            }
        engines: { node: '>=0.10.0' }
        dev: true

    /kleur/3.0.3:
        resolution:
            {
                integrity: sha512-eTIzlVOSUR+JxdDFepEYcBMtZ9Qqdef+rnzWdRZuMbOywu5tO2w2N7rqjoANZ5k9vywhL6Br1VRjUIgTQx4E8w==
            }
        engines: { node: '>=6' }

    /kleur/4.1.5:
        resolution:
            {
                integrity: sha512-o+NO+8WrRiQEE4/7nwRJhN1HWpVmJm511pBHUxPLtp0BUISzlBplORYSmTclCnJvQq2tKu/sgl3xVpkc7ZWuQQ==
            }
        engines: { node: '>=6' }
        dev: true

    /kuler/2.0.0:
        resolution:
            {
                integrity: sha512-Xq9nH7KlWZmXAtodXDDRE7vs6DU1gTU8zYDHDiWLSip45Egwq3plLHzPn27NgvzL2r1LMPC1vdqh98sQxtqj4A==
            }
        dev: false

    /lazystream/1.0.1:
        resolution:
            {
                integrity: sha512-b94GiNHQNy6JNTrt5w6zNyffMrNkXZb3KTkCZJb2V1xaEGCk093vkZ2jk3tpaeP33/OiXC+WvK9AxUebnf5nbw==
            }
        engines: { node: '>= 0.6.3' }
        dependencies:
            readable-stream: 2.3.7
        dev: false

    /leven/3.1.0:
        resolution:
            {
                integrity: sha512-qsda+H8jTaUaN/x5vzW2rzc+8Rw4TAQ/4KjB46IwK5VH+IlVeeeje/EoZRpiXvIqjFgK84QffqPztGI3VBLG1A==
            }
        engines: { node: '>=6' }
        dev: true

    /levn/0.3.0:
        resolution:
            {
                integrity: sha512-0OO4y2iOHix2W6ujICbKIaEQXvFQHue65vUG3pb5EUomzPI90z9hsA1VsO/dbIIpC53J8gxM9Q4Oho0jrCM/yA==
            }
        engines: { node: '>= 0.8.0' }
        dependencies:
            prelude-ls: 1.1.2
            type-check: 0.3.2

    /levn/0.4.1:
        resolution:
            {
                integrity: sha512-+bT2uH4E5LGE7h/n3evcS/sQlJXCpIp6ym8OWJ5eV6+67Dsql/LaaT7qJBAt2rzfoa/5QBGBhxDix1dMt2kQKQ==
            }
        engines: { node: '>= 0.8.0' }
        dependencies:
            prelude-ls: 1.2.1
            type-check: 0.4.0
        dev: true

    /lines-and-columns/1.2.4:
        resolution:
            {
                integrity: sha512-7ylylesZQ/PV29jhEDl3Ufjo6ZX7gCqJr5F7PKrqc93v7fzSymt1BpwEU8nAUXs8qzzvqhbjhK5QZg6Mt/HkBg==
            }

    /load-yaml-file/0.2.0:
        resolution:
            {
                integrity: sha512-OfCBkGEw4nN6JLtgRidPX6QxjBQGQf72q3si2uvqyFEMbycSFFHwAZeXx6cJgFM9wmLrf9zBwCP3Ivqa+LLZPw==
            }
        engines: { node: '>=6' }
        dependencies:
            graceful-fs: 4.2.9
            js-yaml: 3.14.1
            pify: 4.0.1
            strip-bom: 3.0.0
        dev: true

    /locate-path/2.0.0:
        resolution:
            {
                integrity: sha512-NCI2kiDkyR7VeEKm27Kda/iQHyKJe1Bu0FlTbYp3CqJu+9IFe9bLyAjMxf5ZDDbEg+iMPzB5zYyUTSm8wVTKmA==
            }
        engines: { node: '>=4' }
        dependencies:
            p-locate: 2.0.0
            path-exists: 3.0.0
        dev: true

    /locate-path/5.0.0:
        resolution:
            {
                integrity: sha512-t7hw9pI+WvuwNJXwk5zVHpyhIqzg2qTlklJOf0mVxGSbe3Fp2VieZcduNYjaLDoy6p9uGpQEGWG87WpMKlNq8g==
            }
        engines: { node: '>=8' }
        dependencies:
            p-locate: 4.1.0

    /locate-path/6.0.0:
        resolution:
            {
                integrity: sha512-iPZK6eYjbxRu3uB4/WZ3EsEIMJFMqAoopl3R+zuq0UjcAm/MO6KCweDgPfP3elTztoKP3KtnVHxTn2NHBSDVUw==
            }
        engines: { node: '>=10' }
        dependencies:
            p-locate: 5.0.0
        dev: true

    /lodash.clonedeep/4.5.0:
        resolution: { integrity: sha1-4j8/nE+Pvd6HJSnBBxhXoIblzO8= }
        dev: false

    /lodash.defaults/4.2.0:
        resolution:
            {
                integrity: sha512-qjxPLHd3r5DnsdGacqOMU6pb/avJzdh9tFX2ymgoZE27BmjXrNy/y4LoaiTeAb+O3gL8AfpJGtqfX/ae2leYYQ==
            }
        dev: false

    /lodash.difference/4.5.0:
        resolution:
            {
                integrity: sha512-dS2j+W26TQ7taQBGN8Lbbq04ssV3emRw4NY58WErlTO29pIqS0HmoT5aJ9+TUQ1N3G+JOZSji4eugsWwGp9yPA==
            }
        dev: false

    /lodash.flatten/4.4.0:
        resolution:
            {
                integrity: sha512-C5N2Z3DgnnKr0LOpv/hKCgKdb7ZZwafIrsesve6lmzvZIRZRGaZ/l6Q8+2W7NaT+ZwO3fFlSCzCzrDCFdJfZ4g==
            }
        dev: false

    /lodash.isplainobject/4.0.6:
        resolution:
            {
                integrity: sha512-oSXzaWypCMHkPC3NvBEaPHf0KsA5mvPrOPgQWDsbg8n7orZ290M0BmC/jgRZ4vcJ6DTAhjrsSYgdsW/F+MFOBA==
            }
        dev: false

    /lodash.memoize/4.1.2:
        resolution:
            {
                integrity: sha512-t7j+NzmgnQzTAYXcsHYLgimltOV1MXHtlOWf6GjL9Kj8GK5FInw5JotxvbOs+IvV1/Dzo04/fCGfLVs7aXb4Ag==
            }
        dev: true

    /lodash.merge/4.6.2:
        resolution:
            {
                integrity: sha512-0KpjqXRVvrYyCsX1swR/XTK0va6VQkQM6MNo7PqW77ByjAhoARA8EfrP1N4+KlKj8YS0ZUCtRT/YUuhyYDujIQ==
            }

    /lodash.range/3.2.0:
        resolution:
            {
                integrity: sha512-Fgkb7SinmuzqgIhNhAElo0BL/R1rHCnhwSZf78omqSwvWqD0kD2ssOAutQonDKH/ldS8BxA72ORYI09qAY9CYg==
            }
        dev: false

    /lodash.set/4.3.2:
        resolution: { integrity: sha1-2HV7HagH3eJIFrDWqEvqGnYjCyM= }
        dev: true

    /lodash.startcase/4.4.0:
        resolution:
            {
                integrity: sha512-+WKqsK294HMSc2jEbNgpHpd0JfIBhp7rEV4aqXWqFr6AlXov+SlcgB1Fv01y2kGe3Gc8nMW7VA0SrGuSkRfIEg==
            }
        dev: true

    /lodash.union/4.6.0:
        resolution:
            {
                integrity: sha512-c4pB2CdGrGdjMKYLA+XiRDO7Y0PRQbm/Gzg8qMj+QH+pFVAoTp5sBpO0odL3FjoPCGjK96p6qsP+yQoiLoOBcw==
            }
        dev: false

    /lodash/4.17.21:
        resolution:
            {
                integrity: sha512-v2kDEe57lecTulaDIuNTPy3Ry4gLGJ6Z1O3vE1krgXZNrsQ+LFTGHVxVjcXPs17LhbZVGedAJv8XZ1tvj5FvSg==
            }

    /logform/2.3.2:
        resolution:
            {
                integrity: sha512-V6JiPThZzTsbVRspNO6TmHkR99oqYTs8fivMBYQkjZj6rxW92KxtDCPE6IkAk1DNBnYKNkjm4jYBm6JDUcyhOA==
            }
        dependencies:
            colors: 1.4.0
            fecha: 4.2.1
            ms: 2.1.2
            safe-stable-stringify: 1.1.1
            triple-beam: 1.3.0

    /lru-cache/4.1.5:
        resolution:
            {
                integrity: sha512-sWZlbEP2OsHNkXrMl5GYk/jKk70MBng6UU4YI/qGDYbgf6YbP4EvmqISbXCoJiRKs+1bSpFHVgQxvJ17F2li5g==
            }
        dependencies:
            pseudomap: 1.0.2
            yallist: 2.1.2
        dev: true

    /lru-cache/6.0.0:
        resolution:
            {
                integrity: sha512-Jo6dJ04CmSjuznwJSS3pUeWmd/H0ffTlkXXgwZi+eq1UCmqQwCh+eLsYOYCwY991i2Fah4h1BEMCx4qThGbsiA==
            }
        engines: { node: '>=10' }
        dependencies:
            yallist: 4.0.0

    /make-dir/3.1.0:
        resolution:
            {
                integrity: sha512-g3FeP20LNwhALb/6Cz6Dd4F2ngze0jz7tbzrD2wAV+o9FeNHe4rL+yK2md0J/fiSf1sa1ADhXqi5+oVwOM/eGw==
            }
        engines: { node: '>=8' }
        dependencies:
            semver: 6.3.0
        dev: true

    /make-error/1.3.6:
        resolution:
            {
                integrity: sha512-s8UhlNe7vPKomQhC1qFelMokr/Sc3AgNbso3n74mVPA5LTZwkB9NlXf4XPamLxJE8h0gh73rM94xvwRT2CVInw==
            }
        dev: true

    /makeerror/1.0.12:
        resolution:
            {
                integrity: sha512-JmqCvUhmt43madlpFzG4BQzG2Z3m6tvQDNKdClZnO3VbIudJYmxsT0FNJMeiB2+JTSlTQTSbU8QdesVmwJcmLg==
            }
        dependencies:
            tmpl: 1.0.5
        dev: true

    /map-cache/0.2.2:
        resolution: { integrity: sha1-wyq9C9ZSXZsFFkW7TyasXcmKDb8= }
        engines: { node: '>=0.10.0' }
        dev: true

    /map-obj/1.0.1:
        resolution:
            {
                integrity: sha512-7N/q3lyZ+LVCp7PzuxrJr4KMbBE2hW7BT7YNia330OFxIf4d3r5zVpicP2650l7CPN6RM9zOJRl3NGpqSiw3Eg==
            }
        engines: { node: '>=0.10.0' }
        dev: true

    /map-obj/4.3.0:
        resolution:
            {
                integrity: sha512-hdN1wVrZbb29eBGiGjJbeP8JbKjq1urkHJ/LIP/NY48MZ1QVXUsQBV1G1zvYFHn1XE06cwjBsOI2K3Ulnj1YXQ==
            }
        engines: { node: '>=8' }
        dev: true

    /map-visit/1.0.0:
        resolution: { integrity: sha1-7Nyo8TFE5mDxtb1B8S80edmN+48= }
        engines: { node: '>=0.10.0' }
        dependencies:
            object-visit: 1.0.1
        dev: true

    /media-typer/0.3.0:
        resolution: { integrity: sha1-hxDXrwqmJvj/+hzgAWhUUmMlV0g= }
        engines: { node: '>= 0.6' }
        dev: false

    /mem-fs-editor/9.4.0_mem-fs@2.1.0:
        resolution:
            {
                integrity: sha512-HSSOLSVRrsDdui9I6i96dDtG+oAez/4EB2g4cjSrNhgNQ3M+L57/+22NuPdORSoxvOHjIg/xeOE+C0wwF91D2g==
            }
        engines: { node: '>=12.10.0' }
        peerDependencies:
            mem-fs: ^2.1.0
        peerDependenciesMeta:
            mem-fs:
                optional: true
        dependencies:
            binaryextensions: 4.18.0
            commondir: 1.0.1
            deep-extend: 0.6.0
            ejs: 3.1.7
            globby: 11.1.0
            isbinaryfile: 4.0.8
            mem-fs: 2.1.0
            minimatch: 3.1.2
            multimatch: 5.0.0
            normalize-path: 3.0.0
            textextensions: 5.14.0

    /mem-fs/2.1.0:
        resolution:
            {
                integrity: sha512-55vFOT4rfJx/9uoWntNrfzEj9209rd26spsSvKsCVBfOPH001YS5IakfElhcyagieC4uL++Ry/XDcwvgxF4/zQ==
            }
        engines: { node: '>=12' }
        dependencies:
            vinyl: 2.2.1
            vinyl-file: 3.0.0

    /memfs/3.3.0:
        resolution:
            {
                integrity: sha512-BEE62uMfKOavX3iG7GYX43QJ+hAeeWnwIAuJ/R6q96jaMtiLzhsxHJC8B1L7fK7Pt/vXDRwb3SG/yBpNGDPqzg==
            }
        engines: { node: '>= 4.0.0' }
        dependencies:
            fs-monkey: 1.0.3
        dev: true

    /meow/6.1.1:
        resolution:
            {
                integrity: sha512-3YffViIt2QWgTy6Pale5QpopX/IvU3LPL03jOTqp6pGj3VjesdO/U8CuHMKpnQr4shCNCM5fd5XFFvIIl6JBHg==
            }
        engines: { node: '>=8' }
        dependencies:
            '@types/minimist': 1.2.2
            camelcase-keys: 6.2.2
            decamelize-keys: 1.1.0
            hard-rejection: 2.1.0
            minimist-options: 4.1.0
            normalize-package-data: 2.5.0
            read-pkg-up: 7.0.1
            redent: 3.0.0
            trim-newlines: 3.0.1
            type-fest: 0.13.1
            yargs-parser: 18.1.3
        dev: true

    /merge-descriptors/1.0.1:
        resolution: { integrity: sha1-sAqqVW3YtEVoFQ7J0blT8/kMu2E= }
        dev: false

    /merge-stream/2.0.0:
        resolution:
            {
                integrity: sha512-abv/qOcuPfk3URPfDzmZU1LKmuw8kT+0nIHvKrKgFrwifol/doWcdA4ZqsWQ8ENrFKkd67Mfpo/LovbIUsbt3w==
            }

    /merge2/1.4.1:
        resolution:
            {
                integrity: sha512-8q7VEgMJW4J8tcfVPy8g09NcQwZdbwFEqhe/WZkoIzjn/3TGDwtOCYtXGxA3O8tPzpczCCDgv+P2P5y00ZJOOg==
            }
        engines: { node: '>= 8' }

    /methods/1.1.2:
        resolution: { integrity: sha1-VSmk1nZUE07cxSZmVoNbD4Ua/O4= }
        engines: { node: '>= 0.6' }

    /micromatch/3.1.10:
        resolution:
            {
                integrity: sha512-MWikgl9n9M3w+bpsY3He8L+w9eF9338xRl8IAO5viDizwSzziFEyUzo2xrrloB64ADbTf8uA8vRqqttDTOmccg==
            }
        engines: { node: '>=0.10.0' }
        dependencies:
            arr-diff: 4.0.0
            array-unique: 0.3.2
            braces: 2.3.2
            define-property: 2.0.2
            extend-shallow: 3.0.2
            extglob: 2.0.4
            fragment-cache: 0.2.1
            kind-of: 6.0.3
            nanomatch: 1.2.13
            object.pick: 1.3.0
            regex-not: 1.0.2
            snapdragon: 0.8.2
            to-regex: 3.0.2
        transitivePeerDependencies:
            - supports-color
        dev: true

    /micromatch/4.0.4:
        resolution:
            {
                integrity: sha512-pRmzw/XUcwXGpD9aI9q/0XOwLNygjETJ8y0ao0wdqprrzDa4YnxLcz7fQRZr8voh8V10kGhABbNcHVk5wHgWwg==
            }
        engines: { node: '>=8.6' }
        dependencies:
            braces: 3.0.2
            picomatch: 2.3.1

    /mime-db/1.51.0:
        resolution:
            {
                integrity: sha512-5y8A56jg7XVQx2mbv1lu49NR4dokRnhZYTtL+KGfaa27uq4pSTXkwQkFJl4pkRMyNFz/EtYDSkiiEHx3F7UN6g==
            }
        engines: { node: '>= 0.6' }

    /mime-types/2.1.34:
        resolution:
            {
                integrity: sha512-6cP692WwGIs9XXdOO4++N+7qjqv0rqxxVvJ3VHPh/Sc9mVZcQP+ZGhkKiTvWMQRr2tbHkJP/Yn7Y0npb3ZBs4A==
            }
        engines: { node: '>= 0.6' }
        dependencies:
            mime-db: 1.51.0

    /mime/1.6.0:
        resolution:
            {
                integrity: sha512-x0Vn8spI+wuJ1O6S7gnbaQg8Pxh4NNHb7KSINmEWKiPE4RKOplvijn+NkmYmmRgP68mc70j2EbeTFRsrswaQeg==
            }
        engines: { node: '>=4' }
        hasBin: true
        dev: false

    /mime/2.6.0:
        resolution:
            {
                integrity: sha512-USPkMeET31rOMiarsBNIHZKLGgvKc/LrjofAnBlOttf5ajRvqiRA8QsenbcooctK6d6Ts6aqZXBA+XbkKthiQg==
            }
        engines: { node: '>=4.0.0' }
        hasBin: true
        dev: true

    /mimic-fn/2.1.0:
        resolution:
            {
                integrity: sha512-OqbOk5oEQeAZ8WXWydlu9HJjz9WVdEIvamMCcXmuqUYjTknH/sqsWvhQ3vgwKFRR1HpjvNBKQ37nbJgYzGqGcg==
            }
        engines: { node: '>=6' }

    /mimic-response/3.1.0:
        resolution:
            {
                integrity: sha512-z0yWI+4FDrrweS8Zmt4Ej5HdJmky15+L2e6Wgn3+iK5fWzb6T3fhNFq2+MeTRb064c6Wr4N/wv0DzQTjNzHNGQ==
            }
        engines: { node: '>=10' }
        dev: false
        optional: true

    /min-indent/1.0.1:
        resolution:
            {
                integrity: sha512-I9jwMn07Sy/IwOj3zVkVik2JTvgpaykDZEigL6Rx6N9LbMywwUSMtxET+7lVoDLLd3O3IXwJwvuuns8UB/HeAg==
            }
        engines: { node: '>=4' }
        dev: true

    /minimatch/3.0.4:
        resolution:
            {
                integrity: sha512-yJHVQEhyqPLUTgt9B83PXu6W3rx4MvvHvSUvToogpwoGDOUQ+yDrR0HRot+yOCdCO7u4hX3pWft6kWBBcqh0UA==
            }
        dependencies:
            brace-expansion: 1.1.11

    /minimatch/3.1.2:
        resolution:
            {
                integrity: sha512-J7p63hRiAjw1NDEww1W7i37+ByIrOWO5XQQAzZ3VOcL0PNybwpfmV/N05zFAzwQ9USyEcX6t3UO+K5aqBQOIHw==
            }
        dependencies:
            brace-expansion: 1.1.11

    /minimatch/5.1.0:
        resolution:
            {
                integrity: sha512-9TPBGGak4nHfGZsPBohm9AWg6NoT7QTCehS3BIJABslyZbzxfV78QM2Y6+i741OPZIafFAaiiEMh5OyIrJPgtg==
            }
        engines: { node: '>=10' }
        dependencies:
            brace-expansion: 2.0.1
        dev: false

    /minimist-options/4.1.0:
        resolution:
            {
                integrity: sha512-Q4r8ghd80yhO/0j1O3B2BjweX3fiHg9cdOwjJd2J76Q135c+NDxGCqdYKQ1SKBuFfgWbAUzBfvYjPUEeNgqN1A==
            }
        engines: { node: '>= 6' }
        dependencies:
            arrify: 1.0.1
            is-plain-obj: 1.1.0
            kind-of: 6.0.3
        dev: true

    /minimist/1.2.6:
        resolution:
            {
                integrity: sha512-Jsjnk4bw3YJqYzbdyBiNsPWHPfO++UGG749Cxs6peCu5Xg4nrena6OVxOYxrQTqww0Jmwt+Ref8rggumkTLz9Q==
            }

    /mixin-deep/1.3.2:
        resolution:
            {
                integrity: sha512-WRoDn//mXBiJ1H40rqa3vH0toePwSsGb45iInWlTySa+Uu4k3tYUSxa2v1KqAiLtvlrSzaExqS1gtk96A9zvEA==
            }
        engines: { node: '>=0.10.0' }
        dependencies:
            for-in: 1.0.2
            is-extendable: 1.0.1
        dev: true

    /mixme/0.5.4:
        resolution:
            {
                integrity: sha512-3KYa4m4Vlqx98GPdOHghxSdNtTvcP8E0kkaJ5Dlh+h2DRzF7zpuVVcA8B0QpKd11YJeP9QQ7ASkKzOeu195Wzw==
            }
        engines: { node: '>= 8.0.0' }
        dev: true

    /mkdirp-classic/0.5.3:
        resolution:
            {
                integrity: sha512-gKLcREMhtuZRwRAfqP3RFW+TK4JqApVBtOIftVgjuABpAtpxhPGaDcfvbhNvD0B8iD1oUr/txX35NjcaY6Ns/A==
            }
        dev: false
        optional: true

    /mkdirp/1.0.4:
        resolution:
            {
                integrity: sha512-vVqVZQyf3WLx2Shd0qJ9xuvqgAyKPLAiqITEtqW0oIUjzo3PePDd6fW9iFz30ef7Ysp/oiWqbhszeGWW2T6Gzw==
            }
        engines: { node: '>=10' }
        hasBin: true
        dev: false

    /mri/1.2.0:
        resolution:
            {
                integrity: sha512-tzzskb3bG8LvYGFF/mDTpq3jpI6Q9wc3LEmBaghu+DdCssd1FakN7Bc0hVNmEyGq1bq3RgfkCb3cmQLpNPOroA==
            }
        engines: { node: '>=4' }
        dev: true

    /ms/2.0.0:
        resolution:
            {
                integrity: sha512-Tpp60P6IUJDTuOq/5Z8cdskzJujfwqfOTkrwIwj7IRISpnkJnT6SyJ4PCPnGMoFjC9ddhal5KVIYtAt97ix05A==
            }

    /ms/2.1.1:
        resolution:
            {
                integrity: sha512-tgp+dl5cGk28utYktBsrFqA7HKgrhgPsg6Z/EfhWI4gl1Hwq8B/GmY/0oXZ6nF8hDVesS/FpnYaD/kOWhYQvyg==
            }
        dev: false

    /ms/2.1.2:
        resolution:
            {
                integrity: sha512-sGkPx+VjMtmA6MX27oA4FBFELFCZZ4S4XqeGOXCv68tT+jb3vk/RyaKWP0PTKyWtmLSM0b+adUTEvbs1PEaH2w==
            }

    /ms/2.1.3:
        resolution:
            {
                integrity: sha512-6FlzubTLZG3J2a/NVCAleEhjzq5oxgHyaCU9yYXvcLsvoVaHJq/s5xXI6/XXP6tz7R9xAOtHnSO/tXtF3WRTlA==
            }

    /multimatch/4.0.0:
        resolution:
            {
                integrity: sha512-lDmx79y1z6i7RNx0ZGCPq1bzJ6ZoDDKbvh7jxr9SJcWLkShMzXrHbYVpTdnhNM5MXpDUxCQ4DgqVttVXlBgiBQ==
            }
        engines: { node: '>=8' }
        dependencies:
            '@types/minimatch': 3.0.5
            array-differ: 3.0.0
            array-union: 2.1.0
            arrify: 2.0.1
            minimatch: 3.0.4
        dev: true

    /multimatch/5.0.0:
        resolution:
            {
                integrity: sha512-ypMKuglUrZUD99Tk2bUQ+xNQj43lPEfAeX2o9cTteAmShXy2VHDJpuwu1o0xqoKCt9jLVAvwyFKdLTPXKAfJyA==
            }
        engines: { node: '>=10' }
        dependencies:
            '@types/minimatch': 3.0.5
            array-differ: 3.0.0
            array-union: 2.1.0
            arrify: 2.0.1
            minimatch: 3.1.2

    /nanomatch/1.2.13:
        resolution:
            {
                integrity: sha512-fpoe2T0RbHwBTBUOftAfBPaDEi06ufaUai0mE6Yn1kacc3SnTErfb/h+X94VXzI64rKFHYImXSvdwGGCmwOqCA==
            }
        engines: { node: '>=0.10.0' }
        dependencies:
            arr-diff: 4.0.0
            array-unique: 0.3.2
            define-property: 2.0.2
            extend-shallow: 3.0.2
            fragment-cache: 0.2.1
            is-windows: 1.0.2
            kind-of: 6.0.3
            object.pick: 1.3.0
            regex-not: 1.0.2
            snapdragon: 0.8.2
            to-regex: 3.0.2
        transitivePeerDependencies:
            - supports-color
        dev: true

    /napi-build-utils/1.0.2:
        resolution:
            {
                integrity: sha512-ONmRUqK7zj7DWX0D9ADe03wbwOBZxNAfF20PlGfCWQcD3+/MakShIHrMqx9YwPTfxDdF1zLeL+RGZiR9kGMLdg==
            }
        dev: false
        optional: true

    /natural-compare/1.4.0:
        resolution:
            {
                integrity: sha512-OWND8ei3VtNC9h7V60qff3SVobHr996CTwgxubgyQYEpg290h9J0buyECNNJexkFm5sOajh5G116RYA1c8ZMSw==
            }
        dev: true

    /negotiator/0.6.3:
        resolution:
            {
                integrity: sha512-+EUsqGPLsM+j/zdChZjsnX51g4XrHFOIXwfnCVPGlQk/k5giakcKsuxCObBRu6DSm9opw/O6slWbJdghQM4bBg==
            }
        engines: { node: '>= 0.6' }
        dev: false

    /nimn-date-parser/1.0.0:
        resolution:
            {
                integrity: sha512-1Nf+x3EeMvHUiHsVuEhiZnwA8RMeOBVTQWfB1S2n9+i6PYCofHd2HRMD+WOHIHYshy4T4Gk8wQoCol7Hq3av8Q==
            }
        dev: false

    /nimn_schema_builder/1.1.0:
        resolution:
            {
                integrity: sha512-DK5/B8CM4qwzG2URy130avcwPev4uO0ev836FbQyKo1ms6I9z/i6EJyiZ+d9xtgloxUri0W+5gfR8YbPq7SheA==
            }
        dev: false

    /nimnjs/1.3.2:
        resolution:
            {
                integrity: sha512-TIOtI4iqkQrUM1tiM76AtTQem0c7e56SkDZ7sj1d1MfUsqRcq2ZWQvej/O+HBTZV7u/VKnwlKTDugK/75IRPPw==
            }
        dependencies:
            nimn_schema_builder: 1.1.0
            nimn-date-parser: 1.0.0
        dev: false

    /nock/13.2.1:
        resolution:
            {
                integrity: sha512-CoHAabbqq/xZEknubuyQMjq6Lfi5b7RtK6SoNK6m40lebGp3yiMagWtIoYaw2s9sISD7wPuCfwFpivVHX/35RA==
            }
        engines: { node: '>= 10.13' }
        dependencies:
            debug: 4.3.4
            json-stringify-safe: 5.0.1
            lodash.set: 4.3.2
            propagate: 2.0.1
        transitivePeerDependencies:
            - supports-color
        dev: true

    /nock/13.2.4:
        resolution:
            {
                integrity: sha512-8GPznwxcPNCH/h8B+XZcKjYPXnUV5clOKCjAqyjsiqA++MpNx9E9+t8YPp0MbThO+KauRo7aZJ1WuIZmOrT2Ug==
            }
        engines: { node: '>= 10.13' }
        dependencies:
            debug: 4.3.4
            json-stringify-safe: 5.0.1
            lodash.set: 4.3.2
            propagate: 2.0.1
        transitivePeerDependencies:
            - supports-color
        dev: true

    /node-abi/3.8.0:
        resolution:
            {
                integrity: sha512-tzua9qWWi7iW4I42vUPKM+SfaF0vQSLAm4yO5J83mSwB7GeoWrDKC/K+8YCnYNwqP5duwazbw2X9l4m8SC2cUw==
            }
        engines: { node: '>=10' }
        dependencies:
            semver: 7.3.7
        dev: false
        optional: true

    /node-addon-api/4.3.0:
        resolution:
            {
                integrity: sha512-73sE9+3UaLYYFmDsFZnqCInzPyh3MqIwZO9cw58yIqAZhONrrabrYyYe3TuIqtIiOuTXVhsGau8hcrhhwSsDIQ==
            }
        dev: false
        optional: true

    /node-fetch/2.6.7:
        resolution:
            {
                integrity: sha512-ZjMPFEfVx5j+y2yF35Kzx5sF7kDzxuDj6ziH4FFbOp87zKDZNx8yExJIb05OGF4Nlt9IHFIMBkRl41VdvcNdbQ==
            }
        engines: { node: 4.x || >=6.0.0 }
        peerDependencies:
            encoding: ^0.1.0
        peerDependenciesMeta:
            encoding:
                optional: true
        dependencies:
            whatwg-url: 5.0.0
        dev: false

    /node-int64/0.4.0:
        resolution:
            {
                integrity: sha512-O5lz91xSOeoXP6DulyHfllpq+Eg00MWitZIbtPfoSEvqIHdl5gfcY6hYzDWnj0qD5tz52PI08u9qUvSVeUBeHw==
            }
        dev: true

    /node-releases/2.0.1:
        resolution:
            {
                integrity: sha512-CqyzN6z7Q6aMeF/ktcMVTzhAHCEpf8SOarwpzpf8pNBY2k5/oM34UHldUwp8VKI7uxct2HxSRdJjBaZeESzcxA==
            }
        dev: true

    /normalize-package-data/2.5.0:
        resolution:
            {
                integrity: sha512-/5CMN3T0R4XTj4DcGaexo+roZSdSFW/0AOOTROrjxzCG1wrWXEsGbRKevjlIL+ZDE4sZlJr5ED4YW0yqmkK+eA==
            }
        dependencies:
            hosted-git-info: 2.8.9
            resolve: 1.21.0
            semver: 5.7.1
            validate-npm-package-license: 3.0.4

    /normalize-path/3.0.0:
        resolution:
            {
                integrity: sha512-6eZs5Ls3WtCisHWp9S2GUy8dqkpGi4BVSz3GaqiE6ezub0512ESztXUwUB6C6IKbQkY2Pnb/mD4WYojCRwcwLA==
            }
        engines: { node: '>=0.10.0' }

    /npm-run-path/4.0.1:
        resolution:
            {
                integrity: sha512-S48WzZW777zhNIrn7gxOlISNAqi9ZC/uQFnRdbeIHhZhCA6UqpkOT8T1G7BvfdgP4Er8gF4sUbaS0i7QvIfCWw==
            }
        engines: { node: '>=8' }
        dependencies:
            path-key: 3.1.1

    /npmlog/4.1.2:
        resolution:
            {
                integrity: sha512-2uUqazuKlTaSI/dC8AzicUck7+IrEaOnN/e0jd3Xtt1KcGpwx30v50mL7oPyr/h9bL3E4aZccVwpwP+5W9Vjkg==
            }
        dependencies:
            are-we-there-yet: 1.1.7
            console-control-strings: 1.1.0
            gauge: 2.7.4
            set-blocking: 2.0.0
        dev: false
        optional: true

    /number-is-nan/1.0.1:
        resolution: { integrity: sha1-CXtgK1NCKlIsGvuHkDGDNpQaAR0= }
        engines: { node: '>=0.10.0' }
        dev: false
        optional: true

    /nwsapi/2.2.0:
        resolution:
            {
                integrity: sha512-h2AatdwYH+JHiZpv7pt/gSX1XoRGb7L/qSIeuqA6GwYoF9w1vP1cw42TO0aI2pNyshRK5893hNSl+1//vHK7hQ==
            }
        dev: true

    /object-assign/4.1.1:
        resolution: { integrity: sha1-IQmtx5ZYh8/AXLvUQsrIv7s2CGM= }
        engines: { node: '>=0.10.0' }
        dev: false
        optional: true

    /object-copy/0.1.0:
        resolution: { integrity: sha1-fn2Fi3gb18mRpBupde04EnVOmYw= }
        engines: { node: '>=0.10.0' }
        dependencies:
            copy-descriptor: 0.1.1
            define-property: 0.2.5
            kind-of: 3.2.2
        dev: true

    /object-inspect/1.12.0:
        resolution:
            {
                integrity: sha512-Ho2z80bVIvJloH+YzRmpZVQe87+qASmBUKZDWgx9cu+KDrX2ZDH/3tMy+gXbZETVGs2M8YdxObOh7XAtim9Y0g==
            }
        dev: true

    /object-keys/1.1.1:
        resolution:
            {
                integrity: sha512-NuAESUOUMrlIXOfHKzD6bpPu3tYt3xvjNdRIQ+FeT0lNb4K8WR70CaDxhuNguS2XG+GjkyMwOzsN5ZktImfhLA==
            }
        engines: { node: '>= 0.4' }
        dev: true

    /object-visit/1.0.1:
        resolution: { integrity: sha1-95xEk68MU3e1n+OdOV5BBC3QRbs= }
        engines: { node: '>=0.10.0' }
        dependencies:
            isobject: 3.0.1
        dev: true

    /object.assign/4.1.2:
        resolution:
            {
                integrity: sha512-ixT2L5THXsApyiUPYKmW+2EHpXXe5Ii3M+f4e+aJFAHao5amFRW6J0OO6c/LU8Be47utCx2GL89hxGB6XSmKuQ==
            }
        engines: { node: '>= 0.4' }
        dependencies:
            call-bind: 1.0.2
            define-properties: 1.1.3
            has-symbols: 1.0.2
            object-keys: 1.1.1
        dev: true

    /object.pick/1.3.0:
        resolution: { integrity: sha1-h6EKxMFpS9Lhy/U1kaZhQftd10c= }
        engines: { node: '>=0.10.0' }
        dependencies:
            isobject: 3.0.1
        dev: true

    /object.values/1.1.5:
        resolution:
            {
                integrity: sha512-QUZRW0ilQ3PnPpbNtgdNV1PDbEqLIiSFB3l+EnGtBQ/8SUTLj1PZwtQHABZtLgwpJZTSZhuGLOGk57Drx2IvYg==
            }
        engines: { node: '>= 0.4' }
        dependencies:
            call-bind: 1.0.2
            define-properties: 1.1.3
            es-abstract: 1.19.1
        dev: true

    /on-finished/2.3.0:
        resolution: { integrity: sha1-IPEzZIGwg811M3mSoWlxqi2QaUc= }
        engines: { node: '>= 0.8' }
        dependencies:
            ee-first: 1.1.1
        dev: false

    /once/1.4.0:
        resolution:
            {
                integrity: sha512-lNaJgI+2Q5URQBkccEKHTQOPaXdUxnZZElQTZY0MFUAuaEqe1E+Nyvgdz/aIyNi6Z9MzO5dv1H8n58/GELp3+w==
            }
        dependencies:
            wrappy: 1.0.2

    /one-time/1.0.0:
        resolution:
            {
                integrity: sha512-5DXOiRKwuSEcQ/l0kGCF6Q3jcADFv5tSmRaJck/OqkVFcOzutB134KRSfF0xDrL39MNnqxbHBbUUcjZIhTgb2g==
            }
        dependencies:
            fn.name: 1.1.0
        dev: false

    /onetime/5.1.2:
        resolution:
            {
                integrity: sha512-kbpaSSGJTWdAY5KPVeMOKXSrPtr8C8C7wodJbcsd51jRnmD+GZu8Y0VoU6Dm5Z4vWr0Ig/1NKuWRKf7j5aaYSg==
            }
        engines: { node: '>=6' }
        dependencies:
            mimic-fn: 2.1.0

    /open/7.0.3:
        resolution:
            {
                integrity: sha512-sP2ru2v0P290WFfv49Ap8MF6PkzGNnGlAwHweB4WR4mr5d2d0woiCluUeJ218w7/+PmoBy9JmYgD5A4mLcWOFA==
            }
        engines: { node: '>=8' }
        dependencies:
            is-docker: 2.2.1
            is-wsl: 2.2.0
        dev: false

    /open/8.4.0:
        resolution:
            {
                integrity: sha512-XgFPPM+B28FtCCgSb9I+s9szOC1vZRSwgWsRUA5ylIxRTgKozqjOCrVOqGsYABPYK5qnfqClxZTFBa8PKt2v6Q==
            }
        engines: { node: '>=12' }
        dependencies:
            define-lazy-prop: 2.0.0
            is-docker: 2.2.1
            is-wsl: 2.2.0
        dev: true

    /optionator/0.8.3:
        resolution:
            {
                integrity: sha512-+IW9pACdk3XWmmTXG8m3upGUJst5XRGzxMRjXzAuJ1XnIFNvfhjjIuYkDvysnPQ7qzqVzLt78BCruntqRhWQbA==
            }
        engines: { node: '>= 0.8.0' }
        dependencies:
            deep-is: 0.1.4
            fast-levenshtein: 2.0.6
            levn: 0.3.0
            prelude-ls: 1.1.2
            type-check: 0.3.2
            word-wrap: 1.2.3

    /optionator/0.9.1:
        resolution:
            {
                integrity: sha512-74RlY5FCnhq4jRxVUPKDaRwrVNXMqsGsiW6AJw4XK8hmtm10wC0ypZBLw5IIp85NZMr91+qd1RvvENwg7jjRFw==
            }
        engines: { node: '>= 0.8.0' }
        dependencies:
            deep-is: 0.1.4
            fast-levenshtein: 2.0.6
            levn: 0.4.1
            prelude-ls: 1.2.1
            type-check: 0.4.0
            word-wrap: 1.2.3
        dev: true

    /os-tmpdir/1.0.2:
        resolution:
            {
                integrity: sha512-D2FR03Vir7FIu45XBY20mTb+/ZSWB00sjU9jdQXt83gDrI4Ztz5Fs7/yy74g2N5SVQY4xY1qDr4rNddwYRVX0g==
            }
        engines: { node: '>=0.10.0' }
        dev: true

    /outdent/0.5.0:
        resolution:
            {
                integrity: sha512-/jHxFIzoMXdqPzTaCpFzAAWhpkSjZPF4Vsn6jAfNpmbH/ymsmd7Qc6VE9BGn0L6YMj6uwpQLxCECpus4ukKS9Q==
            }
        dev: true

    /p-filter/2.1.0:
        resolution:
            {
                integrity: sha512-ZBxxZ5sL2HghephhpGAQdoskxplTwr7ICaehZwLIlfL6acuVgZPm8yBNuRAFBGEqtD/hmUeq9eqLg2ys9Xr/yw==
            }
        engines: { node: '>=8' }
        dependencies:
            p-map: 2.1.0
        dev: true

    /p-limit/1.3.0:
        resolution:
            {
                integrity: sha512-vvcXsLAJ9Dr5rQOPk7toZQZJApBl2K4J6dANSsEuh6QI41JYcsS/qhTGa9ErIUUgK3WNQoJYvylxvjqmiqEA9Q==
            }
        engines: { node: '>=4' }
        dependencies:
            p-try: 1.0.0
        dev: true

    /p-limit/2.3.0:
        resolution:
            {
                integrity: sha512-//88mFWSJx8lxCzwdAABTJL2MyWB12+eIY7MDL2SqLmAkeKU9qxRvWuSyTjm3FUmpBEMuFfckAIqEaVGUDxb6w==
            }
        engines: { node: '>=6' }
        dependencies:
            p-try: 2.2.0

    /p-limit/3.1.0:
        resolution:
            {
                integrity: sha512-TYOanM3wGwNGsZN2cVTYPArw454xnXj5qmWF1bEoAc4+cU/ol7GVh7odevjp1FNHduHc3KZMcFduxU5Xc6uJRQ==
            }
        engines: { node: '>=10' }
        dependencies:
            yocto-queue: 0.1.0
        dev: true

    /p-locate/2.0.0:
        resolution:
            {
                integrity: sha512-nQja7m7gSKuewoVRen45CtVfODR3crN3goVQ0DDZ9N3yHxgpkuBhZqsaiotSQRrADUrne346peY7kT3TSACykg==
            }
        engines: { node: '>=4' }
        dependencies:
            p-limit: 1.3.0
        dev: true

    /p-locate/4.1.0:
        resolution:
            {
                integrity: sha512-R79ZZ/0wAxKGu3oYMlz8jy/kbhsNrS7SKZ7PxEHBgJ5+F2mtFW2fK2cOtBh1cHYkQsbzFV7I+EoRKe6Yt0oK7A==
            }
        engines: { node: '>=8' }
        dependencies:
            p-limit: 2.3.0

    /p-locate/5.0.0:
        resolution:
            {
                integrity: sha512-LaNjtRWUBY++zB5nE/NwcaoMylSPk+S+ZHNB1TzdbMJMny6dynpAGt7X/tl/QYq3TIeE6nxHppbo2LGymrG5Pw==
            }
        engines: { node: '>=10' }
        dependencies:
            p-limit: 3.1.0
        dev: true

    /p-map/2.1.0:
        resolution:
            {
                integrity: sha512-y3b8Kpd8OAN444hxfBbFfj1FY/RjtTd8tzYwhUqNYXx0fXx2iX4maP4Qr6qhIKbQXI02wTLAda4fYUbDagTUFw==
            }
        engines: { node: '>=6' }
        dev: true

    /p-try/1.0.0:
        resolution:
            {
                integrity: sha512-U1etNYuMJoIz3ZXSrrySFjsXQTWOx2/jdi86L+2pRvph/qMKL6sbcCYdH23fqsbm8TH2Gn0OybpT4eSFlCVHww==
            }
        engines: { node: '>=4' }
        dev: true

    /p-try/2.2.0:
        resolution:
            {
                integrity: sha512-R4nPAVTAU0B9D35/Gk3uJf/7XYbQcyohSKdvAxIRSNghFl4e71hVoGnBNQz9cWaXxO2I10KTC+3jMdvvoKw6dQ==
            }
        engines: { node: '>=6' }

    /parent-module/1.0.1:
        resolution:
            {
                integrity: sha512-GQ2EWRpQV8/o+Aw8YqtfZZPfNRWZYkbidE9k5rpl/hC3vtHHBfGm2Ifi6qWV+coDGkrUKZAxE3Lot5kcsRlh+g==
            }
        engines: { node: '>=6' }
        dependencies:
            callsites: 3.1.0
        dev: true

    /parse-json/5.2.0:
        resolution:
            {
                integrity: sha512-ayCKvm/phCGxOkYRSCM82iDwct8/EonSEgCSxWxD7ve6jHggsFl4fZVQBPRNgQoKiuV/odhFrGzQXZwbifC8Rg==
            }
        engines: { node: '>=8' }
        dependencies:
            '@babel/code-frame': 7.16.7
            error-ex: 1.3.2
            json-parse-even-better-errors: 2.3.1
            lines-and-columns: 1.2.4

    /parse5/6.0.1:
        resolution:
            {
                integrity: sha512-Ofn/CTFzRGTTxwpNEs9PP93gXShHcTq255nzRYSKe8AkVpZY7e1fpmTfOyoIvjP5HG7Z2ZM7VS9PPhQGW2pOpw==
            }
        dev: true

    /parseurl/1.3.3:
        resolution:
            {
                integrity: sha512-CiyeOxFT/JZyN5m0z9PfXw4SCBJ6Sygz1Dpl0wqjlhDEGGBP1GnsUVEL0p63hoG1fcj3fHynXi9NYO4nWOL+qQ==
            }
        engines: { node: '>= 0.8' }
        dev: false

    /pascalcase/0.1.1:
        resolution: { integrity: sha1-s2PlXoAGym/iF4TS2yK9FdeRfxQ= }
        engines: { node: '>=0.10.0' }
        dev: true

    /path-exists/3.0.0:
        resolution:
            {
                integrity: sha512-bpC7GYwiDYQ4wYLe+FA8lhRjhQCMcQGuSgGGqDkg/QerRWw9CmGRT0iSOVRSZJ29NMLZgIzqaljJ63oaL4NIJQ==
            }
        engines: { node: '>=4' }
        dev: true

    /path-exists/4.0.0:
        resolution:
            {
                integrity: sha512-ak9Qy5Q7jYb2Wwcey5Fpvg2KoAc/ZIhLSLOSBmRmygPsGwkVVt0fZa0qrtMz+m6tJTAHfZQ8FnmB4MG4LWy7/w==
            }
        engines: { node: '>=8' }

    /path-is-absolute/1.0.1:
        resolution:
            {
                integrity: sha512-AVbw3UJ2e9bq64vSaS9Am0fje1Pa8pbGqTTsmXfaIiMpnr5DlDhfJOuLj9Sf95ZPVDAUerDfEk88MPmPe7UCQg==
            }
        engines: { node: '>=0.10.0' }

    /path-key/3.1.1:
        resolution:
            {
                integrity: sha512-ojmeN0qd+y0jszEtoY48r0Peq5dwMEkIlCOu6Q5f41lfkswXuKtYrhgoTpLnyIcHm24Uhqx+5Tqm2InSwLhE6Q==
            }
        engines: { node: '>=8' }

    /path-parse/1.0.7:
        resolution:
            {
                integrity: sha512-LDJzPVEEEPR+y48z93A0Ed0yXb8pAByGWo/k5YYdYgpY2/2EsOsksJrq7lOHxryrVOn1ejG6oAp8ahvOIQD8sw==
            }

    /path-to-regexp/0.1.7:
        resolution: { integrity: sha1-32BBeABfUi8V60SQ5yR6G/qmf4w= }
        dev: false

    /path-type/4.0.0:
        resolution:
            {
                integrity: sha512-gDKb8aZMDeD/tZWs9P6+q0J9Mwkdl6xMV8TjnGP3qJVJ06bdMgkbBlLU8IdfOsIsFz2BW1rNVT3XuNEl8zPAvw==
            }
        engines: { node: '>=8' }

    /picocolors/1.0.0:
        resolution:
            {
                integrity: sha512-1fygroTLlHu66zi26VoTDv8yRgm0Fccecssto+MhsZ0D/DGW2sm8E8AjW7NU5VVTRt5GxbeZ5qBuJr+HyLYkjQ==
            }
        dev: true

    /picomatch/2.3.1:
        resolution:
            {
                integrity: sha512-JU3teHTNjmE2VCGFzuY8EXzCDVwEqB2a8fsIvwaStHhAWJEeVd1o1QD80CU6+ZdEXXSLbSsuLwJjkCBWqRQUVA==
            }
        engines: { node: '>=8.6' }

    /pify/2.3.0:
        resolution:
            {
                integrity: sha512-udgsAY+fTnvv7kI7aaxbqwWNb0AHiB0qBO89PZKPkoTmGOgdbrHDKD+0B2X4uTfJ/FT1R09r9gTsjUjNJotuog==
            }
        engines: { node: '>=0.10.0' }

    /pify/4.0.1:
        resolution:
            {
                integrity: sha512-uB80kBFb/tfd68bVleG9T5GGsGPjJrLAUpR5PZIrhBnIaRTQRjqdJSsIKkOP6OAIFbj7GOrcudc5pNjZ+geV2g==
            }
        engines: { node: '>=6' }
        dev: true

    /pirates/4.0.4:
        resolution:
            {
                integrity: sha512-ZIrVPH+A52Dw84R0L3/VS9Op04PuQ2SEoJL6bkshmiTic/HldyW9Tf7oH5mhJZBK7NmDx27vSMrYEXPXclpDKw==
            }
        engines: { node: '>= 6' }
        dev: true

    /pkg-dir/4.2.0:
        resolution:
            {
                integrity: sha512-HRDzbaKjC+AOWVXxAU/x54COGeIv9eb+6CkDSQoNTt4XyWoIJvuPsXizxu/Fr23EiekbtZwmh1IcIG/l/a10GQ==
            }
        engines: { node: '>=8' }
        dependencies:
            find-up: 4.1.0
        dev: true

    /pluralize/8.0.0:
        resolution:
            {
                integrity: sha512-Nc3IT5yHzflTfbjgqWcCPpo7DaKy4FnpB0l/zCAW0Tc7jxAiuqSxHasntB3D7887LSrA93kDJ9IXovxJYxyLCA==
            }
        engines: { node: '>=4' }
        dev: false

    /posix-character-classes/0.1.1:
        resolution: { integrity: sha1-AerA/jta9xoqbAL+q7jB/vfgDqs= }
        engines: { node: '>=0.10.0' }
        dev: true

    /prebuild-install/7.0.1:
        resolution:
            {
                integrity: sha512-QBSab31WqkyxpnMWQxubYAHR5S9B2+r81ucocew34Fkl98FhvKIF50jIJnNOBmAZfyNV7vE5T6gd3hTVWgY6tg==
            }
        engines: { node: '>=10' }
        hasBin: true
        dependencies:
            detect-libc: 2.0.0
            expand-template: 2.0.3
            github-from-package: 0.0.0
            minimist: 1.2.6
            mkdirp-classic: 0.5.3
            napi-build-utils: 1.0.2
            node-abi: 3.8.0
            npmlog: 4.1.2
            pump: 3.0.0
            rc: 1.2.8
            simple-get: 4.0.1
            tar-fs: 2.1.1
            tunnel-agent: 0.6.0
        dev: false
        optional: true

    /preferred-pm/3.0.3:
        resolution:
            {
                integrity: sha512-+wZgbxNES/KlJs9q40F/1sfOd/j7f1O9JaHcW5Dsn3aUUOZg3L2bjpVUcKV2jvtElYfoTuQiNeMfQJ4kwUAhCQ==
            }
        engines: { node: '>=10' }
        dependencies:
            find-up: 5.0.0
            find-yarn-workspace-root2: 1.2.16
            path-exists: 4.0.0
            which-pm: 2.0.0
        dev: true

    /prelude-ls/1.1.2:
        resolution:
            {
                integrity: sha512-ESF23V4SKG6lVSGZgYNpbsiaAkdab6ZgOxe52p7+Kid3W3u3bxR4Vfd/o21dmN7jSt0IwgZ4v5MUd26FEtXE9w==
            }
        engines: { node: '>= 0.8.0' }

    /prelude-ls/1.2.1:
        resolution:
            {
                integrity: sha512-vkcDPrRZo1QZLbn5RLGPpg/WmIQ65qoWWhcGKf/b5eplkkarX0m9z8ppCat4mlOqUsWpyNuYgO3VRyrYHSzX5g==
            }
        engines: { node: '>= 0.8.0' }
        dev: true

    /prettier-linter-helpers/1.0.0:
        resolution:
            {
                integrity: sha512-GbK2cP9nraSSUF9N2XwUwqfzlAFlMNYYl+ShE/V+H8a9uNl/oUqB1w2EL54Jh0OlyRSd8RfWYJ3coVS4TROP2w==
            }
        engines: { node: '>=6.0.0' }
        dependencies:
            fast-diff: 1.2.0
        dev: true

    /prettier/1.19.1:
        resolution:
            {
                integrity: sha512-s7PoyDv/II1ObgQunCbB9PdLmUcBZcnWOcxDh7O0N/UwDEsHyqkW+Qh28jW+mVuCdx7gLB0BotYI1Y6uI9iyew==
            }
        engines: { node: '>=4' }
        hasBin: true
        dev: true

    /prettier/2.7.1:
        resolution:
            {
                integrity: sha512-ujppO+MkdPqoVINuDFDRLClm7D78qbDt0/NR+wp5FqEZOoTNAjPHWj17QRhu7geIHJfcNhRk1XVQmF8Bp3ye+g==
            }
        engines: { node: '>=10.13.0' }
        hasBin: true
        dev: true

    /prettify-xml/1.2.0:
        resolution: { integrity: sha1-Rtzx7oqNi3PbMLfgbvJtyc8/bxg= }
        dev: false

    /pretty-format/22.4.3:
        resolution:
            {
                integrity: sha512-S4oT9/sT6MN7/3COoOy+ZJeA92VmOnveLHgrwBE3Z1W5N9S2A1QGNYiE1z75DAENbJrXXUb+OWXhpJcg05QKQQ==
            }
        dependencies:
            ansi-regex: 3.0.1
            ansi-styles: 3.2.1
        dev: true

    /pretty-format/24.9.0:
        resolution:
            {
                integrity: sha512-00ZMZUiHaJrNfk33guavqgvfJS30sLYf0f8+Srklv0AMPodGGHcoHgksZ3OThYnIvOd+8yMCn0YiEOogjlgsnA==
            }
        engines: { node: '>= 6' }
        dependencies:
            '@jest/types': 24.9.0
            ansi-regex: 4.1.1
            ansi-styles: 3.2.1
            react-is: 16.13.1
        dev: true

    /pretty-format/26.6.2:
        resolution:
            {
                integrity: sha512-7AeGuCYNGmycyQbCqd/3PWH4eOoX/OiCa0uphp57NVTeAGdJGaAliecxwBDHYQCIvrW7aDBZCYeNTP/WX69mkg==
            }
        engines: { node: '>= 10' }
        dependencies:
            '@jest/types': 26.6.2
            ansi-regex: 5.0.1
            ansi-styles: 4.3.0
            react-is: 17.0.2
        dev: true

    /pretty-format/27.3.1:
        resolution:
            {
                integrity: sha512-DR/c+pvFc52nLimLROYjnXPtolawm+uWDxr4FjuLDLUn+ktWnSN851KoHwHzzqq6rfCOjkzN8FLgDrSub6UDuA==
            }
        engines: { node: ^10.13.0 || ^12.13.0 || ^14.15.0 || >=15.0.0 }
        dependencies:
            '@jest/types': 27.2.5
            ansi-regex: 5.0.1
            ansi-styles: 5.2.0
            react-is: 17.0.2
        dev: true

    /pretty-format/27.5.1:
        resolution:
            {
                integrity: sha512-Qb1gy5OrP5+zDf2Bvnzdl3jsTf1qXVMazbvCoKhtKqVs4/YK4ozX4gKQJJVyNe+cajNPn0KoC0MC3FUmaHWEmQ==
            }
        engines: { node: ^10.13.0 || ^12.13.0 || ^14.15.0 || >=15.0.0 }
        dependencies:
            ansi-regex: 5.0.1
            ansi-styles: 5.2.0
            react-is: 17.0.2
        dev: true

    /pretty-quick/3.1.3_prettier@2.7.1:
        resolution:
            {
                integrity: sha512-kOCi2FJabvuh1as9enxYmrnBC6tVMoVOenMaBqRfsvBHB0cbpYHjdQEpSglpASDFEXVwplpcGR4CLEaisYAFcA==
            }
        engines: { node: '>=10.13' }
        hasBin: true
        peerDependencies:
            prettier: '>=2.0.0'
        dependencies:
            chalk: 3.0.0
            execa: 4.1.0
            find-up: 4.1.0
            ignore: 5.2.0
            mri: 1.2.0
            multimatch: 4.0.0
            prettier: 2.7.1
        dev: true

    /process-nextick-args/2.0.1:
        resolution:
            {
                integrity: sha512-3ouUOpQhtgrbOa17J7+uxOTpITYWaGP7/AhoR3+A+/1e9skrzelGi/dXzEYyvbxubEF6Wn2ypscTKiKJFFn1ag==
            }

    /prompts/2.4.2:
        resolution:
            {
                integrity: sha512-NxNv/kLguCA7p3jE8oL2aEBsrJWgAakBpgmgK6lpPWV+WuOmY6r2/zbAVnP+T8bQlA0nzHXSJSJW0Hq7ylaD2Q==
            }
        engines: { node: '>= 6' }
        dependencies:
            kleur: 3.0.3
            sisteransi: 1.0.5

    /propagate/2.0.1:
        resolution:
            {
                integrity: sha512-vGrhOavPSTz4QVNuBNdcNXePNdNMaO1xj9yBeH1ScQPjk/rhg9sSlCXPhMkFuaNNW/syTvYqsnbIJxMBfRbbag==
            }
        engines: { node: '>= 8' }
        dev: true

    /properties-reader/2.2.0:
        resolution:
            {
                integrity: sha512-CgVcr8MwGoBKK24r9TwHfZkLLaNFHQ6y4wgT9w/XzdpacOOi5ciH4hcuLechSDAwXsfrGQtI2JTutY2djOx2Ow==
            }
        engines: { node: '>=10' }
        dependencies:
            mkdirp: 1.0.4
        dev: false

    /proxy-addr/2.0.7:
        resolution:
            {
                integrity: sha512-llQsMLSUDUPT44jdrU/O37qlnifitDP+ZwrmmZcoSKyLKvtZxpyV0n2/bD/N4tBAAZ/gJEdZU7KMraoK1+XYAg==
            }
        engines: { node: '>= 0.10' }
        dependencies:
            forwarded: 0.2.0
            ipaddr.js: 1.9.1
        dev: false

    /pseudomap/1.0.2:
        resolution:
            {
                integrity: sha512-b/YwNhb8lk1Zz2+bXXpS/LK9OisiZZ1SNsSLxN1x2OXVEhW2Ckr/7mWE5vrC1ZTiJlD9g19jWszTmJsB+oEpFQ==
            }
        dev: true

    /psl/1.8.0:
        resolution:
            {
                integrity: sha512-RIdOzyoavK+hA18OGGWDqUTsCLhtA7IcZ/6NCs4fFJaHBDab+pDDmDIByWFRQJq2Cd7r1OoQxBGKOaztq+hjIQ==
            }
        dev: true

    /pump/3.0.0:
        resolution:
            {
                integrity: sha512-LwZy+p3SFs1Pytd/jYct4wpv49HiYCqd9Rlc5ZVdk0V+8Yzv6jR5Blk3TRmPL1ft69TxP0IMZGJ+WPFU2BFhww==
            }
        dependencies:
            end-of-stream: 1.4.4
            once: 1.4.0

    /punycode/1.3.2:
        resolution: { integrity: sha1-llOgNvt8HuQjQvIyXM7v6jkmxI0= }
        dev: false

    /punycode/2.1.1:
        resolution:
            {
                integrity: sha512-XRsRjdf+j5ml+y/6GKHPZbrF/8p2Yga0JPtdqTIY2Xe5ohJPD9saDJJLPvp9+NSBprVvevdXZybnj2cv8OEd0A==
            }
        engines: { node: '>=6' }
        dev: true

    /pure-rand/5.0.0:
        resolution:
            {
                integrity: sha512-lD2/y78q+7HqBx2SaT6OT4UcwtvXNRfEpzYEzl0EQ+9gZq2Qi3fa0HDnYPeqQwhlHJFBUhT7AO3mLU3+8bynHA==
            }
        dev: true

    /qs/6.10.3:
        resolution:
            {
                integrity: sha512-wr7M2E0OFRfIfJZjKGieI8lBKb7fRCH4Fv5KNPEs7gJ8jadvotdsS08PzOKR7opXhZ/Xkjtt3WF9g38drmyRqQ==
            }
        engines: { node: '>=0.6' }
        dependencies:
            side-channel: 1.0.4
        dev: true

    /qs/6.7.0:
        resolution:
            {
                integrity: sha512-VCdBRNFTX1fyE7Nb6FYoURo/SPe62QCaAyzJvUjwRaIsc+NePBEniHlvxFmmX56+HZphIGtV0XeCirBtpDrTyQ==
            }
        engines: { node: '>=0.6' }
        dev: false

    /qs/6.9.3:
        resolution:
            {
                integrity: sha512-EbZYNarm6138UKKq46tdx08Yo/q9ZhFoAXAI1meAFd2GtbRDhbZY2WQSICskT0c5q99aFzLG1D4nvTk9tqfXIw==
            }
        engines: { node: '>=0.6' }
        dev: true

    /qs/6.9.6:
        resolution:
            {
                integrity: sha512-TIRk4aqYLNoJUbd+g2lEdz5kLWIuTMRagAXxl78Q0RiVjAOugHmeKNGdd3cwo/ktpf9aL9epCfFqWDEKysUlLQ==
            }
        engines: { node: '>=0.6' }
        dev: false

    /querystring/0.2.0:
        resolution: { integrity: sha1-sgmEkgO7Jd+CDadW50cAWHhSFiA= }
        engines: { node: '>=0.4.x' }
        deprecated: The querystring API is considered Legacy. new code should use the URLSearchParams API instead.
        dev: false

    /queue-microtask/1.2.3:
        resolution:
            {
                integrity: sha512-NuaNSa6flKT5JaSYQzJok04JzTL1CA6aGhv5rfLW3PgqA+M2ChpZQnAC8h8i4ZFkBS8X5RqkDBHA7r4hej3K9A==
            }

    /quick-lru/4.0.1:
        resolution:
            {
                integrity: sha512-ARhCpm70fzdcvNQfPoy49IaanKkTlRWF2JMzqhcJbhSFRZv7nPTvZJdcY7301IPmvW+/p0RgIWnQDLJxifsQ7g==
            }
        engines: { node: '>=8' }
        dev: true

    /range-parser/1.2.1:
        resolution:
            {
                integrity: sha512-Hrgsx+orqoygnmhFbKaHE6c296J+HTAQXoxEF6gNupROmmGJRoyzfG3ccAveqCBrwr/2yxQ5BVd/GTl5agOwSg==
            }
        engines: { node: '>= 0.6' }
        dev: false

    /raw-body/2.4.0:
        resolution:
            {
                integrity: sha512-4Oz8DUIwdvoa5qMJelxipzi/iJIi40O5cGV1wNYp5hvZP8ZN0T+jiNkL0QepXs+EsQ9XJ8ipEDoiH70ySUJP3Q==
            }
        engines: { node: '>= 0.8' }
        dependencies:
            bytes: 3.1.0
            http-errors: 1.7.2
            iconv-lite: 0.4.24
            unpipe: 1.0.0
        dev: false

    /raw-body/2.4.2:
        resolution:
            {
                integrity: sha512-RPMAFUJP19WIet/99ngh6Iv8fzAbqum4Li7AD6DtGaW2RpMB/11xDoalPiJMTbu6I3hkbMVkATvZrqb9EEqeeQ==
            }
        engines: { node: '>= 0.8' }
        dependencies:
            bytes: 3.1.1
            http-errors: 1.8.1
            iconv-lite: 0.4.24
            unpipe: 1.0.0
        dev: false

    /rc/1.2.8:
        resolution:
            {
                integrity: sha512-y3bGgqKj3QBdxLbLkomlohkvsA8gdAiUQlSBJnBhfn+BPxg4bc62d8TcBW15wavDfgexCgccckhcZvywyQYPOw==
            }
        hasBin: true
        dependencies:
            deep-extend: 0.6.0
            ini: 1.3.8
            minimist: 1.2.6
            strip-json-comments: 2.0.1
        dev: false
        optional: true

    /react-is/16.13.1:
        resolution:
            {
                integrity: sha512-24e6ynE2H+OKt4kqsOvNd8kBpV65zoxbA4BVsEOB3ARVWQki/DHzaUoC5KuON/BiccDaCCTZBuOcfZs70kR8bQ==
            }
        dev: true

    /react-is/17.0.2:
        resolution:
            {
                integrity: sha512-w2GsyukL62IJnlaff/nRegPQR94C/XXamvMWmSHRJ4y7Ts/4ocGRmTHvOs8PSE6pB3dWOrD/nueuU5sduBsQ4w==
            }
        dev: true

    /read-pkg-up/7.0.1:
        resolution:
            {
                integrity: sha512-zK0TB7Xd6JpCLmlLmufqykGE+/TlOePD6qKClNW7hHDKFh/J7/7gCWGR7joEQEW1bKq3a3yUZSObOoWLFQ4ohg==
            }
        engines: { node: '>=8' }
        dependencies:
            find-up: 4.1.0
            read-pkg: 5.2.0
            type-fest: 0.8.1

    /read-pkg/5.2.0:
        resolution:
            {
                integrity: sha512-Ug69mNOpfvKDAc2Q8DRpMjjzdtrnv9HcSMX+4VsZxD1aZ6ZzrIE7rlzXBtWTyhULSMKg076AW6WR5iZpD0JiOg==
            }
        engines: { node: '>=8' }
        dependencies:
            '@types/normalize-package-data': 2.4.1
            normalize-package-data: 2.5.0
            parse-json: 5.2.0
            type-fest: 0.6.0

    /read-yaml-file/1.1.0:
        resolution:
            {
                integrity: sha512-VIMnQi/Z4HT2Fxuwg5KrY174U1VdUIASQVWXXyqtNRtxSr9IYkn1rsI6Tb6HsrHCmB7gVpNwX6JxPTHcH6IoTA==
            }
        engines: { node: '>=6' }
        dependencies:
            graceful-fs: 4.2.9
            js-yaml: 3.14.1
            pify: 4.0.1
            strip-bom: 3.0.0
        dev: true

    /readable-stream/2.3.7:
        resolution:
            {
                integrity: sha512-Ebho8K4jIbHAxnuxi7o42OrZgF/ZTNcsZj6nRKyUmkhLFq8CHItp/fy6hQZuZmP/n3yZ9VBUbp4zz/mX8hmYPw==
            }
        dependencies:
            core-util-is: 1.0.3
            inherits: 2.0.4
            isarray: 1.0.0
            process-nextick-args: 2.0.1
            safe-buffer: 5.1.2
            string_decoder: 1.1.1
            util-deprecate: 1.0.2

    /readable-stream/3.6.0:
        resolution:
            {
                integrity: sha512-BViHy7LKeTz4oNnkcLJ+lVSL6vpiFeX6/d3oSH8zCW7UxP2onchk+vTGB143xuFjHS3deTgkKoXXymXqymiIdA==
            }
        engines: { node: '>= 6' }
        dependencies:
            inherits: 2.0.4
            string_decoder: 1.1.1
            util-deprecate: 1.0.2

    /readdir-glob/1.1.2:
        resolution:
            {
                integrity: sha512-6RLVvwJtVwEDfPdn6X6Ille4/lxGl0ATOY4FN/B9nxQcgOazvvI0nodiD19ScKq0PvA/29VpaOQML36o5IzZWA==
            }
        dependencies:
            minimatch: 5.1.0
        dev: false

    /rechoir/0.6.2:
        resolution: { integrity: sha1-hSBLVNuoLVdC4oyWdW70OvUOM4Q= }
        engines: { node: '>= 0.10' }
        dependencies:
            resolve: 1.21.0
        dev: false

    /redent/3.0.0:
        resolution:
            {
                integrity: sha512-6tDA8g98We0zd0GvVeMT9arEOnTw9qM03L9cJXaCjrip1OO764RDBLBfrB4cwzNGDj5OA5ioymC9GkizgWJDUg==
            }
        engines: { node: '>=8' }
        dependencies:
            indent-string: 4.0.0
            strip-indent: 3.0.0
        dev: true

    /reflect-metadata/0.1.13:
        resolution:
            {
                integrity: sha512-Ts1Y/anZELhSsjMcU605fU9RE4Oi3p5ORujwbIKXfWa+0Zxs510Qrmrce5/Jowq3cHSZSJqBjypxmHarc+vEWg==
            }
        dev: false

    /regenerator-runtime/0.13.9:
        resolution:
            {
                integrity: sha512-p3VT+cOEgxFsRRA9X4lkI1E+k2/CtnKtU4gcxyaCUreilL/vqI6CdZ3wxVUx3UOUg+gnUOQQcRI7BmSI656MYA==
            }

    /regex-not/1.0.2:
        resolution:
            {
                integrity: sha512-J6SDjUgDxQj5NusnOtdFxDwN/+HWykR8GELwctJ7mdqhcyy1xEc4SRFHUXvxTp661YaVKAjfRLZ9cCqS6tn32A==
            }
        engines: { node: '>=0.10.0' }
        dependencies:
            extend-shallow: 3.0.2
            safe-regex: 1.1.0
        dev: true

    /regexpp/3.2.0:
        resolution:
            {
                integrity: sha512-pq2bWo9mVD43nbts2wGv17XLiNLya+GklZ8kaDLV2Z08gDCsGpnKn9BFMepvWuHCbyVvY7J5o5+BVvoQbmlJLg==
            }
        engines: { node: '>=8' }
        dev: true

    /remove-trailing-separator/1.1.0:
        resolution:
            {
                integrity: sha512-/hS+Y0u3aOfIETiaiirUFwDBDzmXPvO+jAfKTitUngIPzdKc6Z0LoFjM/CK5PL4C+eKwHohlHAb6H0VFfmmUsw==
            }

    /repeat-element/1.1.4:
        resolution:
            {
                integrity: sha512-LFiNfRcSu7KK3evMyYOuCzv3L10TW7yC1G2/+StMjK8Y6Vqd2MG7r/Qjw4ghtuCOjFvlnms/iMmLqpvW/ES/WQ==
            }
        engines: { node: '>=0.10.0' }
        dev: true

    /repeat-string/1.6.1:
        resolution: { integrity: sha1-jcrkcOHIirwtYA//Sndihtp15jc= }
        engines: { node: '>=0.10' }

    /replace-ext/1.0.1:
        resolution:
            {
                integrity: sha512-yD5BHCe7quCgBph4rMQ+0KkIRKwWCrHDOX1p1Gp6HwjPM5kVoCdKGNhN7ydqqsX6lJEnQDKZ/tFMiEdQ1dvPEw==
            }
        engines: { node: '>= 0.10' }

    /require-directory/2.1.1:
        resolution: { integrity: sha1-jGStX9MNqxyXbiNE/+f3kqam30I= }
        engines: { node: '>=0.10.0' }
        dev: true

    /require-main-filename/2.0.0:
        resolution:
            {
                integrity: sha512-NKN5kMDylKuldxYLSUfrbo5Tuzh4hd+2E8NPPX02mZtn1VuREQToYe/ZdlJy+J3uCpfaiGF05e7B8W0iXbQHmg==
            }
        dev: true

    /requires-port/1.0.0:
        resolution: { integrity: sha1-kl0mAdOaxIXgkc8NpcbmlNw9yv8= }
        dev: false

    /resolve-cwd/3.0.0:
        resolution:
            {
                integrity: sha512-OrZaX2Mb+rJCpH/6CpSqt9xFVpN++x01XnN2ie9g6P5/3xelLAkXWVADpdz1IHD/KFfEXyE6V0U01OQ3UO2rEg==
            }
        engines: { node: '>=8' }
        dependencies:
            resolve-from: 5.0.0
        dev: true

    /resolve-from/4.0.0:
        resolution:
            {
                integrity: sha512-pb/MYmXstAkysRFx8piNI1tGFNQIFA3vkE3Gq4EuA1dF6gHp/+vgZqsCGJapvy8N3Q+4o7FwvquPJcnZ7RYy4g==
            }
        engines: { node: '>=4' }
        dev: true

    /resolve-from/5.0.0:
        resolution:
            {
                integrity: sha512-qYg9KP24dD5qka9J47d0aVky0N+b4fTU89LN9iDnjB5waksiC49rvMB0PrUJQGoTmH50XPiqOvAjDfaijGxYZw==
            }
        engines: { node: '>=8' }
        dev: true

    /resolve-url/0.2.1:
        resolution: { integrity: sha1-LGN/53yJOv0qZj/iGqkIAGjiBSo= }
        deprecated: https://github.com/lydell/resolve-url#deprecated
        dev: true

    /resolve.exports/1.1.0:
        resolution:
            {
                integrity: sha512-J1l+Zxxp4XK3LUDZ9m60LRJF/mAe4z6a4xyabPHk7pvK5t35dACV32iIjJDFeWZFfZlO29w6SZ67knR0tHzJtQ==
            }
        engines: { node: '>=10' }
        dev: true

    /resolve/1.21.0:
        resolution:
            {
                integrity: sha512-3wCbTpk5WJlyE4mSOtDLhqQmGFi0/TD9VPwmiolnk8U0wRgMEktqCXd3vy5buTO3tljvalNvKrjHEfrd2WpEKA==
            }
        hasBin: true
        dependencies:
            is-core-module: 2.8.1
            path-parse: 1.0.7
            supports-preserve-symlinks-flag: 1.0.0

    /resolve/1.22.1:
        resolution:
            {
                integrity: sha512-nBpuuYuY5jFsli/JIs1oldw6fOQCBioohqWZg/2hiaOybXOft4lonv85uDOKXdf8rhyK159cxU5cDcK/NKk8zw==
            }
        hasBin: true
        dependencies:
            is-core-module: 2.9.0
            path-parse: 1.0.7
            supports-preserve-symlinks-flag: 1.0.0
        dev: true

    /ret/0.1.15:
        resolution:
            {
                integrity: sha512-TTlYpa+OL+vMMNG24xSlQGEJ3B/RzEfUlLct7b5G/ytav+wPrplCpVMFuwzXbkecJrb6IYo1iFb0S9v37754mg==
            }
        engines: { node: '>=0.12' }
        dev: true

    /reusify/1.0.4:
        resolution:
            {
                integrity: sha512-U9nH88a3fc/ekCF1l0/UP1IosiuIjyTh7hBvXVMHYgVcfGvt897Xguj2UOLDeI5BG2m7/uwyaLVT6fbtCwTyzw==
            }
        engines: { iojs: '>=1.0.0', node: '>=0.10.0' }

    /rimraf/3.0.2:
        resolution:
            {
                integrity: sha512-JZkJMZkAGFFPP2YqXZXPbMlMBgsxzE8ILs4lMIX/2o0L9UBw9O/Y3o6wFw/i9YLapcUJWwqbi3kdxIPdC62TIA==
            }
        hasBin: true
        dependencies:
            glob: 7.2.0
        dev: true

    /run-async/2.4.1:
        resolution:
            {
                integrity: sha512-tvVnVv01b8c1RrA6Ep7JkStj85Guv/YrMcwqYQnwjsAS2cTmmPGBBjAjpCW7RrSodNSoE2/qg9O4bceNvUuDgQ==
            }
        engines: { node: '>=0.12.0' }
        dev: false

    /run-parallel/1.2.0:
        resolution:
            {
                integrity: sha512-5l4VyZR86LZ/lDxZTR6jqL8AFE2S0IFLMP26AbjsLVADxHdhB/c0GUsH+y39UfCi3dzz8OlQuPmnaJOMoDHQBA==
            }
        dependencies:
            queue-microtask: 1.2.3

    /rxjs/6.6.7:
        resolution:
            {
                integrity: sha512-hTdwr+7yYNIT5n4AMYp85KA6yw2Va0FLa3Rguvbpa4W3I5xynaBZo41cM3XM+4Q6fRMj3sBYIR1VAmZMXYJvRQ==
            }
        engines: { npm: '>=2.0.0' }
        dependencies:
            tslib: 1.14.1
        dev: true

    /rxjs/7.5.5:
        resolution:
            {
                integrity: sha512-sy+H0pQofO95VDmFLzyaw9xNJU4KTRSwQIGM6+iG3SypAtCiLDzpeG8sJrNCWn2Up9km+KhkvTdbkrdy+yzZdw==
            }
        dependencies:
            tslib: 2.4.0
        dev: true

    /safe-buffer/5.1.2:
        resolution:
            {
                integrity: sha512-Gd2UZBJDkXlY7GbJxfsE8/nvKkUEU1G38c1siN6QP6a9PT9MmHB8GnpscSmMJSoF8LOIrt8ud/wPtojys4G6+g==
            }

    /safe-buffer/5.2.1:
        resolution:
            {
                integrity: sha512-rp3So07KcdmmKbGvgaNxQSJr7bGVSVk5S9Eq1F+ppbRo70+YeaDxkw5Dd8NPN+GD6bjnYm2VuPuCXmpuYvmCXQ==
            }
        dev: false

    /safe-regex/1.1.0:
        resolution: { integrity: sha1-QKNmnzsHfR6UPURinhV91IAjvy4= }
        dependencies:
            ret: 0.1.15
        dev: true

    /safe-stable-stringify/1.1.1:
        resolution:
            {
                integrity: sha512-ERq4hUjKDbJfE4+XtZLFPCDi8Vb1JqaxAPTxWFLBx8XcAlf9Bda/ZJdVezs/NAfsMQScyIlUMx+Yeu7P7rx5jw==
            }

    /safer-buffer/2.1.2:
        resolution:
            {
                integrity: sha512-YZo3K82SD7Riyi0E1EQPojLz7kpepnSQI9IyPbHHg1XXXevb5dJI7tpyN2ADxGcQbHG7vcyRHk0cbwqcQriUtg==
            }

    /saxes/5.0.1:
        resolution:
            {
                integrity: sha512-5LBh1Tls8c9xgGjw3QrMwETmTMVk0oFgvrFSvWx62llR2hcEInrKNZ2GZCCuuy2lvWrdl5jhbpeqc5hRYKFOcw==
            }
        engines: { node: '>=10' }
        dependencies:
            xmlchars: 2.2.0
        dev: true

    /semver/5.7.1:
        resolution:
            {
                integrity: sha512-sauaDf/PZdVgrLTNYHRtpXa1iRiKcaebiKQ1BJdpQlWH2lCvexQdX55snPFyK7QzpudqbCI0qXFfOasHdyNDGQ==
            }
        hasBin: true

    /semver/6.3.0:
        resolution:
            {
                integrity: sha512-b39TBaTSfV6yBrapU89p5fKekE2m/NwnDocOVruQFS1/veMgdzuPcnOM34M6CwxW8jH/lxEa5rBoDeUwu5HHTw==
            }
        hasBin: true
        dev: true

    /semver/7.3.5:
        resolution:
            {
                integrity: sha512-PoeGJYh8HK4BTO/a9Tf6ZG3veo/A7ZVsYrSA6J8ny9nb3B1VrpkuN+z9OE5wfE5p6H4LchYZsegiQgbJD94ZFQ==
            }
        engines: { node: '>=10' }
        hasBin: true
        dependencies:
            lru-cache: 6.0.0

    /semver/7.3.7:
        resolution:
            {
                integrity: sha512-QlYTucUYOews+WeEujDoEGziz4K6c47V/Bd+LjSSYcA94p+DmINdf7ncaUinThfvZyu13lN9OY1XDxt8C0Tw0g==
            }
        engines: { node: '>=10' }
        hasBin: true
        dependencies:
            lru-cache: 6.0.0

    /send/0.17.1:
        resolution:
            {
                integrity: sha512-BsVKsiGcQMFwT8UxypobUKyv7irCNRHk1T0G680vk88yf6LBByGcZJOTJCrTP2xVN6yI+XjPJcNuE3V4fT9sAg==
            }
        engines: { node: '>= 0.8.0' }
        dependencies:
            debug: 2.6.9
            depd: 1.1.2
            destroy: 1.0.4
            encodeurl: 1.0.2
            escape-html: 1.0.3
            etag: 1.8.1
            fresh: 0.5.2
            http-errors: 1.7.2
            mime: 1.6.0
            ms: 2.1.1
            on-finished: 2.3.0
            range-parser: 1.2.1
            statuses: 1.5.0
        transitivePeerDependencies:
            - supports-color
        dev: false

    /send/0.17.2:
        resolution:
            {
                integrity: sha512-UJYB6wFSJE3G00nEivR5rgWp8c2xXvJ3OPWPhmuteU0IKj8nKbG3DrjiOmLwpnHGYWAVwA69zmTm++YG0Hmwww==
            }
        engines: { node: '>= 0.8.0' }
        dependencies:
            debug: 2.6.9
            depd: 1.1.2
            destroy: 1.0.4
            encodeurl: 1.0.2
            escape-html: 1.0.3
            etag: 1.8.1
            fresh: 0.5.2
            http-errors: 1.8.1
            mime: 1.6.0
            ms: 2.1.3
            on-finished: 2.3.0
            range-parser: 1.2.1
            statuses: 1.5.0
        transitivePeerDependencies:
            - supports-color
        dev: false

    /serve-static/1.14.1:
        resolution:
            {
                integrity: sha512-JMrvUwE54emCYWlTI+hGrGv5I8dEwmco/00EvkzIIsR7MqrHonbD9pO2MOfFnpFntl7ecpZs+3mW+XbQZu9QCg==
            }
        engines: { node: '>= 0.8.0' }
        dependencies:
            encodeurl: 1.0.2
            escape-html: 1.0.3
            parseurl: 1.3.3
            send: 0.17.1
        transitivePeerDependencies:
            - supports-color
        dev: false

    /serve-static/1.14.2:
        resolution:
            {
                integrity: sha512-+TMNA9AFxUEGuC0z2mevogSnn9MXKb4fa7ngeRMJaaGv8vTwnIEkKi+QGvPt33HSnf8pRS+WGM0EbMtCJLKMBQ==
            }
        engines: { node: '>= 0.8.0' }
        dependencies:
            encodeurl: 1.0.2
            escape-html: 1.0.3
            parseurl: 1.3.3
            send: 0.17.2
        transitivePeerDependencies:
            - supports-color
        dev: false

    /set-blocking/2.0.0:
        resolution: { integrity: sha1-BF+XgtARrppoA93TgrJDkrPYkPc= }

    /set-value/2.0.1:
        resolution:
            {
                integrity: sha512-JxHc1weCN68wRY0fhCoXpyK55m/XPHafOmK4UWD7m2CI14GMcFypt4w/0+NV5f/ZMby2F6S2wwA7fgynh9gWSw==
            }
        engines: { node: '>=0.10.0' }
        dependencies:
            extend-shallow: 2.0.1
            is-extendable: 0.1.1
            is-plain-object: 2.0.4
            split-string: 3.1.0
        dev: true

    /setprototypeof/1.1.1:
        resolution:
            {
                integrity: sha512-JvdAWfbXeIGaZ9cILp38HntZSFSo3mWg6xGcJJsd+d4aRMOqauag1C63dJfDw7OaMYwEbHMOxEZ1lqVRYP2OAw==
            }
        dev: false

    /setprototypeof/1.2.0:
        resolution:
            {
                integrity: sha512-E5LDX7Wrp85Kil5bhZv46j8jOeboKq5JMmYM3gVGdGH8xFpPWXUMsNrlODCrkoxMEeNi/XZIwuRvY4XNwYMJpw==
            }
        dev: false

    /shebang-command/1.2.0:
        resolution:
            {
                integrity: sha512-EV3L1+UQWGor21OmnvojK36mhg+TyIKDh3iFBKBohr5xeXIhNBcx8oWdgkTEEQ+BEFFYdLRuqMfd5L84N1V5Vg==
            }
        engines: { node: '>=0.10.0' }
        dependencies:
            shebang-regex: 1.0.0
        dev: true

    /shebang-command/2.0.0:
        resolution:
            {
                integrity: sha512-kHxr2zZpYtdmrN1qDjrrX/Z1rR1kG8Dx+gkpK1G4eXmvXswmcE1hTWBWYUzlraYw1/yZp6YuDY77YtvbN0dmDA==
            }
        engines: { node: '>=8' }
        dependencies:
            shebang-regex: 3.0.0

    /shebang-regex/1.0.0:
        resolution:
            {
                integrity: sha512-wpoSFAxys6b2a2wHZ1XpDSgD7N9iVjg29Ph9uV/uaP9Ex/KXlkTZTeddxDPSYQpgvzKLGJke2UU0AzoGCjNIvQ==
            }
        engines: { node: '>=0.10.0' }
        dev: true

    /shebang-regex/3.0.0:
        resolution:
            {
                integrity: sha512-7++dFhtcx3353uBaq8DDR4NuxBetBzC7ZQOhmTQInHEd6bSrXdiEyzCvG07Z44UYdLShWUyXt5M/yhz8ekcb1A==
            }
        engines: { node: '>=8' }

    /shelljs/0.8.5:
        resolution:
            {
                integrity: sha512-TiwcRcrkhHvbrZbnRcFYMLl30Dfov3HKqzp5tO5b4pt6G/SezKcYhmDg15zXVBswHmctSAQKznqNW2LO5tTDow==
            }
        engines: { node: '>=4' }
        hasBin: true
        dependencies:
            glob: 7.2.0
            interpret: 1.4.0
            rechoir: 0.6.2
        dev: false

    /side-channel/1.0.4:
        resolution:
            {
                integrity: sha512-q5XPytqFEIKHkGdiMIrY10mvLRvnQh42/+GoBlFW3b2LXLE2xxJpZFdm94we0BaoV3RwJyGqg5wS7epxTv0Zvw==
            }
        dependencies:
            call-bind: 1.0.2
            get-intrinsic: 1.1.1
            object-inspect: 1.12.0
        dev: true

    /signal-exit/3.0.6:
        resolution:
            {
                integrity: sha512-sDl4qMFpijcGw22U5w63KmD3cZJfBuFlVNbVMKje2keoKML7X2UzWbc4XrmEbDwg0NXJc3yv4/ox7b+JWb57kQ==
            }

    /signal-exit/3.0.7:
        resolution:
            {
                integrity: sha512-wnD2ZE+l+SPC/uoS0vXeE9L1+0wuaMqKlfz9AMUo38JsyLSBWSFcHR1Rri62LZc12vLr1gb3jl7iwQhgwpAbGQ==
            }
        dev: true

    /simple-concat/1.0.1:
        resolution:
            {
                integrity: sha512-cSFtAPtRhljv69IK0hTVZQ+OfE9nePi/rtJmw5UjHeVyVroEqJXP1sFztKUy1qU+xvz3u/sfYJLa947b7nAN2Q==
            }
        dev: false
        optional: true

    /simple-get/4.0.1:
        resolution:
            {
                integrity: sha512-brv7p5WgH0jmQJr1ZDDfKDOSeWWg+OVypG99A/5vYGPqJ6pxiaHLy8nxtFjBA7oMa01ebA9gfh1uMCFqOuXxvA==
            }
        dependencies:
            decompress-response: 6.0.0
            once: 1.4.0
            simple-concat: 1.0.1
        dev: false
        optional: true

    /simple-swizzle/0.2.2:
        resolution: { integrity: sha1-pNprY1/8zMoz9w0Xy5JZLeleVXo= }
        dependencies:
            is-arrayish: 0.3.2
        dev: false

    /sisteransi/1.0.5:
        resolution:
            {
                integrity: sha512-bLGGlR1QxBcynn2d5YmDX4MGjlZvy2MRBDRNHLJ8VI6l6+9FUiyTFNJ0IveOSP0bcXgVDPRcfGqA0pjaqUpfVg==
            }

    /slash/2.0.0:
        resolution:
            {
                integrity: sha512-ZYKh3Wh2z1PpEXWr0MpSBZ0V6mZHAQfYevttO11c51CaWjGTaadiKZ+wVt1PbMlDV5qhMFslpZCemhwOK7C89A==
            }
        engines: { node: '>=6' }
        dev: true

    /slash/3.0.0:
        resolution:
            {
                integrity: sha512-g9Q1haeby36OSStwb4ntCGGGaKsaVSjQ68fBxoQcutl5fS1vuY18H3wSt3jFyFtrkx+Kz0V1G85A4MyAdDMi2Q==
            }
        engines: { node: '>=8' }

    /slash/4.0.0:
        resolution:
            {
                integrity: sha512-3dOsAHXXUkQTpOYcoAxLIorMTp4gIQr5IW3iVb7A7lFIp0VHhnynm9izx6TssdrIcVIESAlVjtnO2K8bg+Coew==
            }
        engines: { node: '>=12' }
        dev: true

    /smartwrap/2.0.2:
        resolution:
            {
                integrity: sha512-vCsKNQxb7PnCNd2wY1WClWifAc2lwqsG8OaswpJkVJsvMGcnEntdTCDajZCkk93Ay1U3t/9puJmb525Rg5MZBA==
            }
        engines: { node: '>=6' }
        hasBin: true
        dependencies:
            array.prototype.flat: 1.2.5
            breakword: 1.0.5
            grapheme-splitter: 1.0.4
            strip-ansi: 6.0.1
            wcwidth: 1.0.1
            yargs: 15.4.1
        dev: true

    /snapdragon-node/2.1.1:
        resolution:
            {
                integrity: sha512-O27l4xaMYt/RSQ5TR3vpWCAB5Kb/czIcqUFOM/C4fYcLnbZUc1PkjTAMjof2pBWaSTwOUd6qUHcFGVGj7aIwnw==
            }
        engines: { node: '>=0.10.0' }
        dependencies:
            define-property: 1.0.0
            isobject: 3.0.1
            snapdragon-util: 3.0.1
        dev: true

    /snapdragon-util/3.0.1:
        resolution:
            {
                integrity: sha512-mbKkMdQKsjX4BAL4bRYTj21edOf8cN7XHdYUJEe+Zn99hVEYcMvKPct1IqNe7+AZPirn8BCDOQBHQZknqmKlZQ==
            }
        engines: { node: '>=0.10.0' }
        dependencies:
            kind-of: 3.2.2
        dev: true

    /snapdragon/0.8.2:
        resolution:
            {
                integrity: sha512-FtyOnWN/wCHTVXOMwvSv26d+ko5vWlIDD6zoUJ7LW8vh+ZBC8QdljveRP+crNrtBwioEUWy/4dMtbBjA4ioNlg==
            }
        engines: { node: '>=0.10.0' }
        dependencies:
            base: 0.11.2
            debug: 2.6.9
            define-property: 0.2.5
            extend-shallow: 2.0.1
            map-cache: 0.2.2
            source-map: 0.5.7
            source-map-resolve: 0.5.3
            use: 3.1.1
        transitivePeerDependencies:
            - supports-color
        dev: true

    /sort-keys/4.2.0:
        resolution:
            {
                integrity: sha512-aUYIEU/UviqPgc8mHR6IW1EGxkAXpeRETYcrzg8cLAvUPZcpAlleSXHV2mY7G12GphSH6Gzv+4MMVSSkbdteHg==
            }
        engines: { node: '>=8' }
        dependencies:
            is-plain-obj: 2.1.0
        dev: false

    /source-map-resolve/0.5.3:
        resolution:
            {
                integrity: sha512-Htz+RnsXWk5+P2slx5Jh3Q66vhQj1Cllm0zvnaY98+NFx+Dv2CF/f5O/t8x+KaNdrdIAsruNzoh/KpialbqAnw==
            }
        deprecated: See https://github.com/lydell/source-map-resolve#deprecated
        dependencies:
            atob: 2.1.2
            decode-uri-component: 0.2.0
            resolve-url: 0.2.1
            source-map-url: 0.4.1
            urix: 0.1.0
        dev: true

    /source-map-support/0.5.21:
        resolution:
            {
                integrity: sha512-uBHU3L3czsIyYXKX88fdrGovxdSCoTGDRZ6SYXtSRxLZUzHg5P/66Ht6uoUlHu9EZod+inXhKo3qQgwXUT/y1w==
            }
        dependencies:
            buffer-from: 1.1.2
            source-map: 0.6.1
        dev: true

    /source-map-url/0.4.1:
        resolution:
            {
                integrity: sha512-cPiFOTLUKvJFIg4SKVScy4ilPPW6rFgMgfuZJPNoDuMs3nC1HbMUycBoJw77xFIp6z1UJQJOfx6C9GMH80DiTw==
            }
        deprecated: See https://github.com/lydell/source-map-url#deprecated
        dev: true

    /source-map/0.5.7:
        resolution: { integrity: sha1-igOdLRAh0i0eoUyA2OpGi6LvP8w= }
        engines: { node: '>=0.10.0' }
        dev: true

    /source-map/0.6.1:
        resolution:
            {
                integrity: sha512-UjgapumWlbMhkBgzT7Ykc5YXUT46F0iKu8SGXq0bcwP5dz/h0Plj6enJqjz1Zbq2l5WaqYnrVbwWOWMyF3F47g==
            }
        engines: { node: '>=0.10.0' }

    /source-map/0.7.3:
        resolution:
            {
                integrity: sha512-CkCj6giN3S+n9qrYiBTX5gystlENnRW5jZeNLHpe6aue+SrHcG5VYwujhW9s4dY31mEGsxBDrHR6oI69fTXsaQ==
            }
        engines: { node: '>= 8' }
        dev: true

    /spawndamnit/2.0.0:
        resolution:
            {
                integrity: sha512-j4JKEcncSjFlqIwU5L/rp2N5SIPsdxaRsIv678+TZxZ0SRDJTm8JrxJMjE/XuiEZNEir3S8l0Fa3Ke339WI4qA==
            }
        dependencies:
            cross-spawn: 5.1.0
            signal-exit: 3.0.7
        dev: true

    /spdx-correct/3.1.1:
        resolution:
            {
                integrity: sha512-cOYcUWwhCuHCXi49RhFRCyJEK3iPj1Ziz9DpViV3tbZOwXD49QzIN3MpOLJNxh2qwq2lJJZaKMVw9qNi4jTC0w==
            }
        dependencies:
            spdx-expression-parse: 3.0.1
            spdx-license-ids: 3.0.11

    /spdx-exceptions/2.3.0:
        resolution:
            {
                integrity: sha512-/tTrYOC7PPI1nUAgx34hUpqXuyJG+DTHJTnIULG4rDygi4xu/tfgmq1e1cIRwRzwZgo4NLySi+ricLkZkw4i5A==
            }

    /spdx-expression-parse/3.0.1:
        resolution:
            {
                integrity: sha512-cbqHunsQWnJNE6KhVSMsMeH5H/L9EpymbzqTQ3uLwNCLZ1Q481oWaofqH7nO6V07xlXwY6PhQdQ2IedWx/ZK4Q==
            }
        dependencies:
            spdx-exceptions: 2.3.0
            spdx-license-ids: 3.0.11

    /spdx-license-ids/3.0.11:
        resolution:
            {
                integrity: sha512-Ctl2BrFiM0X3MANYgj3CkygxhRmr9mi6xhejbdO960nF6EDJApTYpn0BQnDKlnNBULKiCN1n3w9EBkHK8ZWg+g==
            }

    /split-string/3.1.0:
        resolution:
            {
                integrity: sha512-NzNVhJDYpwceVVii8/Hu6DKfD2G+NrQHlS/V/qgv763EYudVwEcMQNxd2lh+0VrUByXN/oJkl5grOhYWvQUYiw==
            }
        engines: { node: '>=0.10.0' }
        dependencies:
            extend-shallow: 3.0.2
        dev: true

    /sprintf-js/1.0.3:
        resolution:
            {
                integrity: sha512-D9cPgkvLlV3t3IzL0D0YLvGA9Ahk4PcvVwUbN0dSGr1aP0Nrt4AEnTUbuGvquEC0mA64Gqt1fzirlRs5ibXx8g==
            }

    /stack-trace/0.0.10:
        resolution: { integrity: sha1-VHxws0fo0ytOEI6hoqFZ5f3eGcA= }
        dev: false

    /stack-utils/1.0.5:
        resolution:
            {
                integrity: sha512-KZiTzuV3CnSnSvgMRrARVCj+Ht7rMbauGDK0LdVFRGyenwdylpajAp4Q0i6SX8rEmbTpMMf6ryq2gb8pPq2WgQ==
            }
        engines: { node: '>=8' }
        dependencies:
            escape-string-regexp: 2.0.0
        dev: true

    /stack-utils/2.0.3:
        resolution:
            {
                integrity: sha512-gL//fkxfWUsIlFL2Tl42Cl6+HFALEaB1FU76I/Fy+oZjRreP7OPMXFlGbxM7NQsI0ZpUfw76sHnv0WNYuTb7Iw==
            }
        engines: { node: '>=10' }
        dependencies:
            escape-string-regexp: 2.0.0
        dev: true

    /stack-utils/2.0.5:
        resolution:
            {
                integrity: sha512-xrQcmYhOsn/1kX+Vraq+7j4oE2j/6BFscZ0etmYg81xuM8Gq0022Pxb8+IqgOFUIaxHs0KaSb7T1+OegiNrNFA==
            }
        engines: { node: '>=10' }
        dependencies:
            escape-string-regexp: 2.0.0
        dev: true

    /static-eval/2.0.2:
        resolution:
            {
                integrity: sha512-N/D219Hcr2bPjLxPiV+TQE++Tsmrady7TqAJugLy7Xk1EumfDWS/f5dtBbkRCGE7wKKXuYockQoj8Rm2/pVKyg==
            }
        dependencies:
            escodegen: 1.14.3
        dev: false

    /static-extend/0.1.2:
        resolution: { integrity: sha1-YICcOcv/VTNyJv1eC1IPNB8ftcY= }
        engines: { node: '>=0.10.0' }
        dependencies:
            define-property: 0.2.5
            object-copy: 0.1.0
        dev: true

    /statuses/1.5.0:
        resolution: { integrity: sha1-Fhx9rBd2Wf2YEfQ3cfqZOBR4Yow= }
        engines: { node: '>= 0.6' }
        dev: false

    /stream-transform/2.1.3:
        resolution:
            {
                integrity: sha512-9GHUiM5hMiCi6Y03jD2ARC1ettBXkQBoQAe7nJsPknnI0ow10aXjTnew8QtYQmLjzn974BnmWEAJgCY6ZP1DeQ==
            }
        dependencies:
            mixme: 0.5.4
        dev: true

    /string-length/4.0.2:
        resolution:
            {
                integrity: sha512-+l6rNN5fYHNhZZy41RXsYptCjA2Igmq4EG7kZAYFQI1E1VTXarr6ZPXBg6eq7Y6eK4FEhY6AJlyuFIb/v/S0VQ==
            }
        engines: { node: '>=10' }
        dependencies:
            char-regex: 1.0.2
            strip-ansi: 6.0.1
        dev: true

    /string-width/1.0.2:
        resolution: { integrity: sha1-EYvfW4zcUaKn5w0hHgfisLmxB9M= }
        engines: { node: '>=0.10.0' }
        dependencies:
            code-point-at: 1.1.0
            is-fullwidth-code-point: 1.0.0
            strip-ansi: 3.0.1
        dev: false
        optional: true

    /string-width/4.2.3:
        resolution:
            {
                integrity: sha512-wKyQRQpjJ0sIp62ErSZdGsjMJWsap5oRNihHhu6G7JVO/9jIB6UyevL+tXuOqrng8j/cxKTWyWUwvSTriiZz/g==
            }
        engines: { node: '>=8' }
        dependencies:
            emoji-regex: 8.0.0
            is-fullwidth-code-point: 3.0.0
            strip-ansi: 6.0.1

    /string.prototype.trimend/1.0.4:
        resolution:
            {
                integrity: sha512-y9xCjw1P23Awk8EvTpcyL2NIr1j7wJ39f+k6lvRnSMz+mz9CGz9NYPelDk42kOz6+ql8xjfK8oYzy3jAP5QU5A==
            }
        dependencies:
            call-bind: 1.0.2
            define-properties: 1.1.3
        dev: true

    /string.prototype.trimstart/1.0.4:
        resolution:
            {
                integrity: sha512-jh6e984OBfvxS50tdY2nRZnoC5/mLFKOREQfw8t5yytkoUsJRNxvI/E39qu1sD0OtWI3OC0XgKSmcWwziwYuZw==
            }
        dependencies:
            call-bind: 1.0.2
            define-properties: 1.1.3
        dev: true

    /string_decoder/1.1.1:
        resolution:
            {
                integrity: sha512-n/ShnvDi6FHbbVfviro+WojiFzv+s8MPMHBczVePfUpDJLwoLT0ht1l4YwBCbi8pJAveEEdnkHyPyTP/mzRfwg==
            }
        dependencies:
            safe-buffer: 5.1.2

    /strip-ansi/3.0.1:
        resolution: { integrity: sha1-ajhfuIU9lS1f8F0Oiq+UJ43GPc8= }
        engines: { node: '>=0.10.0' }
        dependencies:
            ansi-regex: 2.1.1
        dev: false
        optional: true

    /strip-ansi/6.0.1:
        resolution:
            {
                integrity: sha512-Y38VPSHcqkFrCpFnQ9vuSXmquuv5oXOKpGeT6aGrr3o3Gc9AlVa6JBfUSOCnbxGGZF+/0ooI7KrPuUSztUdU5A==
            }
        engines: { node: '>=8' }
        dependencies:
            ansi-regex: 5.0.1

    /strip-bom-buf/1.0.0:
        resolution:
            {
                integrity: sha512-1sUIL1jck0T1mhOLP2c696BIznzT525Lkub+n4jjMHjhjhoAQA6Ye659DxdlZBr0aLDMQoTxKIpnlqxgtwjsuQ==
            }
        engines: { node: '>=4' }
        dependencies:
            is-utf8: 0.2.1

    /strip-bom-stream/2.0.0:
        resolution:
            {
                integrity: sha512-yH0+mD8oahBZWnY43vxs4pSinn8SMKAdml/EOGBewoe1Y0Eitd0h2Mg3ZRiXruUW6L4P+lvZiEgbh0NgUGia1w==
            }
        engines: { node: '>=0.10.0' }
        dependencies:
            first-chunk-stream: 2.0.0
            strip-bom: 2.0.0

    /strip-bom/2.0.0:
        resolution:
            {
                integrity: sha512-kwrX1y7czp1E69n2ajbG65mIo9dqvJ+8aBQXOGVxqwvNbsXdFM6Lq37dLAY3mknUwru8CfcCbfOLL/gMo+fi3g==
            }
        engines: { node: '>=0.10.0' }
        dependencies:
            is-utf8: 0.2.1

    /strip-bom/3.0.0:
        resolution:
            {
                integrity: sha512-vavAMRXOgBVNF6nyEEmL3DBK19iRpDcoIwW+swQ+CbGiu7lju6t+JklA1MHweoWtadgt4ISVUsXLyDq34ddcwA==
            }
        engines: { node: '>=4' }
        dev: true

    /strip-bom/4.0.0:
        resolution:
            {
                integrity: sha512-3xurFv5tEgii33Zi8Jtp55wEIILR9eh34FAW00PZf+JnSsTmV/ioewSgQl97JHvgjoRGwPShsWm+IdrxB35d0w==
            }
        engines: { node: '>=8' }
        dev: true

    /strip-final-newline/2.0.0:
        resolution:
            {
                integrity: sha512-BrpvfNAE3dcvq7ll3xVumzjKjZQ5tI1sEUIKr3Uoks0XUl45St3FlatVqef9prk4jRDzhW6WZg+3bk93y6pLjA==
            }
        engines: { node: '>=6' }

    /strip-indent/3.0.0:
        resolution:
            {
                integrity: sha512-laJTa3Jb+VQpaC6DseHhF7dXVqHTfJPCRDaEbid/drOhgitgYku/letMUqOXFoWV0zIIUbjpdH2t+tYj4bQMRQ==
            }
        engines: { node: '>=8' }
        dependencies:
            min-indent: 1.0.1
        dev: true

    /strip-json-comments/2.0.1:
        resolution: { integrity: sha1-PFMZQukIwml8DsNEhYwobHygpgo= }
        engines: { node: '>=0.10.0' }
        dev: false
        optional: true

    /strip-json-comments/3.1.1:
        resolution:
            {
                integrity: sha512-6fPc+R4ihwqP6N/aIv2f1gMH8lOVtWQHoqC4yK6oSDVVocumAsfCqjkXnqiYMhmMwS/mEHLp7Vehlt3ql6lEig==
            }
        engines: { node: '>=8' }
        dev: true

    /strnum/1.0.5:
        resolution:
            {
                integrity: sha512-J8bbNyKKXl5qYcR36TIO8W3mVGVHrmmxsd5PAItGkmyzwJvybiw2IVq5nqd0i4LSNSkB/sx9VHllbfFdr9k1JA==
            }
        dev: false

    /superagent/7.1.2:
        resolution:
            {
                integrity: sha512-o9/fP6dww7a4xmEF5a484o2rG34UUGo8ztDlv7vbCWuqPhpndMi0f7eXxdlryk5U12Kzy46nh8eNpLAJ93Alsg==
            }
        engines: { node: '>=6.4.0 <13 || >=14' }
        deprecated: Deprecated due to bug in CI build https://github.com/visionmedia/superagent/pull/1677\#issuecomment-1081361876
        dependencies:
            component-emitter: 1.3.0
            cookiejar: 2.1.3
            debug: 4.3.4
            fast-safe-stringify: 2.1.1
            form-data: 4.0.0
            formidable: 2.0.1
            methods: 1.1.2
            mime: 2.6.0
            qs: 6.10.3
            readable-stream: 3.6.0
            semver: 7.3.5
        transitivePeerDependencies:
            - supports-color
        dev: true

    /supertest/6.2.2:
        resolution:
            {
                integrity: sha512-wCw9WhAtKJsBvh07RaS+/By91NNE0Wh0DN19/hWPlBOU8tAfOtbZoVSV4xXeoKoxgPx0rx2y+y+8660XtE7jzg==
            }
        engines: { node: '>=6.0.0' }
        dependencies:
            methods: 1.1.2
            superagent: 7.1.2
        transitivePeerDependencies:
            - supports-color
        dev: true

    /supports-color/5.5.0:
        resolution:
            {
                integrity: sha512-QjVjwdXIt408MIiAqCX4oUKsgU2EqAGzs2Ppkm4aQYbjm+ZEWEcW4SfFNTr4uMNZma0ey4f5lgLrkB0aX0QMow==
            }
        engines: { node: '>=4' }
        dependencies:
            has-flag: 3.0.0

    /supports-color/7.2.0:
        resolution:
            {
                integrity: sha512-qpCAvRl9stuOHveKsn7HncJRvv501qIacKzQlO/+Lwxc9+0q2wLyv4Dfvt80/DPn2pqOBsJdDiogXGR9+OvwRw==
            }
        engines: { node: '>=8' }
        dependencies:
            has-flag: 4.0.0

    /supports-color/8.1.1:
        resolution:
            {
                integrity: sha512-MpUEN2OodtUzxvKQl72cUF7RQ5EiHsGvSsVG0ia9c5RbWGL2CI4C7EpPS8UTBIplnlzZiNuV56w+FuNxy3ty2Q==
            }
        engines: { node: '>=10' }
        dependencies:
            has-flag: 4.0.0
        dev: true

    /supports-hyperlinks/2.2.0:
        resolution:
            {
                integrity: sha512-6sXEzV5+I5j8Bmq9/vUphGRM/RJNT9SCURJLjwfOg51heRtguGWDzcaBlgAzKhQa0EVNpPEKzQuBwZ8S8WaCeQ==
            }
        engines: { node: '>=8' }
        dependencies:
            has-flag: 4.0.0
            supports-color: 7.2.0
        dev: true

    /supports-preserve-symlinks-flag/1.0.0:
        resolution:
            {
                integrity: sha512-ot0WnXS9fgdkgIcePe6RHNk1WA8+muPa6cSjeR3V8K27q9BB1rTE3R1p7Hv0z1ZyAc8s6Vvv8DIyWf681MAt0w==
            }
        engines: { node: '>= 0.4' }

    /symbol-tree/3.2.4:
        resolution:
            {
                integrity: sha512-9QNk5KwDF+Bvz+PyObkmSYjI5ksVUYtjW7AU22r2NKcfLJcXp96hkDWU3+XndOsUb+AQ9QhfzfCT2O+CNWT5Tw==
            }
        dev: true

    /synckit/0.8.1:
        resolution:
            {
                integrity: sha512-rJEeygO5PNmcZICmrgnbOd2usi5zWE1ESc0Gn5tTmJlongoU8zCTwMFQtar2UgMSiR68vK9afPQ+uVs2lURSIA==
            }
        engines: { node: ^14.18.0 || >=16.0.0 }
        dependencies:
            '@pkgr/utils': 2.3.0
            tslib: 2.4.0
        dev: true

    /tapable/2.2.1:
        resolution:
            {
                integrity: sha512-GNzQvQTOIP6RyTfE2Qxb8ZVlNmw0n88vp1szwWRimP02mnTsx3Wtn5qRdqY9w2XduFNUgvOwhNnQsjwCp+kqaQ==
            }
        engines: { node: '>=6' }
        dev: true

    /tar-fs/2.1.1:
        resolution:
            {
                integrity: sha512-V0r2Y9scmbDRLCNex/+hYzvp/zyYjvFbHPNgVTKfQvVrb6guiE/fxP+XblDNR011utopbkex2nM4dHNV6GDsng==
            }
        dependencies:
            chownr: 1.1.4
            mkdirp-classic: 0.5.3
            pump: 3.0.0
            tar-stream: 2.2.0
        dev: false
        optional: true

    /tar-stream/2.2.0:
        resolution:
            {
                integrity: sha512-ujeqbceABgwMZxEJnk2HDY2DlnUZ+9oEcb1KzTVfYHio0UE6dG71n60d8D2I4qNvleWrrXpmjpt7vZeF1LnMZQ==
            }
        engines: { node: '>=6' }
        dependencies:
            bl: 4.1.0
            end-of-stream: 1.4.4
            fs-constants: 1.0.0
            inherits: 2.0.4
            readable-stream: 3.6.0
        dev: false

    /term-size/2.2.1:
        resolution:
            {
                integrity: sha512-wK0Ri4fOGjv/XPy8SBHZChl8CM7uMc5VML7SqiQ0zG7+J5Vr+RMQDoHa2CNT6KHUnTGIXH34UDMkPzAUyapBZg==
            }
        engines: { node: '>=8' }
        dev: true

    /terminal-link/2.1.1:
        resolution:
            {
                integrity: sha512-un0FmiRUQNr5PJqy9kP7c40F5BOfpGlYTrxonDChEZB7pzZxRNp/bt+ymiy9/npwXya9KH99nJ/GXFIiUkYGFQ==
            }
        engines: { node: '>=8' }
        dependencies:
            ansi-escapes: 4.3.2
            supports-hyperlinks: 2.2.0
        dev: true

    /test-exclude/6.0.0:
        resolution:
            {
                integrity: sha512-cAGWPIyOHU6zlmg88jwm7VRyXnMN7iV68OGAbYDk/Mh/xC/pzVPlQtY6ngoIH/5/tciuhGfvESU8GrHrcxD56w==
            }
        engines: { node: '>=8' }
        dependencies:
            '@istanbuljs/schema': 0.1.3
            glob: 7.2.0
            minimatch: 3.1.2
        dev: true

    /text-hex/1.0.0:
        resolution:
            {
                integrity: sha512-uuVGNWzgJ4yhRaNSiubPY7OjISw4sw4E5Uv0wbjp+OzcbmVU/rsT8ujgcXJhn9ypzsgr5vlzpPqP+MBBKcGvbg==
            }
        dev: false

    /text-table/0.2.0:
        resolution: { integrity: sha1-f17oI66AUgfACvLfSoTsP8+lcLQ= }

    /textextensions/5.14.0:
        resolution:
            {
                integrity: sha512-4cAYwNFNYlIAHBUo7p6zw8POUvWbZor+/R0Tanv+rIhsauEyV9QSrEXL40pI+GfTQxKX8k6Tyw6CmdSDSmASrg==
            }
        engines: { node: '>=0.8' }

    /throat/6.0.1:
        resolution:
            {
                integrity: sha512-8hmiGIJMDlwjg7dlJ4yKGLK8EsYqKgPWbG3b4wjJddKNwc7N7Dpn08Df4szr/sZdMVeOstrdYSsqzX6BYbcB+w==
            }
        dev: true

    /tiny-glob/0.2.9:
        resolution:
            {
                integrity: sha512-g/55ssRPUjShh+xkfx9UPDXqhckHEsHr4Vd9zX55oSdGZc/MD0m3sferOkwWtp98bv+kcVfEHtRJgBVJzelrzg==
            }
        dependencies:
            globalyzer: 0.1.0
            globrex: 0.1.2
        dev: true

    /tmp/0.0.33:
        resolution:
            {
                integrity: sha512-jRCJlojKnZ3addtTOjdIqoRuPEKBvNXcGYqzO6zWZX8KfKEpnGY5jfggJQ3EjKuu8D4bJRr0y+cYJFmYbImXGw==
            }
        engines: { node: '>=0.6.0' }
        dependencies:
            os-tmpdir: 1.0.2
        dev: true

    /tmpl/1.0.5:
        resolution:
            {
                integrity: sha512-3f0uOEAQwIqGuWW2MVzYg8fV/QNnc/IpuJNG837rLuczAaLVHslWHZQj4IGiEl5Hs3kkbhwL9Ab7Hrsmuj+Smw==
            }
        dev: true

    /to-fast-properties/2.0.0:
        resolution:
            {
                integrity: sha512-/OaKK0xYrs3DmxRYqL/yDc+FxFUVYhDlXMhRmv3z915w2HF1tnN1omB354j8VUGO/hbRzyD6Y3sA7v7GS/ceog==
            }
        engines: { node: '>=4' }
        dev: true

    /to-object-path/0.3.0:
        resolution: { integrity: sha1-KXWIt7Dn4KwI4E5nL4XB9JmeF68= }
        engines: { node: '>=0.10.0' }
        dependencies:
            kind-of: 3.2.2
        dev: true

    /to-regex-range/2.1.1:
        resolution: { integrity: sha1-fIDBe53+vlmeJzZ+DU3VWQFB2zg= }
        engines: { node: '>=0.10.0' }
        dependencies:
            is-number: 3.0.0
            repeat-string: 1.6.1
        dev: true

    /to-regex-range/5.0.1:
        resolution:
            {
                integrity: sha512-65P7iz6X5yEr1cwcgvQxbbIw7Uk3gOy5dIdtZ4rDveLqhrdJP+Li/Hx6tyK0NEb+2GCyneCMJiGqrADCSNk8sQ==
            }
        engines: { node: '>=8.0' }
        dependencies:
            is-number: 7.0.0

    /to-regex/3.0.2:
        resolution:
            {
                integrity: sha512-FWtleNAtZ/Ki2qtqej2CXTOayOH9bHDQF+Q48VpWyDXjbYxA4Yz8iDB31zXOBUlOHHKidDbqGVrTUvQMPmBGBw==
            }
        engines: { node: '>=0.10.0' }
        dependencies:
            define-property: 2.0.2
            extend-shallow: 3.0.2
            regex-not: 1.0.2
            safe-regex: 1.1.0
        dev: true

    /toidentifier/1.0.0:
        resolution:
            {
                integrity: sha512-yaOH/Pk/VEhBWWTlhI+qXxDFXlejDGcQipMlyxda9nthulaxLZUNcUqFxokp0vcYnvteJln5FNQDRrxj3YcbVw==
            }
        engines: { node: '>=0.6' }
        dev: false

    /toidentifier/1.0.1:
        resolution:
            {
                integrity: sha512-o5sSPKEkg/DIQNmH43V0/uerLrpzVedkUh8tGNvaeXpfpuwjKenlSox/2O/BTlZUtEe+JG7s5YhEz608PlAHRA==
            }
        engines: { node: '>=0.6' }
        dev: false

    /tough-cookie/4.0.0:
        resolution:
            {
                integrity: sha512-tHdtEpQCMrc1YLrMaqXXcj6AxhYi/xgit6mZu1+EDWUn+qhUf8wMQoFIy9NXuq23zAwtcB0t/MjACGR18pcRbg==
            }
        engines: { node: '>=6' }
        dependencies:
            psl: 1.8.0
            punycode: 2.1.1
            universalify: 0.1.2
        dev: true

    /tr46/0.0.3:
        resolution: { integrity: sha1-gYT9NH2snNwYWZLzpmIuFLnZq2o= }
        dev: false

    /tr46/2.1.0:
        resolution:
            {
                integrity: sha512-15Ih7phfcdP5YxqiB+iDtLoaTz4Nd35+IiAv0kQ5FNKHzXgdWqPoTIqEDDJmXceQt4JZk6lVPT8lnDlPpGDppw==
            }
        engines: { node: '>=8' }
        dependencies:
            punycode: 2.1.1
        dev: true

    /trim-newlines/3.0.1:
        resolution:
            {
                integrity: sha512-c1PTsA3tYrIsLGkJkzHF+w9F2EyxfXGo4UyJc4pFL++FMjnq0HJS69T3M7d//gKrFKwy429bouPescbjecU+Zw==
            }
        engines: { node: '>=8' }
        dev: true

    /triple-beam/1.3.0:
        resolution:
            {
                integrity: sha512-XrHUvV5HpdLmIj4uVMxHggLbFSZYIn7HEWsqePZcI50pco+MPqJ50wMGY794X7AOOhxOBAjbkqfAbEe/QMp2Lw==
            }

    /ts-essentials/7.0.3_typescript@4.0.8:
        resolution:
            {
                integrity: sha512-8+gr5+lqO3G84KdiTSMRLtuyJ+nTBVRKuCrK4lidMPdVeEp0uqC875uE5NMcaA7YYMN7XsNiFQuMvasF8HT/xQ==
            }
        peerDependencies:
            typescript: '>=3.7.0'
        dependencies:
            typescript: 4.0.8
        dev: true

    /ts-jest/27.1.5_wye5kbc3sqtj6awq46fqxr6haq:
        resolution:
            {
                integrity: sha512-Xv6jBQPoBEvBq/5i2TeSG9tt/nqkbpcurrEG1b+2yfBrcJelOZF9Ml6dmyMh7bcW9JyFbRYpR5rxROSlBLTZHA==
            }
        engines: { node: ^10.13.0 || ^12.13.0 || ^14.15.0 || >=15.0.0 }
        hasBin: true
        peerDependencies:
            '@babel/core': '>=7.0.0-beta.0 <8'
            '@types/jest': ^27.0.0
            babel-jest: '>=27.0.0 <28'
            esbuild: '*'
            jest: ^27.0.0
            typescript: '>=3.8 <5.0'
        peerDependenciesMeta:
            '@babel/core':
                optional: true
            '@types/jest':
                optional: true
            babel-jest:
                optional: true
            esbuild:
                optional: true
        dependencies:
            '@types/jest': 27.4.1
            bs-logger: 0.2.6
            fast-json-stable-stringify: 2.1.0
            jest: 27.5.1
            jest-util: 27.5.1
            json5: 2.2.1
            lodash.memoize: 4.1.2
            make-error: 1.3.6
            semver: 7.3.7
            typescript: 4.0.8
            yargs-parser: 20.2.9
        dev: true

    /tsconfig-paths/3.14.1:
        resolution:
            {
                integrity: sha512-fxDhWnFSLt3VuTwtvJt5fpwxBHg5AdKWMsgcPOOIilyjymcYVZoCQF8fvFRezCNfblEXmi+PcM1eYHeOAgXCOQ==
            }
        dependencies:
            '@types/json5': 0.0.29
            json5: 1.0.1
            minimist: 1.2.6
            strip-bom: 3.0.0
        dev: true

    /tslib/1.14.1:
        resolution:
            {
                integrity: sha512-Xni35NKzjgMrwevysHTCArtLDpPvye8zV/0E4EyYn43P7/7qvQwPh9BGkHewbMulVntbigmcT7rdX3BNo9wRJg==
            }
        dev: true

    /tslib/2.4.0:
        resolution:
            {
                integrity: sha512-d6xOpEDfsi2CZVlPQzGeux8XMwLT9hssAsaPYExaQMuYskwb+x1x7J371tWlbBdWHroy99KnVB6qIkUbs5X3UQ==
            }
        dev: true

    /tsutils/3.21.0_typescript@4.0.8:
        resolution:
            {
                integrity: sha512-mHKK3iUXL+3UF6xL5k0PEhKRUBKPBCv/+RkEOpjRWxxx27KKRBmmA60A9pgOUvMi8GKhRMPEmjBRPzs2W7O1OA==
            }
        engines: { node: '>= 6' }
        peerDependencies:
            typescript: '>=2.8.0 || >= 3.2.0-dev || >= 3.3.0-dev || >= 3.4.0-dev || >= 3.5.0-dev || >= 3.6.0-dev || >= 3.6.0-beta || >= 3.7.0-dev || >= 3.7.0-beta'
        dependencies:
            tslib: 1.14.1
            typescript: 4.0.8
        dev: true

    /tty-table/4.1.6:
        resolution:
            {
                integrity: sha512-kRj5CBzOrakV4VRRY5kUWbNYvo/FpOsz65DzI5op9P+cHov3+IqPbo1JE1ZnQGkHdZgNFDsrEjrfqqy/Ply9fw==
            }
        engines: { node: '>=8.0.0' }
        hasBin: true
        dependencies:
            chalk: 4.1.2
            csv: 5.5.3
            kleur: 4.1.5
            smartwrap: 2.0.2
            strip-ansi: 6.0.1
            wcwidth: 1.0.1
            yargs: 17.5.1
        dev: true

    /tunnel-agent/0.6.0:
        resolution: { integrity: sha1-J6XeoGs2sEoKmWZ3SykIaPD8QP0= }
        dependencies:
            safe-buffer: 5.2.1
        dev: false
        optional: true

    /type-check/0.3.2:
        resolution:
            {
                integrity: sha512-ZCmOJdvOWDBYJlzAoFkC+Q0+bUyEOS1ltgp1MGU03fqHG+dbi9tBFU2Rd9QKiDZFAYrhPh2JUf7rZRIuHRKtOg==
            }
        engines: { node: '>= 0.8.0' }
        dependencies:
            prelude-ls: 1.1.2

    /type-check/0.4.0:
        resolution:
            {
                integrity: sha512-XleUoc9uwGXqjWwXaUTZAmzMcFZ5858QA2vvx1Ur5xIcixXIP+8LnFDgRplU30us6teqdlskFfu+ae4K79Ooew==
            }
        engines: { node: '>= 0.8.0' }
        dependencies:
            prelude-ls: 1.2.1
        dev: true

    /type-detect/4.0.8:
        resolution:
            {
                integrity: sha512-0fr/mIH1dlO+x7TlcMy+bIDqKPsw/70tVyeHW787goQjhmqaZe10uwLujubK9q9Lg6Fiho1KUKDYz0Z7k7g5/g==
            }
        engines: { node: '>=4' }
        dev: true

    /type-fest/0.13.1:
        resolution:
            {
                integrity: sha512-34R7HTnG0XIJcBSn5XhDd7nNFPRcXYRZrBB2O2jdKqYODldSzBAqzsWoZYYvduky73toYS/ESqxPvkDf/F0XMg==
            }
        engines: { node: '>=10' }
        dev: true

    /type-fest/0.20.2:
        resolution:
            {
                integrity: sha512-Ne+eE4r0/iWnpAxD852z3A+N0Bt5RN//NjJwRd2VFHEmrywxf5vsZlh4R6lixl6B+wz/8d+maTSAkN1FIkI3LQ==
            }
        engines: { node: '>=10' }
        dev: true

    /type-fest/0.21.3:
        resolution:
            {
                integrity: sha512-t0rzBq87m3fVcduHDUFhKmyyX+9eo6WQjZvf51Ea/M0Q7+T374Jp1aUiyUl0GKxp8M/OETVHSDvmkyPgvX+X2w==
            }
        engines: { node: '>=10' }
        dev: true

    /type-fest/0.6.0:
        resolution:
            {
                integrity: sha512-q+MB8nYR1KDLrgr4G5yemftpMC7/QLqVndBmEEdqzmNj5dcFOO4Oo8qlwZE3ULT3+Zim1F8Kq4cBnikNhlCMlg==
            }
        engines: { node: '>=8' }

    /type-fest/0.8.1:
        resolution:
            {
                integrity: sha512-4dbzIzqvjtgiM5rw1k5rEHtBANKmdudhGyBEajN01fEyhaAIhsoKNy6y7+IN93IfpFtwY9iqi7kD+xwKhQsNJA==
            }
        engines: { node: '>=8' }

    /type-is/1.6.18:
        resolution:
            {
                integrity: sha512-TkRKr9sUTxEH8MdfuCSP7VizJyzRNMjj2J2do2Jr3Kym598JVdEksuzPQCnlFPW4ky9Q+iA+ma9BGm06XQBy8g==
            }
        engines: { node: '>= 0.6' }
        dependencies:
            media-typer: 0.3.0
            mime-types: 2.1.34
        dev: false

    /typedarray-to-buffer/3.1.5:
        resolution:
            {
                integrity: sha512-zdu8XMNEDepKKR+XYOXAVPtWui0ly0NtohUscw+UmaHiAWT8hrV1rr//H6V+0DvJ3OQ19S979M0laLfX8rm82Q==
            }
        dependencies:
            is-typedarray: 1.0.0
        dev: true

    /typescript/4.0.8:
        resolution:
            {
                integrity: sha512-oz1765PN+imfz1MlZzSZPtC/tqcwsCyIYA8L47EkRnRW97ztRk83SzMiWLrnChC0vqoYxSU1fcFUDA5gV/ZiPg==
            }
        engines: { node: '>=4.2.0' }
        hasBin: true
        dev: true

    /unbox-primitive/1.0.1:
        resolution:
            {
                integrity: sha512-tZU/3NqK3dA5gpE1KtyiJUrEB0lxnGkMFHptJ7q6ewdZ8s12QrODwNbhIJStmJkd1QDXa1NRA8aF2A1zk/Ypyw==
            }
        dependencies:
            function-bind: 1.1.1
            has-bigints: 1.0.1
            has-symbols: 1.0.2
            which-boxed-primitive: 1.0.2
        dev: true

    /underscore/1.12.1:
        resolution:
            {
                integrity: sha512-hEQt0+ZLDVUMhebKxL4x1BTtDY7bavVofhZ9KZ4aI26X9SRaE+Y3m83XUL1UP2jn8ynjndwCCpEHdUG+9pP1Tw==
            }
        dev: false

    /union-value/1.0.1:
        resolution:
            {
                integrity: sha512-tJfXmxMeWYnczCVs7XAEvIV7ieppALdyepWMkHkwciRpZraG/xwT+s2JN8+pr1+8jCRf80FFzvr+MpQeeoF4Xg==
            }
        engines: { node: '>=0.10.0' }
        dependencies:
            arr-union: 3.1.0
            get-value: 2.0.6
            is-extendable: 0.1.1
            set-value: 2.0.1
        dev: true

    /unionfs/4.4.0:
        resolution:
            {
                integrity: sha512-N+TuJHJ3PjmzIRCE1d2N3VN4qg/P78eh/nxzwHnzpg3W2Mvf8Wvi7J1mvv6eNkb8neUeSdFSQsKna0eXVyF4+w==
            }
        dependencies:
            fs-monkey: 1.0.3
        dev: true

    /universal-user-agent/6.0.0:
        resolution:
            {
                integrity: sha512-isyNax3wXoKaulPDZWHQqbmIx1k2tb9fb3GGDBRxCscfYV2Ch7WxPArBsFEG8s/safwXTT7H4QGhaIkTp9447w==
            }
        dev: false

    /universalify/0.1.2:
        resolution:
            {
                integrity: sha512-rBJeI5CXAlmy1pV+617WB9J63U6XcazHHF2f2dbJix4XzpUF0RS3Zbj0FGIOCAva5P/d/GBOYaACQ1w+0azUkg==
            }
        engines: { node: '>= 4.0.0' }
        dev: true

    /universalify/2.0.0:
        resolution:
            {
                integrity: sha512-hAZsKq7Yy11Zu1DE0OzWjw7nnLZmJZYTDZZyEFHZdUhV8FkH5MCfoU1XMaxXovpyW5nq5scPqq0ZDP9Zyl04oQ==
            }
        engines: { node: '>= 10.0.0' }

    /unpipe/1.0.0:
        resolution: { integrity: sha1-sr9O6FFKrmFltIF4KdIbLvSZBOw= }
        engines: { node: '>= 0.8' }
        dev: false

    /unset-value/1.0.0:
        resolution: { integrity: sha1-g3aHP30jNRef+x5vw6jtDfyKtVk= }
        engines: { node: '>=0.10.0' }
        dependencies:
            has-value: 0.3.1
            isobject: 3.0.1
        dev: true

    /uri-js/4.4.1:
        resolution:
            {
                integrity: sha512-7rKUyy33Q1yc98pQ1DAmLtwX109F7TIfWlW1Ydo8Wl1ii1SeHieeh0HHfPeL2fMXK6z0s8ecKs9frCuLJvndBg==
            }
        dependencies:
            punycode: 2.1.1
        dev: true

    /urix/0.1.0:
        resolution: { integrity: sha1-2pN/emLiH+wf0Y1Js1wpNQZ6bHI= }
        deprecated: Please see https://github.com/lydell/urix#deprecated
        dev: true

    /url-join/4.0.1:
        resolution:
            {
                integrity: sha512-jk1+QP6ZJqyOiuEI9AEWQfju/nB2Pw466kbA0LEZljHwKeMgd9WrAEgEGxjPDD2+TNbbb37rTyhEfrCXfuKXnA==
            }
        dev: false

    /url/0.11.0:
        resolution: { integrity: sha1-ODjpfPxgUh63PFJajlW/3Z4uKPE= }
        dependencies:
            punycode: 1.3.2
            querystring: 0.2.0
        dev: false

    /use/3.1.1:
        resolution:
            {
                integrity: sha512-cwESVXlO3url9YWlFW/TA9cshCEhtu7IKJ/p5soJ/gGpj7vbvFrAY/eIioQ6Dw23KjZhYgiIo8HOs1nQ2vr/oQ==
            }
        engines: { node: '>=0.10.0' }
        dev: true

    /util-deprecate/1.0.2:
        resolution:
            {
                integrity: sha512-EPD5q1uXyFxJpCrLnCc1nHnq3gOa6DZBocAIiI2TaSCA7VCJ1UJDMagCzIkXNsUYfD1daK//LTEQ8xiIbrHtcw==
            }

    /utils-merge/1.0.1:
        resolution: { integrity: sha1-n5VxD1CiZ5R7LMwSR0HBAoQn5xM= }
        engines: { node: '>= 0.4.0' }
        dev: false

    /v8-to-istanbul/8.1.1:
        resolution:
            {
                integrity: sha512-FGtKtv3xIpR6BYhvgH8MI/y78oT7d8Au3ww4QIxymrCtZEh5b8gCw2siywE+puhEmuWKDtmfrvF5UlB298ut3w==
            }
        engines: { node: '>=10.12.0' }
        dependencies:
            '@types/istanbul-lib-coverage': 2.0.4
            convert-source-map: 1.8.0
            source-map: 0.7.3
        dev: true

    /validate-npm-package-license/3.0.4:
        resolution:
            {
                integrity: sha512-DpKm2Ui/xN7/HQKCtpZxoRWBhZ9Z0kqtygG8XCgNQ8ZlDnxuQmWhj566j8fN4Cu3/JmbhsDo7fcAJq4s9h27Ew==
            }
        dependencies:
            spdx-correct: 3.1.1
            spdx-expression-parse: 3.0.1

    /vary/1.1.2:
        resolution: { integrity: sha1-IpnwLG3tMNSllhsLn3RSShj2NPw= }
        engines: { node: '>= 0.8' }
        dev: false

    /vinyl-file/3.0.0:
        resolution:
            {
                integrity: sha512-BoJDj+ca3D9xOuPEM6RWVtWQtvEPQiQYn82LvdxhLWplfQsBzBqtgK0yhCP0s1BNTi6dH9BO+dzybvyQIacifg==
            }
        engines: { node: '>=4' }
        dependencies:
            graceful-fs: 4.2.9
            pify: 2.3.0
            strip-bom-buf: 1.0.0
            strip-bom-stream: 2.0.0
            vinyl: 2.2.1

    /vinyl/2.2.1:
        resolution:
            {
                integrity: sha512-LII3bXRFBZLlezoG5FfZVcXflZgWP/4dCwKtxd5ky9+LOtM4CS3bIRQsmR1KMnMW07jpE8fqR2lcxPZ+8sJIcw==
            }
        engines: { node: '>= 0.10' }
        dependencies:
            clone: 2.1.2
            clone-buffer: 1.0.0
            clone-stats: 1.0.0
            cloneable-readable: 1.1.3
            remove-trailing-separator: 1.1.0
            replace-ext: 1.0.1

    /vm2/3.9.11:
        resolution:
            {
                integrity: sha512-PFG8iJRSjvvBdisowQ7iVF580DXb1uCIiGaXgm7tynMR1uTBlv7UJlB1zdv5KJ+Tmq1f0Upnj3fayoEOPpCBKg==
            }
        engines: { node: '>=6.0' }
        hasBin: true
        dependencies:
            acorn: 8.8.0
            acorn-walk: 8.2.0
        dev: false

    /w3c-hr-time/1.0.2:
        resolution:
            {
                integrity: sha512-z8P5DvDNjKDoFIHK7q8r8lackT6l+jo/Ye3HOle7l9nICP9lf1Ci25fy9vHd0JOWewkIFzXIEig3TdKT7JQ5fQ==
            }
        dependencies:
            browser-process-hrtime: 1.0.0
        dev: true

    /w3c-xmlserializer/2.0.0:
        resolution:
            {
                integrity: sha512-4tzD0mF8iSiMiNs30BiLO3EpfGLZUT2MSX/G+o7ZywDzliWQ3OPtTZ0PTC3B3ca1UAf4cJMHB+2Bf56EriJuRA==
            }
        engines: { node: '>=10' }
        dependencies:
            xml-name-validator: 3.0.0
        dev: true

    /walker/1.0.8:
        resolution:
            {
                integrity: sha512-ts/8E8l5b7kY0vlWLewOkDXMmPdLcVV4GmOQLyxuSswIJsweeFZtAsMF7k1Nszz+TYBQrlYRmzOnr398y1JemQ==
            }
        dependencies:
            makeerror: 1.0.12
        dev: true

    /wcwidth/1.0.1:
        resolution:
            {
                integrity: sha512-XHPEwS0q6TaxcvG85+8EYkbiCux2XtWG2mkc47Ng2A77BQu9+DqIOJldST4HgPkuea7dvKSj5VgX3P1d4rW8Tg==
            }
        dependencies:
            defaults: 1.0.3
        dev: true

    /webidl-conversions/3.0.1:
        resolution: { integrity: sha1-JFNCdeKnvGvnvIZhHMFq4KVlSHE= }
        dev: false

    /webidl-conversions/5.0.0:
        resolution:
            {
                integrity: sha512-VlZwKPCkYKxQgeSbH5EyngOmRp7Ww7I9rQLERETtf5ofd9pGeswWiOtogpEO850jziPRarreGxn5QIiTqpb2wA==
            }
        engines: { node: '>=8' }
        dev: true

    /webidl-conversions/6.1.0:
        resolution:
            {
                integrity: sha512-qBIvFLGiBpLjfwmYAaHPXsn+ho5xZnGvyGvsarywGNc8VyQJUMHJ8OBKGGrPER0okBeMDaan4mNBlgBROxuI8w==
            }
        engines: { node: '>=10.4' }
        dev: true

    /whatwg-encoding/1.0.5:
        resolution:
            {
                integrity: sha512-b5lim54JOPN9HtzvK9HFXvBma/rnfFeqsic0hSpjtDbVxR3dJKLc+KB4V6GgiGOvl7CY/KNh8rxSo9DKQrnUEw==
            }
        dependencies:
            iconv-lite: 0.4.24
        dev: true

    /whatwg-mimetype/2.3.0:
        resolution:
            {
                integrity: sha512-M4yMwr6mAnQz76TbJm914+gPpB/nCwvZbJU28cUD6dR004SAxDLOOSUaB1JDRqLtaOV/vi0IC5lEAGFgrjGv/g==
            }
        dev: true

    /whatwg-url/5.0.0:
        resolution: { integrity: sha1-lmRU6HZUYuN2RNNib2dCzotwll0= }
        dependencies:
            tr46: 0.0.3
            webidl-conversions: 3.0.1
        dev: false

    /whatwg-url/8.7.0:
        resolution:
            {
                integrity: sha512-gAojqb/m9Q8a5IV96E3fHJM70AzCkgt4uXYX2O7EmuyOnLrViCQlsEBmF9UQIu3/aeAIp2U17rtbpZWNntQqdg==
            }
        engines: { node: '>=10' }
        dependencies:
            lodash: 4.17.21
            tr46: 2.1.0
            webidl-conversions: 6.1.0
        dev: true

    /which-boxed-primitive/1.0.2:
        resolution:
            {
                integrity: sha512-bwZdv0AKLpplFY2KZRX6TvyuN7ojjr7lwkg6ml0roIy9YeuSr7JS372qlNW18UQYzgYK9ziGcerWqZOmEn9VNg==
            }
        dependencies:
            is-bigint: 1.0.4
            is-boolean-object: 1.1.2
            is-number-object: 1.0.6
            is-string: 1.0.7
            is-symbol: 1.0.4
        dev: true

    /which-module/2.0.0:
        resolution:
            {
                integrity: sha512-B+enWhmw6cjfVC7kS8Pj9pCrKSc5txArRyaYGe088shv/FGWH+0Rjx/xPgtsWfsUtS27FkP697E4DDhgrgoc0Q==
            }
        dev: true

    /which-pm/2.0.0:
        resolution:
            {
                integrity: sha512-Lhs9Pmyph0p5n5Z3mVnN0yWcbQYUAD7rbQUiMsQxOJ3T57k7RFe35SUwWMf7dsbDZks1uOmw4AecB/JMDj3v/w==
            }
        engines: { node: '>=8.15' }
        dependencies:
            load-yaml-file: 0.2.0
            path-exists: 4.0.0
        dev: true

    /which/1.3.1:
        resolution:
            {
                integrity: sha512-HxJdYWq1MTIQbJ3nw0cqssHoTNU267KlrDuGZ1WYlxDStUtKUhOaJmh112/TZmHxxUfuJqPXSOm7tDyas0OSIQ==
            }
        hasBin: true
        dependencies:
            isexe: 2.0.0
        dev: true

    /which/2.0.2:
        resolution:
            {
                integrity: sha512-BLI3Tl1TW3Pvl70l3yq3Y64i+awpwXqsGBYWkkqMtnbXgrMD+yj7rhW0kuEDxzJaYXGjEW5ogapKNMEKNMjibA==
            }
        engines: { node: '>= 8' }
        hasBin: true
        dependencies:
            isexe: 2.0.0

    /wide-align/1.1.5:
        resolution:
            {
                integrity: sha512-eDMORYaPNZ4sQIuuYPDHdQvf4gyCF9rEEV/yPxGfwPkRodwEgiMUUXTx/dex+Me0wxx53S+NgUHaP7y3MGlDmg==
            }
        dependencies:
            string-width: 4.2.3
        dev: false
        optional: true

    /winston-transport/4.4.1:
        resolution:
            {
                integrity: sha512-ciZRlU4CSjHqHe8RQG1iPxKMRVwv6ZJ0RC7DxStKWd0KjpAhPDy5gVYSCpIUq+5CUsP+IyNOTZy1X0tO2QZqjg==
            }
        engines: { node: '>= 6.4.0' }
        dependencies:
            logform: 2.3.2
            readable-stream: 3.6.0
            triple-beam: 1.3.0
        dev: false

    /winston/3.3.3:
        resolution:
            {
                integrity: sha512-oEXTISQnC8VlSAKf1KYSSd7J6IWuRPQqDdo8eoRNaYKLvwSb5+79Z3Yi1lrl6KDpU6/VWaxpakDAtb1oQ4n9aw==
            }
        engines: { node: '>= 6.4.0' }
        dependencies:
            '@dabh/diagnostics': 2.0.2
            async: 3.2.3
            is-stream: 2.0.0
            logform: 2.3.2
            one-time: 1.0.0
            readable-stream: 3.6.0
            stack-trace: 0.0.10
            triple-beam: 1.3.0
            winston-transport: 4.4.1
        dev: false

    /word-wrap/1.2.3:
        resolution:
            {
                integrity: sha512-Hz/mrNwitNRh/HUAtM/VT/5VH+ygD6DV7mYKZAtHOrbs8U7lvPS6xf7EJKMF0uW1KJCl0H701g3ZGus+muE5vQ==
            }
        engines: { node: '>=0.10.0' }

    /wrap-ansi/6.2.0:
        resolution:
            {
                integrity: sha512-r6lPcBGxZXlIcymEu7InxDMhdW0KDxpLgoFLcguasxCaJ/SOIZwINatK9KY/tf+ZrlywOKU0UDj3ATXUBfxJXA==
            }
        engines: { node: '>=8' }
        dependencies:
            ansi-styles: 4.3.0
            string-width: 4.2.3
            strip-ansi: 6.0.1
        dev: true

    /wrap-ansi/7.0.0:
        resolution:
            {
                integrity: sha512-YVGIj2kamLSTxw6NsZjoBxfSwsn0ycdesmc4p+Q21c5zPuZ1pl+NfxVdxPtdHvmNVOQ6XSYG4AUtyt/Fi7D16Q==
            }
        engines: { node: '>=10' }
        dependencies:
            ansi-styles: 4.3.0
            string-width: 4.2.3
            strip-ansi: 6.0.1
        dev: true

    /wrappy/1.0.2:
        resolution:
            {
                integrity: sha512-l4Sp/DRseor9wL6EvV2+TuQn63dMkPjZ/sp9XkghTEbV9KlPS1xUsZ3u7/IQO4wxtcFB4bgpQPRcR3QCvezPcQ==
            }

    /write-file-atomic/3.0.3:
        resolution:
            {
                integrity: sha512-AvHcyZ5JnSfq3ioSyjrBkH9yW4m7Ayk8/9My/DD9onKeu/94fwrMocemO2QAJFAlnnDN+ZDS+ZjAR5ua1/PV/Q==
            }
        dependencies:
            imurmurhash: 0.1.4
            is-typedarray: 1.0.0
            signal-exit: 3.0.7
            typedarray-to-buffer: 3.1.5
        dev: true

    /ws/7.5.6:
        resolution:
            {
                integrity: sha512-6GLgCqo2cy2A2rjCNFlxQS6ZljG/coZfZXclldI8FB/1G3CCI36Zd8xy2HrFVACi8tfk5XrgLQEk+P0Tnz9UcA==
            }
        engines: { node: '>=8.3.0' }
        peerDependencies:
            bufferutil: ^4.0.1
            utf-8-validate: ^5.0.2
        peerDependenciesMeta:
            bufferutil:
                optional: true
            utf-8-validate:
                optional: true
        dev: true

    /ws/8.8.1:
        resolution:
            {
                integrity: sha512-bGy2JzvzkPowEJV++hF07hAD6niYSr0JzBNo/J29WsB57A2r7Wlc1UFcTR9IzrPvuNVO4B8LGqF8qcpsVOhJCA==
            }
        engines: { node: '>=10.0.0' }
        peerDependencies:
            bufferutil: ^4.0.1
            utf-8-validate: ^5.0.2
        peerDependenciesMeta:
            bufferutil:
                optional: true
            utf-8-validate:
                optional: true
        dev: false

    /xml-formatter/2.6.1:
        resolution:
            {
                integrity: sha512-dOiGwoqm8y22QdTNI7A+N03tyVfBlQ0/oehAzxIZtwnFAHGeSlrfjF73YQvzSsa/Kt6+YZasKsrdu6OIpuBggw==
            }
        engines: { node: '>= 10' }
        dependencies:
            xml-parser-xo: 3.2.0
        dev: false

    /xml-name-validator/3.0.0:
        resolution:
            {
                integrity: sha512-A5CUptxDsvxKJEU3yO6DuWBSJz/qizqzJKOMIfUJHETbBw/sFaDxgd6fxm1ewUaM0jZ444Fc5vC5ROYurg/4Pw==
            }
        dev: true

    /xml-parser-xo/3.2.0:
        resolution:
            {
                integrity: sha512-8LRU6cq+d7mVsoDaMhnkkt3CTtAs4153p49fRo+HIB3I1FD1o5CeXRjRH29sQevIfVJIcPjKSsPU/+Ujhq09Rg==
            }
        engines: { node: '>= 10' }
        dev: false

    /xmlchars/2.2.0:
        resolution:
            {
                integrity: sha512-JZnDKK8B0RCDw84FNdDAIpZK+JuJw+s7Lz8nksI7SIuU3UXJJslUthsi+uWBUYOwPFwW7W7PRLRfUKpxjtjFCw==
            }
        dev: true

    /xpath/0.0.32:
        resolution:
            {
                integrity: sha512-rxMJhSIoiO8vXcWvSifKqhvV96GjiD5wYb8/QHdoRyQvraTpp4IEv944nhGausZZ3u7dhQXteZuZbaqfpB7uYw==
            }
        engines: { node: '>=0.6.0' }
        dev: false

    /y18n/4.0.3:
        resolution:
            {
                integrity: sha512-JKhqTOwSrqNA1NY5lSztJ1GrBiUodLMmIZuLiDaMRJ+itFd+ABVE8XBjOvIWL+rSqNDC74LCSFmlb/U4UZ4hJQ==
            }
        dev: true

    /y18n/5.0.8:
        resolution:
            {
                integrity: sha512-0pfFzegeDWJHJIAmTLRP2DwHjdF5s7jo9tuztdQxAhINCdvS+3nGINqPd00AphqJR/0LhANUS6/+7SCb98YOfA==
            }
        engines: { node: '>=10' }
        dev: true

    /yallist/2.1.2:
        resolution:
            {
                integrity: sha512-ncTzHV7NvsQZkYe1DW7cbDLm0YpzHmZF5r/iyP3ZnQtMiJ+pjzisCiMNI+Sj+xQF5pXhSHxSB3uDbsBTzY/c2A==
            }
        dev: true

    /yallist/4.0.0:
        resolution:
            {
                integrity: sha512-3wdGidZyq5PB084XLES5TpOSRA3wjXAlIWMhum2kRcv/41Sn2emQ0dycQW4uZXLejwKvg6EsvbdlVL+FYEct7A==
            }

    /yaml/2.0.0-10:
        resolution:
            {
                integrity: sha512-FHV8s5ODFFQXX/enJEU2EkanNl1UDBUz8oa4k5Qo/sR+Iq7VmhCDkRMb0/mjJCNeAWQ31W8WV6PYStDE4d9EIw==
            }
        engines: { node: '>= 12' }

    /yamljs/0.3.0:
        resolution:
            {
                integrity: sha512-C/FsVVhht4iPQYXOInoxUM/1ELSf9EsgKH34FofQOp6hwCPrW4vG4w5++TED3xRUo8gD7l0P1J1dLlDYzODsTQ==
            }
        hasBin: true
        dependencies:
            argparse: 1.0.10
            glob: 7.2.0
        dev: false

    /yargs-parser/18.1.3:
        resolution:
            {
                integrity: sha512-o50j0JeToy/4K6OZcaQmW6lyXXKhq7csREXcDwk2omFPJEwUNOVtJKvmDr9EI1fAJZUyZcRF7kxGBWmRXudrCQ==
            }
        engines: { node: '>=6' }
        dependencies:
            camelcase: 5.3.1
            decamelize: 1.2.0
        dev: true

    /yargs-parser/20.2.9:
        resolution:
            {
                integrity: sha512-y11nGElTIV+CT3Zv9t7VKl+Q3hTQoT9a1Qzezhhl6Rp21gJ/IVTW7Z3y9EWXhuUBC2Shnf+DX0antecpAwSP8w==
            }
        engines: { node: '>=10' }
        dev: true

    /yargs-parser/21.0.1:
        resolution:
            {
                integrity: sha512-9BK1jFpLzJROCI5TzwZL/TU4gqjK5xiHV/RfWLOahrjAko/e4DJkRDZQXfvqAsiZzzYhgAzbgz6lg48jcm4GLg==
            }
        engines: { node: '>=12' }
        dev: true

    /yargs/15.4.1:
        resolution:
            {
                integrity: sha512-aePbxDmcYW++PaqBsJ+HYUFwCdv4LVvdnhBy78E57PIor8/OVvhMrADFFEDh8DHDFRv/O9i3lPhsENjO7QX0+A==
            }
        engines: { node: '>=8' }
        dependencies:
            cliui: 6.0.0
            decamelize: 1.2.0
            find-up: 4.1.0
            get-caller-file: 2.0.5
            require-directory: 2.1.1
            require-main-filename: 2.0.0
            set-blocking: 2.0.0
            string-width: 4.2.3
            which-module: 2.0.0
            y18n: 4.0.3
            yargs-parser: 18.1.3
        dev: true

    /yargs/16.2.0:
        resolution:
            {
                integrity: sha512-D1mvvtDG0L5ft/jGWkLpG1+m0eQxOfaBvTNELraWj22wSVUMWxZUvYgJYcKh6jGGIkJFhH4IZPQhR4TKpc8mBw==
            }
        engines: { node: '>=10' }
        dependencies:
            cliui: 7.0.4
            escalade: 3.1.1
            get-caller-file: 2.0.5
            require-directory: 2.1.1
            string-width: 4.2.3
            y18n: 5.0.8
            yargs-parser: 20.2.9
        dev: true

    /yargs/17.5.1:
        resolution:
            {
                integrity: sha512-t6YAJcxDkNX7NFYiVtKvWUz8l+PaKTLiL63mJYWR2GnHq2gjEWISzsLp9wg3aY36dY1j+gfIEL3pIF+XlJJfbA==
            }
        engines: { node: '>=12' }
        dependencies:
            cliui: 7.0.4
            escalade: 3.1.1
            get-caller-file: 2.0.5
            require-directory: 2.1.1
            string-width: 4.2.3
            y18n: 5.0.8
            yargs-parser: 21.0.1
        dev: true

    /yeoman-generator/5.6.1:
        resolution:
            {
                integrity: sha512-XllgFvmDEwoPMq2rKtL4/N52WlINJW6a3I3XtlCrMb3/dqO5dW0nPNgR0L3IIUIdf9y1EHb1ZFMs2Qp3ZEEFxg==
            }
        engines: { node: '>=12.10.0' }
        peerDependencies:
            yeoman-environment: ^3.2.0
        peerDependenciesMeta:
            yeoman-environment:
                optional: true
        dependencies:
            chalk: 4.1.2
            dargs: 7.0.0
            debug: 4.3.4
            execa: 4.1.0
            github-username: 6.0.0
            lodash: 4.17.21
            minimist: 1.2.6
            read-pkg-up: 7.0.1
            run-async: 2.4.1
            semver: 7.3.5
            shelljs: 0.8.5
            sort-keys: 4.2.0
            text-table: 0.2.0
        transitivePeerDependencies:
            - encoding
            - supports-color
        dev: false

    /yocto-queue/0.1.0:
        resolution:
            {
                integrity: sha512-rVksvsnNCdJ/ohGc6xgPwyN8eheCxsiLM8mxuE/t/mOVqJewPuO1miLpTHQiRgTKCLexL4MeAFVagts7HmNZ2Q==
            }
        engines: { node: '>=10' }
        dev: true

    /zip-stream/4.1.0:
        resolution:
            {
                integrity: sha512-zshzwQW7gG7hjpBlgeQP9RuyPGNxvJdzR8SUM3QhxCnLjWN2E7j3dOvpeDcQoETfHx0urRS7EtmVToql7YpU4A==
            }
        engines: { node: '>= 10' }
        dependencies:
            archiver-utils: 2.1.0
            compress-commons: 4.1.1
            readable-stream: 3.6.0
        dev: false<|MERGE_RESOLUTION|>--- conflicted
+++ resolved
@@ -68,17 +68,11 @@
             '@sap-ux/fiori-freestyle-writer': workspace:*
             '@sap-ux/logger': workspace:*
             '@sap-ux/odata-service-writer': workspace:*
-<<<<<<< HEAD
-            '@sap-ux/ui5-application-writer': workspace:*
-            '@types/yeoman-environment': 2.10.6
-            '@types/yeoman-generator': 5.2.9
-=======
             '@sap-ux/store': workspace:*
             '@sap-ux/ui5-application-writer': workspace:*
             '@types/yeoman-environment': 2.10.6
             '@types/yeoman-generator': 5.2.9
             axios: 0.24.0
->>>>>>> 118cc0eb
             yeoman-generator: 5.6.1
         dependencies:
             '@sap-ux/axios-extension': link:../../packages/axios-extension
@@ -86,20 +80,14 @@
             '@sap-ux/fiori-elements-writer': link:../../packages/fiori-elements-writer
             '@sap-ux/fiori-freestyle-writer': link:../../packages/fiori-freestyle-writer
             '@sap-ux/logger': link:../../packages/logger
-<<<<<<< HEAD
-=======
             '@sap-ux/store': link:../../packages/store
->>>>>>> 118cc0eb
             yeoman-generator: 5.6.1
         devDependencies:
             '@sap-ux/odata-service-writer': link:../../packages/odata-service-writer
             '@sap-ux/ui5-application-writer': link:../../packages/ui5-application-writer
             '@types/yeoman-environment': 2.10.6
             '@types/yeoman-generator': 5.2.9
-<<<<<<< HEAD
-=======
             axios: 0.24.0
->>>>>>> 118cc0eb
 
     packages/axios-extension:
         specifiers:
@@ -3087,10 +3075,6 @@
             follow-redirects: 1.14.9
         transitivePeerDependencies:
             - debug
-<<<<<<< HEAD
-        dev: false
-=======
->>>>>>> 118cc0eb
 
     /babel-jest/27.5.1_@babel+core@7.16.7:
         resolution:
@@ -5369,10 +5353,6 @@
         peerDependenciesMeta:
             debug:
                 optional: true
-<<<<<<< HEAD
-        dev: false
-=======
->>>>>>> 118cc0eb
 
     /for-in/1.0.2:
         resolution: { integrity: sha1-gQaNKVqBQuwKxybG4iAMMPttXoA= }
