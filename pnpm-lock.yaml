--- conflicted
+++ resolved
@@ -102,10 +102,7 @@
             nock: 13.2.1
             open: 7.0.3
             qs: 6.7.0
-<<<<<<< HEAD
-=======
             supertest: 6.2.2
->>>>>>> 9864fb5a
         dependencies:
             '@sap-ux/btp-utils': link:../btp-utils
             '@sap-ux/logger': link:../logger
@@ -119,10 +116,7 @@
         devDependencies:
             '@types/lodash.clonedeep': 4.5.6
             nock: 13.2.1
-<<<<<<< HEAD
-=======
             supertest: 6.2.2
->>>>>>> 9864fb5a
 
     packages/backend-proxy-middleware:
         specifiers:
@@ -415,10 +409,6 @@
             '@sap-ux/ui5-config': workspace:*
             '@types/express': 4.17.13
             '@types/supertest': 2.0.12
-<<<<<<< HEAD
-            dotenv: 16.0.0
-=======
->>>>>>> 9864fb5a
             express: 4.17.2
             http-proxy-middleware: 2.0.1
             https-proxy-agent: 5.0.0
@@ -429,10 +419,6 @@
         dependencies:
             '@sap-ux/logger': link:../logger
             '@sap-ux/ui5-config': link:../ui5-config
-<<<<<<< HEAD
-            dotenv: 16.0.0
-=======
->>>>>>> 9864fb5a
             express: 4.17.2
             http-proxy-middleware: 2.0.1
             https-proxy-agent: 5.0.0
@@ -709,11 +695,6 @@
             }
         engines: { node: '>=6.0.0' }
         hasBin: true
-<<<<<<< HEAD
-        dependencies:
-            '@babel/types': 7.16.8
-=======
->>>>>>> 9864fb5a
         dev: true
 
     /@babel/plugin-syntax-async-generators/7.8.4_@babel+core@7.16.7:
@@ -1190,11 +1171,7 @@
         engines: { node: ^12.22.0 || ^14.17.0 || >=16.0.0 }
         dependencies:
             ajv: 6.12.6
-<<<<<<< HEAD
-            debug: 4.3.3
-=======
             debug: 4.3.4
->>>>>>> 9864fb5a
             espree: 9.3.1
             globals: 13.12.0
             ignore: 5.2.0
@@ -1214,11 +1191,7 @@
         engines: { node: '>=10.10.0' }
         dependencies:
             '@humanwhocodes/object-schema': 1.2.1
-<<<<<<< HEAD
-            debug: 4.3.3
-=======
             debug: 4.3.4
->>>>>>> 9864fb5a
             minimatch: 3.0.4
         transitivePeerDependencies:
             - supports-color
@@ -2468,11 +2441,7 @@
             debug: 4.3.4
             globby: 11.1.0
             is-glob: 4.0.3
-<<<<<<< HEAD
-            semver: 7.3.5
-=======
             semver: 7.3.7
->>>>>>> 9864fb5a
             tsutils: 3.21.0_typescript@4.0.8
             typescript: 4.0.8
         transitivePeerDependencies:
@@ -6847,11 +6816,7 @@
             jest-util: 27.5.1
             natural-compare: 1.4.0
             pretty-format: 27.5.1
-<<<<<<< HEAD
-            semver: 7.3.5
-=======
             semver: 7.3.7
->>>>>>> 9864fb5a
         transitivePeerDependencies:
             - supports-color
         dev: true
@@ -9572,11 +9537,7 @@
             mime: 2.6.0
             qs: 6.10.3
             readable-stream: 3.6.0
-<<<<<<< HEAD
-            semver: 7.3.7
-=======
             semver: 7.3.5
->>>>>>> 9864fb5a
         transitivePeerDependencies:
             - supports-color
         dev: true
