--- conflicted
+++ resolved
@@ -1,7 +1,6 @@
 lockfileVersion: 5.3
 
 importers:
-<<<<<<< HEAD
     .:
         specifiers:
             '@types/jest': 27.0.1
@@ -45,7 +44,6 @@
     packages/fiori-freestyle-writer:
         specifiers:
             '@sap-ux/odata-service-writer': workspace:*
-            '@sap-ux/open-ux-tools-types': workspace:*
             '@sap-ux/ui5-application-writer': workspace:*
             '@sap-ux/ui5-config': workspace:*
             '@types/ejs': ^3.0.6
@@ -69,7 +67,6 @@
             mem-fs: 2.1.0
             mem-fs-editor: 9.0.0_mem-fs@2.1.0
         devDependencies:
-            '@sap-ux/open-ux-tools-types': link:../types
             '@types/ejs': 3.0.6
             '@types/fs-extra': 9.0.13
             '@types/lodash': 4.14.175
@@ -79,8 +76,6 @@
 
     packages/odata-service-writer:
         specifiers:
-            '@sap-ux/open-ux-tools-types': workspace:*
-            '@sap-ux/ui5-application-writer': workspace:*
             '@sap-ux/ui5-config': workspace:*
             '@types/ejs': 3.0.6
             '@types/fs-extra': 9.0.13
@@ -101,8 +96,6 @@
             mem-fs-editor: 9.0.0_mem-fs@2.1.0
             prettify-xml: 1.2.0
         devDependencies:
-            '@sap-ux/open-ux-tools-types': link:../types
-            '@sap-ux/ui5-application-writer': link:../ui5-application-writer
             '@types/ejs': 3.0.6
             '@types/fs-extra': 9.0.13
             '@types/mem-fs-editor': 7.0.0
@@ -110,15 +103,8 @@
             lodash: 4.17.21
             typescript: 4.2.4
 
-    packages/types:
-        specifiers:
-            typescript: 4.2.4
-        dependencies:
-            typescript: 4.2.4
-
     packages/ui5-application-writer:
         specifiers:
-            '@sap-ux/open-ux-tools-types': workspace:*
             '@types/ejs': 3.0.6
             '@types/fs-extra': 9.0.13
             '@types/mem-fs': 1.1.2
@@ -135,7 +121,6 @@
             mem-fs: 2.1.0
             mem-fs-editor: 9.0.0_mem-fs@2.1.0
         devDependencies:
-            '@sap-ux/open-ux-tools-types': link:../types
             '@types/ejs': 3.0.6
             '@types/fs-extra': 9.0.13
             '@types/mem-fs': 1.1.2
@@ -145,7 +130,6 @@
 
     packages/ui5-config:
         specifiers:
-            '@sap-ux/open-ux-tools-types': workspace:*
             '@sap-ux/yaml': workspace:*
             mem-fs: 2.1.0
             mem-fs-editor: 9.0.0
@@ -154,7 +138,6 @@
             '@sap-ux/yaml': link:../yaml
             typescript: 4.2.4
         devDependencies:
-            '@sap-ux/open-ux-tools-types': link:../types
             mem-fs: 2.1.0
             mem-fs-editor: 9.0.0_mem-fs@2.1.0
 
@@ -172,174 +155,6 @@
         devDependencies:
             '@types/i18next-fs-backend': 1.0.0
             typescript: 4.2.4
-=======
-
-  .:
-    specifiers:
-      '@types/jest': 27.0.1
-      '@typescript-eslint/eslint-plugin': 4.31.0
-      '@typescript-eslint/parser': 4.31.0
-      eslint: 7.32.0
-      eslint-config-prettier: 8.3.0
-      eslint-import-resolver-typescript: 2.5.0
-      eslint-plugin-import: 2.24.2
-      eslint-plugin-jsdoc: 36.1.0
-      eslint-plugin-prettier: 4.0.0
-      eslint-plugin-promise: 5.1.0
-      husky: 7.0.2
-      jest: 27.2.0
-      prettier: 2.4.0
-      pretty-quick: 3.1.1
-      rimraf: 3.0.2
-      ts-jest: 27.0.5
-      ts-node: 10.2.1
-      typescript: 4.4.3
-    devDependencies:
-      '@types/jest': 27.0.1
-      '@typescript-eslint/eslint-plugin': 4.31.0_d9c1bc16c4e2aea4e8e177a5961dd3bf
-      '@typescript-eslint/parser': 4.31.0_eslint@7.32.0+typescript@4.4.3
-      eslint: 7.32.0
-      eslint-config-prettier: 8.3.0_eslint@7.32.0
-      eslint-import-resolver-typescript: 2.5.0_b7a4de75e7d0094cbe979e30a9a325ab
-      eslint-plugin-import: 2.24.2_eslint@7.32.0
-      eslint-plugin-jsdoc: 36.1.0_eslint@7.32.0
-      eslint-plugin-prettier: 4.0.0_5559632aa3c77deec3ae5c2ea6ed0f36
-      eslint-plugin-promise: 5.1.0_eslint@7.32.0
-      husky: 7.0.2
-      jest: 27.2.0_ts-node@10.2.1
-      prettier: 2.4.0
-      pretty-quick: 3.1.1_prettier@2.4.0
-      rimraf: 3.0.2
-      ts-jest: 27.0.5_77a678c07bcdbdfd88181ff63fe325b2
-      ts-node: 10.2.1_typescript@4.4.3
-      typescript: 4.4.3
-
-  packages/common:
-    specifiers:
-      i18next: 20.3.2
-      typescript: 4.2.4
-    dependencies:
-      i18next: 20.3.2
-    devDependencies:
-      typescript: 4.2.4
-
-  packages/fiori-freestyle-writer:
-    specifiers:
-      '@sap-ux/odata-service-writer': workspace:*
-      '@sap-ux/open-ux-tools-common': workspace:*
-      '@sap-ux/ui5-application-writer': workspace:*
-      '@sap-ux/ui5-config': workspace:*
-      '@types/ejs': ^3.0.6
-      '@types/fs-extra': 9.0.13
-      '@types/lodash': 4.14.175
-      '@types/mem-fs-editor': ^7.0.0
-      ejs: ^3.1.6
-      fs-extra: 10.0.0
-      lodash: 4.17.21
-      mem-fs: ^2.1.0
-      mem-fs-editor: ^9.0.0
-      typescript: 4.2.4
-    dependencies:
-      '@sap-ux/odata-service-writer': link:../odata-service-writer
-      '@sap-ux/open-ux-tools-common': link:../common
-      '@sap-ux/ui5-application-writer': link:../ui5-application-writer
-      '@sap-ux/ui5-config': link:../ui5-config
-      ejs: 3.1.6
-      lodash: 4.17.21
-      mem-fs: 2.1.0
-      mem-fs-editor: 9.0.0_mem-fs@2.1.0
-    devDependencies:
-      '@types/ejs': 3.0.6
-      '@types/fs-extra': 9.0.13
-      '@types/lodash': 4.14.175
-      '@types/mem-fs-editor': 7.0.0
-      fs-extra: 10.0.0
-      typescript: 4.2.4
-
-  packages/odata-service-writer:
-    specifiers:
-      '@sap-ux/open-ux-tools-common': workspace:*
-      '@sap-ux/ui5-config': workspace:*
-      '@types/ejs': 3.0.6
-      '@types/fs-extra': 9.0.13
-      '@types/mem-fs-editor': 7.0.0
-      ejs: 3.1.6
-      fs-extra: 10.0.0
-      lodash: 4.17.21
-      mem-fs: 2.1.0
-      mem-fs-editor: 9.0.0
-      prettify-xml: 1.2.0
-      typescript: 4.2.4
-    dependencies:
-      '@sap-ux/open-ux-tools-common': link:../common
-      '@sap-ux/ui5-config': link:../ui5-config
-      ejs: 3.1.6
-      mem-fs: 2.1.0
-      mem-fs-editor: 9.0.0_mem-fs@2.1.0
-      prettify-xml: 1.2.0
-    devDependencies:
-      '@types/ejs': 3.0.6
-      '@types/fs-extra': 9.0.13
-      '@types/mem-fs-editor': 7.0.0
-      fs-extra: 10.0.0
-      lodash: 4.17.21
-      typescript: 4.2.4
-
-  packages/ui5-application-writer:
-    specifiers:
-      '@sap-ux/open-ux-tools-common': workspace:*
-      '@types/ejs': 3.0.6
-      '@types/fs-extra': 9.0.13
-      '@types/mem-fs': 1.1.2
-      '@types/mem-fs-editor': 7.0.0
-      ejs: 3.1.6
-      fs-extra: 10.0.0
-      json-merger: 1.1.6
-      mem-fs: 2.1.0
-      mem-fs-editor: 9.0.0
-      typescript: 4.2.4
-    dependencies:
-      ejs: 3.1.6
-      json-merger: 1.1.6
-      mem-fs: 2.1.0
-      mem-fs-editor: 9.0.0_mem-fs@2.1.0
-    devDependencies:
-      '@sap-ux/open-ux-tools-common': link:../common
-      '@types/ejs': 3.0.6
-      '@types/fs-extra': 9.0.13
-      '@types/mem-fs': 1.1.2
-      '@types/mem-fs-editor': 7.0.0
-      fs-extra: 10.0.0
-      typescript: 4.2.4
-
-  packages/ui5-config:
-    specifiers:
-      '@sap-ux/yaml': workspace:*
-      mem-fs: 2.1.0
-      mem-fs-editor: 9.0.0
-      typescript: 4.2.4
-    dependencies:
-      '@sap-ux/yaml': link:../yaml
-      typescript: 4.2.4
-    devDependencies:
-      mem-fs: 2.1.0
-      mem-fs-editor: 9.0.0_mem-fs@2.1.0
-
-  packages/yaml:
-    specifiers:
-      '@types/i18next-fs-backend': 1.0.0
-      i18next: 20.3.2
-      i18next-fs-backend: 1.1.1
-      typescript: 4.2.4
-      yaml: 2.0.0-6
-    dependencies:
-      i18next: 20.3.2
-      i18next-fs-backend: 1.1.1
-      yaml: 2.0.0-6
-    devDependencies:
-      '@types/i18next-fs-backend': 1.0.0
-      typescript: 4.2.4
->>>>>>> a3ccb21e
 
 packages:
     /@babel/code-frame/7.12.11:
