--- conflicted
+++ resolved
@@ -63,11 +63,10 @@
       "path": "packages/cds-odata-annotation-converter"
     },
     {
-<<<<<<< HEAD
+      "path": "packages/cf-deploy-config-inquirer"
+    },
+    {
       "path": "packages/cf-deploy-config-writer"
-=======
-      "path": "packages/cf-deploy-config-inquirer"
->>>>>>> c9421ce7
     },
     {
       "path": "packages/control-property-editor-common"
