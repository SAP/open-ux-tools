--- conflicted
+++ resolved
@@ -84,14 +84,13 @@
       "path": "packages/odata-service-writer"
     },
     {
-<<<<<<< HEAD
-      "path": "packages/playwright"
-=======
       "path": "packages/odata-vocabularies"
->>>>>>> 1af006c6
     },
     {
       "path": "packages/preview-middleware-client"
+    },
+    {
+        "path": "packages/playwright"
     },
     {
       "path": "packages/preview-middleware"
