{
<<<<<<< HEAD
  "compilerOptions": {
    "composite": true,
    "declaration": true,
    "declarationMap": true,
    "esModuleInterop": true,
    "experimentalDecorators": true,
    "emitDecoratorMetadata": true,
    "lib": [
      "es6",
      "dom",
      "dom.iterable"
    ],
    "module": "commonjs",
    "moduleResolution": "node",
    "noEmit": false,
    "sourceMap": true,
    "strict": true,
    "strictPropertyInitialization": false,
    "target": "ES6",
    "skipLibCheck": true,
    "resolveJsonModule": true,
    "useUnknownInCatchVariables": false
  },
  "references": [
    {
      "path": "packages/adp-tooling"
    },
    {
      "path": "packages/app-config-writer"
    },
    {
      "path": "packages/axios-extension"
    },
    {
      "path": "packages/backend-proxy-middleware"
    },
    {
      "path": "packages/btp-utils"
    },
    {
      "path": "packages/cap-config-writer"
    },
    {
      "path": "packages/control-property-editor-common"
    },
    {
      "path": "packages/control-property-editor"
    },
    {
      "path": "packages/create"
    },
    {
      "path": "packages/deploy-tooling"
    },
    {
      "path": "packages/environment-check"
    },
    {
      "path": "packages/eslint-plugin-fiori-tools"
    },
    {
      "path": "packages/fe-fpm-writer"
    },
    {
      "path": "packages/fiori-elements-writer"
    },
    {
      "path": "packages/fiori-freestyle-writer"
    },
    {
      "path": "packages/logger"
    },
    {
      "path": "packages/mockserver-config-writer"
    },
    {
      "path": "packages/odata-service-writer"
    },
    {
      "path": "packages/preview-middleware-client"
    },
    {
      "path": "packages/preview-middleware"
    },
    {
      "path": "packages/project-access"
    },
    {
      "path": "packages/project-input-validator"
    },
    {
      "path": "packages/store"
    },
    {
      "path": "packages/system-access"
    },
    {
      "path": "packages/telemetry"
    },
    {
      "path": "packages/ui-components"
    },
    {
      "path": "packages/ui5-application-writer"
    },
    {
      "path": "packages/ui5-config"
    },
    {
      "path": "packages/ui5-info"
    },
    {
      "path": "packages/ui5-library-writer"
    },
    {
      "path": "packages/ui5-proxy-middleware"
    },
    {
      "path": "packages/ui5-test-writer"
    },
    {
      "path": "packages/yaml"
    },
    {
      "path": "examples/odata-cli"
    },
    {
      "path": "examples/simple-generator"
    }
  ]
=======
    "compilerOptions": {
        "composite": true,
        "declaration": true,
        "declarationMap": true,
        "esModuleInterop": true,
        "experimentalDecorators": true,
        "emitDecoratorMetadata": true,
        "lib": ["es6", "dom", "dom.iterable"],
        "module": "commonjs",
        "moduleResolution": "node",
        "noEmit": false,
        "sourceMap": true,
        "strict": true,
        "strictPropertyInitialization": false,
        "target": "ES6",
        "skipLibCheck": true,
        "resolveJsonModule": true,
        "useUnknownInCatchVariables": false
    },
    "references": [
        {
            "path": "packages/adp-tooling"
        },
        {
            "path": "packages/app-config-writer"
        },
        {
            "path": "packages/axios-extension"
        },
        {
            "path": "packages/backend-proxy-middleware"
        },
        {
            "path": "packages/btp-utils"
        },
        {
            "path": "packages/cap-config-writer"
        },
        {
            "path": "packages/control-property-editor-common"
        },
        {
            "path": "packages/control-property-editor"
        },
        {
            "path": "packages/create"
        },
        {
            "path": "packages/deploy-tooling"
        },
        {
            "path": "packages/environment-check"
        },
        {
            "path": "packages/eslint-plugin-fiori-tools"
        },
        {
            "path": "packages/fe-fpm-writer"
        },
        {
            "path": "packages/fiori-elements-writer"
        },
        {
            "path": "packages/fiori-freestyle-writer"
        },
        {
            "path": "packages/logger"
        },
        {
            "path": "packages/mockserver-config-writer"
        },
        {
            "path": "packages/odata-service-writer"
        },
        {
            "path": "packages/preview-middleware-client"
        },
        {
            "path": "packages/preview-middleware"
        },
        {
            "path": "packages/project-access"
        },
        {
            "path": "packages/project-input-validator"
        },
        {
            "path": "packages/store"
        },
        {
            "path": "packages/system-access"
        },
        {
            "path": "packages/ui-components"
        },
        {
            "path": "packages/ui5-application-writer"
        },
        {
            "path": "packages/ui5-config"
        },
        {
            "path": "packages/ui5-info"
        },
        {
            "path": "packages/ui5-library-inquirer"
        },
        {
            "path": "packages/ui5-library-writer"
        },
        {
            "path": "packages/ui5-proxy-middleware"
        },
        {
            "path": "packages/ui5-test-writer"
        },
        {
            "path": "packages/yaml"
        },
        {
            "path": "examples/odata-cli"
        },
        {
            "path": "examples/simple-generator"
        }
    ]
>>>>>>> 023188f8
}<|MERGE_RESOLUTION|>--- conflicted
+++ resolved
@@ -1,5 +1,4 @@
 {
-<<<<<<< HEAD
   "compilerOptions": {
     "composite": true,
     "declaration": true,
@@ -26,129 +25,6 @@
   "references": [
     {
       "path": "packages/adp-tooling"
-    },
-    {
-      "path": "packages/app-config-writer"
-    },
-    {
-      "path": "packages/axios-extension"
-    },
-    {
-      "path": "packages/backend-proxy-middleware"
-    },
-    {
-      "path": "packages/btp-utils"
-    },
-    {
-      "path": "packages/cap-config-writer"
-    },
-    {
-      "path": "packages/control-property-editor-common"
-    },
-    {
-      "path": "packages/control-property-editor"
-    },
-    {
-      "path": "packages/create"
-    },
-    {
-      "path": "packages/deploy-tooling"
-    },
-    {
-      "path": "packages/environment-check"
-    },
-    {
-      "path": "packages/eslint-plugin-fiori-tools"
-    },
-    {
-      "path": "packages/fe-fpm-writer"
-    },
-    {
-      "path": "packages/fiori-elements-writer"
-    },
-    {
-      "path": "packages/fiori-freestyle-writer"
-    },
-    {
-      "path": "packages/logger"
-    },
-    {
-      "path": "packages/mockserver-config-writer"
-    },
-    {
-      "path": "packages/odata-service-writer"
-    },
-    {
-      "path": "packages/preview-middleware-client"
-    },
-    {
-      "path": "packages/preview-middleware"
-    },
-    {
-      "path": "packages/project-access"
-    },
-    {
-      "path": "packages/project-input-validator"
-    },
-    {
-      "path": "packages/store"
-    },
-    {
-      "path": "packages/system-access"
-    },
-    {
-      "path": "packages/telemetry"
-    },
-    {
-      "path": "packages/ui-components"
-    },
-    {
-      "path": "packages/ui5-application-writer"
-    },
-    {
-      "path": "packages/ui5-config"
-    },
-    {
-      "path": "packages/ui5-info"
-    },
-    {
-      "path": "packages/ui5-library-writer"
-    },
-    {
-      "path": "packages/ui5-proxy-middleware"
-    },
-    {
-      "path": "packages/ui5-test-writer"
-    },
-    {
-      "path": "packages/yaml"
-    },
-    {
-      "path": "examples/odata-cli"
-    },
-    {
-      "path": "examples/simple-generator"
-    }
-  ]
-=======
-    "compilerOptions": {
-        "composite": true,
-        "declaration": true,
-        "declarationMap": true,
-        "esModuleInterop": true,
-        "experimentalDecorators": true,
-        "emitDecoratorMetadata": true,
-        "lib": ["es6", "dom", "dom.iterable"],
-        "module": "commonjs",
-        "moduleResolution": "node",
-        "noEmit": false,
-        "sourceMap": true,
-        "strict": true,
-        "strictPropertyInitialization": false,
-        "target": "ES6",
-        "skipLibCheck": true,
-        "resolveJsonModule": true,
-        "useUnknownInCatchVariables": false
     },
     "references": [
         {
@@ -255,7 +131,9 @@
         },
         {
             "path": "examples/simple-generator"
-        }
+        },
+        {
+          "path": "packages/telemetry"
+        },
     ]
->>>>>>> 023188f8
 }