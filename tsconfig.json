--- conflicted
+++ resolved
@@ -78,11 +78,10 @@
       "path": "packages/fiori-freestyle-writer"
     },
     {
-<<<<<<< HEAD
+      "path": "packages/i18n"
+    },
+    {
       "path": "packages/inquirer-common"
-=======
-      "path": "packages/i18n"
->>>>>>> 3a7e387c
     },
     {
       "path": "packages/jest-file-matchers"
