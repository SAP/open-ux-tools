{
    "error": {
<<<<<<< HEAD
        "telemetry": "Failed to send telemetry data after downloading the application from the SAPUI5 ABAP Repository. {{- error}}",
        "qfaJsonNotFound": "{{- jsonFileName }} not found in the downloaded application. Check the file exists.",
        "replaceWebappFilesError": "An error occurred when replacing files in the downloaded application: {{- error}}",
        "requiredFieldsMissing": "Required fields are missing for the {{- app }} application. Check if the application is deployed correctly.",
        "applicationListFetchError": "An error occurred when fetching the application list: {{- error}}",
        "metadataFetchError": "An error occurred when fetching metadata: {{- error}}",
        "appConfigGenError": "An occurred when generating the application configuration: {{- error}}",
        "endPhase": "An error occurred in the end phase: {{- error}}",
        "errorProcessingJsonFile": "An error occurred when processing the JSON file: {{- error}}. Check the file is valid.",
=======
        "telemetry": "Failed to send telemetry data after downloading app from UI5 ABAP Repository. {{- error}}",
        "qfaJsonNotFound": "{{- jsonFileName }} not found in the downloaded app",
        "replaceWebappFilesError": "Error replacing files in the downloaded app: {{- error}}", 
        "requiredFieldsMissing": "Required fields are missing for app: {{- app }}. Check if the app is deployed correctly",
        "applicationListFetchError": "Error fetching application list: {{- error}}",
        "metadataFetchError": "Error fetching metadata: {{- error}}",
        "appConfigGenError": "Error generating application configuration: {{- error}}",
        "endPhase": "Error in end phase: {{- error}}",
        "errorProcessingJsonFile": "Error processing JSON file: {{- error}}",
        "noAppsDeployed": "No applications deployed to this system can be downloaded.",
>>>>>>> 00ec3687
        "validationErrors": {
            "invalidMetadataPackage": "Invalid or missing package in the metadata. Check the metadata.",
            "invalidServiceName": "Invalid or missing `serviceName` in `serviceBindingDetails`. Check the `serviceName`.",
            "invalidServiceVersion": "Invalid or missing `serviceVersion` in `serviceBindingDetails`. Check the `serviceVersion`.",
            "invalidMainEntityName": "Invalid or missing `mainEntityName` in `serviceBindingDetails`. Check the `mainEntityName`.",
            "invalidModuleName": "Invalid or missing `moduleName` in serviceBindingDetails. Check the `moduleName`.",
            "invalidRepositoryName": "Invalid or missing `repositoryName` in `serviceBindingDetails`. Check the `repositoryName`."
        },
        "installationErrors": {
            "npmInstall": "An error occurred in the install phase: {{- error}}",
            "skippedInstallation": "`--skipInstall` option was specified. Installation of dependencies will be skipped."
        },
        "appDownloadErrors": {
            "downloadedFileNotBufferError": "Error: The downloaded file is not a buffer. Check the file.",
            "appDownloadFailure": "An error occurred when downloading the application: {{- error}}.",
            "zipExtractionError": "An error occurred when extracting the zip file: {{- error}}"
        },
        "eventHookErrors": {
            "vscodeInstanceMissing": "Error: Missing VS Code instance in event hook.",
            "postGenCommandMissing": "Error: Missing `postGenCommand` in event hook.",
            "commandExecutionFailed": "Error executing `postGenCommand` in event hook: {{- error}}"
        },
        "readManifestErrors": {
<<<<<<< HEAD
            "manifestFileNotFound": "Error: `manifest.json` file not found in the downloaded application. Check the file exists.",
            "readManifestFailed": "Error: Failed to read the `manifest.json` file. Check the file is valid.",
            "sapAppNotDefined": "Error: `sap.app` not defined in the `manifest.json` file. Check `sap.app` is defined.",
            "sourceTemplateNotSupported": "Error: Source template not supported. Use a supported template.",
            "invalidManifestStructureError": "Invalid `manifest.json file` structure: `sap.ui5` or `sap.app` are missing. Check they exist."
        },
        "quickDeployedAppDownloadErrors": {
            "noAppsFound": "No application with id {{ appId }} found in the system. Please check if the application is deployed correctly or select another app"
=======
            "manifestFileNotFound": "Error: Manifest file not found in the downloaded app",
            "readManifestFailed": "Error: Failed to read manifest file",
            "sapAppNotDefined": "Error: sap.app not defined in the manifest file",
            "sourceTemplateNotSupported": "Error: Source template not supported",
            "invalidManifestStructureError": "Invalid manifest structure: 'sap.ui5' or 'sap.app' are missing."
>>>>>>> 00ec3687
        }
    },
    "warn": {
        "extractedFileNotFound": "Extracted file not found - {{- extractedFilePath}}."
    },
    "prompts": {
        "appSelection": {
<<<<<<< HEAD
            "message": "Application",
            "hint": "Select the application to download.",
            "breadcrumb": "Application",
            "noAppsDeployed": "No applications deployed to this system can be downloaded. {{- help}}"
=======
            "message": "App",
            "hint": "Select the app to download",
            "breadcrumb": "App"
>>>>>>> 00ec3687
        },
        "targetPath": {
            "message": "Project Folder Path",
            "breadcrumb": "Project Path"
        }
    },
    "readMe": {
        "appDescription": "This application was converted from an SAP Fiori application that was deployed from ADT using the ADT Quick Fiori Application generator.",
        "launchText": "To launch the generated application, run the following command from the generated app root folder:\n\n```\n    npm start\n```"
    },
    "info": {
        "repoAppDownloadCompleteMsg": "The selected application has been downloaded and updated to support SAP Fiori tools."
    }
}<|MERGE_RESOLUTION|>--- conflicted
+++ resolved
@@ -1,6 +1,5 @@
 {
     "error": {
-<<<<<<< HEAD
         "telemetry": "Failed to send telemetry data after downloading the application from the SAPUI5 ABAP Repository. {{- error}}",
         "qfaJsonNotFound": "{{- jsonFileName }} not found in the downloaded application. Check the file exists.",
         "replaceWebappFilesError": "An error occurred when replacing files in the downloaded application: {{- error}}",
@@ -10,18 +9,7 @@
         "appConfigGenError": "An occurred when generating the application configuration: {{- error}}",
         "endPhase": "An error occurred in the end phase: {{- error}}",
         "errorProcessingJsonFile": "An error occurred when processing the JSON file: {{- error}}. Check the file is valid.",
-=======
-        "telemetry": "Failed to send telemetry data after downloading app from UI5 ABAP Repository. {{- error}}",
-        "qfaJsonNotFound": "{{- jsonFileName }} not found in the downloaded app",
-        "replaceWebappFilesError": "Error replacing files in the downloaded app: {{- error}}", 
-        "requiredFieldsMissing": "Required fields are missing for app: {{- app }}. Check if the app is deployed correctly",
-        "applicationListFetchError": "Error fetching application list: {{- error}}",
-        "metadataFetchError": "Error fetching metadata: {{- error}}",
-        "appConfigGenError": "Error generating application configuration: {{- error}}",
-        "endPhase": "Error in end phase: {{- error}}",
-        "errorProcessingJsonFile": "Error processing JSON file: {{- error}}",
         "noAppsDeployed": "No applications deployed to this system can be downloaded.",
->>>>>>> 00ec3687
         "validationErrors": {
             "invalidMetadataPackage": "Invalid or missing package in the metadata. Check the metadata.",
             "invalidServiceName": "Invalid or missing `serviceName` in `serviceBindingDetails`. Check the `serviceName`.",
@@ -45,7 +33,6 @@
             "commandExecutionFailed": "Error executing `postGenCommand` in event hook: {{- error}}"
         },
         "readManifestErrors": {
-<<<<<<< HEAD
             "manifestFileNotFound": "Error: `manifest.json` file not found in the downloaded application. Check the file exists.",
             "readManifestFailed": "Error: Failed to read the `manifest.json` file. Check the file is valid.",
             "sapAppNotDefined": "Error: `sap.app` not defined in the `manifest.json` file. Check `sap.app` is defined.",
@@ -54,13 +41,6 @@
         },
         "quickDeployedAppDownloadErrors": {
             "noAppsFound": "No application with id {{ appId }} found in the system. Please check if the application is deployed correctly or select another app"
-=======
-            "manifestFileNotFound": "Error: Manifest file not found in the downloaded app",
-            "readManifestFailed": "Error: Failed to read manifest file",
-            "sapAppNotDefined": "Error: sap.app not defined in the manifest file",
-            "sourceTemplateNotSupported": "Error: Source template not supported",
-            "invalidManifestStructureError": "Invalid manifest structure: 'sap.ui5' or 'sap.app' are missing."
->>>>>>> 00ec3687
         }
     },
     "warn": {
@@ -68,16 +48,10 @@
     },
     "prompts": {
         "appSelection": {
-<<<<<<< HEAD
             "message": "Application",
             "hint": "Select the application to download.",
             "breadcrumb": "Application",
             "noAppsDeployed": "No applications deployed to this system can be downloaded. {{- help}}"
-=======
-            "message": "App",
-            "hint": "Select the app to download",
-            "breadcrumb": "App"
->>>>>>> 00ec3687
         },
         "targetPath": {
             "message": "Project Folder Path",
