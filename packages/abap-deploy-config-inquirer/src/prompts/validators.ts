import { PromptState } from './prompt-state';
import { type Destinations, isS4HC, isAbapEnvironmentOnBtp } from '@sap-ux/btp-utils';
import {
    createTransportNumber,
    getTransportList,
    isEmptyString,
    isValidClient,
    isValidUrl,
    isAppNameValid
} from '../validator-utils';
import { DEFAULT_PACKAGE_ABAP } from '../constants';
<<<<<<< HEAD
import { getTransportListFromService, getSystemInfo } from '../service-provider-utils';
=======
import { getTransportListFromService } from '../service-provider-utils';
>>>>>>> ea71f20b
import { t } from '../i18n';
import { findBackendSystemByUrl, initTransportConfig, getPackageAnswer, queryPackages } from '../utils';
import { handleTransportConfigError } from '../error-handler';
import { AuthenticationType } from '@sap-ux/store';
import { getHelpUrl, HELP_TREE } from '@sap-ux/guided-answers-helper';
import LoggerHelper from '../logger-helper';
import {
    ClientChoiceValue,
    PackageInputChoices,
    TargetSystemType,
    TransportChoices,
    type SystemConfig,
    type AbapDeployConfigAnswersInternal,
    type AbapSystemChoice,
    type BackendTarget
} from '../types';
import { AdaptationProjectType } from '@sap-ux/axios-extension';

const allowedPackagePrefixes = ['$', 'Z', 'Y', 'SAP'];
/**
 * Validates the destination question and sets the destination in the prompt state.
 *
 * @param destination - chosen destination
 * @param destinations - list of destinations
 * @returns boolean
 */
export function validateDestinationQuestion(destination: string, destinations?: Destinations): boolean {
    PromptState.resetAbapDeployConfig();
    updateDestinationPromptState(destination, destinations);
    return !!destination?.trim();
}

/**
 * Updates prompt state with the provided configuration.
 *
 * @param props - properties to update
 * @param props.url - url
 * @param props.client - client
 * @param props.isS4HC - is S/4HANA Cloud
 * @param props.scp - is SCP
 * @param props.target - target system
 */
function updatePromptState({
    url,
    client,
    isS4HC,
    scp,
    target
}: {
    url: string;
    client?: string;
    isS4HC?: boolean;
    scp?: boolean;
    target?: string;
}): void {
    PromptState.abapDeployConfig.url = url;
    PromptState.abapDeployConfig.client = client;
    PromptState.abapDeployConfig.isS4HC = isS4HC;
    PromptState.abapDeployConfig.scp = scp;
    PromptState.abapDeployConfig.targetSystem = target;
}

/**
 * Updates the destination prompt state.
 *
 * @param destination - destination
 * @param destinations - list of destinations
 */
export function updateDestinationPromptState(destination: string, destinations: Destinations = {}): void {
    const dest = destinations[destination];
    if (dest) {
        PromptState.abapDeployConfig.destination = dest.Name;
        updatePromptState({
            url: dest?.Host,
            client: dest['sap-client'],
            isS4HC: isS4HC(dest),
            scp: isAbapEnvironmentOnBtp(dest)
        });
    }
}

/**
 * Validates the target system.
 *
 * @param target - target system
 * @param choices - abab system choices
 * @returns boolean or error message string
 */
export function validateTargetSystem(target?: string, choices?: AbapSystemChoice[]): boolean | string {
    PromptState.resetAbapDeployConfig();
    if (!target || target === TargetSystemType.Url) {
        return true;
    }
    const isValid = isValidUrl(target?.trim());
    if (isValid === true && choices) {
        const choice = choices.find((choice) => choice.value === target);
        if (choice) {
            updatePromptState({
                url: choice.value,
                client: choice.client ?? '',
                scp: choice.scp,
                isS4HC: choice.isS4HC,
                target: target
            });
        }
    }
    return isValid;
}

/**
 * Validates the URL.
 *
 * @param input - url
 * @returns boolean or error message string
 */
export function validateUrl(input: string): boolean | string {
    PromptState.resetAbapDeployConfig();
    if (isEmptyString(input)) {
        return false;
    }
    const result = isValidUrl(input?.trim());
    if (result) {
        const backendSystem = findBackendSystemByUrl(input);
        updatePromptState({
            url: input.trim(),
            client: backendSystem?.client,
            scp: !!backendSystem?.serviceKeys,
            isS4HC: backendSystem?.authenticationType === AuthenticationType.ReentranceTicket
        });
    } else {
        return t('errors.invalidUrl', { url: input?.trim() });
    }
    return true;
}

/**
 * Validates the target system URL for CLI.
 *
 * @param targetSystem - target system
 * @param choices - abap system choices
 * @throws Error if target system is invalid
 */
export function validateTargetSystemUrlCli(targetSystem?: string, choices?: AbapSystemChoice[]): void {
    if (!PromptState.isYUI) {
        const isTargetValid = validateTargetSystem(targetSystem, choices);
        if (typeof isTargetValid === 'string') {
            throw new Error(isTargetValid);
        }
    }
}

/**
 * Validates and updates the client property in the state.
 *
 * @param clientChoice - client choice
 * @param client - client from backend config
 * @returns boolean
 */
export function validateClientChoiceQuestion(clientChoice: ClientChoiceValue, client?: string): boolean {
    switch (clientChoice) {
        case ClientChoiceValue.Base:
            PromptState.abapDeployConfig.client =
                (PromptState.abapDeployConfig?.client as string) ?? (client as string); // Parsing of YAML documents can result in a double quoted property being parsed as a string
            break;

        case ClientChoiceValue.Blank:
            delete PromptState.abapDeployConfig.client;
            break;

        case ClientChoiceValue.New:
        default:
            break;
    }
    return true;
}

/**
 * Validates the client and sets the client in the prompt state.
 *
 * @param client - client
 * @returns boolean or error message as a string
 */
export function validateClient(client: string): boolean | string {
    if (!client) {
        return true;
    }
    const tmpClient = String(client);
    const result = isValidClient(tmpClient);
    if (result) {
        PromptState.abapDeployConfig.client = tmpClient;
        return result;
    } else {
        delete PromptState.abapDeployConfig.client;
        return t('errors.invalidClient', { client });
    }
}

/**
 * Validates the credentials.
 *
 * @param input - password entered
 * @param previousAnswers - previous answers
 * @param backendTarget - backend target from abap deploy config prompt options
 * @returns boolean or error message as a string
 */
export async function validateCredentials(
    input: string,
    previousAnswers: AbapDeployConfigAnswersInternal,
    backendTarget?: BackendTarget
): Promise<boolean | string> {
    if (!input || !previousAnswers.username) {
        return t('errors.requireCredentials');
    }

    let warning: unknown;
    ({
        transportConfig: PromptState.transportAnswers.transportConfig,
        transportConfigNeedsCreds: PromptState.transportAnswers.transportConfigNeedsCreds,
        warning
    } = await initTransportConfig({
        backendTarget: backendTarget,
        scp: PromptState.abapDeployConfig.scp,
        url: PromptState.abapDeployConfig.url,
        client: PromptState.abapDeployConfig.client,
        credentials: {
            username: previousAnswers.username,
            password: input
        },
        errorHandler: (e: string) => {
            handleTransportConfigError(e);
        }
    }));

    if (warning) {
        const helpLink = getHelpUrl(HELP_TREE.FIORI_TOOLS, [57266]);
        const warningMessage = t('warnings.transportConfigFailure', { helpLink });
        LoggerHelper.logger.info(`\n${warningMessage}`);
        LoggerHelper.logger.info(`\n${warning}`);
        PromptState.transportAnswers.transportConfigNeedsCreds = false;

        return true; // Log a warning and proceed
    }

    if (PromptState.transportAnswers.transportConfigNeedsCreds) {
        LoggerHelper.logger.warn(t('errors.incorrectCredentials'));
        return t('errors.incorrectCredentials');
    } else {
        LoggerHelper.logger.info(t('info.correctCredentials'));
        return true;
    }
}

/**
 * Validates the ui5 app repository name.
 *
 * @param input - ui5 app repository name entered
 * @returns boolean or error message as a string
 */
export function validateUi5AbapRepoName(input: string): boolean | string {
    if (PromptState.transportAnswers.transportConfigError) {
        return t('errors.targetNotDeployable', {
            systemError: PromptState.transportAnswers.transportConfigError
        });
    }

    const result = isAppNameValid(input);

    if (result?.valid) {
        return result.valid;
    } else {
        return result?.errorMessage ?? t('errors.validators.appNameInvalid');
    }
}

/**
 * Validates the app description.
 *
 * @param input - app description entered
 * @returns boolean or error message as a string
 */
export function validateAppDescription(input: string): boolean | string {
    if (input?.length > 60) {
        return t('errors.validators.descriptionLength');
    }
    return true;
}

/**
 * Makes an empty string package query to test connectivity if searching, otherwise returns true.
 *
 * @param input - package input choice
 * @param systemConfig - system configuration
 * @param backendTarget - backend target from abap deploy config prompt options
 * @returns boolean or error message as a string
 */
export async function validatePackageChoiceInput(
    input: PackageInputChoices,
    systemConfig: SystemConfig,
    backendTarget?: BackendTarget
): Promise<boolean | string> {
    if (input === PackageInputChoices.ListExistingChoice) {
        const retrievedPackageList = await queryPackages('', systemConfig, backendTarget);
        if (retrievedPackageList && retrievedPackageList.length > 0) {
            return true;
        } else {
            return t('warnings.packageNotFound');
        }
    } else {
        return true;
    }
}

/**
 * This function is used to validate if user choice of providing package name is valid.
 * The validation attempts to connect to backend ADT service to see if it is able to fetch package names.
 *
 * @param systemConfig - system configuration
 * @param inputChoice - user choice of how to provide package name
 * @param backendTarget - backend target from abap deploy config prompt options
 */
export async function validatePackageChoiceInputForCli(
    systemConfig: SystemConfig,
    inputChoice?: PackageInputChoices,
    backendTarget?: BackendTarget
): Promise<void> {
    if (inputChoice) {
        const result = await validatePackageChoiceInput(inputChoice, systemConfig, backendTarget);
        if (result !== true) {
            throw new Error(result as string);
        }
    }
}

/**
 * Validates the package name.
 *
 * @param input - package name entered
 * @param answers - previous answers
 * @param backendTarget - backend target
 * @param shouldValidateCloudPackage - add additional validation whether the package is cloud
 * @param shouldValidateAppName - add additional validation whether package namespace or starting prefix are same with appname ones
 * @returns boolean or error message as a string
 */
export async function validatePackage(
    input: string,
    answers: AbapDeployConfigAnswersInternal,
    backendTarget?: BackendTarget,
    shouldValidateCloudPackage?: boolean,
    shouldValidateAppName?: boolean
): Promise<boolean | string> {
    PromptState.transportAnswers.transportRequired = true; // reset to true every time package is validated
    if (!input?.trim()) {
        return t('warnings.providePackage');
    }
<<<<<<< HEAD
    //valiadtion for special characters
    if (!/^[A-Za-z0-9$_/]*$/.test(input)) {
        return t('errors.validators.charactersForbiddenInPackage');
    }
=======
>>>>>>> ea71f20b
    if (input === DEFAULT_PACKAGE_ABAP) {
        PromptState.transportAnswers.transportRequired = false;
        return true;
    }
<<<<<<< HEAD

    //validate package format
    if (!/^(?:\/\w+\/)?[$]?\w*$/.test(input)) {
        return t('error.validators.abapPackageInvalidFormat');
    }

    const startingPrefix = getPackageStartingPrefix(input);

    //validate package starting prefix
    if (!input.startsWith('/') && !allowedPackagePrefixes.find((prefix) => prefix === startingPrefix)) {
        return t('error.validators.abapPackageStartingPrefix');
    }

    // validate appname namespace and starting prefix
    if (shouldValidateAppName && answers?.ui5AbapRepo && !answers?.ui5AbapRepo.startsWith(startingPrefix)) {
        return t('error.validators.abapInvalidAppNameNamespaceOrStartingPrefix');
    }

=======
>>>>>>> ea71f20b
    const systemConfig: SystemConfig = {
        url: PromptState.abapDeployConfig.url,
        client: PromptState.abapDeployConfig.client,
        destination: PromptState.abapDeployConfig.destination
    };

    // validate if package is cloud
    if (shouldValidateCloudPackage && !(await isCloudPackage(input, systemConfig, backendTarget))) {
        return t('warnings.invalidCloudPackage');
    }

    // checks if package is a local package and will update prompt state accordingly
    await getTransportListFromService(input.toUpperCase(), answers.ui5AbapRepo ?? '', systemConfig, backendTarget);

    return true;
}

/**
 * Determines the starting prefix of a package name.
 *
 * - If the package name is in the form `/namespace/PackageName`, it extracts the namespace as the prefix.
 * - Otherwise, if the package name starts with "SAP" or "$", "Z", "Y", it returns it".
 * - If none of the above, it uses the first character of the package name.
 *
 * @param {string} packageName - The name of the package to analyze.
 * @returns {string} - The starting prefix of the package name.
 */
function getPackageStartingPrefix(packageName: string): string {
    if (/^\/.*\/\w*$/g.test(packageName)) {
        const splitNames = packageName.split('/');
        return `/${splitNames[1]}/`;
    }
    return packageName.startsWith('SAP') ? 'SAP' : packageName[0];
}

/**
 * Checks if the given package is a cloud-ready package.
 *
 * - Fetches system information for the package using the provided system configuration and backend target.
 * - Validates whether the adaptation project type for the package is "CLOUD_READY".
 *
 * @param {string} input - The name of the package to validate.
 * @param {SystemConfig} systemConfig - Configuration object for the system (e.g., URL, client, destination).
 * @param {BackendTarget} [backendTarget] - Optional backend target for further system validation.
 * @returns {Promise<boolean>} - Resolves to `true` if the package is cloud-ready, `false` otherwise.
 */
async function isCloudPackage(
    input: string,
    systemConfig: SystemConfig,
    backendTarget?: BackendTarget
): Promise<boolean> {
    const systemInfo = await getSystemInfo(input, systemConfig, backendTarget);
    return (
        systemInfo != undefined &&
        systemInfo.adaptationProjectTypes.length === 1 &&
        systemInfo.adaptationProjectTypes[0] === AdaptationProjectType.CLOUD_READY
    );
}

/**
 * Handler for creating new transport choices.
 *
 * @param packageAnswer - package name
 * @param systemConfig - system configuration
 * @param input - transport choice input
 * @param previousAnswers - previous answers
 * @param validateInputChanged - if the input has changed
 * @param prevTransportInputChoice - previous transport input choice
 * @param backendTarget - backend target
 * @returns - boolean or error message as a string
 */
async function handleCreateNewTransportChoice(
    packageAnswer: string,
    systemConfig: SystemConfig,
    input?: TransportChoices,
    previousAnswers?: AbapDeployConfigAnswersInternal,
    validateInputChanged?: boolean,
    prevTransportInputChoice?: TransportChoices,
    backendTarget?: BackendTarget
): Promise<boolean | string> {
    // Question is re-evaluated triggered by other user changes,
    // no need to create a new transport number
    if (validateInputChanged) {
        if (input === prevTransportInputChoice) {
            return true;
        } else if (!prevTransportInputChoice) {
            // if prevTransportInputChoice is undefined (occurs after back navigation)
            // take most recent entry in transport list
            const list = await getTransportList(
                packageAnswer,
                previousAnswers?.ui5AbapRepo ?? '',
                systemConfig,
                backendTarget
            );
            if (list?.[0]) {
                PromptState.transportAnswers.newTransportNumber = list[0].transportReqNumber;
                return true;
            }
        }
    }
    const description = `For ABAP repository ${previousAnswers?.ui5AbapRepo?.toUpperCase()}, created by SAP Fiori Tools`;
    PromptState.transportAnswers.newTransportNumber = await createTransportNumber(
        {
            packageName: getPackageAnswer(previousAnswers, PromptState.abapDeployConfig.package),
            ui5AppName: previousAnswers?.ui5AbapRepo ?? '',
            description: description.length > 60 ? description.slice(0, 57) + '...' : description
        },
        systemConfig,
        backendTarget
    );
    if (PromptState.transportAnswers.newTransportNumber) {
        return true;
    } else {
        return t('errors.createTransportReqFailed');
    }
}

/**
 * Handler for listing the transport choices.
 *
 * @param packageAnswer - package name
 * @param systemConfig - system configuration
 * @param previousAnswers - previous answers
 * @param backendTarget - backend target
 * @returns - boolean or error message as a string
 */
async function handleListExistingTransportChoice(
    packageAnswer: string,
    systemConfig: SystemConfig,
    previousAnswers?: AbapDeployConfigAnswersInternal,
    backendTarget?: BackendTarget
): Promise<boolean | string> {
    if (!packageAnswer || !previousAnswers?.ui5AbapRepo) {
        return t('errors.validators.transportListPreReqs');
    }

    PromptState.transportAnswers.transportList = await getTransportList(
        packageAnswer,
        previousAnswers.ui5AbapRepo,
        systemConfig,
        backendTarget
    );
    if (PromptState.transportAnswers.transportList) {
        if (PromptState.transportAnswers.transportList.length > 0) {
            return true;
        } else {
            return t('warnings.noTransportReqs');
        }
    } else {
        return t('warnings.noExistingTransportReqList');
    }
}

/**
 * Validates the transport choice input.
 *
 * @param input - transport choice input
 * @param previousAnswers - previous answers
 * @param validateInputChanged - if the input has changed
 * @param prevTransportInputChoice - previous transport input choice
 * @param backendTarget - backend target
 * @returns boolean or error message as a string
 */
export async function validateTransportChoiceInput(
    input?: TransportChoices,
    previousAnswers?: AbapDeployConfigAnswersInternal,
    validateInputChanged?: boolean,
    prevTransportInputChoice?: TransportChoices,
    backendTarget?: BackendTarget
): Promise<boolean | string> {
    const packageAnswer = getPackageAnswer(previousAnswers, PromptState.abapDeployConfig.package);
    const systemConfig: SystemConfig = {
        url: PromptState.abapDeployConfig.url,
        client: PromptState.abapDeployConfig.client,
        destination: PromptState.abapDeployConfig.destination
    };

    switch (input) {
        case TransportChoices.ListExistingChoice: {
            return handleListExistingTransportChoice(packageAnswer, systemConfig, previousAnswers, backendTarget);
        }
        case TransportChoices.CreateNewChoice: {
            return handleCreateNewTransportChoice(
                packageAnswer,
                systemConfig,
                input,
                previousAnswers,
                validateInputChanged,
                prevTransportInputChoice
            );
        }
        case TransportChoices.EnterManualChoice:
        default:
            return true;
    }
}

/**
 * Validates the transport question.
 *
 * @param input - transport request
 * @returns boolean or error message as a string
 */
export function validateTransportQuestion(input?: string): boolean | string {
    if (PromptState.transportAnswers.transportRequired && !input?.trim()) {
        return t('prompts.config.transport.common.provideTransportRequest');
    }
    return true;
}

/**
 * Validates the confirm question and updates the state.
 *
 * @param overwrite - if overwrite was selected
 * @returns boolean
 */
export function validateConfirmQuestion(overwrite: boolean): boolean {
    PromptState.abapDeployConfig.abort = !overwrite;
    return true;
}<|MERGE_RESOLUTION|>--- conflicted
+++ resolved
@@ -9,11 +9,7 @@
     isAppNameValid
 } from '../validator-utils';
 import { DEFAULT_PACKAGE_ABAP } from '../constants';
-<<<<<<< HEAD
 import { getTransportListFromService, getSystemInfo } from '../service-provider-utils';
-=======
-import { getTransportListFromService } from '../service-provider-utils';
->>>>>>> ea71f20b
 import { t } from '../i18n';
 import { findBackendSystemByUrl, initTransportConfig, getPackageAnswer, queryPackages } from '../utils';
 import { handleTransportConfigError } from '../error-handler';
@@ -368,19 +364,13 @@
     if (!input?.trim()) {
         return t('warnings.providePackage');
     }
-<<<<<<< HEAD
     //valiadtion for special characters
     if (!/^[A-Za-z0-9$_/]*$/.test(input)) {
         return t('errors.validators.charactersForbiddenInPackage');
     }
-=======
->>>>>>> ea71f20b
     if (input === DEFAULT_PACKAGE_ABAP) {
         PromptState.transportAnswers.transportRequired = false;
         return true;
-    }
-<<<<<<< HEAD
-
     //validate package format
     if (!/^(?:\/\w+\/)?[$]?\w*$/.test(input)) {
         return t('error.validators.abapPackageInvalidFormat');
@@ -397,9 +387,6 @@
     if (shouldValidateAppName && answers?.ui5AbapRepo && !answers?.ui5AbapRepo.startsWith(startingPrefix)) {
         return t('error.validators.abapInvalidAppNameNamespaceOrStartingPrefix');
     }
-
-=======
->>>>>>> ea71f20b
     const systemConfig: SystemConfig = {
         url: PromptState.abapDeployConfig.url,
         client: PromptState.abapDeployConfig.client,
