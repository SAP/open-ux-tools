--- conflicted
+++ resolved
@@ -301,15 +301,8 @@
         const abapTargetPrompts = await getAbapTargetPrompts({
             backendTarget: { abapTarget: { scp: true } as UrlAbapTarget }
         });
-<<<<<<< HEAD
-        const scpPrompt = abapTargetPrompts.find((prompt) => prompt.name === abapDeployConfigInternalPromptNames.scp);
-        const scpSetterPrompt = abapTargetPrompts.find(
-            (prompt) => prompt.name === abapDeployConfigInternalPromptNames.scpSetter
-        );
-=======
         const scpPrompt = abapTargetPrompts.find((prompt) => prompt.name === promptNames.scp);
->>>>>>> 0a271d85
-
+        const scpSetterPrompt = abapTargetPrompts.find((prompt) => prompt.name === promptNames.scpSetter);
         if (scpPrompt) {
             expect(
                 (scpPrompt.when as Function)({
