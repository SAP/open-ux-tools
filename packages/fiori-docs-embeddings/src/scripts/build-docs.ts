--- conflicted
+++ resolved
@@ -3,12 +3,8 @@
 import fetch from 'node-fetch';
 import { marked } from 'marked';
 import * as fs from 'fs/promises';
-<<<<<<< HEAD
 import * as path from 'node:path';
-=======
-import * as path from 'path';
 import { spawn, type SpawnOptionsWithoutStdio } from 'node:child_process';
->>>>>>> bbb1191c
 import { default as matter } from 'gray-matter';
 
 // Create promisified version of spawn for async/await
@@ -258,20 +254,6 @@
         } catch {
             return false;
         }
-<<<<<<< HEAD
-
-        const waitTime = Number.parseInt(resetTime, 10) * 1000 - Date.now();
-        const isValidWaitTime = waitTime > 0 && waitTime < 3600000; // Max 1 hour
-
-        if (isValidWaitTime) {
-            console.log(`Rate limited. Waiting ${Math.round(waitTime / 1000)}s...`);
-            await new Promise((resolve) => setTimeout(resolve, waitTime));
-            return true;
-        }
-
-        return false;
-=======
->>>>>>> bbb1191c
     }
 
     /**
