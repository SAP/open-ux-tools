--- conflicted
+++ resolved
@@ -1,13 +1,7 @@
 import chalk from 'chalk';
-<<<<<<< HEAD
-import { rimraf } from 'rimraf'
-import os from 'os';
-import path from 'path';
-=======
-import rimraf from 'rimraf';
+import { rimraf } from 'rimraf';
 import os from 'node:os';
 import path from 'node:path';
->>>>>>> 8495ee52
 
 const globalAny: any = global;
 
