import { basename, dirname, isAbsolute, join, parse, sep } from 'path';
import type { Editor } from 'mem-fs-editor';
import type {
    AdaptationResults,
    AllAppResults,
    ExtensionResults,
    FioriArtifactTypes,
    FoundFioriArtifacts,
    LibraryResults,
    Manifest,
    Package,
    WorkspaceFolder
} from '../types';
import { FileName } from '../constants';
import { fileExists, findBy, findFileUp, readJSON } from '../file';
import { hasDependency } from './dependencies';
import { getCapProjectType } from './cap';
import { getWebappPath } from './ui5-config';

/**
 * Map artifact to file that is specific to the artifact type. Some artifacts can
 * be identified by the same file, like app and library have file 'manifest.json'.
 * Further filtering for specific artifact types happens in the filter{Artifact}
 * functions.
 */
const filterFileMap: Record<FioriArtifactTypes, string[]> = {
    applications: [FileName.Manifest],
    adaptations: [FileName.ManifestAppDescrVar],
    extensions: [FileName.ExtConfigJson],
    libraries: [FileName.Library, FileName.Manifest]
};

/**
 * Type that is used locally only to keep list of found files with cache of the
 * content in order to avoid multiple file reads.
 */
type FileMapAndCache = { [path: string]: null | string | object };

/**
 * Default folders to exclude from search.
 */
const excludeFolders = ['.git', 'node_modules', 'dist'];
/**
 * WorkspaceFolder type guard.
 *
 * @param value - value to type check
 * @returns - true: is a vscode workspace array; no: not a vscode workspace array
 */
function isWorkspaceFolder(value: readonly WorkspaceFolder[] | string[]): value is WorkspaceFolder[] {
    return value && (value as WorkspaceFolder[]).length > 0 && (value as WorkspaceFolder[])[0].uri !== undefined;
}

/**
 * Convert workspace root folders to root paths.
 *
 * @param wsFolders - list of roots, either as vscode WorkspaceFolder[] or array of paths
 * @returns - root paths
 */
function wsFoldersToRootPaths(wsFolders: readonly WorkspaceFolder[] | string[] | undefined): string[] {
    // extract root path if provided as VSCode folder
    let wsRoots: string[];
    if (wsFolders && isWorkspaceFolder(wsFolders)) {
        wsRoots = [];
        wsFolders
            .filter((each) => each.uri.scheme === 'file')
            .forEach((folder) => {
                wsRoots.push(folder.uri.fsPath);
            });
    } else {
        wsRoots = (wsFolders ?? []) as string[];
    }
    return wsRoots;
}

/**
 * Find root folder of the project containing the given file.
 *
 * @param path path of a project file
 * @param sapuxRequired if true, only find sapux projects
 * @param silent if true, then does not throw an error but returns an empty path
 * @param memFs - optional mem-fs-editor instance
 * @returns {*}  {Promise<string>} - Project Root
 */
export async function findProjectRoot(
    path: string,
    sapuxRequired = true,
    silent = false,
    memFs?: Editor
): Promise<string> {
    const packageJson = await findFileUp(FileName.Package, path, memFs);
    if (!packageJson) {
        if (silent) {
            return '';
        }
        throw new Error(
            `Could not find any project root for '${path}'. Search was done for ${
                sapuxRequired ? 'Fiori elements' : 'All'
            } projects.`
        );
    }
    let root = dirname(packageJson);
    if (sapuxRequired) {
        const sapux = (await readJSON<Package>(packageJson, memFs)).sapux;
        if (!sapux) {
            root = await findProjectRoot(dirname(root), sapuxRequired, silent, memFs);
        }
    }
    return root;
}

/**
 * Find app root and project root from given paths and sapux entry.
 *
 * @param sapux - value of sapux in package.json, either boolean or string array
 * @param path - path where the search started from
 * @param root - root of the app or project, where package.json is located
 * @returns - appRoot and projectRoot or null
 */
function findRootsWithSapux(
    sapux: boolean | string[],
    path: string,
    root: string
): { appRoot: string; projectRoot: string } | null {
    if (typeof sapux === 'boolean' && sapux === true) {
        return {
            appRoot: root,
            projectRoot: root
        };
    } else if (Array.isArray(sapux)) {
        // Backward compatibility for FE apps in CAP projects that have no app package.json,
        // but are listed in CAP root sapux array
        const pathWithSep = path.endsWith(sep) ? path : path + sep;
        const relAppPaths = sapux.map((a) => join(...a.split(/[\\/]/)));
        const relApp = relAppPaths.find((app) => pathWithSep.startsWith(join(root, app) + sep));
        if (relApp) {
            return {
                appRoot: join(root, relApp),
                projectRoot: root
            };
        }
    }
    // The first package.json we found when searching up contains sapux, but not true -> not supported
    return null;
}

/**
 * Get the application root for a given webapp path.
 *
 * @param webappPath - path to webapp folder, where manifest.json is
 * @returns - root path of the application, where usually ui5.yaml and package.json are
 */
export async function getAppRootFromWebappPath(webappPath: string): Promise<string | null> {
    const ui5YamlPath = await findFileUp(FileName.Ui5Yaml, webappPath);
    let appRoot = dirname(webappPath);
    if (ui5YamlPath) {
        const candidate = dirname(ui5YamlPath);
        const webapp = await getWebappPath(candidate);
        if (webapp === webappPath) {
            appRoot = candidate;
        }
    }
    return appRoot;
}

/**
 * Find the app root and project root folder for a given path. In case of apps in non CAP projects they are the same.
 * This function also validates if an app is supported by tools considering Fiori elements apps and SAPUI5
 * freestyle apps. Only if project root and app root can be determined, they are returned, otherwise null is returned.
 * This function is used e.g. to get a filtered list of all manifest.json files in a workspace for tools
 * supported apps and retrieve the respective root paths.
 *
 * This function makes following assumptions:
 * - All applications have a package.json in root folder.
 * - If sapux=true in package.json the app is NOT inside a CAP project.
 * - Freestyle application (non CAP) has in package.json dependency to @sap/ux-ui5-tooling and <appRoot>/ui5-local.yaml.
 *
 * @param path - path to check, e.g. to the manifest.json
 * @param memFs - optional mem-fs-editor instance
 * @returns - in case a supported app is found this function returns the appRoot and projectRoot path
 */
export async function findRootsForPath(
    path: string,
    memFs?: Editor
): Promise<{ appRoot: string; projectRoot: string } | null> {
    try {
        // Get the root of the app, that is where the package.json is, otherwise not supported
        const appRoot = await findProjectRoot(path, false, false, memFs);
        if (!appRoot) {
            return null;
        }
        const appPckJson = await readJSON<Package>(join(appRoot, FileName.Package), memFs);
        // Check for most common app, Fiori elements with sapux=true in package.json
        if (appPckJson.sapux) {
            return findRootsWithSapux(appPckJson.sapux, path, appRoot);
        }
        if ((await getCapProjectType(appRoot, memFs)) !== undefined) {
            // App is part of a CAP project, but doesn't have own package.json and is not mentioned in sapux array
            // in root -> not supported
            return null;
        }
        // Check if app is included in CAP project
        const projectRoot = await findCapProjectRoot(appRoot, undefined, memFs);
        if (projectRoot) {
            // App included in CAP
            return {
                appRoot,
                projectRoot
            };
        } else if (
            // Check for freestyle non CAP
            (await fileExists(join(appRoot, FileName.Ui5LocalYaml), memFs)) &&
            hasDependency(appPckJson, '@sap/ux-ui5-tooling')
        ) {
            return {
                appRoot,
                projectRoot: appRoot
            };
        }
    } catch {
        // Finding root should not throw error. Return null instead.
    }
    return null;
}

/**
 * Find CAP project root path.
 *
 * @param path - path inside CAP project
 * @param checkForAppRouter - if true, checks for app router in CAP project app folder
 * @param memFs - optional mem-fs-editor instance
 * @returns - CAP project root path
 */
export async function findCapProjectRoot(
    path: string,
    checkForAppRouter = true,
    memFs?: Editor
): Promise<string | null> {
    try {
        if (!isAbsolute(path)) {
            return null;
        }
        const { root } = parse(path);
        let projectRoot = dirname(path);
        while (projectRoot !== root) {
            if (await getCapProjectType(projectRoot, memFs)) {
                // We have found a CAP project as root. Check if the found app is not directly in CAP's 'app/' folder.
                // Sometime there is a <CAP_ROOT>/app/package.json file that is used for app router (not an app)
                // or skip app router check if checkForAppRouter is false and return the project root.
                if ((checkForAppRouter && join(projectRoot, 'app') !== path) || !checkForAppRouter) {
                    return projectRoot;
                }
            }
            projectRoot = dirname(projectRoot);
        }
    } catch {
        // No project root can be found at parent folder.
    }
    return null;
}

/**
 * Find all app that are supported by Fiori tools for a given list of roots (workspace folders).
 * This is a convenient function to retrieve all apps. Same result can be achieved with call
 * findFioriArtifacts({ wsFolders, artifacts: ['applications'] }); from same module.
 *
 * @param wsFolders - list of roots, either as vscode WorkspaceFolder[] or array of paths
 * @param memFs - optional mem-fs-editor instance
 * @returns - results as path to apps plus files already parsed, e.g. manifest.json
 */
export async function findAllApps(
    wsFolders: readonly WorkspaceFolder[] | string[] | undefined,
    memFs?: Editor
): Promise<AllAppResults[]> {
    const findResults = await findFioriArtifacts({ wsFolders, artifacts: ['applications'], memFs });
    return findResults.applications ?? [];
}

/**
 * Filter Fiori apps from a list of files.
 *
 * @param pathMap - map of files. Key is the path, on first read parsed content will be set as value to prevent multiple reads of a file.
 * @param memFs - optional mem-fs-editor instance
 * @returns - results as path to apps plus files already parsed, e.g. manifest.json
 */
async function filterApplications(pathMap: FileMapAndCache, memFs?: Editor): Promise<AllAppResults[]> {
    const filterApplicationByManifest = async (manifestPath: string) => {
        pathMap[manifestPath] ??= await readJSON<Manifest>(manifestPath, memFs);
        const manifest: Manifest = pathMap[manifestPath] as Manifest; // cast needed as pathMap also allows strings and any other objects
        // cast allowed, as this is the only place pathMap is filled for manifests
        if (manifest['sap.app'].id && manifest['sap.app'].type === 'application') {
            const roots = await findRootsForPath(dirname(manifestPath), memFs);
            if (roots && !(await fileExists(join(roots.appRoot, '.adp', FileName.AdaptationConfig), memFs))) {
                return { appRoot: roots.appRoot, projectRoot: roots.projectRoot, manifest: manifest, manifestPath };
            }
        }
        throw new Error('Not relevant');
    };

    const isFulFilled = (input: PromiseSettledResult<AllAppResults>): input is PromiseFulfilledResult<AllAppResults> =>
        input.status === 'fulfilled';

    const manifestPaths = Object.keys(pathMap).filter((path) => basename(path) === FileName.Manifest);

    return (await Promise.allSettled(manifestPaths.map(filterApplicationByManifest)))
        .filter(isFulFilled) // returning only valid applications
        .map(({ value }) => value);
}

/**
 * Filter adaptation projects from a list of files.
 *
 * @param pathMap - map of files. Key is the path, on first read parsed content will be set as value to prevent multiple reads of a file.
 * @param memFs - optional mem-fs-editor instance
 * @returns - results as array of found adaptation projects.
 */
async function filterAdaptations(pathMap: FileMapAndCache, memFs?: Editor): Promise<AdaptationResults[]> {
    const results: AdaptationResults[] = [];
    const manifestAppDescrVars = Object.keys(pathMap).filter((path) => path.endsWith(FileName.ManifestAppDescrVar));
    for (const manifestAppDescrVar of manifestAppDescrVars) {
        const packageJsonPath = await findFileUp(FileName.Package, dirname(manifestAppDescrVar), memFs);
        const projectRoot = packageJsonPath ? dirname(packageJsonPath) : null;
<<<<<<< HEAD
        if (projectRoot && (await fileExists(join(projectRoot, 'webapp', FileName.ManifestAppDescrVar)))) {
            results.push({ appRoot: projectRoot, manifestAppdescrVariantPath: manifestAppDescrVar, projectRoot });
=======
        if (projectRoot && (await fileExists(join(projectRoot, 'webapp', FileName.ManifestAppDescrVar), memFs))) {
            results.push({ appRoot: projectRoot, manifestAppdescrVariantPath: manifestAppDescrVar });
>>>>>>> 3c5f82e6
        }
    }
    return results;
}

/**
 * Filter extensions projects from a list of files.
 *
 * @param pathMap - map of files. Key is the path, on first read parsed content will be set as value to prevent multiple reads of a file.
 * @param memFs - optional mem-fs-editor instance
 * @returns - results as array of found extension projects.
 */
async function filterExtensions(pathMap: FileMapAndCache, memFs?: Editor): Promise<ExtensionResults[]> {
    const results: ExtensionResults[] = [];
    const extensionConfigs = Object.keys(pathMap).filter((path) => basename(path) === FileName.ExtConfigJson);
    for (const extensionConfig of extensionConfigs) {
        try {
            let manifest: Manifest | null = null;
            let manifestPath = Object.keys(pathMap).find(
                (path) => path.startsWith(dirname(extensionConfig) + sep) && basename(path) === FileName.Manifest
            );
            if (manifestPath) {
                pathMap[manifestPath] ??= await readJSON<Manifest>(manifestPath, memFs);
                manifest = pathMap[manifestPath] as Manifest;
            } else {
                const manifests = await findBy({
                    fileNames: [FileName.Manifest],
                    root: dirname(extensionConfig),
                    excludeFolders,
                    memFs
                });
                if (manifests.length === 1) {
                    [manifestPath] = manifests;
                    manifest = await readJSON<Manifest>(manifestPath, memFs);
                }
            }
            if (manifestPath && manifest) {
                results.push({ appRoot: dirname(extensionConfig), manifest, manifestPath });
            }
        } catch {
            // ignore exceptions for invalid manifests
        }
    }
    return results;
}

/**
 * Find and filter libraries with only a `.library` and no `manifest.json`.
 *
 * @param pathMap - path to files
 * @param manifestPaths - paths to manifest.json files
 * @param memFs - optional mem-fs-editor instance
 * @returns - results as array of found .library projects.
 */
async function filterDotLibraries(
    pathMap: FileMapAndCache,
    manifestPaths: string[],
    memFs?: Editor
): Promise<LibraryResults[]> {
    const dotLibraries: LibraryResults[] = [];
    const dotLibraryPaths = Object.keys(pathMap)
        .filter((path) => basename(path) === FileName.Library)
        .map((path) => dirname(path))
        .filter((path) => !manifestPaths.map((manifestPath) => dirname(manifestPath)).includes(path));
    if (dotLibraryPaths) {
        for (const libraryPath of dotLibraryPaths) {
            const projectRoot = dirname(
                (await findFileUp(FileName.Package, dirname(libraryPath), memFs)) ?? libraryPath
            );
            dotLibraries.push({ projectRoot, libraryPath });
        }
    }
    return dotLibraries;
}

/**
 * Filter extensions projects from a list of files.
 *
 * @param pathMap - path to files
 * @param memFs - optional mem-fs-editor instance
 * @returns - results as array of found library projects.
 */
async function filterLibraries(pathMap: FileMapAndCache, memFs?: Editor): Promise<LibraryResults[]> {
    const results: LibraryResults[] = [];
    const manifestPaths = Object.keys(pathMap).filter((path) => basename(path) === FileName.Manifest);
    results.push(...(await filterDotLibraries(pathMap, manifestPaths, memFs)));
    for (const manifestPath of manifestPaths) {
        try {
            pathMap[manifestPath] ??= await readJSON<Manifest>(manifestPath, memFs);
            const manifest = pathMap[manifestPath] as Manifest;
            if (manifest['sap.app'] && manifest['sap.app'].type === 'library') {
                const packageJsonPath = await findFileUp(FileName.Package, dirname(manifestPath), memFs);
                const projectRoot = packageJsonPath ? dirname(packageJsonPath) : null;
                if (projectRoot && (await fileExists(join(projectRoot, FileName.Ui5Yaml), memFs))) {
                    results.push({ projectRoot, manifestPath, manifest });
                }
            }
        } catch {
            // ignore exceptions for invalid manifests
        }
    }
    return results;
}

/**
 * Get the files to search for according to requested artifact type.
 *
 * @param artifacts - requests artifacts like apps, adaptations, extensions
 * @returns - array of filenames to search for
 */
function getFilterFileNames(artifacts: FioriArtifactTypes[]): string[] {
    const uniqueFilterFiles = new Set<string>();
    for (const artifact of artifacts) {
        if (filterFileMap[artifact]) {
            filterFileMap[artifact].forEach((artifactFile) => uniqueFilterFiles.add(artifactFile));
        }
    }
    return Array.from(uniqueFilterFiles);
}
/**
 * Find all requested Fiori artifacts like apps, adaptations, extensions, that are supported by Fiori tools, for a given list of roots (workspace folders).
 *
 * @param options - find options
 * @param options.wsFolders - list of roots, either as vscode WorkspaceFolder[] or array of paths
 * @param options.artifacts - list of artifacts to search for: 'application', 'adaptation', 'extension' see FioriArtifactTypes
 * @param options.memFs
 * @returns - data structure containing the search results, for app e.g. as path to app plus files already parsed, e.g. manifest.json
 */
export async function findFioriArtifacts(options: {
    wsFolders?: readonly WorkspaceFolder[] | string[];
    artifacts: FioriArtifactTypes[];
    memFs?: Editor;
}): Promise<FoundFioriArtifacts> {
    const results: FoundFioriArtifacts = {};
    const fileNames: string[] = getFilterFileNames(options.artifacts);
    const wsRoots = wsFoldersToRootPaths(options.wsFolders);
    const pathMap: FileMapAndCache = {};
    for (const root of wsRoots) {
        try {
            const foundFiles = await findBy({
                fileNames,
                root,
                excludeFolders,
                memFs: options.memFs
            });
            foundFiles.forEach((path) => (pathMap[path] = null));
        } catch {
            // ignore exceptions during find
        }
    }
    if (options.artifacts.includes('applications')) {
        results.applications = await filterApplications(pathMap, options.memFs);
    }
    if (options.artifacts.includes('adaptations')) {
        results.adaptations = await filterAdaptations(pathMap, options.memFs);
    }
    if (options.artifacts.includes('extensions')) {
        results.extensions = await filterExtensions(pathMap, options.memFs);
    }
    if (options.artifacts.includes('libraries')) {
        results.libraries = await filterLibraries(pathMap, options.memFs);
    }
    return results;
}

/**
 * Find all CAP project roots by locating pom.xml or package.json in a given workspace.
 *
 * @param options - find options
 * @param options.wsFolders - list of roots, either as vscode WorkspaceFolder[] or array of paths
 * @returns - root file paths that may contain a CAP project
 */
export async function findCapProjects(options: {
    readonly wsFolders: WorkspaceFolder[] | string[];
}): Promise<string[]> {
    const result = new Set<string>();
    const excludeFolders = ['node_modules', 'dist', 'webapp', 'MDKModule', 'gen'];
    const fileNames = [FileName.Pom, FileName.Package, FileName.CapJavaApplicationYaml];
    const wsRoots = wsFoldersToRootPaths(options.wsFolders);
    for (const root of wsRoots) {
        const filesToCheck = await findBy({
            fileNames,
            root,
            excludeFolders
        });
        const appYamlsToCheck = Array.from(
            new Set(
                filesToCheck
                    .filter((file) => basename(file) === FileName.CapJavaApplicationYaml)
                    .map((file) => dirname(file))
            )
        );
        const foldersToCheck = Array.from(
            new Set(
                filesToCheck
                    .filter((file) => basename(file) !== FileName.CapJavaApplicationYaml)
                    .map((file) => dirname(file))
            )
        );
        for (const appYamlToCheck of appYamlsToCheck) {
            const capRoot = await findCapProjectRoot(appYamlToCheck);
            if (capRoot) {
                result.add(capRoot);
            }
        }
        for (const folderToCheck of foldersToCheck) {
            if ((await getCapProjectType(folderToCheck)) !== undefined) {
                result.add(folderToCheck);
            }
        }
    }
    return Array.from(result);
}<|MERGE_RESOLUTION|>--- conflicted
+++ resolved
@@ -319,13 +319,8 @@
     for (const manifestAppDescrVar of manifestAppDescrVars) {
         const packageJsonPath = await findFileUp(FileName.Package, dirname(manifestAppDescrVar), memFs);
         const projectRoot = packageJsonPath ? dirname(packageJsonPath) : null;
-<<<<<<< HEAD
-        if (projectRoot && (await fileExists(join(projectRoot, 'webapp', FileName.ManifestAppDescrVar)))) {
-            results.push({ appRoot: projectRoot, manifestAppdescrVariantPath: manifestAppDescrVar, projectRoot });
-=======
         if (projectRoot && (await fileExists(join(projectRoot, 'webapp', FileName.ManifestAppDescrVar), memFs))) {
             results.push({ appRoot: projectRoot, manifestAppdescrVariantPath: manifestAppDescrVar });
->>>>>>> 3c5f82e6
         }
     }
     return results;
