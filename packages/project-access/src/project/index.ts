export {
    getCapCustomPaths,
    getCapModelAndServices,
    getCapProjectType,
    getCdsFiles,
    getCdsRoots,
    getCdsServices,
    isCapProject,
    isCapJavaProject,
    isCapNodeJsProject,
    getCapEnvironment,
    readCapServiceMetadataEdmx,
<<<<<<< HEAD
    getCapServiceName
=======
    toReferenceUri
>>>>>>> 8cee86ad
} from './cap';
export { getNodeModulesPath } from './dependencies';
export { getCapI18nFolderNames, getI18nPropertiesPaths } from './i18n';
export { getAppProgrammingLanguage, getAppType, getProject, getProjectType } from './info';
export { loadModuleFromProject } from './module-loader';
export { findAllApps, findCapProjects, findFioriArtifacts, findProjectRoot, getAppRootFromWebappPath } from './search';
export { getWebappPath, readUi5Yaml } from './ui5-config';
export { getMtaPath } from './mta';
export { createApplicationAccess, createProjectAccess } from './access';<|MERGE_RESOLUTION|>--- conflicted
+++ resolved
@@ -10,11 +10,8 @@
     isCapNodeJsProject,
     getCapEnvironment,
     readCapServiceMetadataEdmx,
-<<<<<<< HEAD
-    getCapServiceName
-=======
+    getCapServiceName,
     toReferenceUri
->>>>>>> 8cee86ad
 } from './cap';
 export { getNodeModulesPath } from './dependencies';
 export { getCapI18nFolderNames, getI18nPropertiesPaths } from './i18n';
