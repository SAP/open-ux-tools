export {
    getCapCustomPaths,
    getCapModelAndServices,
    getCapProjectType,
    getCdsFiles,
    getCdsRoots,
    getCdsServices,
    isCapJavaProject,
    isCapNodeJsProject,
    getCapEnvironment,
    readCapServiceMetadataEdmx,
    toReferenceUri
} from './cap';
export { getNodeModulesPath } from './dependencies';
<<<<<<< HEAD
export { getI18nPropertiesPaths } from './i18n';
export { getAppProgrammingLanguage, getAppType, getProject, getProjectType, generateLibraryManifest } from './info';
=======
export { getCapI18nFolderNames, getI18nPropertiesPaths } from './i18n';
export { getAppProgrammingLanguage, getAppType, getProject, getProjectType } from './info';
>>>>>>> ad70a835
export { loadModuleFromProject } from './module-loader';
export { findAllApps, findCapProjects, findFioriArtifacts, findProjectRoot, getAppRootFromWebappPath } from './search';
export { getWebappPath, readUi5Yaml } from './ui5-config';
export { getMtaPath } from './mta';
export { createApplicationAccess, createProjectAccess } from './access';<|MERGE_RESOLUTION|>--- conflicted
+++ resolved
@@ -12,13 +12,8 @@
     toReferenceUri
 } from './cap';
 export { getNodeModulesPath } from './dependencies';
-<<<<<<< HEAD
-export { getI18nPropertiesPaths } from './i18n';
+export { getCapI18nFolderNames, getI18nPropertiesPaths } from './i18n';
 export { getAppProgrammingLanguage, getAppType, getProject, getProjectType, generateLibraryManifest } from './info';
-=======
-export { getCapI18nFolderNames, getI18nPropertiesPaths } from './i18n';
-export { getAppProgrammingLanguage, getAppType, getProject, getProjectType } from './info';
->>>>>>> ad70a835
 export { loadModuleFromProject } from './module-loader';
 export { findAllApps, findCapProjects, findFioriArtifacts, findProjectRoot, getAppRootFromWebappPath } from './search';
 export { getWebappPath, readUi5Yaml } from './ui5-config';
