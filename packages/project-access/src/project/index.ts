export {
    getCapCustomPaths,
    getCapModelAndServices,
    getCapProjectType,
    getCdsFiles,
    getCdsRoots,
    getCdsServices,
    isCapProject,
    isCapJavaProject,
    isCapNodeJsProject,
    getCapEnvironment,
    readCapServiceMetadataEdmx,
    toReferenceUri,
<<<<<<< HEAD
    getCdsVersionInfo
} from './cap';
export { getNodeModulesPath } from './dependencies';
export { getCapI18nFolderNames, getI18nPropertiesPaths } from './i18n';
export { getAppProgrammingLanguage, getAppType, getProject, getProjectType, getPackageJson } from './info';
=======
    clearCdsModuleCache
} from './cap';
export { getNodeModulesPath } from './dependencies';
export { getCapI18nFolderNames, getI18nPropertiesPaths } from './i18n';
export {
    getAppProgrammingLanguage,
    getAppType,
    getMinUI5VersionFromManifest,
    getMinUI5VersionAsArray,
    getMinimumUI5Version,
    getProject,
    getProjectType
} from './info';
>>>>>>> 3c7ff7b6
export { loadModuleFromProject } from './module-loader';
export { findAllApps, findCapProjects, findFioriArtifacts, findProjectRoot, getAppRootFromWebappPath } from './search';
export { getWebappPath, readUi5Yaml } from './ui5-config';
export { getMtaPath } from './mta';
export { createApplicationAccess, createProjectAccess } from './access';<|MERGE_RESOLUTION|>--- conflicted
+++ resolved
@@ -11,13 +11,6 @@
     getCapEnvironment,
     readCapServiceMetadataEdmx,
     toReferenceUri,
-<<<<<<< HEAD
-    getCdsVersionInfo
-} from './cap';
-export { getNodeModulesPath } from './dependencies';
-export { getCapI18nFolderNames, getI18nPropertiesPaths } from './i18n';
-export { getAppProgrammingLanguage, getAppType, getProject, getProjectType, getPackageJson } from './info';
-=======
     clearCdsModuleCache
 } from './cap';
 export { getNodeModulesPath } from './dependencies';
@@ -31,7 +24,6 @@
     getProject,
     getProjectType
 } from './info';
->>>>>>> 3c7ff7b6
 export { loadModuleFromProject } from './module-loader';
 export { findAllApps, findCapProjects, findFioriArtifacts, findProjectRoot, getAppRootFromWebappPath } from './search';
 export { getWebappPath, readUi5Yaml } from './ui5-config';
