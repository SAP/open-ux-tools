export {
    getCapCustomPaths,
    getCapModelAndServices,
    getCapProjectType,
    getCdsFiles,
    getCdsRoots,
    getCdsServices,
    isCapProject,
    isCapJavaProject,
    isCapNodeJsProject,
    getCapEnvironment,
    readCapServiceMetadataEdmx,
    toReferenceUri,
    clearCdsModuleCache
} from './cap';
export { filterDataSourcesByType } from './service';
<<<<<<< HEAD
export { getNodeModulesPath } from './dependencies';
=======
export { addPackageDevDependency, getNodeModulesPath } from './dependencies';
>>>>>>> 53aa66b7
export { getCapI18nFolderNames, getI18nPropertiesPaths } from './i18n';
export {
    getAppProgrammingLanguage,
    getAppType,
    getMinUI5VersionFromManifest,
    getMinUI5VersionAsArray,
    getMinimumUI5Version,
    getProject,
    getProjectType
} from './info';
export { loadModuleFromProject } from './module-loader';
export { findAllApps, findCapProjects, findFioriArtifacts, findProjectRoot, getAppRootFromWebappPath } from './search';
export { getWebappPath, readUi5Yaml } from './ui5-config';
export { getMtaPath } from './mta';
export { createApplicationAccess, createProjectAccess } from './access';
export { updatePackageScript } from './script';<|MERGE_RESOLUTION|>--- conflicted
+++ resolved
@@ -14,11 +14,7 @@
     clearCdsModuleCache
 } from './cap';
 export { filterDataSourcesByType } from './service';
-<<<<<<< HEAD
-export { getNodeModulesPath } from './dependencies';
-=======
 export { addPackageDevDependency, getNodeModulesPath } from './dependencies';
->>>>>>> 53aa66b7
 export { getCapI18nFolderNames, getI18nPropertiesPaths } from './i18n';
 export {
     getAppProgrammingLanguage,
