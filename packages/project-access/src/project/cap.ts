import { spawn } from 'child_process';
import { dirname, join, normalize, relative, sep } from 'path';
import { FileName } from '../constants';
import type {
    CapCustomPaths,
    CapProjectType,
    CdsEnvironment,
    csn,
    LinkedModel,
    Package,
    ServiceDefinitions
} from '../types';
import { fileExists, readFile, readJSON } from '../file';
import { loadModuleFromProject } from './module-loader';
import type { Logger } from '@sap-ux/logger';

interface CdsFacade {
    env: { for: (mode: string, path: string) => CdsEnvironment };
    linked: (model: csn) => LinkedModel;
    load: (paths: string | string[], options?: { root?: string }) => Promise<csn>;
    compile: {
        to: {
            serviceinfo: (model: csn, options?: { root?: string }) => ServiceInfo[];
            edmx: (model: csn, options?: { service?: string; version?: 'v2' | 'v4' }) => Promise<string>;
        };
    };
    resolve: ResolveWithCache;
    root: string; // cds.root
    version: string; // cds.version
    home: string; // cds.home
}

interface ResolveWithCache {
    (files: string | string[], options?: { skipModelCache: boolean }): string[];
    cache: Record<string, { cached: Record<string, string[]>; paths: string[] }>;
}

interface ServiceInfo {
    name: string;
    urlPath: string;
    runtime?: string;
}

/**
 * Returns true if the project is a CAP Node.js project.
 *
 * @param packageJson - the parsed package.json object
 * @returns - true if the project is a CAP Node.js project
 */
export function isCapNodeJsProject(packageJson: Package): boolean {
    return !!(packageJson.cds ?? packageJson.dependencies?.['@sap/cds']);
}

/**
 * Returns true if the project is a CAP Java project.
 *
 * @param projectRoot - the root path of the project
 * @param [capCustomPaths] - optional, relative CAP paths like app, db, srv
 * @returns - true if the project is a CAP project
 */
export async function isCapJavaProject(projectRoot: string, capCustomPaths?: CapCustomPaths): Promise<boolean> {
    const srv = capCustomPaths?.srv ?? (await getCapCustomPaths(projectRoot)).srv;
    return fileExists(join(projectRoot, srv, 'src', 'main', 'resources', FileName.CapJavaApplicationYaml));
}

/**
 * Returns the CAP project type, undefined if it is not a CAP project.
 *
 * @param projectRoot - root of the project, where the package.json resides.
 * @returns - CAPJava for Java based CAP projects; CAPNodejs for node.js based CAP projects; undefined if it is no CAP project
 */
export async function getCapProjectType(projectRoot: string): Promise<CapProjectType | undefined> {
    const capCustomPaths = await getCapCustomPaths(projectRoot);
    if (!(await fileExists(join(projectRoot, capCustomPaths.srv)))) {
        return undefined;
    }
    if (await isCapJavaProject(projectRoot, capCustomPaths)) {
        return 'CAPJava';
    }
    let packageJson;
    try {
        packageJson = await readJSON<Package>(join(projectRoot, FileName.Package));
    } catch {
        // Ignore errors while reading the package.json file
    }
    if (packageJson && isCapNodeJsProject(packageJson)) {
        return 'CAPNodejs';
    }
    return undefined;
}

/**
 * Returns true if the project is either a CAP Node.js or a CAP Java project.
 *
 * @param projectRoot - the root path of the project
 * @returns - true if the project is a CAP project
 */
export async function isCapProject(projectRoot: string): Promise<boolean> {
    return !!(await getCapProjectType(projectRoot));
}

/**
 * Get CAP CDS project custom paths for project root.
 *
 * @param capProjectPath - project root of cap project
 * @returns - paths to app, db, and srv for CAP project
 */
export async function getCapCustomPaths(capProjectPath: string): Promise<CapCustomPaths> {
    const result: CapCustomPaths = {
        app: 'app/',
        db: 'db/',
        srv: 'srv/'
    };
    try {
        const cdsCustomPaths = await getCapEnvironment(capProjectPath);
        if (cdsCustomPaths.folders) {
            result.app = cdsCustomPaths.folders.app;
            result.db = cdsCustomPaths.folders.db;
            result.srv = cdsCustomPaths.folders.srv;
        }
    } catch (error) {
        // In case of issues, fall back to the defaults
    }
    return result;
}

/**
 * Return the CAP model and all services. The cds.root will be set to the provided project root path.
 *
 * @param projectRoot - CAP project root where package.json resides or object specifying project root and optional logger to log additional info
 * @returns {Promise<{ model: csn; services: ServiceInfo[] }>} - CAP Model and Services
 */
export async function getCapModelAndServices(
    projectRoot: string | { projectRoot: string; logger?: Logger }
): Promise<{ model: csn; services: ServiceInfo[] }> {
    let _projectRoot;
    let _logger;
    if (typeof projectRoot === 'object') {
        _projectRoot = projectRoot.projectRoot;
        _logger = projectRoot.logger;
    } else {
        _projectRoot = projectRoot;
    }

    const cds = await loadCdsModuleFromProject(_projectRoot, true);
    const capProjectPaths = await getCapCustomPaths(_projectRoot);
    const modelPaths = [
        join(_projectRoot, capProjectPaths.app),
        join(_projectRoot, capProjectPaths.srv),
        join(_projectRoot, capProjectPaths.db)
    ];
    const model = await cds.load(modelPaths, { root: _projectRoot });

    _logger?.info(`@sap-ux/project-access:getCapModelAndServices - Using 'cds.home': ${cds.home}`);
    _logger?.info(`@sap-ux/project-access:getCapModelAndServices - Using 'cds.version': ${cds.version}`);
    _logger?.info(`@sap-ux/project-access:getCapModelAndServices - Using 'cds.root': ${cds.root}`);

    let services = cds.compile.to.serviceinfo(model, { root: _projectRoot }) ?? [];
    if (services.map) {
        services = services.map((value) => {
            return {
                name: value.name,
                urlPath: uniformUrl(value.urlPath),
                runtime: value.runtime
            };
        });
    }
    return {
        model,
        services
    };
}

/**
 * Returns a list of cds file paths (layers). By default return list of all, but you can also restrict it to one envRoot.
 *
 * @param projectRoot - root of the project, where the package.json is
 * @param [ignoreErrors] - optionally, default is false; if set to true the thrown error will be checked for CDS file paths in model and returned
 * @param [envRoot] - optionally, the root folder or CDS file to get the layer files
 * @returns - array of strings containing cds file paths
 */
export async function getCdsFiles(
    projectRoot: string,
    ignoreErrors = false,
    envRoot?: string | string[]
): Promise<string[]> {
    let cdsFiles: string[] = [];
    try {
        let csn;
        envRoot ??= await getCdsRoots(projectRoot);
        try {
            const cds = await loadCdsModuleFromProject(projectRoot);
            csn = await cds.load(envRoot, { root: projectRoot });
            cdsFiles = [...(csn['$sources'] ?? [])];
        } catch (e) {
            if (ignoreErrors && e.model?.sources && typeof e.model.sources === 'object') {
                cdsFiles.push(...extractCdsFilesFromMessage(e.model.sources));
            } else {
                throw e;
            }
        }
    } catch (error) {
        throw Error(
            `Error while retrieving the list of cds files for project ${projectRoot}, envRoot ${envRoot}. Error was: ${error}`
        );
    }
    return cdsFiles;
}

/**
 * Returns a list of filepaths to CDS files in root folders. Same what is done if you execute cds.resolve('*') on command line in a project.
 *
 * @param projectRoot - root of the project, where the package.json is
 * @param [clearCache] - optionally, clear the cache, default false
 * @returns - array of root paths
 */
export async function getCdsRoots(projectRoot: string, clearCache = false): Promise<string[]> {
    const roots = [];
    const capCustomPaths = await getCapCustomPaths(projectRoot);
    const cdsEnvRoots = [capCustomPaths.db, capCustomPaths.srv, capCustomPaths.app, 'schema', 'services'];
    // clear cache is enforced to also resolve newly created cds file at design time
    const cds = await loadCdsModuleFromProject(projectRoot);
    if (clearCache) {
        cds.resolve.cache = {};
    }
    for (const cdsEnvRoot of cdsEnvRoots) {
        const resolvedRoots =
            cds.resolve(join(projectRoot, cdsEnvRoot), {
                skipModelCache: true
            }) || [];
        for (const resolvedRoot of resolvedRoots) {
            roots.push(resolvedRoot);
        }
    }
    return roots;
}

/**
 * Return a list of services in a CAP project.
 *
 * @param projectRoot - root of the CAP project, where the package.json is
 * @param ignoreErrors - in case loading the cds model throws an error, try to use the model from the exception object
 * @returns - array of service definitions
 */
export async function getCdsServices(projectRoot: string, ignoreErrors = true): Promise<ServiceDefinitions[]> {
    let cdsServices: ServiceDefinitions[] = [];
    try {
        const cds = await loadCdsModuleFromProject(projectRoot);
        const roots: string[] = await getCdsRoots(projectRoot);
        let model;
        try {
            model = await cds.load(roots, { root: projectRoot });
        } catch (e) {
            if (ignoreErrors && e.model) {
                model = e.model;
            } else {
                throw e;
            }
        }
        const linked = cds.linked(model);
        if (Array.isArray(linked.services)) {
            cdsServices = linked.services;
        } else {
            Object.keys(linked.services).forEach((service) => {
                cdsServices.push(linked.services[service] as ServiceDefinitions);
            });
        }
    } catch (error) {
        throw Error(`Error while resolving cds roots for '${projectRoot}'. ${error}`);
    }
    return cdsServices;
}

/**
 * When an error occurs while trying to read cds files, the error object contains the source file
 * information. This function extracts this file paths.
 *
 * @param sources - map containing the file name
 * @returns - array of strings containing cds file paths
 */
function extractCdsFilesFromMessage(sources: Record<string, { filename?: string }>): string[] {
    const cdsFiles: string[] = [];
    for (const source in sources) {
        let filename = sources[source].filename;
        if (typeof filename === 'string' && !filename.startsWith(sep)) {
            filename = join(sep, filename);
        }
        if (filename) {
            cdsFiles.push(filename);
        }
    }
    return cdsFiles;
}

/**
 * Remove rogue '\\' - cds windows if needed.
 * Replaces all backslashes with forward slashes, removes double slashes, and trailing slashes.
 *
 * @param url - url to uniform
 * @returns - uniform url
 */
function uniformUrl(url: string) {
    return url
        .replace(/\\/g, '/')
        .replace(/\/\//g, '/')
        .replace(/(?:^\/)/g, '');
}

/**
 * Return the EDMX string of a CAP service.
 *
 * @param root - CAP project root where package.json resides
 * @param uri - service path, e.g 'incident/'
 * @param version - optional OData version v2 or v4
 * @returns - string containing the edmx
 */
export async function readCapServiceMetadataEdmx(
    root: string,
    uri: string,
    version: 'v2' | 'v4' = 'v4'
): Promise<string> {
    try {
        const { model, services } = await getCapModelAndServices(root);
        const service = findServiceByUri(services, uri);
        if (!service) {
            throw Error(`Service for uri: '${uri}' not found. Available services: ${JSON.stringify(services)}`);
        }
        const cds = await loadCdsModuleFromProject(root);
        const edmx = cds.compile.to.edmx(model, { service: service.name, version });
        return edmx;
    } catch (error) {
        throw Error(
            `Error while reading CAP service metadata. Path: '${root}', service uri: '${uri}', error: '${error.toString()}'}`
        );
    }
}

/**
 * Find a service in a list of services ignoring leading and trailing slashes.
 *
 * @param services - list of services from cds.compile.to['serviceinfo'](model)
 * @param uri - search uri (usually from data source in manifest.json)
 * @returns - name and uri of the service, undefined if service not found
 */
function findServiceByUri(
    services: { name: string; urlPath: string }[],
    uri: string
): { name: string; urlPath: string } | undefined {
    const searchUri = uniformUrl(uri).replace(/(?:^\/)|(?:\/$)/g, '');
    return services.find((srv) => srv.urlPath.replace(/(?:^\/)|(?:\/$)/g, '') === searchUri);
}

/**
 * Get CAP CDS project environment config for project root.
 *
 * @param capProjectPath - project root of a CAP project
 * @returns - environment config for a CAP project
 */
export async function getCapEnvironment(capProjectPath: string): Promise<CdsEnvironment> {
    const cds = await loadCdsModuleFromProject(capProjectPath);
    return cds.env.for('cds', capProjectPath);
}

/**
 * To fix issues when switching different cds versions dynamically, we need to set global.cds, see end of function loadCdsModuleFromProject()
 */
declare const global: {
    cds: CdsFacade;
};

/**
 * Load CAP CDS module. First attempt loads @sap/cds for a project based on its root.
 * Second attempt loads @sap/cds from global installed @sap/cds-dk.
 * Throws error if module could not be loaded or strict mode is true and there is a version mismatch.
 *
 * @param capProjectPath - project root of a CAP project
 * @param [strict] - optional, when set true an error is thrown, if global loaded cds version does not match the cds version from package.json dependency. Default is false.
 * @returns - CAP CDS module for a CAP project
 */
async function loadCdsModuleFromProject(capProjectPath: string, strict: boolean = false): Promise<CdsFacade> {
    let module: CdsFacade | { default: CdsFacade } | undefined;
    let loadProjectError;
    let loadError;
    try {
        // First approach, load @sap/cds from project
        module = await loadModuleFromProject<CdsFacade | { default: CdsFacade }>(capProjectPath, '@sap/cds');
    } catch (error) {
        loadProjectError = error;
    }
    if (!module) {
        try {
            // Second approach, load @sap/cds from @sap/cds-dk
            module = await loadGlobalCdsModule();
        } catch (error) {
            loadError = error;
        }
    }
    if (!module) {
        throw Error(
            `Could not load cds module. Attempt to load module @sap/cds from project threw error '${loadProjectError}', attempt to load module @sap/cds from @sap/cds-dk threw error '${loadError}'`
        );
    }
    const cds = 'default' in module ? module.default : module;

    // In case strict is true and there was a fallback to global cds installation for a project that has a cds dependency, check if major versions match
    if (strict && loadProjectError) {
        const cdsDependencyVersion = await getCdsVersionFromPackageJson(join(capProjectPath, FileName.Package));
        if (typeof cdsDependencyVersion === 'string') {
            const globalCdsVersion = cds.version;
            if (getMajorVersion(cdsDependencyVersion) !== getMajorVersion(globalCdsVersion)) {
                const error = new Error(
                    `The @sap/cds major version (${cdsDependencyVersion}) specified in your CAP project is different to the @sap/cds version you have installed globally (${globalCdsVersion}). Please run 'npm install' on your CAP project to ensure that the correct CDS version is loaded.`
                ) as Error & { code: string };
                error.code = 'CDS_VERSION_MISMATCH';
                throw error;
            }
        }
    }

    // Fix when switching cds versions dynamically
    if (global) {
        global.cds = cds;
    }

    return cds;
}

/**
 * Get absolute path to a resource.
 *
 * @param projectRoot - project root of a CAP project
 * @param relativeUri - relative resource path.
 * @returns {string} - absolute path.
 */
export const toAbsoluteUri = (projectRoot: string, relativeUri: string): string => join(projectRoot, relativeUri);

/**
 * Converts to referenced uri to be used in using statements.
 *
 * @param projectRoot - project root of a CAP project
 * @param relativeUriFrom - relative uri of from directory
 * @param relativeUriTo - relative uri of to directory
 * @returns {Promise<string>} - reference uri
 */
export const toReferenceUri = async (
    projectRoot: string,
    relativeUriFrom: string,
    relativeUriTo: string
): Promise<string> => {
    let relativeUri = '';
    const indexNodeModules = relativeUriTo.lastIndexOf('node_modules');
    if (indexNodeModules >= 0) {
        // extract module name from fileUri - e.g. '@sap/cds/common' from '../../node_modules/@sap/cds/common.cds'
        const indexLastDot = relativeUriTo.lastIndexOf('.');
        if (indexLastDot > indexNodeModules + 13) {
            relativeUri = relativeUriTo.slice(indexNodeModules + 13, indexLastDot);
        } else {
            relativeUri = relativeUriTo.slice(indexNodeModules + 13);
        }
    } else if (relativeUriTo.startsWith('../') || relativeUriTo.startsWith('..\\')) {
        // file outside current project (e.g. mono repo)
        const result = await getPackageNameInFolder(projectRoot, relativeUriTo);
        if (result.packageName) {
            relativeUri = result.packageName + relativeUriTo.slice(result.packageFolder.length);
        }
    }
    if (!relativeUri) {
        // build relative path
        const fromDir = dirname(toAbsoluteUri(projectRoot, relativeUriFrom));
        relativeUri = relative(fromDir, toAbsoluteUri(projectRoot, relativeUriTo));
        if (!relativeUri.startsWith('.')) {
            relativeUri = './' + relativeUri;
        }
    }
    // remove file extension
    const fileExtension = relativeUri.lastIndexOf('.') > 0 ? relativeUri.slice(relativeUri.lastIndexOf('.') + 1) : '';
    if (['CDS', 'JSON'].includes(fileExtension.toUpperCase())) {
        relativeUri = relativeUri.slice(0, relativeUri.length - fileExtension.length - 1);
    }

    // always use '/' instead of platform specific separator
    return relativeUri.split(sep).join('/');
};

/**
 * Gets package name from the folder.
 *
 * @param baseUri - base uri of the cap project
 * @param relativeUri - relative uri to the resource folder
 * @returns {Promise<{ packageName: string; packageFolder: string }>} - package name and folder
 */
async function getPackageNameInFolder(
    baseUri: string,
    relativeUri: string
): Promise<{ packageName: string; packageFolder: string }> {
    const refUriParts = relativeUri.split(sep);
    const result = { packageName: '', packageFolder: relativeUri };
    for (let i = refUriParts.length - 1; i >= 0 && !result.packageName; i--) {
        const currentFolder = refUriParts.slice(0, i).join(sep);
        result.packageName = await readPackageNameForFolder(baseUri, currentFolder);
        if (result.packageName) {
            result.packageFolder = currentFolder;
        }
    }
    return result;
}

/**
 * Reads package name from package json of the folder.
 *
 * @param baseUri - base uri of the cap project
 * @param relativeUri - relative uri to the resource folder
 * @returns {Promise<string>} - package name
 */
async function readPackageNameForFolder(baseUri: string, relativeUri: string): Promise<string> {
    let packageName = '';
    try {
        const path = normalize(baseUri + '/' + relativeUri + '/' + 'package.json');
        const content = await readFile(path);
        if (content) {
            const parsed = JSON.parse(content);
            packageName = parsed.name;
        }
    } catch (e) {
        packageName = '';
    }
    return packageName;
}

let globalCdsPathCache: string;

/**
 * Try to load global installation of @sap/cds, usually child of @sap/cds-dk.
 *
 * @returns - module @sap/cds from global installed @sap/cds-dk
 */
async function loadGlobalCdsModule<T>(): Promise<T> {
    if (!globalCdsPathCache) {
        const versions = await getCdsVersionInfo();
        if (!versions.home) {
            throw Error('Can not find global installation of module @sap/cds, which should be part of @sap/cds-dk');
        }
        globalCdsPathCache = versions.home;
    }
    return loadModuleFromProject<T>(globalCdsPathCache, '@sap/cds');
}

/**
 * Clear cache of path to global cds module.
 */
export function clearGlobalCdsPathCache() {
    globalCdsPathCache = '';
}

/**
 * Get cds information, which includes versions and also the home path of cds module.
 *
 * @param [cwd] - optional folder in which cds --version should be executed
 * @returns - result of call 'cds --version'
 */
async function getCdsVersionInfo(cwd?: string): Promise<Record<string, string>> {
    return new Promise((resolve, reject) => {
        let out = '';
        const cdsVersionInfo = spawn('cds', ['--version'], { cwd, shell: true });
        cdsVersionInfo.stdout.on('data', (data) => {
            out += data.toString();
        });
        cdsVersionInfo.on('close', () => {
            if (out) {
                const versions: Record<string, string> = {};
                for (const line of out.split('\n').filter((v) => v)) {
                    const [key, value] = line.split(': ');
                    versions[key] = value;
                }
                resolve(versions);
            } else {
                reject(new Error('Module path not found'));
            }
        });
        cdsVersionInfo.on('error', (error) => {
            reject(error);
        });
    });
}

<<<<<<< HEAD
export async function getCapServiceName(projectRoot: string, datasourceUri: string): Promise<string> {
    const services = (await getCapModelAndServices(projectRoot)).services;
    const service = findServiceByUri(services, datasourceUri);
    if (!service?.name) {
        const errorMessage = `Service for uri: '${datasourceUri}' not found. Available services: ${JSON.stringify(
            services
        )}`;
        throw Error(errorMessage);
    }
    return service.name;
=======
/**
 * Read the version string of the @sap/cds module from the package.json file.
 *
 * @param packageJsonPath - path to package.json
 * @returns - version of @sap/cds from package.json or undefined
 */
async function getCdsVersionFromPackageJson(packageJsonPath: string): Promise<string | undefined> {
    let version: string | undefined;
    try {
        if (await fileExists(packageJsonPath)) {
            const packageJson = await readJSON<Package>(packageJsonPath);
            version = packageJson?.dependencies?.['@sap/cds'];
        }
    } catch {
        // If we can't read or parse the package.json we return undefined
    }
    return version;
}

/**
 * Get major version from version string.
 *
 * @param versionString - version string
 * @returns - major version as number
 */
function getMajorVersion(versionString: string): number {
    return parseInt(/\d+/.exec(versionString.split('.')[0])?.[0] ?? '0', 10);
>>>>>>> 8cee86ad
}<|MERGE_RESOLUTION|>--- conflicted
+++ resolved
@@ -583,7 +583,35 @@
     });
 }
 
-<<<<<<< HEAD
+/**
+ * Read the version string of the @sap/cds module from the package.json file.
+ *
+ * @param packageJsonPath - path to package.json
+ * @returns - version of @sap/cds from package.json or undefined
+ */
+async function getCdsVersionFromPackageJson(packageJsonPath: string): Promise<string | undefined> {
+    let version: string | undefined;
+    try {
+        if (await fileExists(packageJsonPath)) {
+            const packageJson = await readJSON<Package>(packageJsonPath);
+            version = packageJson?.dependencies?.['@sap/cds'];
+        }
+    } catch {
+        // If we can't read or parse the package.json we return undefined
+    }
+    return version;
+}
+
+/**
+ * Get major version from version string.
+ *
+ * @param versionString - version string
+ * @returns - major version as number
+ */
+function getMajorVersion(versionString: string): number {
+    return parseInt(/\d+/.exec(versionString.split('.')[0])?.[0] ?? '0', 10);
+}
+
 export async function getCapServiceName(projectRoot: string, datasourceUri: string): Promise<string> {
     const services = (await getCapModelAndServices(projectRoot)).services;
     const service = findServiceByUri(services, datasourceUri);
@@ -594,33 +622,4 @@
         throw Error(errorMessage);
     }
     return service.name;
-=======
-/**
- * Read the version string of the @sap/cds module from the package.json file.
- *
- * @param packageJsonPath - path to package.json
- * @returns - version of @sap/cds from package.json or undefined
- */
-async function getCdsVersionFromPackageJson(packageJsonPath: string): Promise<string | undefined> {
-    let version: string | undefined;
-    try {
-        if (await fileExists(packageJsonPath)) {
-            const packageJson = await readJSON<Package>(packageJsonPath);
-            version = packageJson?.dependencies?.['@sap/cds'];
-        }
-    } catch {
-        // If we can't read or parse the package.json we return undefined
-    }
-    return version;
-}
-
-/**
- * Get major version from version string.
- *
- * @param versionString - version string
- * @returns - major version as number
- */
-function getMajorVersion(versionString: string): number {
-    return parseInt(/\d+/.exec(versionString.split('.')[0])?.[0] ?? '0', 10);
->>>>>>> 8cee86ad
 }