--- conflicted
+++ resolved
@@ -96,7 +96,6 @@
             }
         }
     }
-<<<<<<< HEAD
     // Check for files not yet witten to the file system or deleted in memory (memFs only)
     return (
         Object.keys(
@@ -105,16 +104,6 @@
             })
         ).length > 0
     );
-=======
-    // Dump the mem-fs state
-    const memFsDump = memFs.dump() as { [key: string]: { contents: string; state: 'modified' | 'deleted' } };
-    const memFsFiles = Object.keys(memFsDump).filter((filePath) => {
-        const normalisedFilePath = resolve(filePath);
-        const normalisedSrvPath = resolve(srvFolderPath);
-        return normalisedFilePath.startsWith(normalisedSrvPath);
-    });
-    return memFsFiles.length > 0;
->>>>>>> 0205893b
 }
 
 /**
