--- conflicted
+++ resolved
@@ -18,9 +18,5 @@
     readCapServiceMetadataEdmx,
     readUi5Yaml
 } from './project';
-<<<<<<< HEAD
-export { findFiles } from './file';
-=======
 export { getFilePaths } from './file';
->>>>>>> 8e4ea92c
 export * from './types';