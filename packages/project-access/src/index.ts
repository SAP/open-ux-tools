--- conflicted
+++ resolved
@@ -30,11 +30,8 @@
     loadModuleFromProject,
     readCapServiceMetadataEdmx,
     readUi5Yaml,
-<<<<<<< HEAD
-    getCapServiceName
-=======
+    getCapServiceName,
     toReferenceUri
->>>>>>> 8cee86ad
 } from './project';
 export * from './types';
 export * from './library';