--- conflicted
+++ resolved
@@ -1,10 +1,6 @@
 export const FileName = {
-<<<<<<< HEAD
-    Fragment: 'fragment.xml',
-=======
     AdaptationConfig: 'config.json',
     ExtConfigJson: '.extconfig.json',
->>>>>>> 8e4ea92c
     Manifest: 'manifest.json',
     ManifestAppDescrVar: 'manifest.appdescr_variant',
     MtaYaml: 'mta.yaml',
@@ -13,9 +9,5 @@
     Ui5Yaml: 'ui5.yaml',
     Ui5LocalYaml: 'ui5-local.yaml',
     Ui5MockYaml: 'ui5-mock.yaml',
-<<<<<<< HEAD
-    View: 'view.xml'
-=======
     UI5DeployYaml: 'ui5-deploy.yaml'
->>>>>>> 8e4ea92c
 } as const;