<<<<<<< HEAD
import type { ManifestNamespace } from '../webapp';

export type AppProgrammingLanguage = 'JavaScript' | 'TypeScript' | '';

export interface Project {
    root: string;
    apps: { [index: string]: ApplicationStructure };
    type: 'Cap' | 'Edmx'; // backward compatibility, please use detailedType
    detailedType: DetailedProjectType;
}

export interface ApplicationStructure {
    appRoot: string;
    projectRelative: string;
    manifest: string;
    changes: string;
    mainService: string;
    services: { [index: string]: ServiceSpecification };
    annotations?: { [serviceIndex: string]: string[] };
}

export interface ServiceSpecification {
    uri?: string;
    local?: string;
    odataVersion?: ManifestNamespace.Setting['odataVersion'];
    annotations?: {
        uri?: string;
        local?: string;
    };
}

export type DetailedProjectType = 'EDMX Backend' | 'CAP Node.js' | 'CAP Java';
=======
import type { CapProjectType } from '../cap';

export type AppProgrammingLanguage = 'JavaScript' | 'TypeScript' | '';

export type ProjectType = 'EDMXBackend' | CapProjectType;

export type AppType =
    | 'SAP Fiori elements'
    | 'SAPUI5 freestyle'
    | 'SAPUI5 Extension'
    | 'Fiori Reuse'
    | 'Fiori Adaptation';
>>>>>>> 2484cb06
<|MERGE_RESOLUTION|>--- conflicted
+++ resolved
@@ -1,4 +1,5 @@
-<<<<<<< HEAD
+import type { CapProjectType } from '../cap';
+
 import type { ManifestNamespace } from '../webapp';
 
 export type AppProgrammingLanguage = 'JavaScript' | 'TypeScript' | '';
@@ -31,10 +32,6 @@
 }
 
 export type DetailedProjectType = 'EDMX Backend' | 'CAP Node.js' | 'CAP Java';
-=======
-import type { CapProjectType } from '../cap';
-
-export type AppProgrammingLanguage = 'JavaScript' | 'TypeScript' | '';
 
 export type ProjectType = 'EDMXBackend' | CapProjectType;
 
@@ -43,5 +40,4 @@
     | 'SAPUI5 freestyle'
     | 'SAPUI5 Extension'
     | 'Fiori Reuse'
-    | 'Fiori Adaptation';
->>>>>>> 2484cb06
+    | 'Fiori Adaptation';