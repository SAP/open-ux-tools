{
<<<<<<< HEAD
  "extends": "../../tsconfig.json",
  "include": [
    "../../types/mem-fs-editor.d.ts",
    "../../types/ui5.d.ts",
    "src"
  ],
  "compilerOptions": {
    "rootDir": "src",
    "outDir": "dist"
  },
  "references": [
    {
      "path": "../logger"
=======
    "extends": "../../tsconfig.json",
    "include": ["../../types/mem-fs-editor.d.ts", "src"],
    "compilerOptions": {
        "rootDir": "src",
        "outDir": "dist"
>>>>>>> ad70a835
    },
    "references": [
        {
            "path": "../i18n"
        },
        {
            "path": "../logger"
        },
        {
            "path": "../ui5-config"
        }
    ]
}<|MERGE_RESOLUTION|>--- conflicted
+++ resolved
@@ -1,5 +1,4 @@
 {
-<<<<<<< HEAD
   "extends": "../../tsconfig.json",
   "include": [
     "../../types/mem-fs-editor.d.ts",
@@ -11,17 +10,6 @@
     "outDir": "dist"
   },
   "references": [
-    {
-      "path": "../logger"
-=======
-    "extends": "../../tsconfig.json",
-    "include": ["../../types/mem-fs-editor.d.ts", "src"],
-    "compilerOptions": {
-        "rootDir": "src",
-        "outDir": "dist"
->>>>>>> ad70a835
-    },
-    "references": [
         {
             "path": "../i18n"
         },
