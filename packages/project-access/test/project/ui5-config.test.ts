--- conflicted
+++ resolved
@@ -1,12 +1,8 @@
 import { join } from 'path';
-<<<<<<< HEAD
-import { FileName, getWebappPath, readUi5Yaml } from '../../src';
-=======
 import { create as createStorage } from 'mem-fs';
 import { create } from 'mem-fs-editor';
 
-import { getWebappPath } from '../../src';
->>>>>>> 74222f04
+import { FileName, getWebappPath, readUi5Yaml } from '../../src';
 
 describe('Test getWebappPath()', () => {
     const samplesRoot = join(__dirname, '..', 'test-data', 'project', 'webapp-path');
@@ -34,7 +30,17 @@
             join(samplesRoot, 'custom-webapp-path-multi-yaml', 'src', 'webapp')
         );
     });
-<<<<<<< HEAD
+
+    test('Get custom webapp path from mem-fs editor instance', async () => {
+        const memFs = create(createStorage());
+        memFs.write(
+            join(samplesRoot, 'custom-webapp-path/ui5.yaml'),
+            'resources:\n  configuration:\n    paths:\n      webapp: new/webapp/path'
+        );
+        expect(await getWebappPath(join(samplesRoot, 'custom-webapp-path'), memFs)).toEqual(
+            join(samplesRoot, 'custom-webapp-path/new/webapp/path')
+        );
+    });
 });
 
 describe('Test readUi5Yaml()', () => {
@@ -77,17 +83,5 @@
         } catch (error) {
             expect(error).toBeDefined();
         }
-=======
-
-    test('Get custom webapp path from mem-fs editor instance', async () => {
-        const memFs = create(createStorage());
-        memFs.write(
-            join(samplesRoot, 'custom-webapp-path/ui5.yaml'),
-            'resources:\n  configuration:\n    paths:\n      webapp: new/webapp/path'
-        );
-        expect(await getWebappPath(join(samplesRoot, 'custom-webapp-path'), memFs)).toEqual(
-            join(samplesRoot, 'custom-webapp-path/new/webapp/path')
-        );
->>>>>>> 74222f04
     });
 });