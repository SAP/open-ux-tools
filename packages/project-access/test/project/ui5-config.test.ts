import { join } from 'path';
import { FileName, getWebappPath, readUi5Yaml } from '../../src';

describe('Test getWebappPath()', () => {
    const samplesRoot = join(__dirname, '..', 'test-data', 'project', 'webapp-path');

    test('Get webapp from default app', async () => {
        expect(await getWebappPath(join(samplesRoot, 'default-webapp-path'))).toEqual(
            join(samplesRoot, 'default-webapp-path', 'webapp')
        );
    });

    test('Get webapp from default app with ui5.yaml that does not contain a custom mapping', async () => {
        expect(await getWebappPath(join(samplesRoot, 'default-with-ui5-yaml'))).toEqual(
            join(samplesRoot, 'default-with-ui5-yaml', 'webapp')
        );
    });

    test('Get webapp from app with custom webapp mapping', async () => {
        expect(await getWebappPath(join(samplesRoot, 'custom-webapp-path'))).toEqual(
            join(samplesRoot, 'custom-webapp-path', 'src', 'webapp')
        );
    });
<<<<<<< HEAD
});

describe('Test readUi5Yaml()', () => {
    const samplesRoot = join(__dirname, '..', 'test-data', 'project', 'webapp-path');

    test('Read existing Ui5 yaml file', async () => {
        expect(await readUi5Yaml(join(samplesRoot, 'custom-webapp-path'), FileName.Ui5Yaml)).toMatchInlineSnapshot(`
            UI5Config {
              "document": YamlDocument {
                "document": Object {
                  "resources": Object {
                    "configuration": Object {
                      "paths": Object {
                        "webapp": "src/webapp",
                      },
                    },
                  },
                },
              },
            }
        `);
    });
    test('Read empty Ui5 yaml file', async () => {
        expect(await readUi5Yaml(join(samplesRoot, 'default-with-ui5-yaml'), FileName.Ui5Yaml)).toMatchInlineSnapshot(`
            UI5Config {
              "document": YamlDocument {
                "document": null,
              },
            }
        `);
    });
    test('Read non-existing Ui5 yaml file', async () => {
        try {
            await readUi5Yaml(join(samplesRoot, 'default-webapp-path'), FileName.Ui5Yaml);
            fail('The function should have thrown an error.');
        } catch (error) {
            expect(error).toBeDefined();
        }
=======

    test('Get webapp from app with custom webapp mapping in multi document yaml', async () => {
        expect(await getWebappPath(join(samplesRoot, 'custom-webapp-path-multi-yaml'))).toEqual(
            join(samplesRoot, 'custom-webapp-path-multi-yaml', 'src', 'webapp')
        );
>>>>>>> 2f275af3
    });
});<|MERGE_RESOLUTION|>--- conflicted
+++ resolved
@@ -21,7 +21,12 @@
             join(samplesRoot, 'custom-webapp-path', 'src', 'webapp')
         );
     });
-<<<<<<< HEAD
+
+    test('Get webapp from app with custom webapp mapping in multi document yaml', async () => {
+        expect(await getWebappPath(join(samplesRoot, 'custom-webapp-path-multi-yaml'))).toEqual(
+            join(samplesRoot, 'custom-webapp-path-multi-yaml', 'src', 'webapp')
+        );
+    });
 });
 
 describe('Test readUi5Yaml()', () => {
@@ -60,12 +65,5 @@
         } catch (error) {
             expect(error).toBeDefined();
         }
-=======
-
-    test('Get webapp from app with custom webapp mapping in multi document yaml', async () => {
-        expect(await getWebappPath(join(samplesRoot, 'custom-webapp-path-multi-yaml'))).toEqual(
-            join(samplesRoot, 'custom-webapp-path-multi-yaml', 'src', 'webapp')
-        );
->>>>>>> 2f275af3
     });
 });