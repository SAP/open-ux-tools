--- conflicted
+++ resolved
@@ -3,11 +3,7 @@
 import * as projectModuleMock from '../../src/project/module-loader';
 import type { Package } from '../../src';
 import { FileName } from '../../src/constants';
-<<<<<<< HEAD
-import { clearCdsModuleCache, clearGlobalCdsPathCache, getCapServiceName } from '../../src/project/cap';
-=======
-import { clearCdsModuleCache, clearGlobalCdsModulePromiseCache } from '../../src/project/cap';
->>>>>>> 267bc9f0
+import { clearCdsModuleCache, clearGlobalCdsModulePromiseCache, getCapServiceName } from '../../src/project/cap';
 import {
     getCapCustomPaths,
     getCapEnvironment,
