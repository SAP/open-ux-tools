{
    "name": "@sap-ux/backend-proxy-middleware",
    "description": "SAP backend proxy middleware",
    "repository": {
        "type": "git",
        "url": "https://github.com/SAP/open-ux-tools.git",
        "directory": "packages/backend-proxy-middleware"
    },
    "bugs": {
        "url": "https://github.com/SAP/open-ux-tools/issues?q=is%3Aopen+is%3Aissue+label%3Abug+label%3Abackend-proxy-middleware"
    },
    "version": "0.8.40",
    "license": "Apache-2.0",
    "author": "@SAP/ux-tools-team",
    "main": "dist/index.js",
    "scripts": {
        "build": "tsc --build",
        "watch": "tsc --watch",
        "clean": "rimraf --glob dist test/test-output coverage *.tsbuildinfo",
        "format": "prettier --write '**/*.{js,json,ts,yaml,yml}' --ignore-path ../../.prettierignore",
        "lint": "eslint . --ext .ts",
        "lint:fix": "eslint . --ext .ts --fix",
        "test": "jest --ci --forceExit --detectOpenHandles --colors"
    },
    "files": [
        "LICENSE",
        "dist",
        "ui5.yaml",
        "!dist/*.map",
        "!dist/**/*.map"
    ],
    "dependencies": {
        "@sap-ux/axios-extension": "workspace:*",
        "@sap-ux/btp-utils": "workspace:*",
        "@sap-ux/logger": "workspace:*",
        "@sap-ux/store": "workspace:*",
        "chalk": "4.1.2",
        "dotenv": "16.3.1",
<<<<<<< HEAD
        "http-proxy-middleware": "3.0.3",
=======
        "http-proxy-middleware": "2.0.9",
>>>>>>> 2415bed2
        "https-proxy-agent": "5.0.1",
        "i18next": "20.6.1",
        "prompts": "2.4.2",
        "proxy-from-env": "1.1.0"
    },
    "devDependencies": {
        "@types/express": "4.17.21",
        "@types/http-proxy": "^1.17.5",
        "@types/prompts": "2.4.4",
        "@types/proxy-from-env": "1.0.1",
        "@types/supertest": "2.0.12",
        "express": "4.21.2",
        "nock": "13.4.0",
        "supertest": "6.3.3",
        "yaml": "2.2.2"
    },
    "ui5": {
        "dependencies": []
    },
    "engines": {
        "node": ">=18.x"
    }
}<|MERGE_RESOLUTION|>--- conflicted
+++ resolved
@@ -36,11 +36,7 @@
         "@sap-ux/store": "workspace:*",
         "chalk": "4.1.2",
         "dotenv": "16.3.1",
-<<<<<<< HEAD
         "http-proxy-middleware": "3.0.3",
-=======
-        "http-proxy-middleware": "2.0.9",
->>>>>>> 2415bed2
         "https-proxy-agent": "5.0.1",
         "i18next": "20.6.1",
         "prompts": "2.4.2",
