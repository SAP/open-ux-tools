--- conflicted
+++ resolved
@@ -4,13 +4,9 @@
 import { createProxyMiddleware } from 'http-proxy-middleware';
 import i18n from 'i18next';
 import type { ClientRequest, IncomingMessage, ServerResponse } from 'http';
-<<<<<<< HEAD
-import { ToolsLogger, type Logger } from '@sap-ux/logger';
-import { createAbapServiceProvider } from '@sap-ux/system-access';
-=======
 import { ToolsLogger, type Logger, UI5ToolingTransport } from '@sap-ux/logger';
 import { AbapCloudEnvironment, createForAbapOnCloud } from '@sap-ux/axios-extension';
->>>>>>> 39f9484c
+import { createAbapServiceProvider } from '@sap-ux/system-access';
 import {
     isAppStudio,
     getDestinationUrlForAppStudio,
