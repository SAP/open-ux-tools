import { major, minor, valid, maxSatisfying } from 'semver';
import type { UI5VersionFilterOptions, UI5VersionsResponse, UI5VersionSupport, UI5Version } from './types';
import { executeNpmUI5VersionsCmd } from './commands';
import axios from 'axios';
import type { Logger } from '@sap-ux/logger';
import { ToolsLogger } from '@sap-ux/logger';
import { defaultUi5Versions, supportedUi5VersionFallbacks } from './ui5-version-fallback';
import {
    defaultMinUi5Version,
    defaultVersion,
    latestVersionString,
    ui5VersionRequestInfo,
    ui5VersionsType,
    ui5VersionsCache
} from './constants';

// Semantic version equivalent of 'Latest'
let latestUI5Version: string;
const passThroughStrings = new Set(['snapshot', 'snapshot-untested', latestVersionString]);

const ui5VersionStrCmp = (a: string, b: string) => {
    const a1 = a.split('.');
    const b1 = b.split('.');
    const len = Math.max(a1.length, b1.length);

    for (let i = 0; i < len; i++) {
        const _a = +a1[i] || 0;
        const _b = +b1[i] || 0;
        if (_a === _b) {
            continue;
        } else {
            return _a > _b ? 1 : -1;
        }
    }
    return 0;
};

/**
 * Sorts UI5 version strings.
 *
 * @param ui5Versions - versions to be sorted
 * @returns sorted versions
 */
function sortUI5Versions(ui5Versions: string[]): string[] {
    return ui5Versions.filter(Boolean).sort(ui5VersionStrCmp).reverse(); // Safety check to always ensure the list is sorted
}

/**
 * Sort function for snapshot versions.
 *
 * @param a - The first element for comparison.
 * @param b - The second element for comparison.
 * @returns 0, 1 or -1
 */
function snapshotSort(a: string, b: string): number {
    a = a.replace('snapshot-', '');
    b = b.replace('snapshot-', '');
    const versions = [defaultVersion, 'snapshot', 'untested'];
    // Sort 'Latest', 'snapshot' and 'snapshot-untested' in order
    if (versions.indexOf(a) > -1 && versions.indexOf(b) > -1) {
        return a.localeCompare(b);
    }
    // Sort 'Latest', 'snapshot' and 'snapshot-untested' to the top of the UI5 version list
    if (versions.indexOf(a) > -1 || versions.indexOf(b) > -1) {
        return ui5VersionStrCmp(a, b);
    }
    // Ensure snapshot is sorted to top of patch versions
    return ui5VersionStrCmp(b + '.999', a + '.999');
}

/**
 * Filters an array of versions and returns versions that are equal or higher minVersion.
 *
 * @param versions - array of versions
 * @param minVersion - minimum version to filter
 * @returns verions that match the minimum version criteria
 */
function filterNewerEqual(versions: string[], minVersion: string): string[] {
    return versions.filter((version) => {
        if (passThroughStrings.has(version)) {
            return true;
        } else if (version.startsWith('snapshot-')) {
            version = version.replace('snapshot-', '');
        }
        return ui5VersionStrCmp(version, minVersion) >= 0;
    });
}

/**
 * Makes a call to UI5 Versions APIs.
 *
 * @param host - if provided, the host name for the ui5 version request
 * @param pathname - if provided, an initial '/' followed by the path of the URL to UI5 version info
 * @returns ui5 versions in json format as defined by the generic type
 */
async function requestUI5Versions<T>(
    host: string = ui5VersionRequestInfo.OfficialUrl,
    pathname = `/${
        host === ui5VersionRequestInfo.OfficialUrl
            ? ui5VersionRequestInfo.VersionsFile
            : ui5VersionRequestInfo.NeoAppFile
    }`
): Promise<T> {
    const response = await axios.get(new URL(pathname, host).toString(), { responseType: 'json' });
    return response.data;
}

/**
 * Returns the list of UI5 version strings and metadata information for Major.Minor UI5 versions.
 *
 * @param url optional, url from which to request the UI5 versions
 * @returns ui5 version strings and metadata information
 */
async function parseUI5VersionsAndSupport(
    url = ui5VersionRequestInfo.OfficialUrl.toString()
): Promise<{ versions: string[]; support: UI5VersionSupport[] }> {
    const response = await requestUI5Versions<UI5VersionsResponse>(url);
    let versionStrings: string[] = [];
    const supportInfo: UI5VersionSupport[] = [];

    if (Array.isArray(response.routes)) {
        versionStrings = response.routes.map((route: { path: string; target: { version: string } }) => {
            if (route.path === '/') {
                latestUI5Version = route.target.version;
            }
            return route.path === '/' ? defaultVersion : route.target.version;
        });
    } else {
        latestUI5Version = response['latest'].version;
        Object.values(response).forEach(({ version, support, patches = [] }) => {
            versionStrings.push(...patches);
            supportInfo.push({ version: version, support: support });
        });
    }

    return { versions: versionStrings, support: supportInfo };
}

/**
 * Returns ui5 versions from cache object.
 *
 * @param type 'officialVersions', 'snapshotsVersions or 'support'
 * @param useCache - true, use the cache if available, false, always make a network call to retrieve the latest UI5 versions
 * @param snapshotUrl - the url from which snapshot UI5 versions may be requested
 * @returns Array of UI5 versions or UI5VersionSupport objects
 */
const retrieveUI5VersionsCache = async (
    type: ui5VersionsType.official | ui5VersionsType.snapshot | ui5VersionsType.support,
    useCache = true,
    snapshotUrl?: string
): Promise<string[] | UI5VersionSupport[]> => {
    let versions: string[] = [];
    let support: UI5VersionSupport[] = [];
<<<<<<< HEAD
    if (!useCache) {
        switch (type) {
            case ui5VersionsType.official:
            case ui5VersionsType.support:
                ({ versions, support } = await parseUI5VersionsAndSupport());
                return type === ui5VersionsType.official ? versions : support;
            case ui5VersionsType.snapshot:
                if (snapshotUrl) {
                    ({ versions } = await parseUI5VersionsAndSupport(snapshotUrl));
                    return versions;
                }
                break;
            default:
        }
    }
    if (ui5VersionsCache[type].length === 0) {
=======

    // If the cache is empty populate it with the latest UI5 versions
    // Or, if `useCache` is false, then always make a network call to retrieve the latest UI5 versions
    if (ui5VersionsCache[type].length === 0 || !useCache) {
>>>>>>> 7f35f6cb
        switch (type) {
            case ui5VersionsType.official:
            case ui5VersionsType.support:
                ({ versions, support } = await parseUI5VersionsAndSupport());
                ui5VersionsCache.officialVersions = versions;
                ui5VersionsCache.support = support;
                break;
            case ui5VersionsType.snapshot:
                if (snapshotUrl) {
                    ({ versions } = await parseUI5VersionsAndSupport(snapshotUrl));
                    ui5VersionsCache.snapshotsVersions = versions;
                }
                break;
            default:
        }
    }

    if (useCache) {
        return ui5VersionsCache[type];
    }
    return type === ui5VersionsType.support ? support : versions;
};

/**
 * Return a list of UI5 versions.
 *
 * @param filterOptions - see {@link UI5VersionFilterOptions}  def for filter options explantion
 * @param logger - logger
 * @returns UI5 version strings
 */
async function retrieveUI5Versions(
    filterOptions?: UI5VersionFilterOptions,
    logger: Logger = new ToolsLogger()
): Promise<string[]> {
    let officialVersions: string[] = [];
    let snapshotVersions: string[] = [];

    try {
        const minUI5Version = filterOptions?.minSupportedUI5Version ?? defaultMinUi5Version;
        officialVersions = filterOptions?.onlyNpmVersion
            ? await retrieveNpmUI5Versions(filterOptions.ui5SelectedVersion, minUI5Version)
            : ((await retrieveUI5VersionsCache(ui5VersionsType.official, filterOptions?.useCache)) as string[]);
    } catch (error) {
        logger.warn(
            `Request to '${ui5VersionRequestInfo.OfficialUrl}' failed. Error was: '${error.message}'. Fallback to default UI5 versions`
        );
        officialVersions = defaultUi5Versions.slice();
    }

    if (filterOptions?.snapshotVersionsHost) {
        try {
            snapshotVersions = (await retrieveUI5VersionsCache(
                ui5VersionsType.snapshot,
                filterOptions?.useCache,
                filterOptions?.snapshotVersionsHost
            )) as string[];
        } catch (error) {
            logger.error(`Request to '${filterOptions.snapshotVersionsHost}' failed.  Error was: '${error.message}'`);
        }
    }

    let versions = [...officialVersions, ...snapshotVersions].sort(snapshotSort);

    // Dont return versions older than the default min version
    versions = filterNewerEqual(versions, filterOptions?.minSupportedUI5Version ?? defaultMinUi5Version);

    if (filterOptions?.onlyVersionNumbers) {
        if (versions[0].toLocaleLowerCase().includes(latestVersionString.toLocaleLowerCase())) {
            versions[0] = latestUI5Version;
        }
        versions = versions.filter((ele) => ele && /^\d+(\.\d+)*$/.test(ele));
    }

    if (filterOptions?.onlyLatestPatchVersion) {
        versions = retrieveLatestPatchVersions(versions);
    }

    // Remove duplicates, as they may be returned from some UI5 version APIs
    return [...new Set(versions)];
}

/**
 * Retrieve a list of versions filtered by latest patch version.
 *
 * @param versions - list of all versions
 * @returns list of latest patch versions
 */
function retrieveLatestPatchVersions(versions: string[]): string[] {
    const latestPatchVersions: string[] = [];
    versions.forEach((version) => {
        const minorKey: any = `${major(version)}.${minor(version)}`;
        const latestPatchVersion = maxSatisfying(versions, minorKey);
        if (latestPatchVersion && !latestPatchVersions.includes(latestPatchVersion)) {
            latestPatchVersions.push(latestPatchVersion);
        }
    });
    return latestPatchVersions;
}

/**
 * Retrieve a list of versions based on the odata version i.e. v2 | v4. If a known version is passed in and is a supported version, then only that version is returned.
 *
 * @param ui5SelectedVersion - selected version i.e. 1.80.0 | latest | ''
 * @param minUI5Version - the minimum ui5 version to return
 * @returns promise resolved with UI5 versions available from npm
 */
async function retrieveNpmUI5Versions(
    ui5SelectedVersion: string | undefined = undefined,
    minUI5Version?: string
): Promise<string[]> {
    const defaultMinVersion: string = minUI5Version ?? defaultMinUi5Version;
    let results: string[] = [];
    try {
        results = await executeNpmUI5VersionsCmd();
    } catch (e) {
        results = defaultUi5Versions.slice();
    }
    const sortedUI5Versions = sortUI5Versions(results);

    const versions = filterNewerEqual(sortedUI5Versions, defaultMinVersion);
    let latestVersions = versions.length
        ? versions.filter((ele: string) => ele && /^\d+(\.\d+)*$/.test(ele))
        : [defaultMinVersion];

    if (ui5SelectedVersion?.length) {
        const latestMinIdx = latestVersions.findIndex((v: string) => v === ui5SelectedVersion);

        if (latestMinIdx === -1) {
            if (
                ui5VersionStrCmp(ui5SelectedVersion, latestVersions.slice(-1)[0]) > 0 ||
                ui5SelectedVersion === latestVersionString ||
                !valid(ui5SelectedVersion)
            ) {
                // Return latest supported version if selected version is not available yet or is 'Latest' or not valid
                latestVersions = latestVersions.slice(0);
            } else {
                // Return lowest supported version if selected version is lower
                latestVersions = latestVersions.slice(-1);
            }
        } else {
            // Return the selected version as the top item as its supported!
            latestVersions = latestVersions.slice(latestMinIdx);
        }
    }
    return latestVersions;
}

/**
 * Get the UI5 versions filtered by the specified options.
 *
 * @param filterOptions - filter the UI5 versions returned. See {@link UI5VersionFilterOptions} for more information.
 * @returns array of UI5 versions of type {@link UI5Version}.
 */
export async function getUI5Versions(filterOptions?: UI5VersionFilterOptions): Promise<UI5Version[]> {
    let filteredUI5Versions;
    try {
        filteredUI5Versions = await retrieveUI5Versions(filterOptions);
    } catch (error) {
        new ToolsLogger().warn(
            `Request to '${ui5VersionRequestInfo.OfficialUrl}' failed. Error was: '${error.message}'. Fallback to default UI5 versions`
        );
        filteredUI5Versions = defaultUi5Versions.slice();
    }

    const defaultUI5Version = filteredUI5Versions[0];
    let ui5VersionsOverview: UI5VersionSupport[];
    let finalDefaultUI5Version = defaultUI5Version;

    // Retrieve UI5 versions overview if maintained versions are to be included, note: overview and official versions are not the same
    if (filterOptions?.includeMaintained) {
        try {
            ui5VersionsOverview = (await retrieveUI5VersionsCache(
                ui5VersionsType.support,
                filterOptions.useCache
            )) as UI5Version[];
        } catch (error) {
            new ToolsLogger().warn(
                `Request to '${ui5VersionRequestInfo.OfficialUrl}' for supported info on UI5 versions failed. Error was: '${error.message}'. Fallback to default supported UI5 versions`
            );
            ui5VersionsOverview = supportedUi5VersionFallbacks;
        }
    }

    // Semantically filter the UI5 version, based on the support (maintained or not) and default version
    const isMaintained = (ui5: string) =>
        ui5VersionsOverview?.some(
            (v) =>
                v &&
                `${major(v.version)}.${minor(v.version)}` === `${major(ui5)}.${minor(ui5)}` &&
                v.support === 'Maintenance'
        ) ?? false;

    // If the default version is not maintained, then fallback to the semantically latest maintained version
    if (filterOptions?.includeDefault && filterOptions.includeMaintained && !isMaintained(defaultUI5Version)) {
        const maintainedVersion = filteredUI5Versions.find(isMaintained);
        finalDefaultUI5Version = maintainedVersion ?? defaultUI5Version;
    }
    // Map the UI5 versions to the UI5Version type, respecting the filter options
    return filteredUI5Versions.map((ui5): UI5Version => {
        const ui5Version: UI5Version = {
            version: ui5
        };
        if (filterOptions?.includeDefault) {
            ui5Version.default = ui5 === finalDefaultUI5Version;
        }
        if (filterOptions?.includeMaintained) {
            ui5Version.maintained = isMaintained(ui5);
        }
        return ui5Version;
    });
}

/**
 * Retrieves the latest supported published UI5 version.
 *
 * - If useCache is true, the function first attempts to retrieve the version from the cache:
 *    - If the cache contains official versions, the first version from the cache is returned.
 *    - If the cache is empty, the function makes an API call to fetch the latest UI5 versions & populates the cache back.
 * - If useCache is false, the function fetches the latest version from https://ui5.sap.com.
 * - If no versions are available (e.g., API call fails or cache is empty), the function returns the latest fallback version.
 *
 * @param {boolean} [useCache] - Whether to use cached versions.
 * @returns {Promise<string | undefined>} The latest supported UI5 version, or undefined if the API call fails.
 */
export async function getLatestUI5Version(useCache: boolean = true): Promise<string | undefined> {
    const ui5Versions = await getUI5Versions({ useCache });
    return ui5Versions?.[0]?.version;
}<|MERGE_RESOLUTION|>--- conflicted
+++ resolved
@@ -151,29 +151,10 @@
 ): Promise<string[] | UI5VersionSupport[]> => {
     let versions: string[] = [];
     let support: UI5VersionSupport[] = [];
-<<<<<<< HEAD
-    if (!useCache) {
-        switch (type) {
-            case ui5VersionsType.official:
-            case ui5VersionsType.support:
-                ({ versions, support } = await parseUI5VersionsAndSupport());
-                return type === ui5VersionsType.official ? versions : support;
-            case ui5VersionsType.snapshot:
-                if (snapshotUrl) {
-                    ({ versions } = await parseUI5VersionsAndSupport(snapshotUrl));
-                    return versions;
-                }
-                break;
-            default:
-        }
-    }
-    if (ui5VersionsCache[type].length === 0) {
-=======
 
     // If the cache is empty populate it with the latest UI5 versions
     // Or, if `useCache` is false, then always make a network call to retrieve the latest UI5 versions
     if (ui5VersionsCache[type].length === 0 || !useCache) {
->>>>>>> 7f35f6cb
         switch (type) {
             case ui5VersionsType.official:
             case ui5VersionsType.support:
