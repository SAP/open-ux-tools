--- conflicted
+++ resolved
@@ -49,7 +49,7 @@
     },
     "devDependencies": {
         "@private/preview-middleware-client": "workspace:@sap-ux-private/preview-middleware-client@*",
-        "@sap-ux-private/playwright": "0.0.1",
+        "@sap-ux-private/playwright": "0.0.2",
         "@sap-ux/project-access": "workspace:*",
         "@sap-ux/store": "workspace:*",
         "@types/ejs": "3.1.2",
@@ -63,12 +63,7 @@
         "nock": "13.4.0",
         "npm-run-all": "4.1.5",
         "supertest": "6.3.3",
-<<<<<<< HEAD
         "ws": "8.16.0"
-=======
-        "@sap-ux-private/playwright": "0.0.2",
-        "dotenv": "16.3.1"
->>>>>>> f3c147ed
     },
     "peerDependencies": {
         "express": "4"
