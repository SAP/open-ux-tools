{
    "name": "@sap-ux/preview-middleware",
    "description": "Preview middleware",
    "repository": {
        "type": "git",
        "url": "https://github.com/SAP/open-ux-tools.git",
        "directory": "packages/preview-middleware"
    },
    "bugs": {
        "url": "https://github.com/SAP/open-ux-tools/issues?q=is%3Aopen+is%3Aissue+label%3Abug+label%3Apreview-middleware"
    },
    "version": "0.13.13",
    "license": "Apache-2.0",
    "author": "@SAP/ux-tools-team",
    "main": "dist/index.js",
    "scripts": {
        "start:fixture": "ui5 serve --config test/fixtures/simple-app/ui5.yaml",
        "build": "npm-run-all -l -p build:middleware build:client",
        "build:middleware": "tsc --build",
        "build:client": "pnpm -C ../preview-middleware-client run build && copyfiles --exclude **/*-dbg.js --up 4 \"./node_modules/@private/preview-middleware-client/dist/**/*\" \"./dist/client\"",
        "watch": "tsc --watch",
        "clean": "rimraf --glob dist test/test-output coverage *.tsbuildinfo playwright-report",
        "format": "prettier --write '**/*.{js,json,ts,yaml,yml}' --ignore-path ../../.prettierignore",
        "lint": "eslint . --ext .ts",
        "lint:fix": "eslint . --ext .ts --fix",
        "test": "jest --ci --forceExit --detectOpenHandles --colors",
        "test-u": "jest --ci --forceExit --detectOpenHandles --colors -u",
        "test:integration:clean": "rimraf --glob playwright-report",
        "test:integration:run": "playwright test",
        "test:integration": "npm-run-all -l -s test:integration:clean test:integration:run",
        "link": "pnpm link --global",
        "unlink": "pnpm unlink --global"
    },
    "files": [
        "LICENSE",
        "dist",
        "templates",
        "ui5.yaml",
        "!dist/*.map",
        "!dist/**/*.map"
    ],
    "dependencies": {
        "@sap-ux/logger": "workspace:*",
        "@sap-ux/adp-tooling": "workspace:*",
        "@sap-ux/control-property-editor-sources": "workspace:@sap-ux/control-property-editor@*",
        "ejs": "3.1.9",
        "mem-fs": "2.1.0",
        "mem-fs-editor": "9.4.0",
        "@sap-ux/project-access": "workspace:*"
    },
    "devDependencies": {
        "@private/preview-middleware-client": "workspace:@sap-ux-private/preview-middleware-client@*",
        "@sap-ux/axios-extension": "workspace:*",
        "@sap-ux/store": "workspace:*",
        "@types/ejs": "3.1.2",
        "@types/express": "4.17.21",
        "@types/prompts": "2.4.4",
        "@types/supertest": "2.0.12",
        "copyfiles": "2.4.1",
<<<<<<< HEAD
        "express": "4.18.2",
        "@types/mem-fs": "1.1.2",
        "@types/mem-fs-editor": "7.0.1",
=======
        "express": "4.19.2",
>>>>>>> 5aeb208b
        "npm-run-all": "4.1.5",
        "nock": "13.4.0",
        "supertest": "6.3.3",
        "@sap-ux-private/playwright": "0.0.3",
        "dotenv": "16.3.1",
        "@sap-ux/i18n": "workspace:*"
    },
    "peerDependencies": {
        "express": "4"
    },
    "engines": {
        "node": ">=18.x"
    }
}<|MERGE_RESOLUTION|>--- conflicted
+++ resolved
@@ -57,13 +57,9 @@
         "@types/prompts": "2.4.4",
         "@types/supertest": "2.0.12",
         "copyfiles": "2.4.1",
-<<<<<<< HEAD
-        "express": "4.18.2",
         "@types/mem-fs": "1.1.2",
         "@types/mem-fs-editor": "7.0.1",
-=======
         "express": "4.19.2",
->>>>>>> 5aeb208b
         "npm-run-all": "4.1.5",
         "nock": "13.4.0",
         "supertest": "6.3.3",
