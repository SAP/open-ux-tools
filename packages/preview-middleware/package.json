{
    "name": "@sap-ux/preview-middleware",
    "description": "Preview middleware",
    "repository": {
        "type": "git",
        "url": "https://github.com/SAP/open-ux-tools.git",
        "directory": "packages/preview-middleware"
    },
    "bugs": {
        "url": "https://github.com/SAP/open-ux-tools/issues?q=is%3Aopen+is%3Aissue+label%3Abug+label%3Apreview-middleware"
    },
<<<<<<< HEAD
    "version": "0.16.64",
=======
    "version": "0.16.73",
>>>>>>> 9b593930
    "license": "Apache-2.0",
    "author": "@SAP/ux-tools-team",
    "main": "dist/index.js",
    "scripts": {
        "start:fixture": "ui5 serve --config test/fixtures/simple-app/ui5.yaml",
        "build": "npm-run-all -l -p build:middleware build:client",
        "build:middleware": "tsc --build",
        "build:client": "pnpm -C ../preview-middleware-client run build && copyfiles --exclude **/*-dbg.js --up 4 \"./node_modules/@private/preview-middleware-client/dist/**/*\" \"./dist/client\"",
        "watch": "tsc --watch",
        "clean": "rimraf --glob dist test/test-output coverage *.tsbuildinfo playwright-report",
        "format": "prettier --write '**/*.{js,json,ts,yaml,yml}' --ignore-path ../../.prettierignore",
        "lint": "eslint . --ext .ts",
        "lint:fix": "eslint . --ext .ts --fix",
        "test": "jest --ci --forceExit --detectOpenHandles --colors",
        "test-u": "jest --ci --forceExit --detectOpenHandles --colors -u",
        "test:integration:clean": "rimraf --glob playwright-report",
        "test:integration:run": "playwright test",
        "test:integration": "npm-run-all -l -s test:integration:clean test:integration:run",
        "link": "pnpm link --global",
        "unlink": "pnpm unlink --global"
    },
    "files": [
        "LICENSE",
        "dist",
        "templates",
        "ui5.yaml",
        "!dist/*.map",
        "!dist/**/*.map"
    ],
    "dependencies": {
        "@sap-ux/logger": "workspace:*",
        "@sap-ux/btp-utils": "workspace:*",
        "@sap-ux/adp-tooling": "workspace:*",
        "@sap-ux/control-property-editor-sources": "workspace:@sap-ux/control-property-editor@*",
        "ejs": "3.1.10",
        "mem-fs": "2.1.0",
        "mem-fs-editor": "9.4.0",
        "@sap-ux/project-access": "workspace:*"
    },
    "devDependencies": {
        "@private/preview-middleware-client": "workspace:@sap-ux-private/preview-middleware-client@*",
        "@sap-ux/axios-extension": "workspace:*",
        "@sap-ux/store": "workspace:*",
        "@sap-ux/ui5-info": "workspace:*",
        "@types/ejs": "3.1.2",
        "@types/express": "4.17.21",
        "@types/prompts": "2.4.4",
        "@types/supertest": "2.0.12",
        "copyfiles": "2.4.1",
        "@types/mem-fs": "1.1.2",
        "@types/mem-fs-editor": "7.0.1",
        "express": "4.21.0",
        "npm-run-all2": "6.2.0",
        "nock": "13.4.0",
        "supertest": "6.3.3",
        "@sap-ux-private/playwright": "0.1.0",
        "dotenv": "16.3.1",
        "@sap-ux/i18n": "workspace:*"
    },
    "peerDependencies": {
        "express": "4"
    },
    "engines": {
        "node": ">=18.x"
    }
}<|MERGE_RESOLUTION|>--- conflicted
+++ resolved
@@ -9,11 +9,7 @@
     "bugs": {
         "url": "https://github.com/SAP/open-ux-tools/issues?q=is%3Aopen+is%3Aissue+label%3Abug+label%3Apreview-middleware"
     },
-<<<<<<< HEAD
-    "version": "0.16.64",
-=======
     "version": "0.16.73",
->>>>>>> 9b593930
     "license": "Apache-2.0",
     "author": "@SAP/ux-tools-team",
     "main": "dist/index.js",
