--- conflicted
+++ resolved
@@ -39,12 +39,8 @@
     "dependencies": {
         "@sap-ux/logger": "workspace:*",
         "@sap-ux/adp-tooling": "workspace:*",
-<<<<<<< HEAD
         "@sap-ux/control-property-editor-sources": "workspace:@sap-ux/control-property-editor@*",
-        "ejs": "3.1.7"
-=======
         "ejs": "3.1.9"
->>>>>>> b45e6f36
     },
     "devDependencies": {
         "@private/preview-middleware-client": "workspace:@sap-ux-private/preview-middleware-client@*",
