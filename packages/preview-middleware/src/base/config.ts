--- conflicted
+++ resolved
@@ -277,12 +277,8 @@
             theme: ui5Theme,
             flex,
             resources: {
-<<<<<<< HEAD
+                ...resources,
                 [PREVIEW_URL.client.ns]: PREVIEW_URL.client.getUrl(basePath)
-=======
-                ...resources,
-                [PREVIEW_URL.client.ns]: PREVIEW_URL.client.url
->>>>>>> b11bdfde
             },
             bootstrapOptions: ''
         },
