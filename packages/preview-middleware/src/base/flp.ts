import type { ReaderCollection } from '@ui5/fs';
import { render } from 'ejs';
import type { NextFunction, Request, RequestHandler, Response, Router } from 'express';
import { readFileSync } from 'fs';
import { dirname, join, posix } from 'path';
import type { App, Editor, FlpConfig, MiddlewareConfig, RtaConfig, TestConfig } from '../types';
import { Router as createRouter, static as serveStatic, json } from 'express';
import type { Logger, ToolsLogger } from '@sap-ux/logger';
import { deleteChange, readChanges, writeChange } from './flex';
import type { MiddlewareUtils } from '@ui5/server';
import type { Manifest, UI5FlexLayer } from '@sap-ux/project-access';
import { createProjectAccess } from '@sap-ux/project-access';
import { AdpPreview, type AdpPreviewConfig } from '@sap-ux/adp-tooling';
import { ClientFactory, SampleRate, EventName } from '@sap-ux/telemetry';
import { generateImportList, mergeTestConfigDefaults } from './test';
<<<<<<< HEAD
import { TelemetryReporter } from './telemetry-reporter';
=======
import type http from 'http';
>>>>>>> f95c8294

const DEVELOPER_MODE_CONFIG = new Map([
    // Run application in design time mode
    // Adds bindingString to BindingInfo objects. Required to create and read PropertyBinding changes
    ['xx-designMode', 'true'],
    // In design mode, the controller code will not be executed by default, which is not desired in our case, so we suppress the deactivation
    ['xx-suppressDeactivationOfControllerCode', 'true'],
    // Make sure that XML preprocessing results are correctly invalidated
    ['xx-viewCache', 'false']
]);

/**
 * SAPUI5 delivered namespaces from https://ui5.sap.com/#/api/sap
 */
const UI5_LIBS = [
    'sap.apf',
    'sap.base',
    'sap.chart',
    'sap.collaboration',
    'sap.f',
    'sap.fe',
    'sap.fileviewer',
    'sap.gantt',
    'sap.landvisz',
    'sap.m',
    'sap.ndc',
    'sap.ovp',
    'sap.rules',
    'sap.suite',
    'sap.tnt',
    'sap.ui',
    'sap.uiext',
    'sap.ushell',
    'sap.uxap',
    'sap.viz',
    'sap.webanalytics',
    'sap.zen'
];

const DEFAULT_LIVERELOAD_PORT = 35729;

/**
 * Enhanced request handler that exposes a list of endpoints for the cds-plugin-ui5.
 */
export type EnhancedRouter = Router & {
    getAppPages?: () => string[];
};

/**
 * Default theme
 */
const DEFAULT_THEME = 'sap_horizon';

/**
 * Default path for mounting the local FLP.
 */
const DEFAULT_PATH = '/test/flp.html';

/**
 * Default intent
 */
const DEFAULT_INTENT = {
    object: 'app',
    action: 'preview'
};

/**
 * Static settings
 */
const PREVIEW_URL = {
    client: {
        url: '/preview/client',
        local: join(__dirname, '../../dist/client'),
        ns: 'open.ux.preview.client'
    },
    api: '/preview/api',
    telemetry: '/preview/api/telemetry'
};

export interface CustomConnector {
    applyConnector: string;
    writeConnector: string;
    custom: boolean;
}

export interface FlexConnector {
    connector: string;
    layers: string[];
    url?: string;
}

/**
 * Internal structure used to fill the sandbox.html template
 */
export interface TemplateConfig {
    basePath: string;
    apps: Record<
        string,
        {
            title: string;
            description: string;
            additionalInformation: string;
            applicationType: 'URL';
            url: string;
            applicationDependencies?: { manifest: boolean };
        }
    >;
    ui5: {
        libs: string;
        theme: string;
        flex: (CustomConnector | FlexConnector)[];
        bootstrapOptions: string;
        resources: Record<string, string>;
    };
    init?: string;
    flex?: {
        [key: string]: unknown;
        layer: UI5FlexLayer;
        developerMode: boolean;
        pluginScript?: string;
    };
    locateReuseLibsScript?: boolean;
}

/**
 * Class handling preview of a sandbox FLP.
 */
export class FlpSandbox {
    protected templateConfig: TemplateConfig;
    public readonly config: FlpConfig;
    public readonly rta?: RtaConfig;
    public readonly test?: TestConfig[];
    public readonly router: EnhancedRouter;
    private telemetryReporter?: TelemetryReporter;

    /**
     * Constructor setting defaults and keeping reference to workspace resources.
     *
     * @param config configuration from the ui5.yaml
     * @param project reference to the project provided by the UI5 CLI
     * @param utils middleware utilities provided by the UI5 CLI
     * @param logger logger instance
     */
    constructor(
        config: Partial<MiddlewareConfig>,
        private readonly project: ReaderCollection,
        private readonly utils: MiddlewareUtils,
        private readonly logger: Logger
    ) {
        this.config = {
            path: config.flp?.path ?? DEFAULT_PATH,
            intent: config.flp?.intent ?? DEFAULT_INTENT,
            apps: config.flp?.apps ?? [],
            libs: config.flp?.libs,
            theme: config.flp?.theme,
            init: config.flp?.init
        };
        if (!this.config.path.startsWith('/')) {
            this.config.path = `/${this.config.path}`;
        }
        this.test = config.test;
        this.rta = config.rta;
        logger.debug(`Config: ${JSON.stringify({ flp: this.config, rta: this.rta, test: this.test })}`);
        this.router = createRouter();
    }

    /**
     * Initialize the FLP sandbox router.
     *
     * @param manifest application manifest
     * @param componentId optional componentId e.g. for adaptation projects
     * @param resources optional additional resource mappings
     */
    async init(manifest: Manifest, componentId?: string, resources: Record<string, string> = {}): Promise<void> {
        this.createFlexHandler();
        const flex = this.getFlexSettings();
        const supportedThemes: string[] = (manifest['sap.ui5']?.supportedThemes as []) ?? [DEFAULT_THEME];
        const ui5Theme =
            this.config.theme ?? (supportedThemes.includes(DEFAULT_THEME) ? DEFAULT_THEME : supportedThemes[0]);
        const id = manifest['sap.app'].id;
        const ns = id.replace(/\./g, '/');
        this.templateConfig = {
            basePath: posix.relative(posix.dirname(this.config.path), '/') ?? '.',
            apps: {},
            init: this.config.init ? ns + this.config.init : undefined,
            ui5: {
                libs: this.getUI5Libs(manifest),
                theme: ui5Theme,
                flex,
                resources: {
                    ...resources,
                    [PREVIEW_URL.client.ns]: PREVIEW_URL.client.url
                },
                bootstrapOptions: ''
            },
            locateReuseLibsScript: this.config.libs ?? (await this.hasLocateReuseLibsScript())
        };

        await this.addApp(manifest, {
            componentId,
            target: resources[componentId ?? id] ?? this.templateConfig.basePath,
            local: '.',
            intent: this.config.intent
        });
        this.addStandardRoutes();
        if (this.rta) {
            this.rta.options ??= {};
            this.rta.options.baseId = componentId ?? id;
            this.rta.options.appName = id;
            if (this.rta.options.telemetry) {
                this.addTelemetryRoute();
            }
            this.addEditorRoutes(this.rta);
        }
        if (this.test) {
            this.addTestRoutes(this.test, id);
        }

        await this.addRoutesForAdditionalApps();
        this.logger.info(`Initialized for app ${id}`);
        this.logger.debug(`Configured apps: ${JSON.stringify(this.templateConfig.apps)}`);
    }

    /**
     * Generates the FLP sandbox for an editor.
     *
     * @param rta runtime authoring configuration
     * @param editor editor configuration
     * @returns FLP sandbox html
     */
    private generateSandboxForEditor(rta: RtaConfig, editor: Editor): string {
        const defaultGenerator = editor.developerMode
            ? '@sap-ux/control-property-editor'
            : '@sap-ux/preview-middleware';
        const config = { ...this.templateConfig };
        /* sap.ui.rta needs to be added to the list of preload libs for variants management and adaptation projects */
        if (!config.ui5.libs.includes('sap.ui.rta')) {
            const libs = config.ui5.libs.split(',');
            libs.push('sap.ui.rta');
            config.ui5.libs = libs.join(',');
        }
        config.flex = {
            layer: rta.layer,
            ...rta.options,
            generator: editor.generator ?? defaultGenerator,
            developerMode: editor.developerMode === true,
            pluginScript: editor.pluginScript
        };
        if (editor.developerMode === true) {
            config.ui5.bootstrapOptions = serializeUi5Configuration(DEVELOPER_MODE_CONFIG);
        }
        const template = readFileSync(join(__dirname, '../../templates/flp/sandbox.html'), 'utf-8');
        return render(template, config);
    }

    /**
     * Add additional routes for configured editors.
     *
     * @param rta runtime authoring configuration
     */
    private addEditorRoutes(rta: RtaConfig) {
        const cpe = dirname(require.resolve('@sap-ux/control-property-editor-sources'));
        for (const editor of rta.editors) {
            let previewUrl = editor.path;
            if (editor.developerMode) {
                previewUrl = `${previewUrl}.inner.html`;
                editor.pluginScript ??= 'open/ux/preview/client/cpe/init';
                this.router.get(editor.path, (_req: Request, res: Response) => {
                    const scenario = rta.options?.scenario;
                    let templatePreviewUrl = `${previewUrl}?sap-ui-xx-viewCache=false&fiori-tools-rta-mode=forAdaptation&sap-ui-rta-skip-flex-validation=true&sap-ui-xx-condense-changes=true#${this.config.intent.object}-${this.config.intent.action}`;
                    if (scenario === 'ADAPTATION_PROJECT') {
                        templatePreviewUrl = templatePreviewUrl.replace('?', `?sap-ui-layer=${rta.layer}&`);
                    }
                    const template = readFileSync(join(__dirname, '../../templates/flp/editor.html'), 'utf-8');
                    const envPort = process.env.FIORI_TOOLS_LIVERELOAD_PORT;
                    let livereloadPort: number = envPort ? parseInt(envPort, 10) : DEFAULT_LIVERELOAD_PORT;
                    livereloadPort = isNaN(livereloadPort) ? DEFAULT_LIVERELOAD_PORT : livereloadPort;
                    const html = render(template, {
                        previewUrl: templatePreviewUrl,
                        telemetry: rta.options?.telemetry ?? false,
                        appName: rta.options?.appName,
                        scenario,
                        livereloadPort
                    });
                    this.sendResponse(res, 'text/html', 200, html);
                });
                let path = dirname(editor.path);
                if (!path.endsWith('/')) {
                    path = `${path}/`;
                }
                this.router.use(`${path}editor`, serveStatic(cpe));
            }

            this.router.get(previewUrl, (_req: Request, res: Response) => {
                const html = this.generateSandboxForEditor(rta, editor).replace(
                    '</body>',
                    `</body>\n<!-- livereload disabled for editor </body>-->`
                );
                this.sendResponse(res, 'text/html', 200, html);
            });
        }
    }

    /**
     * Add routes for html and scripts required for a local FLP.
     */
    private addStandardRoutes() {
        // register static client sources
        this.router.use(PREVIEW_URL.client.url, serveStatic(PREVIEW_URL.client.local));

        // add route for the sandbox.html
        this.router.get(this.config.path, (async (_req: Request, res: Response) => {
            // warn the user if a file with the same name exists in the filesystem
            const file = await this.project.byPath(this.config.path);
            if (file) {
                this.logger.warn(`HTML file returned at ${this.config.path} is NOT loaded from the file system.`);
            }
            const template = readFileSync(join(__dirname, '../../templates/flp/sandbox.html'), 'utf-8');
            const html = render(template, this.templateConfig);
            this.sendResponse(res, 'text/html', 200, html);
        }) as RequestHandler);
    }

    private addTelemetryRoute() {
        this.router.post(
            PREVIEW_URL.telemetry,
            json(),
            async (req: Request, res: Response, next: NextFunction): Promise<void> => {
                try {
                    if (!this.telemetryReporter) {
                        let eventName = EventName.CPE_EVENT;
                        if (this.rta?.options?.scenario === 'ADAPTATION_PROJECT') {
                            eventName = EventName.ADP_EVENT;
                        }
                        this.telemetryReporter = new TelemetryReporter(eventName, this.logger, this.rta?.layer);
                        await this.telemetryReporter.initializeTelemetry();
                        this.logger.info('Telemetry initialized.');
                    }

                    const data = req.body;
                    this.telemetryReporter.reportTelemetry(data);
                    res.status(200).contentType('json').send({ updatedTelemetry: true });
                } catch (error) {
                    this.logger.error(`Could not send telemetry report. ${error}`);
                    next(error);
                }
            }
        );
    }

    /**
     * Try finding a locate-reuse-libs script in the project.
     *
     * @returns the location of the locate-reuse-libs script or undefined.
     */
    private async hasLocateReuseLibsScript(): Promise<boolean | undefined> {
        const files = await this.project.byGlob('**/locate-reuse-libs.js');
        return files.length > 0;
    }

    /**
     * Add additional routes for apps also to be shown in the local FLP.
     */
    private async addRoutesForAdditionalApps() {
        for (const app of this.config.apps) {
            let manifest: Manifest | undefined;
            if (app.local) {
                manifest = JSON.parse(readFileSync(join(app.local, 'webapp/manifest.json'), 'utf-8'));
                this.router.use(app.target, serveStatic(join(app.local, 'webapp')));
                this.logger.info(`Serving additional application at ${app.target} from ${app.local}`);
            } else if (app.componentId) {
                manifest = {
                    'sap.app': {
                        id: app.componentId,
                        title: app.intent ? `${app.intent.object}-${app.intent.action}` : app.componentId
                    }
                } as Manifest;
            }
            if (manifest) {
                await this.addApp(manifest, app);
                this.logger.info(`Adding additional intent: ${app.intent?.object}-${app.intent?.action}`);
            } else {
                this.logger.info(
                    `Invalid application config for route ${app.target} because neither componentId nor local folder provided.`
                );
            }
        }
    }

    /**
     * Retrieves the configuration settings for UI5 flexibility services.
     *
     * @returns An array of flexibility service configurations, each specifying a connector
     *          and its options, such as the layers it applies to and its service URL, if applicable.
     */
    private getFlexSettings(): TemplateConfig['ui5']['flex'] {
        const localConnectorPath = 'custom.connectors.WorkspaceConnector';

        return [
            { connector: 'LrepConnector', layers: [], url: '/sap/bc/lrep' },
            {
                applyConnector: localConnectorPath,
                writeConnector: localConnectorPath,
                custom: true
            },
            {
                connector: 'LocalStorageConnector',
                layers: ['CUSTOMER', 'USER']
            }
        ];
    }

    /**
     * Create required routes for flex.
     */
    private createFlexHandler(): void {
        const api = `${PREVIEW_URL.api}/changes`;
        this.router.use(api, json());
        this.router.get(api, (async (_req: Request, res: Response) => {
            this.sendResponse(
                res,
                'application/json',
                200,
                JSON.stringify(await readChanges(this.project, this.logger))
            );
        }) as RequestHandler);
        this.router.post(api, (async (req: Request, res: Response) => {
            try {
                const { success, message } = writeChange(
                    req.body,
                    this.utils.getProject().getSourcePath(),
                    this.logger,
                    this.telemetryReporter
                );
                if (success) {
                    this.sendResponse(res, 'text/plain', 200, message ?? '');
                } else {
                    this.sendResponse(res, 'text/plain', 400, 'INVALID_DATA');
                }
            } catch (error) {
                this.sendResponse(res, 'text/plain', 500, error.message);
            }
        }) as RequestHandler);
        this.router.delete(api, (async (req: Request, res: Response) => {
            try {
                const { success, message } = deleteChange(
                    req.body,
                    this.utils.getProject().getSourcePath(),
                    this.logger
                );
                if (success) {
                    this.sendResponse(res, 'text/plain', 200, message ?? '');
                } else {
                    this.sendResponse(res, 'text/plain', 400, 'INVALID_DATA');
                }
            } catch (error) {
                this.sendResponse(res, 'text/plain', 500, error.message);
            }
        }) as RequestHandler);
    }

    /**
     * Send a response with the given content type, status and body.
     * Ensure compliance with common APIs in express and connect.
     *
     * @param res the response object
     * @param contentType the content type
     * @param status the response status
     * @param body the response body
     * @private
     */
    private sendResponse(res: Response | http.ServerResponse, contentType: string, status: number, body: string) {
        res.writeHead(status, {
            'Content-Type': contentType
        });
        res.write(body);
        res.end();
    }

    /**
     * Add routes for html and scripts required for a local test FLP.
     *
     * @param configs test configurations
     * @param id application id from manifest
     */
    private addTestRoutes(configs: TestConfig[], id: string) {
        const ns = id.replace(/\./g, '/');
        const htmlTemplate = readFileSync(join(__dirname, '../../templates/test/qunit.html'), 'utf-8');
        const initTemplate = readFileSync(join(__dirname, '../../templates/test/qunit.js'), 'utf-8');
        for (const testConfig of configs) {
            const config = mergeTestConfigDefaults(testConfig);
            this.logger.debug(`Add route for ${config.path}`);
            // add route for the *.qunit.html
            this.router.get(config.path, (async (_req, res, next) => {
                this.logger.debug(`Serving test route: ${config.path}`);
                const file = await this.project.byPath(config.path);
                if (file) {
                    this.logger.warn(`HTML file returned at ${config.path} is loaded from the file system.`);
                    next();
                } else {
                    const templateConfig = {
                        id,
                        framework: config.framework,
                        basePath: posix.relative(posix.dirname(config.path), '/') ?? '.',
                        initPath: `${ns}${config.init.replace('.js', '')}`
                    };
                    const html = render(htmlTemplate, templateConfig);
                    this.sendResponse(res, 'text/html', 200, html);
                }
            }) as RequestHandler);
            if (testConfig.init !== undefined) {
                this.logger.debug(`Skip serving test init script in favor of provided script: ${testConfig.init}`);
                continue;
            }
            // add route for the init file
            this.logger.debug(`Add route for ${config.init}`);
            this.router.get(config.init, (async (_req, res, next) => {
                this.logger.debug(`Serving test init script: ${config.init}`);

                const files = await this.project.byGlob(config.init.replace('.js', '.*'));
                if (files?.length > 0) {
                    this.logger.warn(`Script returned at ${config.path} is loaded from the file system.`);
                    next();
                } else {
                    const testFiles = await this.project.byGlob(config.pattern);
                    const templateConfig = { tests: generateImportList(ns, testFiles) };
                    const js = render(initTemplate, templateConfig);
                    this.sendResponse(res, 'application/javascript', 200, js);
                }
            }) as RequestHandler);
        }
    }

    /**
     * Add an application to the local FLP preview.
     *
     * @param manifest manifest of the additional target app
     * @param app configuration for the preview
     */
    async addApp(manifest: Manifest, app: App) {
        const id = manifest['sap.app'].id;
        app.intent ??= {
            object: id.replace(/\./g, ''),
            action: 'preview'
        };
        let title = manifest['sap.app'].title ?? id;
        let description = manifest['sap.app'].description ?? '';
        if (app.local) {
            title = (await this.getI18nTextFromProperty(app.local, manifest['sap.app'].title)) ?? id;
            description = (await this.getI18nTextFromProperty(app.local, manifest['sap.app'].description)) ?? '';
        }
        this.templateConfig.ui5.resources[id] = app.target;
        this.templateConfig.apps[`${app.intent?.object}-${app.intent?.action}`] = {
            title: title,
            description: description,
            additionalInformation: `SAPUI5.Component=${app.componentId ?? id}`,
            applicationType: 'URL',
            url: app.target,
            applicationDependencies: { manifest: true }
        };
    }

    /**
     * Get the i18n text of the given property.
     *
     * @param projectRoot absolute path to the project root
     * @param propertyValue value of the property
     * @returns i18n text of the property
     * @private
     */
    private async getI18nTextFromProperty(projectRoot: string, propertyValue: string | undefined) {
        //i18n model format could be {{key}} or {i18n>key}
        if (!propertyValue || propertyValue.search(/{{\w+}}|{i18n>\w+}/g) === -1) {
            return propertyValue;
        }
        const propertyI18nKey = propertyValue.replace(/i18n>|[{}]/g, '');
        const projectAccess = await createProjectAccess(projectRoot);
        try {
            const bundle = (await projectAccess.getApplication('').getI18nBundles())['sap.app'];
            return bundle[propertyI18nKey]?.[0]?.value?.value ?? propertyI18nKey;
        } catch (e) {
            this.logger.warn('Failed to load i18n properties bundle');
        }
        return propertyI18nKey;
    }

    /**
     * Gets the UI5 libs dependencies from manifest.json.
     *
     * @param manifest application manifest
     * @returns UI5 libs that should preloaded
     */
    private getUI5Libs(manifest: Manifest): string {
        if (manifest['sap.ui5']?.dependencies?.libs) {
            const libNames = Object.keys(manifest['sap.ui5'].dependencies.libs);
            return libNames
                .filter((key) => {
                    return UI5_LIBS.some((substring) => {
                        return key === substring || key.startsWith(substring + '.');
                    });
                })
                .join(',');
        } else {
            return 'sap.m,sap.ui.core,sap.ushell';
        }
    }
}

/**
 * Creates an attribute string that can be added to an HTML element.
 *
 * @param attributes map with attributes and their values
 * @param indent indentation thats inserted before each attribute
 * @param prefix value that should be added at the start of to all attribute names
 * @returns attribute string
 */
function serializeDataAttributes(attributes: Map<string, string>, indent = '', prefix = 'data'): string {
    return [...attributes.entries()]
        .map(([name, value]) => {
            return `${indent}${prefix}-${name}="${value}"`;
        })
        .join('\n');
}

/**
 * Creates an attribute string that can be added to bootstrap script in a HTML file.
 *
 * @param config ui5 configuration options
 * @returns attribute string
 */
function serializeUi5Configuration(config: Map<string, string>): string {
    return '\n' + serializeDataAttributes(config, '        ', 'data-sap-ui');
}

/**
 * Initialize the preview for an adaptation project.
 *
 * @param rootProject reference to the project
 * @param config configuration from the ui5.yaml
 * @param flp FlpSandbox instance
 * @param util middleware utilities provided by the UI5 CLI
 * @param logger logger instance
 */
export async function initAdp(
    rootProject: ReaderCollection,
    config: AdpPreviewConfig,
    flp: FlpSandbox,
    util: MiddlewareUtils,
    logger: ToolsLogger
) {
    const appVariant = await rootProject.byPath('/manifest.appdescr_variant');
    if (appVariant) {
        const adp = new AdpPreview(config, rootProject, util, logger);
        const variant = JSON.parse(await appVariant.getString());
        const layer = await adp.init(variant);
        if (flp.rta) {
            flp.rta.layer = layer;
            flp.rta.options = {
                projectId: variant.id,
                telemetry: true, // temprory until passed during intiialization
                scenario: 'ADAPTATION_PROJECT'
            };
            for (const editor of flp.rta.editors) {
                editor.pluginScript ??= 'open/ux/preview/client/adp/init';
            }
        }

        const descriptor = adp.descriptor;
        descriptor.asyncHints.requests = [];
        const { name, manifest } = descriptor;

        await flp.init(manifest, name, adp.resources);
        flp.router.use(adp.descriptor.url, adp.proxy.bind(adp) as RequestHandler);
        flp.router.use(json());
        adp.addApis(flp.router);
    } else {
        throw new Error('ADP configured but no manifest.appdescr_variant found.');
    }
}<|MERGE_RESOLUTION|>--- conflicted
+++ resolved
@@ -13,11 +13,8 @@
 import { AdpPreview, type AdpPreviewConfig } from '@sap-ux/adp-tooling';
 import { ClientFactory, SampleRate, EventName } from '@sap-ux/telemetry';
 import { generateImportList, mergeTestConfigDefaults } from './test';
-<<<<<<< HEAD
 import { TelemetryReporter } from './telemetry-reporter';
-=======
 import type http from 'http';
->>>>>>> f95c8294
 
 const DEVELOPER_MODE_CONFIG = new Map([
     // Run application in design time mode
