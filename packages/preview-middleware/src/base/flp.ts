--- conflicted
+++ resolved
@@ -1208,94 +1208,12 @@
 
 /**
  * Configure RTA (Runtime Adaptation) for the FLP sandbox.
-<<<<<<< HEAD
- *
- * @param flp FlpSandbox instance
- * @param layer UI5 flex layer
- * @param variantId variant identifier
- * @param isCloud whether this is a cloud project
- */
-function configureRta(flp: FlpSandbox, layer: UI5FlexLayer, variantId: string, isCloud: boolean): void {
-    if (!flp.rta) {
-        return;
-    }
-
-    flp.rta.layer = layer;
-    flp.rta.options = {
-        ...flp.rta.options,
-        projectId: variantId,
-        scenario: 'ADAPTATION_PROJECT',
-        isCloud
-    };
-
-    for (const editor of flp.rta.endpoints) {
-        editor.pluginScript ??= 'open/ux/preview/client/adp/init';
-    }
-}
-
-/**
- * Setup common ADP middleware and handlers.
- *
- * @param flp FlpSandbox instance
- * @param adp AdpPreview instance
- */
-function setupAdpCommonHandlers(flp: FlpSandbox, adp: AdpPreview): void {
-    flp.addOnChangeRequestHandler(adp.onChangeRequest.bind(adp));
-    flp.router.use(json());
-    adp.addApis(flp.router);
-}
-
-/**
- * Load and parse the app variant descriptor.
- *
- * @param rootProject reference to the project
- * @returns parsed descriptor variant
- * @throws Error if manifest.appdescr_variant is not found
- */
-async function loadAppVariant(rootProject: ReaderCollection): Promise<DescriptorVariant> {
-    const appVariant = await rootProject.byPath('/manifest.appdescr_variant');
-    if (!appVariant) {
-        throw new Error('ADP configured but no manifest.appdescr_variant found.');
-    }
-    return JSON.parse(await appVariant.getString()) as DescriptorVariant;
-}
-
-/**
- * Initialize the preview for an adaptation project.
-=======
->>>>>>> 7c7cdf7c
  *
  * @param rta RtaConfig instance
  * @param layer UI5 flex layer
  * @param variantId variant identifier
  * @param isCloud whether this is a cloud project
  */
-<<<<<<< HEAD
-export async function initAdp(
-    rootProject: ReaderCollection,
-    config: AdpPreviewConfig,
-    flp: FlpSandbox,
-    util: MiddlewareUtils,
-    logger: ToolsLogger
-): Promise<void> {
-    const variant = await loadAppVariant(rootProject);
-    const adp = new AdpPreview(config, rootProject, util, logger);
-    const layer = await adp.init(variant);
-
-    // CF ADP local dist mode: serve built resources directly and initialize FLP without backend merge
-    if (config.useLocal) {
-        const distPath = join(process.cwd(), config.useLocal);
-        const manifestPath = join(distPath, 'manifest.json');
-        const manifest = JSON.parse(readFileSync(manifestPath, 'utf-8')) as Manifest;
-
-        flp.router.use('/', serveStatic(distPath));
-        logger.info(`Initialized CF ADP in useLocal mode, serving from ${config.useLocal}`);
-
-        configureRta(flp, layer, variant.id, false);
-        await flp.init(manifest, variant.reference);
-        setupAdpCommonHandlers(flp, adp);
-        return;
-=======
 function configureRta(rta: RtaConfig | undefined, layer: UI5FlexLayer, variantId: string, isCloud: boolean): void {
     if (!rta) {
         return;
@@ -1311,13 +1229,5 @@
 
     for (const editor of rta.endpoints) {
         editor.pluginScript ??= 'open/ux/preview/client/adp/init';
->>>>>>> 7c7cdf7c
-    }
-
-    configureRta(flp, layer, variant.id, adp.isCloudProject);
-    const descriptor = adp.descriptor;
-    const { name, manifest } = descriptor;
-    await flp.init(manifest, name, adp.resources, adp);
-    flp.router.use(adp.descriptor.url, adp.proxy.bind(adp));
-    setupAdpCommonHandlers(flp, adp);
+    }
 }