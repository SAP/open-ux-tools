import type { ReaderCollection } from '@ui5/fs';
import { create as createStorage } from 'mem-fs';
import { create } from 'mem-fs-editor';
import type { Editor as MemFsEditor } from 'mem-fs-editor';
import { render } from 'ejs';
<<<<<<< HEAD
import type { NextFunction, Request, RequestHandler, Response, Router } from 'express';
=======
import type http from 'http';
import type { Request, RequestHandler, Response, Router } from 'express';
>>>>>>> c2735f61
import { readFileSync } from 'fs';
import { dirname, join, posix } from 'path';
import { Router as createRouter, static as serveStatic, json } from 'express';
import type { Logger, ToolsLogger } from '@sap-ux/logger';
import type { MiddlewareUtils } from '@ui5/server';
import type { Manifest, UI5FlexLayer } from '@sap-ux/project-access';
import {
    AdpPreview,
    type AdpPreviewConfig,
    type CommonChangeProperties,
    type OperationType
} from '@sap-ux/adp-tooling';
import { createProjectAccess } from '@sap-ux/project-access';
<<<<<<< HEAD
import { AdpPreview, type AdpPreviewConfig } from '@sap-ux/adp-tooling';
import { getTelemetrySetting } from '@sap-ux/telemetry';
import { EventName } from '../telemetryEvents';
import { generateImportList, mergeTestConfigDefaults } from './test';
import { TelemetryReporter } from './telemetry-reporter';
import type http from 'http';
=======

import { deleteChange, readChanges, writeChange } from './flex';
import { generateImportList, mergeTestConfigDefaults } from './test';
import type { App, Editor, FlpConfig, MiddlewareConfig, RtaConfig, TestConfig } from '../types';
>>>>>>> c2735f61

const DEVELOPER_MODE_CONFIG = new Map([
    // Run application in design time mode
    // Adds bindingString to BindingInfo objects. Required to create and read PropertyBinding changes
    ['xx-designMode', 'true'],
    // In design mode, the controller code will not be executed by default, which is not desired in our case, so we suppress the deactivation
    ['xx-suppressDeactivationOfControllerCode', 'true'],
    // Make sure that XML preprocessing results are correctly invalidated
    ['xx-viewCache', 'false']
]);

/**
 * SAPUI5 delivered namespaces from https://ui5.sap.com/#/api/sap
 */
const UI5_LIBS = [
    'sap.apf',
    'sap.base',
    'sap.chart',
    'sap.collaboration',
    'sap.f',
    'sap.fe',
    'sap.fileviewer',
    'sap.gantt',
    'sap.landvisz',
    'sap.m',
    'sap.ndc',
    'sap.ovp',
    'sap.rules',
    'sap.suite',
    'sap.tnt',
    'sap.ui',
    'sap.uiext',
    'sap.ushell',
    'sap.uxap',
    'sap.viz',
    'sap.webanalytics',
    'sap.zen'
];

const DEFAULT_LIVERELOAD_PORT = 35729;

/**
 * Enhanced request handler that exposes a list of endpoints for the cds-plugin-ui5.
 */
export type EnhancedRouter = Router & {
    getAppPages?: () => string[];
};

/**
 * Default theme
 */
const DEFAULT_THEME = 'sap_horizon';

/**
 * Default path for mounting the local FLP.
 */
const DEFAULT_PATH = '/test/flp.html';

/**
 * Default intent
 */
const DEFAULT_INTENT = {
    object: 'app',
    action: 'preview'
};

/**
 * Static settings
 */
const PREVIEW_URL = {
    client: {
        url: '/preview/client',
        local: join(__dirname, '../../dist/client'),
        ns: 'open.ux.preview.client'
    },
    api: '/preview/api',
    telemetry: '/preview/api/telemetry'
};

export interface CustomConnector {
    applyConnector: string;
    writeConnector: string;
    custom: boolean;
}

export interface FlexConnector {
    connector: string;
    layers: string[];
    url?: string;
}

/**
 * Internal structure used to fill the sandbox.html template
 */
export interface TemplateConfig {
    basePath: string;
    apps: Record<
        string,
        {
            title: string;
            description: string;
            additionalInformation: string;
            applicationType: 'URL';
            url: string;
            applicationDependencies?: { manifest: boolean };
        }
    >;
    ui5: {
        libs: string;
        theme: string;
        flex: (CustomConnector | FlexConnector)[];
        bootstrapOptions: string;
        resources: Record<string, string>;
    };
    init?: string;
    flex?: {
        [key: string]: unknown;
        layer: UI5FlexLayer;
        developerMode: boolean;
        pluginScript?: string;
    };
    locateReuseLibsScript?: boolean;
}

type OnChangeRequestHandler = (
    type: OperationType,
    change: CommonChangeProperties,
    fs: MemFsEditor,
    logger: Logger
) => Promise<void>;

/**
 * Class handling preview of a sandbox FLP.
 */
export class FlpSandbox {
    protected onChangeRequest: OnChangeRequestHandler | undefined;
    protected templateConfig: TemplateConfig;
    public readonly config: FlpConfig;
    public readonly rta?: RtaConfig;
    public readonly test?: TestConfig[];
    public readonly router: EnhancedRouter;
    private telemetryReporter?: TelemetryReporter;

    /**
     * Constructor setting defaults and keeping reference to workspace resources.
     *
     * @param config configuration from the ui5.yaml
     * @param project reference to the project provided by the UI5 CLI
     * @param utils middleware utilities provided by the UI5 CLI
     * @param logger logger instance
     */
    constructor(
        config: Partial<MiddlewareConfig>,
        private readonly project: ReaderCollection,
        private readonly utils: MiddlewareUtils,
        private readonly logger: Logger
    ) {
        this.config = {
            path: config.flp?.path ?? DEFAULT_PATH,
            intent: config.flp?.intent ?? DEFAULT_INTENT,
            apps: config.flp?.apps ?? [],
            libs: config.flp?.libs,
            theme: config.flp?.theme,
            init: config.flp?.init
        };
        if (!this.config.path.startsWith('/')) {
            this.config.path = `/${this.config.path}`;
        }
        this.test = config.test;
        this.rta = config.rta;
        logger.debug(`Config: ${JSON.stringify({ flp: this.config, rta: this.rta, test: this.test })}`);
        this.router = createRouter();
    }

    /**
     * Registers a handler function to be called when a change request occurs.
     *
     * @param {OnChangeRequestHandler} handler - The function to be executed when a change request occurs.
     */
    public addOnChangeRequestHandler(handler: OnChangeRequestHandler): void {
        this.onChangeRequest = handler;
    }

    /**
     * Initialize the FLP sandbox router.
     *
     * @param manifest application manifest
     * @param componentId optional componentId e.g. for adaptation projects
     * @param resources optional additional resource mappings
     */
    async init(manifest: Manifest, componentId?: string, resources: Record<string, string> = {}): Promise<void> {
        this.createFlexHandler();
        const flex = this.getFlexSettings();
        const supportedThemes: string[] = (manifest['sap.ui5']?.supportedThemes as []) ?? [DEFAULT_THEME];
        const ui5Theme =
            this.config.theme ?? (supportedThemes.includes(DEFAULT_THEME) ? DEFAULT_THEME : supportedThemes[0]);
        const id = manifest['sap.app'].id;
        const ns = id.replace(/\./g, '/');
        this.templateConfig = {
            basePath: posix.relative(posix.dirname(this.config.path), '/') ?? '.',
            apps: {},
            init: this.config.init ? ns + this.config.init : undefined,
            ui5: {
                libs: this.getUI5Libs(manifest),
                theme: ui5Theme,
                flex,
                resources: {
                    ...resources,
                    [PREVIEW_URL.client.ns]: PREVIEW_URL.client.url
                },
                bootstrapOptions: ''
            },
            locateReuseLibsScript: this.config.libs ?? (await this.hasLocateReuseLibsScript())
        };

        await this.addApp(manifest, {
            componentId,
            target: resources[componentId ?? id] ?? this.templateConfig.basePath,
            local: '.',
            intent: this.config.intent
        });
        this.addStandardRoutes();
        if (this.rta) {
            this.rta.options ??= {};
            this.rta.options.baseId = componentId ?? id;
            this.rta.options.appName = id;
            if (this.rta.options.telemetry) {
                this.addTelemetryRoute();
            }
            this.addEditorRoutes(this.rta);
        }
        if (this.test) {
            this.addTestRoutes(this.test, id);
        }

        await this.addRoutesForAdditionalApps();
        this.logger.info(`Initialized for app ${id}`);
        this.logger.debug(`Configured apps: ${JSON.stringify(this.templateConfig.apps)}`);
    }

    /**
     * Generates the FLP sandbox for an editor.
     *
     * @param rta runtime authoring configuration
     * @param editor editor configuration
     * @returns FLP sandbox html
     */
    private generateSandboxForEditor(rta: RtaConfig, editor: Editor): string {
        const defaultGenerator = editor.developerMode
            ? '@sap-ux/control-property-editor'
            : '@sap-ux/preview-middleware';
        const config = { ...this.templateConfig };
        /* sap.ui.rta needs to be added to the list of preload libs for variants management and adaptation projects */
        if (!config.ui5.libs.includes('sap.ui.rta')) {
            const libs = config.ui5.libs.split(',');
            libs.push('sap.ui.rta');
            config.ui5.libs = libs.join(',');
        }
        config.flex = {
            layer: rta.layer,
            ...rta.options,
            generator: editor.generator ?? defaultGenerator,
            developerMode: editor.developerMode === true,
            pluginScript: editor.pluginScript
        };
        if (editor.developerMode === true) {
            config.ui5.bootstrapOptions = serializeUi5Configuration(DEVELOPER_MODE_CONFIG);
        }
        const template = readFileSync(join(__dirname, '../../templates/flp/sandbox.html'), 'utf-8');
        return render(template, config);
    }

    /**
     * Add additional routes for configured editors.
     *
     * @param rta runtime authoring configuration
     */
    private addEditorRoutes(rta: RtaConfig) {
        const cpe = dirname(require.resolve('@sap-ux/control-property-editor-sources'));
        for (const editor of rta.editors) {
            let previewUrl = editor.path;
            if (editor.developerMode) {
                previewUrl = `${previewUrl}.inner.html`;
                editor.pluginScript ??= 'open/ux/preview/client/cpe/init';
                this.router.get(editor.path, (_req: Request, res: Response) => {
                    const scenario = rta.options?.scenario;
                    let templatePreviewUrl = `${previewUrl}?sap-ui-xx-viewCache=false&fiori-tools-rta-mode=forAdaptation&sap-ui-rta-skip-flex-validation=true&sap-ui-xx-condense-changes=true#${this.config.intent.object}-${this.config.intent.action}`;
                    if (scenario === 'ADAPTATION_PROJECT') {
                        templatePreviewUrl = templatePreviewUrl.replace('?', `?sap-ui-layer=${rta.layer}&`);
                    }
                    const template = readFileSync(join(__dirname, '../../templates/flp/editor.html'), 'utf-8');
                    const envPort = process.env.FIORI_TOOLS_LIVERELOAD_PORT;
                    let livereloadPort: number = envPort ? parseInt(envPort, 10) : DEFAULT_LIVERELOAD_PORT;
                    livereloadPort = isNaN(livereloadPort) ? DEFAULT_LIVERELOAD_PORT : livereloadPort;
                    const html = render(template, {
                        previewUrl: templatePreviewUrl,
                        telemetry: rta.options?.telemetry ?? false,
                        appName: rta.options?.appName,
                        scenario,
                        livereloadPort
                    });
                    this.sendResponse(res, 'text/html', 200, html);
                });
                let path = dirname(editor.path);
                if (!path.endsWith('/')) {
                    path = `${path}/`;
                }
                this.router.use(`${path}editor`, serveStatic(cpe));
            }

            this.router.get(previewUrl, (_req: Request, res: Response) => {
                const html = this.generateSandboxForEditor(rta, editor).replace(
                    '</body>',
                    `</body>\n<!-- livereload disabled for editor </body>-->`
                );
                this.sendResponse(res, 'text/html', 200, html);
            });
        }
    }

    /**
     * Add routes for html and scripts required for a local FLP.
     */
    private addStandardRoutes() {
        // register static client sources
        this.router.use(PREVIEW_URL.client.url, serveStatic(PREVIEW_URL.client.local));

        // add route for the sandbox.html
        this.router.get(this.config.path, (async (_req: Request, res: Response) => {
            // warn the user if a file with the same name exists in the filesystem
            const file = await this.project.byPath(this.config.path);
            if (file) {
                this.logger.warn(`HTML file returned at ${this.config.path} is NOT loaded from the file system.`);
            }
            const template = readFileSync(join(__dirname, '../../templates/flp/sandbox.html'), 'utf-8');
            const html = render(template, this.templateConfig);
            this.sendResponse(res, 'text/html', 200, html);
        }) as RequestHandler);
    }

    private addTelemetryRoute() {
        this.router.post(
            PREVIEW_URL.telemetry,
            json(),
            async (req: Request, res: Response, next: NextFunction): Promise<void> => {
                try {
                    if (!this.telemetryReporter) {
                        let eventName = EventName.CPE_EVENT;
                        if (this.rta?.options?.scenario === 'ADAPTATION_PROJECT') {
                            eventName = EventName.ADP_EVENT;
                        }
                        this.telemetryReporter = new TelemetryReporter(eventName, this.logger, this.rta?.layer);
                        await this.telemetryReporter.initializeTelemetry();
                        this.logger.info('Telemetry initialized.');
                    }

                    const data = req.body;
                    this.telemetryReporter.reportTelemetry(data);
                    next();
                } catch (error) {
                    this.logger.error(`Could not send telemetry report. ${error}`);
                    next(error);
                }
            }
        );
    }

    /**
     * Try finding a locate-reuse-libs script in the project.
     *
     * @returns the location of the locate-reuse-libs script or undefined.
     */
    private async hasLocateReuseLibsScript(): Promise<boolean | undefined> {
        const files = await this.project.byGlob('**/locate-reuse-libs.js');
        return files.length > 0;
    }

    /**
     * Add additional routes for apps also to be shown in the local FLP.
     */
    private async addRoutesForAdditionalApps() {
        for (const app of this.config.apps) {
            let manifest: Manifest | undefined;
            if (app.local) {
                manifest = JSON.parse(readFileSync(join(app.local, 'webapp/manifest.json'), 'utf-8'));
                this.router.use(app.target, serveStatic(join(app.local, 'webapp')));
                this.logger.info(`Serving additional application at ${app.target} from ${app.local}`);
            } else if (app.componentId) {
                manifest = {
                    'sap.app': {
                        id: app.componentId,
                        title: app.intent ? `${app.intent.object}-${app.intent.action}` : app.componentId
                    }
                } as Manifest;
            }
            if (manifest) {
                await this.addApp(manifest, app);
                this.logger.info(`Adding additional intent: ${app.intent?.object}-${app.intent?.action}`);
            } else {
                this.logger.info(
                    `Invalid application config for route ${app.target} because neither componentId nor local folder provided.`
                );
            }
        }
    }

    /**
     * Retrieves the configuration settings for UI5 flexibility services.
     *
     * @returns An array of flexibility service configurations, each specifying a connector
     *          and its options, such as the layers it applies to and its service URL, if applicable.
     */
    private getFlexSettings(): TemplateConfig['ui5']['flex'] {
        const localConnectorPath = 'custom.connectors.WorkspaceConnector';

        return [
            { connector: 'LrepConnector', layers: [], url: '/sap/bc/lrep' },
            {
                applyConnector: localConnectorPath,
                writeConnector: localConnectorPath,
                custom: true
            },
            {
                connector: 'LocalStorageConnector',
                layers: ['CUSTOMER', 'USER']
            }
        ];
    }

    /**
     * Create required routes for flex.
     */
    private createFlexHandler(): void {
        const fs = create(createStorage());
        const api = `${PREVIEW_URL.api}/changes`;
        this.router.use(api, json());
        this.router.get(api, (async (_req: Request, res: Response) => {
            const changes = await readChanges(this.project, this.logger);
            if (this.onChangeRequest) {
                for (const change of Object.values(changes)) {
                    await this.onChangeRequest('read', change, fs, this.logger);
                }
            }
            res.status(200).contentType('application/json').send(changes);
        }) as RequestHandler);
        this.router.post(api, (async (req: Request, res: Response) => {
            try {
                const change = req.body as CommonChangeProperties;
                if (this.onChangeRequest) {
                    await this.onChangeRequest('write', change, fs, this.logger);
                }
                const { success, message } = writeChange(
                    change,
                    this.utils.getProject().getSourcePath(),
<<<<<<< HEAD
                    this.logger,
                    this.telemetryReporter
=======
                    fs,
                    this.logger
>>>>>>> c2735f61
                );
                if (success) {
                    fs.commit(() => res.status(200).send(message));
                } else {
                    this.sendResponse(res, 'text/plain', 400, 'INVALID_DATA');
                }
            } catch (error) {
                this.sendResponse(res, 'text/plain', 500, error.message);
            }
        }) as RequestHandler);
        this.router.delete(api, (async (req: Request, res: Response) => {
            try {
                const { success, message } = deleteChange(
                    req.body,
                    this.utils.getProject().getSourcePath(),
                    this.logger
                );
                if (success) {
                    this.sendResponse(res, 'text/plain', 200, message ?? '');
                } else {
                    this.sendResponse(res, 'text/plain', 400, 'INVALID_DATA');
                }
            } catch (error) {
                this.sendResponse(res, 'text/plain', 500, error.message);
            }
        }) as RequestHandler);
    }

    /**
     * Send a response with the given content type, status and body.
     * Ensure compliance with common APIs in express and connect.
     *
     * @param res the response object
     * @param contentType the content type
     * @param status the response status
     * @param body the response body
     * @private
     */
    private sendResponse(res: Response | http.ServerResponse, contentType: string, status: number, body: string) {
        res.writeHead(status, {
            'Content-Type': contentType
        });
        res.write(body);
        res.end();
    }

    /**
     * Add routes for html and scripts required for a local test FLP.
     *
     * @param configs test configurations
     * @param id application id from manifest
     */
    private addTestRoutes(configs: TestConfig[], id: string) {
        const ns = id.replace(/\./g, '/');
        const htmlTemplate = readFileSync(join(__dirname, '../../templates/test/qunit.html'), 'utf-8');
        const initTemplate = readFileSync(join(__dirname, '../../templates/test/qunit.js'), 'utf-8');
        for (const testConfig of configs) {
            const config = mergeTestConfigDefaults(testConfig);
            this.logger.debug(`Add route for ${config.path}`);
            // add route for the *.qunit.html
            this.router.get(config.path, (async (_req, res, next) => {
                this.logger.debug(`Serving test route: ${config.path}`);
                const file = await this.project.byPath(config.path);
                if (file) {
                    this.logger.warn(`HTML file returned at ${config.path} is loaded from the file system.`);
                    next();
                } else {
                    const templateConfig = {
                        id,
                        framework: config.framework,
                        basePath: posix.relative(posix.dirname(config.path), '/') ?? '.',
                        initPath: `${ns}${config.init.replace('.js', '')}`
                    };
                    const html = render(htmlTemplate, templateConfig);
                    this.sendResponse(res, 'text/html', 200, html);
                }
            }) as RequestHandler);
            if (testConfig.init !== undefined) {
                this.logger.debug(`Skip serving test init script in favor of provided script: ${testConfig.init}`);
                continue;
            }
            // add route for the init file
            this.logger.debug(`Add route for ${config.init}`);
            this.router.get(config.init, (async (_req, res, next) => {
                this.logger.debug(`Serving test init script: ${config.init}`);

                const files = await this.project.byGlob(config.init.replace('.js', '.*'));
                if (files?.length > 0) {
                    this.logger.warn(`Script returned at ${config.path} is loaded from the file system.`);
                    next();
                } else {
                    const testFiles = await this.project.byGlob(config.pattern);
                    const templateConfig = { tests: generateImportList(ns, testFiles) };
                    const js = render(initTemplate, templateConfig);
                    this.sendResponse(res, 'application/javascript', 200, js);
                }
            }) as RequestHandler);
        }
    }

    /**
     * Add an application to the local FLP preview.
     *
     * @param manifest manifest of the additional target app
     * @param app configuration for the preview
     */
    async addApp(manifest: Manifest, app: App) {
        const id = manifest['sap.app'].id;
        app.intent ??= {
            object: id.replace(/\./g, ''),
            action: 'preview'
        };
        let title = manifest['sap.app'].title ?? id;
        let description = manifest['sap.app'].description ?? '';
        if (app.local) {
            title = (await this.getI18nTextFromProperty(app.local, manifest['sap.app'].title)) ?? id;
            description = (await this.getI18nTextFromProperty(app.local, manifest['sap.app'].description)) ?? '';
        }
        this.templateConfig.ui5.resources[id] = app.target;
        this.templateConfig.apps[`${app.intent?.object}-${app.intent?.action}`] = {
            title: title,
            description: description,
            additionalInformation: `SAPUI5.Component=${app.componentId ?? id}`,
            applicationType: 'URL',
            url: app.target,
            applicationDependencies: { manifest: true }
        };
    }

    /**
     * Get the i18n text of the given property.
     *
     * @param projectRoot absolute path to the project root
     * @param propertyValue value of the property
     * @returns i18n text of the property
     * @private
     */
    private async getI18nTextFromProperty(projectRoot: string, propertyValue: string | undefined) {
        //i18n model format could be {{key}} or {i18n>key}
        if (!propertyValue || propertyValue.search(/{{\w+}}|{i18n>\w+}/g) === -1) {
            return propertyValue;
        }
        const propertyI18nKey = propertyValue.replace(/i18n>|[{}]/g, '');
        const projectAccess = await createProjectAccess(projectRoot);
        try {
            const bundle = (await projectAccess.getApplication('').getI18nBundles())['sap.app'];
            return bundle[propertyI18nKey]?.[0]?.value?.value ?? propertyI18nKey;
        } catch (e) {
            this.logger.warn('Failed to load i18n properties bundle');
        }
        return propertyI18nKey;
    }

    /**
     * Gets the UI5 libs dependencies from manifest.json.
     *
     * @param manifest application manifest
     * @returns UI5 libs that should preloaded
     */
    private getUI5Libs(manifest: Manifest): string {
        if (manifest['sap.ui5']?.dependencies?.libs) {
            const libNames = Object.keys(manifest['sap.ui5'].dependencies.libs);
            return libNames
                .filter((key) => {
                    return UI5_LIBS.some((substring) => {
                        return key === substring || key.startsWith(substring + '.');
                    });
                })
                .join(',');
        } else {
            return 'sap.m,sap.ui.core,sap.ushell';
        }
    }
}

/**
 * Creates an attribute string that can be added to an HTML element.
 *
 * @param attributes map with attributes and their values
 * @param indent indentation thats inserted before each attribute
 * @param prefix value that should be added at the start of to all attribute names
 * @returns attribute string
 */
function serializeDataAttributes(attributes: Map<string, string>, indent = '', prefix = 'data'): string {
    return [...attributes.entries()]
        .map(([name, value]) => {
            return `${indent}${prefix}-${name}="${value}"`;
        })
        .join('\n');
}

/**
 * Creates an attribute string that can be added to bootstrap script in a HTML file.
 *
 * @param config ui5 configuration options
 * @returns attribute string
 */
function serializeUi5Configuration(config: Map<string, string>): string {
    return '\n' + serializeDataAttributes(config, '        ', 'data-sap-ui');
}

/**
 * Initialize the preview for an adaptation project.
 *
 * @param rootProject reference to the project
 * @param config configuration from the ui5.yaml
 * @param flp FlpSandbox instance
 * @param util middleware utilities provided by the UI5 CLI
 * @param logger logger instance
 */
export async function initAdp(
    rootProject: ReaderCollection,
    config: AdpPreviewConfig,
    flp: FlpSandbox,
    util: MiddlewareUtils,
    logger: ToolsLogger
) {
    const appVariant = await rootProject.byPath('/manifest.appdescr_variant');
    if (appVariant) {
        const adp = new AdpPreview(config, rootProject, util, logger);
        const variant = JSON.parse(await appVariant.getString());
        const layer = await adp.init(variant);
        let telemetry = true;
        const setting = await getTelemetrySetting();
        if (setting?.enableTelemetry) {
            telemetry = setting.enableTelemetry;
        }
        if (flp.rta) {
            flp.rta.layer = layer;
            flp.rta.options = {
                projectId: variant.id,
                telemetry,
                scenario: 'ADAPTATION_PROJECT'
            };
            for (const editor of flp.rta.editors) {
                editor.pluginScript ??= 'open/ux/preview/client/adp/init';
            }
        }

        const descriptor = adp.descriptor;
        descriptor.asyncHints.requests = [];
        const { name, manifest } = descriptor;

        await flp.init(manifest, name, adp.resources);
        flp.router.use(adp.descriptor.url, adp.proxy.bind(adp) as RequestHandler);
        flp.addOnChangeRequestHandler(adp.onChangeRequest.bind(adp));
        flp.router.use(json());
        adp.addApis(flp.router);
    } else {
        throw new Error('ADP configured but no manifest.appdescr_variant found.');
    }
}<|MERGE_RESOLUTION|>--- conflicted
+++ resolved
@@ -3,12 +3,8 @@
 import { create } from 'mem-fs-editor';
 import type { Editor as MemFsEditor } from 'mem-fs-editor';
 import { render } from 'ejs';
-<<<<<<< HEAD
 import type { NextFunction, Request, RequestHandler, Response, Router } from 'express';
-=======
 import type http from 'http';
-import type { Request, RequestHandler, Response, Router } from 'express';
->>>>>>> c2735f61
 import { readFileSync } from 'fs';
 import { dirname, join, posix } from 'path';
 import { Router as createRouter, static as serveStatic, json } from 'express';
@@ -22,19 +18,12 @@
     type OperationType
 } from '@sap-ux/adp-tooling';
 import { createProjectAccess } from '@sap-ux/project-access';
-<<<<<<< HEAD
-import { AdpPreview, type AdpPreviewConfig } from '@sap-ux/adp-tooling';
 import { getTelemetrySetting } from '@sap-ux/telemetry';
 import { EventName } from '../telemetryEvents';
 import { generateImportList, mergeTestConfigDefaults } from './test';
 import { TelemetryReporter } from './telemetry-reporter';
-import type http from 'http';
-=======
-
 import { deleteChange, readChanges, writeChange } from './flex';
-import { generateImportList, mergeTestConfigDefaults } from './test';
 import type { App, Editor, FlpConfig, MiddlewareConfig, RtaConfig, TestConfig } from '../types';
->>>>>>> c2735f61
 
 const DEVELOPER_MODE_CONFIG = new Map([
     // Run application in design time mode
@@ -489,13 +478,9 @@
                 const { success, message } = writeChange(
                     change,
                     this.utils.getProject().getSourcePath(),
-<<<<<<< HEAD
+                    fs,
                     this.logger,
                     this.telemetryReporter
-=======
-                    fs,
-                    this.logger
->>>>>>> c2735f61
                 );
                 if (success) {
                     fs.commit(() => res.status(200).send(message));
