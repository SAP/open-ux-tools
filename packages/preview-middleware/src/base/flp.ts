import type { ReaderCollection } from '@ui5/fs';
import { create as createStorage } from 'mem-fs';
import { create } from 'mem-fs-editor';
import type { Editor as MemFsEditor } from 'mem-fs-editor';
import { render } from 'ejs';
import type http from 'http';
import type { Request, RequestHandler, Response, Router, NextFunction } from 'express';
import { readFileSync } from 'fs';
import { dirname, join, posix } from 'path';
import { Router as createRouter, static as serveStatic, json } from 'express';
import type { Logger, ToolsLogger } from '@sap-ux/logger';
import type { MiddlewareUtils } from '@ui5/server';
import type { Manifest } from '@sap-ux/project-access';
import {
    AdpPreview,
    type AdpPreviewConfig,
    type CommonChangeProperties,
    type DescriptorVariant,
    type OperationType
} from '@sap-ux/adp-tooling';
import { isAppStudio, exposePort } from '@sap-ux/btp-utils';
import { FeatureToggleAccess } from '@sap-ux/feature-toggle';

import { deleteChange, readChanges, writeChange } from './flex';
import { generateImportList, mergeTestConfigDefaults } from './test';
import type { Editor, FlpConfig, MiddlewareConfig, RtaConfig, TestConfig } from '../types';
import {
    getFlpConfigWithDefaults,
    createFlpTemplateConfig,
    PREVIEW_URL,
    type TemplateConfig,
    createTestTemplateConfig,
    addApp,
    getAppName
} from './config';
import type connect from 'connect';

const DEFAULT_LIVERELOAD_PORT = 35729;

/**
 * Enhanced request handler that exposes a list of endpoints for the cds-plugin-ui5.
 */
export type EnhancedRouter = Router & {
    getAppPages?: () => string[];
};

/**
 * Enhanced request object that contains additional properties from cds-plugin-ui5.
 */
type EnhancedRequest = Request & { 'ui5-patched-router'?: { baseUrl?: string } };

type OnChangeRequestHandler = (
    type: OperationType,
    change: CommonChangeProperties,
    fs: MemFsEditor,
    logger: Logger
) => Promise<void>;

/**
 * Class handling preview of a sandbox FLP.
 */
export class FlpSandbox {
    private adp?: AdpPreview;
    private manifest: Manifest;
    protected onChangeRequest: OnChangeRequestHandler | undefined;
    protected templateConfig: TemplateConfig;
    public readonly config: FlpConfig;
    public readonly rta?: RtaConfig;
    public readonly test?: TestConfig[];
    public readonly router: EnhancedRouter;

    /**
     * Constructor setting defaults and keeping reference to workspace resources.
     *
     * @param config configuration from the ui5.yaml
     * @param project reference to the project provided by the UI5 CLI
     * @param utils middleware utilities provided by the UI5 CLI
     * @param logger logger instance
     */
    constructor(
        config: Partial<MiddlewareConfig>,
        private readonly project: ReaderCollection,
        private readonly utils: MiddlewareUtils,
        private readonly logger: Logger
    ) {
        this.config = getFlpConfigWithDefaults(config.flp);
        this.test = config.test;
        this.rta = config.rta;
        logger.debug(`Config: ${JSON.stringify({ flp: this.config, rta: this.rta, test: this.test })}`);
        this.router = createRouter();
    }

    /**
     * Registers a handler function to be called when a change request occurs.
     *
     * @param {OnChangeRequestHandler} handler - The function to be executed when a change request occurs.
     */
    public addOnChangeRequestHandler(handler: OnChangeRequestHandler): void {
        this.onChangeRequest = handler;
    }

    /**
     * Initialize the FLP sandbox router.
     *
     * @param manifest application manifest
     * @param componentId optional componentId e.g. for adaptation projects
     * @param resources optional additional resource mappings
     * @param adp optional reference to the ADP tooling
     */
    async init(
        manifest: Manifest,
        componentId?: string,
        resources: Record<string, string> = {},
        adp?: AdpPreview
    ): Promise<void> {
        this.createFlexHandler();
        this.config.libs ??= await this.hasLocateReuseLibsScript();
        const id = manifest['sap.app']?.id ?? '';
        this.templateConfig = createFlpTemplateConfig(this.config, manifest, resources);
        this.adp = adp;
        this.manifest = manifest;

        await addApp(
            this.templateConfig,
            manifest,
            {
                componentId,
                target: resources[componentId ?? id] ?? this.templateConfig.basePath,
                local: '.',
                intent: this.config.intent
            },
            this.logger
        );
        this.addStandardRoutes();
        if (this.rta) {
            this.rta.options ??= {};
            this.rta.options.baseId = componentId ?? id;
            this.rta.options.appName = id;
            this.addEditorRoutes(this.rta);
        }
        if (this.test) {
            this.addTestRoutes(
                this.test.filter((config) => config.framework !== 'Testsuite'),
                id
            );
            this.createTestSuite(this.test);
        }

        await this.addRoutesForAdditionalApps();
        this.logger.info(`Initialized for app ${id}`);
        this.logger.debug(`Configured apps: ${JSON.stringify(this.templateConfig.apps)}`);
    }

    /**
     * Get the configuration for the developer mode.
     *
     * @param ui5MajorVersion - the major version of UI5
     * @returns the configuration for the developer mode
     * @private
     */
    private getDeveloperModeConfig(ui5MajorVersion: number): Map<string, string> {
        if (ui5MajorVersion < 2) {
            return new Map([
                // Run application in design time mode
                // Adds bindingString to BindingInfo objects. Required to create and read PropertyBinding changes
                ['xx-designMode', 'true'],
                // In design mode, the controller code will not be executed by default, which is not desired in our case, so we suppress the deactivation
                ['xx-suppressDeactivationOfControllerCode', 'true'],
                // Make sure that XML preprocessing results are correctly invalidated
                ['xx-viewCache', 'false']
            ]);
        } else {
            return new Map([
                // Run application in design time mode
                // Adds bindingString to BindingInfo objects. Required to create and read PropertyBinding changes
                ['xx-design-mode', 'true'],
                // In design mode, the controller code will not be executed by default, which is not desired in our case, so we suppress the deactivation
                ['xx-suppress-deactivation-of-controller-code', 'true'],
                // Make sure that XML preprocessing results are correctly invalidated
                ['xx-view-cache', 'false']
            ]);
        }
    }

    /**
     * Generates the FLP sandbox for an editor.
     *
     * @param req the request
     * @param rta runtime authoring configuration
     * @param editor editor configuration
     * @returns FLP sandbox html
     */
    private async generateSandboxForEditor(req: EnhancedRequest, rta: RtaConfig, editor: Editor): Promise<string> {
        const defaultGenerator = editor.developerMode
            ? '@sap-ux/control-property-editor'
            : '@sap-ux/preview-middleware';

        await this.setApplicationDependencies();
        const config = { ...this.templateConfig };
        /* sap.ui.rta needs to be added to the list of preload libs for variants management and adaptation projects */
        if (!config.ui5.libs.includes('sap.ui.rta')) {
            const libs = config.ui5.libs.split(',');
            libs.push('sap.ui.rta');
            config.ui5.libs = libs.join(',');
        }
        config.flex = {
            layer: rta.layer,
            ...rta.options,
            generator: editor.generator ?? defaultGenerator,
            developerMode: editor.developerMode === true,
            pluginScript: editor.pluginScript
        };
        config.features = FeatureToggleAccess.getAllFeatureToggles();

        const ui5Version = await this.getUi5Version(req.protocol, req.headers.host, req['ui5-patched-router']?.baseUrl);

        if (editor.developerMode === true) {
            config.ui5.bootstrapOptions = serializeUi5Configuration(this.getDeveloperModeConfig(ui5Version.major));
        }

        if (ui5Version.major === 1 && ui5Version.minor <= 71) {
            this.removeAsyncHintsRequests();
        }
        return render(this.getSandboxTemplate(ui5Version.major), config);
    }

    /**
     * Sets application dependencies in the template configuration.
     * The descriptor is refreshed if the global flag is set.
     *
     * @returns Promise that resolves when the application dependencies are set
     */
    private async setApplicationDependencies(): Promise<void> {
        if (this.adp) {
            await this.adp.sync();
            const appName = getAppName(this.manifest, this.config.intent);
            this.templateConfig.apps[appName].applicationDependencies = this.adp.descriptor;
        }
    }

    /**
     * Add additional routes for configured editors.
     *
     * @param rta runtime authoring configuration
     */
    private addEditorRoutes(rta: RtaConfig): void {
        const cpe = dirname(require.resolve('@sap-ux/control-property-editor-sources'));
        for (const editor of rta.editors) {
            let previewUrl = editor.path.startsWith('/') ? editor.path : `/${editor.path}`;
            if (editor.developerMode) {
                previewUrl = `${previewUrl}.inner.html`;
                editor.pluginScript ??= 'open/ux/preview/client/cpe/init';
                this.router.get(editor.path, async (_req: Request, res: Response) => {
                    const scenario = rta.options?.scenario;
                    let templatePreviewUrl = `${previewUrl}?sap-ui-xx-viewCache=false&fiori-tools-rta-mode=forAdaptation&sap-ui-rta-skip-flex-validation=true&sap-ui-xx-condense-changes=true#${this.config.intent.object}-${this.config.intent.action}`;
                    if (scenario === 'ADAPTATION_PROJECT') {
                        templatePreviewUrl = templatePreviewUrl.replace('?', `?sap-ui-layer=${rta.layer}&`);
                    }
                    const template = readFileSync(join(__dirname, '../../templates/flp/editor.html'), 'utf-8');
                    const features = FeatureToggleAccess.getAllFeatureToggles();
                    const envPort = process.env.FIORI_TOOLS_LIVERELOAD_PORT;
                    let livereloadPort: number = envPort ? parseInt(envPort, 10) : DEFAULT_LIVERELOAD_PORT;
                    livereloadPort = isNaN(livereloadPort) ? DEFAULT_LIVERELOAD_PORT : livereloadPort;
                    const envLivereloadUrl = isAppStudio() ? await exposePort(livereloadPort) : undefined;
                    const html = render(template, {
                        previewUrl: templatePreviewUrl,
                        telemetry: rta.options?.telemetry ?? false,
                        appName: rta.options?.appName,
                        scenario,
                        livereloadPort,
                        livereloadUrl: envLivereloadUrl,
                        features: JSON.stringify(features)
                    });
                    this.sendResponse(res, 'text/html', 200, html);
                });
                let path = dirname(editor.path);
                if (!path.endsWith('/')) {
                    path = `${path}/`;
                }
                this.router.use(`${path}editor`, serveStatic(cpe));
            }

            this.router.get(previewUrl, async (req: Request, res: Response) => {
                if (!req.query['fiori-tools-rta-mode']) {
                    // Redirect to the same URL but add the necessary parameter
                    const params = structuredClone(req.query);
                    params['sap-ui-xx-viewCache'] = 'false';
                    params['fiori-tools-rta-mode'] = 'true';
                    params['sap-ui-rta-skip-flex-validation'] = 'true';
                    params['sap-ui-xx-condense-changes'] = 'true';
                    res.redirect(302, `${previewUrl}?${new URLSearchParams(params)}`);
                    return;
                }
                const html = (await this.generateSandboxForEditor(req, rta, editor)).replace(
                    '</body>',
                    `</body>\n<!-- livereload disabled for editor </body>-->`
                );
                this.sendResponse(res, 'text/html', 200, html);
            });
        }
    }

    /**
     * Add routes for html and scripts required for a local FLP.
     */
    private addStandardRoutes(): void {
        // register static client sources
        this.router.use(PREVIEW_URL.client.path, serveStatic(PREVIEW_URL.client.local));

        // add route for the sandbox html
<<<<<<< HEAD
        this.router.get(this.config.path, (async (
            req: EnhancedRequest | connect.IncomingMessage,
            res: Response | http.ServerResponse,
            next: NextFunction
        ) => {
=======
        this.router.get(this.config.path, (async (req: EnhancedRequest, res: Response, next: NextFunction) => {
            // karma (connect API) has no request query property
            if (req.query && !req.query['sap-ui-xx-viewCache']) {
                // Redirect to the same URL but add the necessary parameter
                const params = structuredClone(req.query);
                params['sap-ui-xx-viewCache'] = 'false';
                res.redirect(302, `${this.config.path}?${new URLSearchParams(params)}`);
                return;
            }
>>>>>>> eafd85cf
            await this.setApplicationDependencies();
            // inform the user if a html file exists on the filesystem
            // eslint-disable-next-line @typescript-eslint/no-unsafe-assignment
            const file = await this.project.byPath(this.config.path);
            if (file) {
                this.logger.info(`HTML file returned at ${this.config.path} is loaded from the file system.`);
                next();
            } else {
                const ui5Version = await this.getUi5Version(
                    //use host from request header referer as fallback for karma (connect API)
                    'protocol' in req
                        ? req.protocol
                        : req.headers.referer?.substring(0, req.headers.referer.indexOf(':')) ?? 'http',
                    req.headers.host,
                    'ui5-patched-router' in req ? req['ui5-patched-router']?.baseUrl : undefined
                );
                const html = render(this.getSandboxTemplate(ui5Version.major), this.templateConfig);
                this.sendResponse(res, 'text/html', 200, html);
            }
        }) as RequestHandler);
    }

    /**
     * Read the UI5 version.
     * In case of an error, the default UI5 version '1.121.0' is returned.
     *
     * @param protocol - the protocol that should be used to request the UI5 version ('http' or 'https')
     * @param host - the host that should be used to request the UI5 version
     * @param baseUrl - the base path of the request that should be added to the host
     * @returns the template for the sandbox HTML file
     * @private
     */
    private async getUi5Version(
        protocol: Request['protocol'],
        host: Request['headers']['host'],
        baseUrl: string = ''
    ): Promise<{ major: number; minor: number }> {
        let version: string | undefined;
        if (!host) {
            this.logger.error('Unable to fetch UI5 version: No host found in request header.');
        } else {
            try {
                const versionUrl = `${protocol}://${host}${baseUrl}/resources/sap-ui-version.json`;
                const responseJson = (await fetch(versionUrl).then((res) => res.json())) as
                    | { libraries: { name: string; version: string }[] }
                    | undefined;
                version = responseJson?.libraries?.find((lib) => lib.name === 'sap.ui.core')?.version;
            } catch (error) {
                this.logger.error(error);
            }
        }
        if (!version) {
            this.logger.error('Could not get UI5 version of application. Using 1.121.0 as fallback.');
            version = '1.121.0';
        }
        const [major, minor] = version.split('.').map((versionPart) => parseInt(versionPart, 10));
        return {
            major,
            minor
        };
    }

    /**
     * Read the sandbox template file based on the given UI5 version.
     *
     * @param ui5MajorVersion - the major version of UI5
     * @returns the template for the sandbox HTML file
     */
    private getSandboxTemplate(ui5MajorVersion: number): string {
        this.logger.info(`Using sandbox template for UI5 major version ${ui5MajorVersion}.`);
        return readFileSync(
            join(__dirname, `../../templates/flp/sandbox${ui5MajorVersion === 1 ? '' : ui5MajorVersion}.html`),
            'utf-8'
        );
    }

    /**
     * For UI5 version 1.71 and below, the asyncHints.requests need to be removed from the template configuration
     * to load the changes in an Adaptation project.
     */
    private removeAsyncHintsRequests(): void {
        for (const app in this.templateConfig.apps) {
            const appDependencies = this.templateConfig.apps[app].applicationDependencies;

            if (appDependencies?.asyncHints.requests) {
                appDependencies.asyncHints.requests = [];
            }
        }
    }

    /**
     * Try finding a locate-reuse-libs script in the project.
     *
     * @returns the location of the locate-reuse-libs script or undefined.
     */
    private async hasLocateReuseLibsScript(): Promise<boolean | undefined> {
        const files = await this.project.byGlob('**/locate-reuse-libs.js');
        return files.length > 0;
    }

    /**
     * Add additional routes for apps also to be shown in the local FLP.
     */
    private async addRoutesForAdditionalApps(): Promise<void> {
        for (const app of this.config.apps) {
            let manifest: Manifest | undefined;
            if (app.local) {
                manifest = JSON.parse(readFileSync(join(app.local, 'webapp/manifest.json'), 'utf-8')) as
                    | Manifest
                    | undefined;
                this.router.use(app.target, serveStatic(join(app.local, 'webapp')));
                this.logger.info(`Serving additional application at ${app.target} from ${app.local}`);
            } else if (app.componentId) {
                manifest = {
                    'sap.app': {
                        id: app.componentId,
                        title: app.intent ? `${app.intent.object}-${app.intent.action}` : app.componentId
                    }
                } as Manifest;
            }
            if (manifest) {
                await addApp(this.templateConfig, manifest, app, this.logger);
                this.logger.info(`Adding additional intent: ${app.intent?.object}-${app.intent?.action}`);
            } else {
                this.logger.info(
                    `Invalid application config for route ${app.target} because neither componentId nor local folder provided.`
                );
            }
        }
    }

    /**
     * Create required routes for flex.
     */
    private createFlexHandler(): void {
        const fs = create(createStorage());
        const api = `${PREVIEW_URL.api}/changes`;
        this.router.use(api, json());
        this.router.get(api, (async (_req: Request, res: Response) => {
            const changes = await readChanges(this.project, this.logger);
            if (this.onChangeRequest) {
                for (const change of Object.values(changes)) {
                    await this.onChangeRequest('read', change, fs, this.logger);
                }
            }
            this.sendResponse(res, 'application/json', 200, JSON.stringify(changes));
        }) as RequestHandler);
        this.router.post(api, (async (req: Request, res: Response) => {
            try {
                const change = req.body as CommonChangeProperties;
                if (this.onChangeRequest) {
                    await this.onChangeRequest('write', change, fs, this.logger);
                }
                const { success, message } = writeChange(
                    change,
                    this.utils.getProject().getSourcePath(),
                    fs,
                    this.logger
                );
                if (success) {
                    fs.commit(() => this.sendResponse(res, 'text/plain', 200, message ?? ''));
                } else {
                    this.sendResponse(res, 'text/plain', 400, 'INVALID_DATA');
                }
            } catch (error) {
                this.sendResponse(res, 'text/plain', 500, error.message);
            }
        }) as RequestHandler);
        this.router.delete(api, (async (req: Request, res: Response) => {
            try {
                const { success, message } = deleteChange(
                    req.body,
                    this.utils.getProject().getSourcePath(),
                    this.logger
                );
                if (success) {
                    this.sendResponse(res, 'text/plain', 200, message ?? '');
                } else {
                    this.sendResponse(res, 'text/plain', 400, 'INVALID_DATA');
                }
            } catch (error) {
                this.sendResponse(res, 'text/plain', 500, error.message);
            }
        }) as RequestHandler);
    }

    /**
     * If it is part of TestConfig, create a test suite for the test configurations.
     *
     * @param configs test configurations
     * @private
     */
    private createTestSuite(configs: TestConfig[]): void {
        const testsuiteConfig = configs.find((config) => config.framework === 'Testsuite');
        if (!testsuiteConfig) {
            //silent skip: create a testsuite only if it is explicitly part of the test configuration
            return;
        }
        if (configs.length <= 1) {
            this.logger.warn('Skip testsuite generation. No test frameworks configured.');
            return;
        }
        const testsuite = readFileSync(join(__dirname, '../../templates/test/testsuite.qunit.html'), 'utf-8');
        const initTemplate = readFileSync(join(__dirname, '../../templates/test/testsuite.qunit.js'), 'utf-8');
        const config = mergeTestConfigDefaults(testsuiteConfig);
        this.logger.debug(`Add route for ${config.path}`);
        this.router.get(config.path, (async (
            _req: EnhancedRequest | connect.IncomingMessage,
            res: Response | http.ServerResponse,
            _next: NextFunction
        ) => {
            this.logger.debug(`Serving test route: ${config.path}`);
            const templateConfig = {
                basePath: this.templateConfig.basePath,
                initPath: config.init
            };
            const html = render(testsuite, templateConfig);
            this.sendResponse(res, 'text/html', 200, html);
        }) as RequestHandler);

        if (testsuiteConfig.init !== undefined) {
            this.logger.debug(
                `Skip serving testsuite init script in favor of provided script: ${testsuiteConfig.init}`
            );
            return;
        }

        const testPaths: string[] = [];
        for (const testConfig of configs) {
            if (testConfig.framework === 'Testsuite') {
                continue;
            }
            const mergedConfig = mergeTestConfigDefaults(testConfig);
            testPaths.push(posix.relative(posix.dirname(config.path), mergedConfig.path));
        }

        this.logger.debug(`Add route for ${config.init}`);
        this.router.get(config.init, (async (
            _req: EnhancedRequest | connect.IncomingMessage,
            res: Response | http.ServerResponse,
            next: NextFunction
        ) => {
            const files = await this.project.byGlob(config.init.replace('.js', '.[jt]s'));
            if (files?.length > 0) {
                this.logger.warn(`Script returned at ${config.path} is loaded from the file system.`);
                next();
            } else {
                this.logger.debug(`Serving test route: ${config.init}`);
                const templateConfig = {
                    testPaths: testPaths
                };
                const js = render(initTemplate, templateConfig);
                this.sendResponse(res, 'application/javascript', 200, js);
            }
        }) as RequestHandler);
    }

    /**
     * Send a response with the given content type, status and body.
     * Ensure compliance with common APIs in express and connect.
     *
     * @param res the response object
     * @param contentType the content type
     * @param status the response status
     * @param body the response body
     * @private
     */
    private sendResponse(res: Response | http.ServerResponse, contentType: string, status: number, body: string): void {
        res.writeHead(status, {
            'Content-Type': contentType
        });
        res.write(body);
        res.end();
    }

    /**
     * Add routes for html and scripts required for a local test FLP.
     *
     * @param configs test configurations
     * @param id application id from manifest
     */
    private addTestRoutes(configs: TestConfig[], id: string): void {
        const ns = id.replace(/\./g, '/');
        const htmlTemplate = readFileSync(join(__dirname, '../../templates/test/qunit.html'), 'utf-8');
        const initTemplate = readFileSync(join(__dirname, '../../templates/test/qunit.js'), 'utf-8');
        for (const testConfig of configs) {
            const config = mergeTestConfigDefaults(testConfig);
            this.logger.debug(`Add route for ${config.path}`);
            // add route for the *.qunit.html
            this.router.get(config.path, (async (
                _req: EnhancedRequest | connect.IncomingMessage,
                res: Response | http.ServerResponse,
                next: NextFunction
            ) => {
                this.logger.debug(`Serving test route: ${config.path}`);
                // eslint-disable-next-line @typescript-eslint/no-unsafe-assignment
                const file = await this.project.byPath(config.path);
                if (file) {
                    this.logger.warn(`HTML file returned at ${config.path} is loaded from the file system.`);
                    next();
                } else {
                    const templateConfig = createTestTemplateConfig(config, id, this.templateConfig.ui5.theme);
                    const html = render(htmlTemplate, templateConfig);
                    this.sendResponse(res, 'text/html', 200, html);
                }
            }) as RequestHandler);
            if (testConfig.init !== undefined) {
                this.logger.debug(`Skip serving test init script in favor of provided script: ${testConfig.init}`);
                continue;
            }
            // add route for the init file
            this.logger.debug(`Add route for ${config.init}`);
            this.router.get(config.init, (async (
                _req: EnhancedRequest | connect.IncomingMessage,
                res: Response | http.ServerResponse,
                next: NextFunction
            ) => {
                this.logger.debug(`Serving test init script: ${config.init}`);

                const files = await this.project.byGlob(config.init.replace('.js', '.[jt]s'));
                if (files?.length > 0) {
                    this.logger.warn(`Script returned at ${config.path} is loaded from the file system.`);
                    next();
                } else {
                    const testFiles = await this.project.byGlob(config.pattern);
                    const templateConfig = { tests: generateImportList(ns, testFiles) };
                    const js = render(initTemplate, templateConfig);
                    this.sendResponse(res, 'application/javascript', 200, js);
                }
            }) as RequestHandler);
        }
    }
}

/**
 * Creates an attribute string that can be added to an HTML element.
 *
 * @param attributes map with attributes and their values
 * @param indent indentation thats inserted before each attribute
 * @param prefix value that should be added at the start of to all attribute names
 * @returns attribute string
 */
function serializeDataAttributes(attributes: Map<string, string>, indent = '', prefix = 'data'): string {
    return [...attributes.entries()]
        .map(([name, value]) => {
            return `${indent}${prefix}-${name}="${value}"`;
        })
        .join('\n');
}

/**
 * Creates an attribute string that can be added to bootstrap script in a HTML file.
 *
 * @param config ui5 configuration options
 * @returns attribute string
 */
function serializeUi5Configuration(config: Map<string, string>): string {
    return '\n' + serializeDataAttributes(config, '        ', 'data-sap-ui');
}

/**
 * Initialize the preview for an adaptation project.
 *
 * @param rootProject reference to the project
 * @param config configuration from the ui5.yaml
 * @param flp FlpSandbox instance
 * @param util middleware utilities provided by the UI5 CLI
 * @param logger logger instance
 * @throws Error in case no manifest.appdescr_variant found
 */
export async function initAdp(
    rootProject: ReaderCollection,
    config: AdpPreviewConfig,
    flp: FlpSandbox,
    util: MiddlewareUtils,
    logger: ToolsLogger
): Promise<void> {
    const appVariant = await rootProject.byPath('/manifest.appdescr_variant');
    if (appVariant) {
        const adp = new AdpPreview(config, rootProject, util, logger);
        const variant = JSON.parse(await appVariant.getString()) as DescriptorVariant;
        const layer = await adp.init(variant);
        if (flp.rta) {
            flp.rta.layer = layer;
            flp.rta.options = {
                ...flp.rta.options,
                projectId: variant.id,
                scenario: 'ADAPTATION_PROJECT'
            };
            for (const editor of flp.rta.editors) {
                editor.pluginScript ??= 'open/ux/preview/client/adp/init';
            }
        }

        const descriptor = adp.descriptor;
        const { name, manifest } = descriptor;
        await flp.init(manifest, name, adp.resources, adp);
        flp.router.use(adp.descriptor.url, adp.proxy.bind(adp) as RequestHandler);
        flp.addOnChangeRequestHandler(adp.onChangeRequest.bind(adp));
        flp.router.use(json());
        adp.addApis(flp.router);
    } else {
        throw new Error('ADP configured but no manifest.appdescr_variant found.');
    }
}<|MERGE_RESOLUTION|>--- conflicted
+++ resolved
@@ -308,23 +308,19 @@
         this.router.use(PREVIEW_URL.client.path, serveStatic(PREVIEW_URL.client.local));
 
         // add route for the sandbox html
-<<<<<<< HEAD
         this.router.get(this.config.path, (async (
             req: EnhancedRequest | connect.IncomingMessage,
             res: Response | http.ServerResponse,
             next: NextFunction
         ) => {
-=======
-        this.router.get(this.config.path, (async (req: EnhancedRequest, res: Response, next: NextFunction) => {
-            // karma (connect API) has no request query property
-            if (req.query && !req.query['sap-ui-xx-viewCache']) {
+            // connect API (karma test runner) has no request query property
+            if ('query' in req && 'redirect' in res && !req.query['sap-ui-xx-viewCache']) {
                 // Redirect to the same URL but add the necessary parameter
                 const params = structuredClone(req.query);
                 params['sap-ui-xx-viewCache'] = 'false';
                 res.redirect(302, `${this.config.path}?${new URLSearchParams(params)}`);
                 return;
             }
->>>>>>> eafd85cf
             await this.setApplicationDependencies();
             // inform the user if a html file exists on the filesystem
             // eslint-disable-next-line @typescript-eslint/no-unsafe-assignment
@@ -334,7 +330,7 @@
                 next();
             } else {
                 const ui5Version = await this.getUi5Version(
-                    //use host from request header referer as fallback for karma (connect API)
+                    //use host from request header referer as fallback for connect API (karma test runner)
                     'protocol' in req
                         ? req.protocol
                         : req.headers.referer?.substring(0, req.headers.referer.indexOf(':')) ?? 'http',
