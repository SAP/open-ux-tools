import type { ReaderCollection } from '@ui5/fs';
import { render } from 'ejs';
import type { Request, RequestHandler, Response, Router } from 'express';
import { readFileSync } from 'fs';
import { dirname, join, relative } from 'path';
import type { App, FlpConfig } from '../types';
import { Router as createRouter, static as serveStatic, json } from 'express';
import type { Logger } from '@sap-ux/logger';
import { deleteChange, readChanges, writeChange } from './flex';
import type { MiddlewareUtils } from '@ui5/server';
import type { Manifest, UI5FlexLayer } from '@sap-ux/project-access';

/**
 * Enhanced request handler that exposes a list of endpoints for the cds-plugin-ui5.
 */
export type EnhancedRouter = Router & {
    getAppPages?: () => string[];
};

/**
 * Default theme
 */
const DEFAULT_THEME = 'sap_horizon';

/**
 * Default path for mounting the local FLP.
 */
const DEFAULT_PATH = '/test/flp.html';

/**
 * Default name of the locate reuse libs script.
 */
const DEFAULT_LOCATE_LIBS_FILENAME = 'locate-reuse-libs.js';
/**
 * Default intent
 */
const DEFAULT_INTENT = {
    object: 'app',
    action: 'preview'
};

/**
 * Internal structure used to fill the sandbox.html template
 */
export interface TemplateConfig {
    basePath: string;
    apps: Record<
        string,
        {
            title: string;
            description: string;
            additionalInformation: string;
            applicationType: 'URL';
            url: string;
        }
    >;
    ui5: {
        libs: string;
        theme: string;
        flex: {
            applyConnector: string;
            writeConnector: string;
            custom: boolean;
        }[];
        resources: Record<string, string>;
    };
    flex?: {
        layer: UI5FlexLayer;
        developerMode: boolean;
        pluginModule?: string;
    };
    locateReuseLibsScript?: string;
}

/**
 * Class handling preview of a sandbox FLP.
 */
export class FlpSandbox {
    protected templateConfig: TemplateConfig;
    public readonly config: FlpConfig;
    public readonly router: EnhancedRouter;

    /**
     * Constructor setting defaults and keeping reference to workspace resources.
     *
     * @param config configuration from the ui5.yaml
     * @param project reference to the project provided by the UI5 CLI
     * @param utils middleware utilities provided by the UI5 CLI
     * @param logger logger instance
     */
    constructor(
        config: Partial<FlpConfig>,
        private readonly project: ReaderCollection,
        private readonly utils: MiddlewareUtils,
        private readonly logger: Logger
    ) {
        this.config = {
            path: config.path ?? DEFAULT_PATH,
            intent: config.intent ?? DEFAULT_INTENT,
            apps: config.apps ?? [],
            rta: config.rta,
            libs: config.libs
        };
        if (!this.config.path.startsWith('/')) {
            this.config.path = `/${this.config.path}`;
        }
        logger.debug(`Config: ${JSON.stringify(this.config)}`);
        this.router = createRouter();
    }

    /**
     * Initialize the FLP sandbox router.
     *
     * @param manifest application manifest
     * @param componentId optional componentId e.g. for adaptation projects
     * @param resources optional additional resource mappings
     */
    async init(manifest: Manifest, componentId?: string, resources: Record<string, string> = {}): Promise<void> {
        const flex = this.createFlexHandler();
        const supportedThemes: string[] = (manifest['sap.ui5']?.supportedThemes as []) ?? [DEFAULT_THEME];
        this.templateConfig = {
            basePath: relative(dirname(this.config.path), '/') ?? '.',
            apps: {},
            ui5: {
                libs: Object.keys(manifest['sap.ui5']?.dependencies?.libs ?? {}).join(','),
                theme: supportedThemes.includes(DEFAULT_THEME) ? DEFAULT_THEME : supportedThemes[0],
                flex,
                resources: { ...resources }
            },
            locateReuseLibsScript: this.config.libs
                ? `./${DEFAULT_LOCATE_LIBS_FILENAME}`
                : await this.findLocateReuseLibsScript()
        };
        this.addApp(manifest, {
            componentId,
            target: resources[componentId ?? manifest['sap.app'].id] ?? this.templateConfig.basePath,
            local: '.',
            intent: this.config.intent
        });

        this.addStandardRoutes();
        this.addRoutesForAdditionalApps();
        this.logger.info(`Initialized for app ${manifest['sap.app'].id}`);
        this.logger.debug(`Configured apps: ${JSON.stringify(this.templateConfig.apps)}`);
    }

    /**
     * Add routes for html and scripts required for a local FLP.
     */
    private addStandardRoutes() {
        // add route for the sandbox.html
        this.router.get(this.config.path, (req: Request, res: Response & { _livereload?: boolean }) => {
            const config = { ...this.templateConfig };
            const fioriToolsRtaMode = req.query['fiori-tools-rta-mode'];
            if (fioriToolsRtaMode) {
                if (this.config.rta?.layer) {
                    config.flex = {
                        layer: this.config.rta?.layer,
                        pluginModule: this.config.rta?.pluginModule,
                        developerMode: fioriToolsRtaMode === 'forAdaptation'
                    };
                } else {
                    this.logger.error('Fiori tools RTA mode could not be started because the RTA layer is missing.');
                }
            }
            const template = readFileSync(join(__dirname, '../../templates/flp/sandbox.html'), 'utf-8');
            const html = render(template, config);
            // if livereload is enabled, don't send it but let other middleware modify the content
            if (res._livereload) {
                res.write(html);
                res.end();
            } else {
                res.status(200).contentType('html').send(html);
            }
        });
        // add route for locate-reuse-libs if requested
        if (this.config.libs && this.templateConfig.locateReuseLibsScript) {
            const pathParts = this.config.path.split('/');
            pathParts.pop();
            pathParts.push(DEFAULT_LOCATE_LIBS_FILENAME);
            this.router.get(pathParts.join('/'), (_req: Request, res: Response) => {
                const script = readFileSync(join(__dirname, '../../templates/flp/locate-reuse-libs.js'), 'utf-8');
                res.status(200).contentType('text/javascript').send(script);
            });
        }
    }

    /**
     * Try finding a locate-reuse-libs script in the project.
     *
     * @returns the location of the locate-reuse-libs script or undefined.
     */
    private async findLocateReuseLibsScript(): Promise<string | undefined> {
        const files = await this.project.byGlob('**/locate-reuse-libs.js');
        if (files.length > 0) {
            return files[0].getPath();
        } else {
            return undefined;
        }
    }

    /**
     * Add additional routes for apps also to be shown in the local FLP.
     */
    private addRoutesForAdditionalApps() {
        for (const app of this.config.apps) {
            if (app.local) {
                const manifest = JSON.parse(readFileSync(join(app.local, 'webapp/manifest.json'), 'utf-8'));
                this.addApp(manifest, app);
                this.router.use(app.target, serveStatic(join(app.local, 'webapp')));
                this.logger.info(`Serving additional application at ${app.target} from ${app.local}`);
            }
        }
    }

    /**
     * Create required routes for flex.
     *
     * @returns template configuration for flex.
     */
    private createFlexHandler(): TemplateConfig['ui5']['flex'] {
        const workspaceConnectorPath = '/preview/WorkspaceConnector';
        this.router.get(`/resources${workspaceConnectorPath}.js`, (_req: Request, res: Response) => {
            res.status(200)
                .contentType('text/javascript')
                .send(readFileSync(join(__dirname, '../../templates/flp/workspaceConnector.js'), 'utf-8'));
        });
        const api = '/preview/api/changes';
        this.router.use(api, json());
        this.router.get(api, (async (_req: Request, res: Response) => {
            res.status(200)
                .contentType('application/json')
                .send(await readChanges(this.project, this.logger));
        }) as RequestHandler);
        this.router.post(api, (async (req: Request, res: Response) => {
            try {
                const { success, message } = writeChange(
                    req.body,
                    this.utils.getProject().getSourcePath(),
                    this.logger
                );
                if (success) {
                    res.status(200).send(message);
                } else {
                    res.status(400).send('INVALID_DATA');
                }
            } catch (error) {
                res.status(500).send(error.message);
            }
        }) as RequestHandler);
        this.router.delete(api, (async (req: Request, res: Response) => {
            try {
                const { success, message } = deleteChange(
                    req.body,
                    this.utils.getProject().getSourcePath(),
                    this.logger
                );
                if (success) {
                    res.status(200).send(message);
                } else {
                    res.status(400).send('INVALID_DATA');
                }
            } catch (error) {
                res.status(500).send(error.message);
            }
<<<<<<< HEAD
        });
=======
        }) as RequestHandler);

>>>>>>> 2ba64bbb
        return [
            {
                applyConnector: workspaceConnectorPath,
                writeConnector: workspaceConnectorPath,
                custom: true
            }
        ];
    }

    /**
     * Add an application to the local FLP preview.
     *
     * @param manifest manifest of the additional target app
     * @param app configuration for the preview
     */
    addApp(manifest: Manifest, app: App) {
        const id = manifest['sap.app'].id;
        app.intent ??= {
            object: id.replace(/\./g, ''),
            action: 'preview'
        };
        this.templateConfig.ui5.resources[id] = app.target;
        this.templateConfig.apps[`${app.intent?.object}-${app.intent?.action}`] = {
            title: manifest['sap.app'].title ?? id,
            description: manifest['sap.app'].description ?? '',
            additionalInformation: `SAPUI5.Component=${app.componentId ?? id}`,
            applicationType: 'URL',
            url: app.target
        };
    }
}<|MERGE_RESOLUTION|>--- conflicted
+++ resolved
@@ -263,12 +263,8 @@
             } catch (error) {
                 res.status(500).send(error.message);
             }
-<<<<<<< HEAD
-        });
-=======
         }) as RequestHandler);
 
->>>>>>> 2ba64bbb
         return [
             {
                 applyConnector: workspaceConnectorPath,
