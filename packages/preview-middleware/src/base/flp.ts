import type { ReaderCollection } from '@ui5/fs';
import { create as createStorage } from 'mem-fs';
import { create } from 'mem-fs-editor';
import type { Editor as MemFsEditor } from 'mem-fs-editor';
import { render } from 'ejs';
import type { Request, RequestHandler, Response, Router } from 'express';
import { readFileSync } from 'fs';
import { dirname, join, posix } from 'path';
import type { App, Editor, FlpConfig, MiddlewareConfig, RtaConfig, TestConfig } from '../types';
import { Router as createRouter, static as serveStatic, json } from 'express';
import type { Logger, ToolsLogger } from '@sap-ux/logger';
import { deleteChange, readChanges, writeChange } from './flex';
import type { MiddlewareUtils } from '@ui5/server';
import type { Manifest, UI5FlexLayer } from '@sap-ux/project-access';
import type { CommonChangeProperties } from '@sap-ux/adp-tooling';
import { AdpPreview, type AdpPreviewConfig } from '@sap-ux/adp-tooling';
import { generateImportList, mergeTestConfigDefaults } from './test';

const DEVELOPER_MODE_CONFIG = new Map([
    // Run application in design time mode
    // Adds bindingString to BindingInfo objects. Required to create and read PropertyBinding changes
    ['xx-designMode', 'true'],
    // In design mode, the controller code will not be executed by default, which is not desired in our case, so we suppress the deactivation
    ['xx-suppressDeactivationOfControllerCode', 'true'],
    // Make sure that XML preprocessing results are correctly invalidated
    ['xx-viewCache', 'false']
]);

/**
 * SAPUI5 delivered namespaces from https://ui5.sap.com/#/api/sap
 */
const UI5_LIBS = [
    'sap.apf',
    'sap.base',
    'sap.chart',
    'sap.collaboration',
    'sap.f',
    'sap.fe',
    'sap.fileviewer',
    'sap.gantt',
    'sap.landvisz',
    'sap.m',
    'sap.ndc',
    'sap.ovp',
    'sap.rules',
    'sap.suite',
    'sap.tnt',
    'sap.ui',
    'sap.uiext',
    'sap.ushell',
    'sap.uxap',
    'sap.viz',
    'sap.webanalytics',
    'sap.zen'
];

/**
 * Enhanced request handler that exposes a list of endpoints for the cds-plugin-ui5.
 */
export type EnhancedRouter = Router & {
    getAppPages?: () => string[];
};

/**
 * Default theme
 */
const DEFAULT_THEME = 'sap_horizon';

/**
 * Default path for mounting the local FLP.
 */
const DEFAULT_PATH = '/test/flp.html';

/**
 * Default intent
 */
const DEFAULT_INTENT = {
    object: 'app',
    action: 'preview'
};

/**
 * Static settings
 */
const PREVIEW_URL = {
    client: {
        url: '/preview/client',
        local: join(__dirname, '../../dist/client'),
        ns: 'open.ux.preview.client'
    },
    api: '/preview/api'
};

export interface CustomConnector {
    applyConnector: string;
    writeConnector: string;
    custom: boolean;
}

export interface FlexConnector {
    connector: string;
    layers: string[];
    url?: string;
}

/**
 * Internal structure used to fill the sandbox.html template
 */
export interface TemplateConfig {
    basePath: string;
    apps: Record<
        string,
        {
            title: string;
            description: string;
            additionalInformation: string;
            applicationType: 'URL';
            url: string;
            applicationDependencies?: { manifest: boolean };
        }
    >;
    ui5: {
        libs: string;
        theme: string;
        flex: (CustomConnector | FlexConnector)[];
        bootstrapOptions: string;
        resources: Record<string, string>;
    };
    init?: string;
    flex?: {
        [key: string]: unknown;
        layer: UI5FlexLayer;
        developerMode: boolean;
        pluginScript?: string;
    };
    locateReuseLibsScript?: boolean;
}

type OnChangeRequestHandler = (
    type: 'read' | 'write' | 'delete',
    change: CommonChangeProperties,
    fs: MemFsEditor,
    logger: Logger
) => Promise<void>;

/**
 * Class handling preview of a sandbox FLP.
 */
export class FlpSandbox {
    protected onChangeRequest: OnChangeRequestHandler | undefined;
    protected templateConfig: TemplateConfig;
    public readonly config: FlpConfig;
    public readonly rta?: RtaConfig;
    public readonly test?: TestConfig[];
    public readonly router: EnhancedRouter;

    /**
     * Constructor setting defaults and keeping reference to workspace resources.
     *
     * @param config configuration from the ui5.yaml
     * @param project reference to the project provided by the UI5 CLI
     * @param utils middleware utilities provided by the UI5 CLI
     * @param logger logger instance
     */
    constructor(
        config: Partial<MiddlewareConfig>,
        private readonly project: ReaderCollection,
        private readonly utils: MiddlewareUtils,
        private readonly logger: Logger
    ) {
        this.config = {
            path: config.flp?.path ?? DEFAULT_PATH,
            intent: config.flp?.intent ?? DEFAULT_INTENT,
            apps: config.flp?.apps ?? [],
            libs: config.flp?.libs,
            theme: config.flp?.theme,
            init: config.flp?.init
        };
        if (!this.config.path.startsWith('/')) {
            this.config.path = `/${this.config.path}`;
        }
        this.test = config.test;
        this.rta = config.rta;
        logger.debug(`Config: ${JSON.stringify({ flp: this.config, rta: this.rta, test: this.test })}`);
        this.router = createRouter();
    }

    /**
     *
     * @param handler
     */
    public addOnChangeRequestHandler(handler: OnChangeRequestHandler) {
        this.onChangeRequest = handler;
    }

    /**
     * Initialize the FLP sandbox router.
     *
     * @param manifest application manifest
     * @param componentId optional componentId e.g. for adaptation projects
     * @param resources optional additional resource mappings
     */
    async init(manifest: Manifest, componentId?: string, resources: Record<string, string> = {}): Promise<void> {
        this.createFlexHandler();
        const flex = this.getFlexSettings();
        const supportedThemes: string[] = (manifest['sap.ui5']?.supportedThemes as []) ?? [DEFAULT_THEME];
        const ui5Theme =
            this.config.theme ?? (supportedThemes.includes(DEFAULT_THEME) ? DEFAULT_THEME : supportedThemes[0]);
        const id = manifest['sap.app'].id;
        const ns = id.replace(/\./g, '/');
        this.templateConfig = {
            basePath: posix.relative(posix.dirname(this.config.path), '/') ?? '.',
            apps: {},
            init: this.config.init ? ns + this.config.init : undefined,
            ui5: {
                libs: this.getUI5Libs(manifest),
                theme: ui5Theme,
                flex,
                resources: {
                    ...resources,
                    [PREVIEW_URL.client.ns]: PREVIEW_URL.client.url
                },
                bootstrapOptions: ''
            },
            locateReuseLibsScript: this.config.libs ?? (await this.hasLocateReuseLibsScript())
        };

        this.addApp(manifest, {
            componentId,
            target: resources[componentId ?? id] ?? this.templateConfig.basePath,
            local: '.',
            intent: this.config.intent
        });
        this.addStandardRoutes();
        if (this.rta) {
            this.rta.options ??= {};
            this.rta.options.baseId = componentId ?? id;
            this.rta.options.appName = id;
            this.addEditorRoutes(this.rta);
        }
        if (this.test) {
            this.addTestRoutes(this.test, id);
        }

        this.addRoutesForAdditionalApps();
        this.logger.info(`Initialized for app ${id}`);
        this.logger.debug(`Configured apps: ${JSON.stringify(this.templateConfig.apps)}`);
    }

    /**
     * Generates the FLP sandbox for an editor.
     *
     * @param rta runtime authoring configuration
     * @param editor editor configuration
     * @returns FLP sandbox html
     */
    private generateSandboxForEditor(rta: RtaConfig, editor: Editor): string {
        const defaultGenerator = editor.developerMode
            ? '@sap-ux/control-property-editor'
            : '@sap-ux/preview-middleware';
        const config = { ...this.templateConfig };
        /* sap.ui.rta needs to be added to the list of preload libs for variants management and adaptation projects */
        if (!config.ui5.libs.includes('sap.ui.rta')) {
            const libs = config.ui5.libs.split(',');
            libs.push('sap.ui.rta');
            config.ui5.libs = libs.join(',');
        }
        config.flex = {
            layer: rta.layer,
            ...rta.options,
            generator: editor.generator ?? defaultGenerator,
            developerMode: editor.developerMode === true,
            pluginScript: editor.pluginScript
        };
        if (editor.developerMode === true) {
            config.ui5.bootstrapOptions = serializeUi5Configuration(DEVELOPER_MODE_CONFIG);
        }
        const template = readFileSync(join(__dirname, '../../templates/flp/sandbox.html'), 'utf-8');
        return render(template, config);
    }

    /**
     * Add additional routes for configured editors.
     *
     * @param rta runtime authoring configuration
     */
    private addEditorRoutes(rta: RtaConfig) {
        const cpe = dirname(require.resolve('@sap-ux/control-property-editor-sources'));
        for (const editor of rta.editors) {
            let previewUrl = editor.path;
            if (editor.developerMode) {
                previewUrl = `${previewUrl}.inner.html`;
                editor.pluginScript ??= 'open/ux/preview/client/cpe/init';
                this.router.get(editor.path, (_req: Request, res: Response) => {
                    const scenario = rta.options?.scenario;
                    let templatePreviewUrl = `${previewUrl}?sap-ui-xx-viewCache=false&fiori-tools-rta-mode=forAdaptation&sap-ui-rta-skip-flex-validation=true&sap-ui-xx-condense-changes=true#${this.config.intent.object}-${this.config.intent.action}`;
                    if (scenario === 'ADAPTATION_PROJECT') {
                        templatePreviewUrl = templatePreviewUrl.replace('?', `?sap-ui-layer=${rta.layer}&`);
                    }
                    const template = readFileSync(join(__dirname, '../../templates/flp/editor.html'), 'utf-8');
                    const html = render(template, {
                        previewUrl: templatePreviewUrl,
                        telemetry: rta.options?.telemetry ?? false,
                        appName: rta.options?.appName,
                        scenario
                    });
                    res.status(200).contentType('html').send(html);
                });
                let path = dirname(editor.path);
                if (!path.endsWith('/')) {
                    path = `${path}/`;
                }
                this.router.use(`${path}editor`, serveStatic(cpe));
            }

            this.router.get(previewUrl, (_req: Request, res: Response) => {
                const html = this.generateSandboxForEditor(rta, editor).replace(
                    '</body>',
                    `</body>\n<!-- livereload disabled for editor </body>-->`
                );
                res.status(200).contentType('html').send(html);
            });
        }
    }

    /**
     * Add routes for html and scripts required for a local FLP.
     */
    private addStandardRoutes() {
        // register static client sources
        this.router.use(PREVIEW_URL.client.url, serveStatic(PREVIEW_URL.client.local));

        // add route for the sandbox.html
        this.router.get(this.config.path, (async (_req: Request, res: Response) => {
            // warn the user if a file with the same name exists in the filesystem
            const file = await this.project.byPath(this.config.path);
            if (file) {
                this.logger.warn(`HTML file returned at ${this.config.path} is NOT loaded from the file system.`);
            }
            const template = readFileSync(join(__dirname, '../../templates/flp/sandbox.html'), 'utf-8');
            const html = render(template, this.templateConfig);
            res.status(200).contentType('html').send(html);
        }) as RequestHandler);
    }

    /**
     * Try finding a locate-reuse-libs script in the project.
     *
     * @returns the location of the locate-reuse-libs script or undefined.
     */
    private async hasLocateReuseLibsScript(): Promise<boolean | undefined> {
        const files = await this.project.byGlob('**/locate-reuse-libs.js');
        return files.length > 0;
    }

    /**
     * Add additional routes for apps also to be shown in the local FLP.
     */
    private addRoutesForAdditionalApps() {
        for (const app of this.config.apps) {
            if (app.local) {
                const manifest = JSON.parse(readFileSync(join(app.local, 'webapp/manifest.json'), 'utf-8'));
                this.addApp(manifest, app);
                this.router.use(app.target, serveStatic(join(app.local, 'webapp')));
                this.logger.info(`Serving additional application at ${app.target} from ${app.local}`);
            }
        }
    }

    /**
     * Retrieves the configuration settings for UI5 flexibility services.
     *
     * @returns An array of flexibility service configurations, each specifying a connector
     *          and its options, such as the layers it applies to and its service URL, if applicable.
     */
    private getFlexSettings(): TemplateConfig['ui5']['flex'] {
        const localConnectorPath = 'custom.connectors.WorkspaceConnector';

        return [
            { connector: 'LrepConnector', layers: [], url: '/sap/bc/lrep' },
            {
                applyConnector: localConnectorPath,
                writeConnector: localConnectorPath,
                custom: true
            },
            {
                connector: 'LocalStorageConnector',
                layers: ['CUSTOMER', 'USER']
            }
        ];
    }

    /**
     * Create required routes for flex.
     */
    private createFlexHandler(): void {
        const fs = create(createStorage());
        const api = `${PREVIEW_URL.api}/changes`;
        this.router.use(api, json());
        this.router.get(api, (async (_req: Request, res: Response) => {
            const changes = await readChanges(this.project, this.logger);
            if (this.onChangeRequest) {
                for (const change of Object.values(changes)) {
                    await this.onChangeRequest('read', change, fs, this.logger);
                }
            }
            res.status(200).contentType('application/json').send(changes);
        }) as RequestHandler);
        this.router.post(api, (async (req: Request, res: Response) => {
            try {
                const change = req.body as CommonChangeProperties;
                if (this.onChangeRequest) {
                    await this.onChangeRequest('write', change, fs, this.logger);
                }
                const { success, message } = writeChange(
                    change,
                    this.utils.getProject().getSourcePath(),
                    fs,
                    this.logger
                );
                if (success) {
                    fs.commit(() => res.status(200).send(message));
                } else {
                    res.status(400).send('INVALID_DATA');
                }
            } catch (error) {
                res.status(500).send(error.message);
            }
        }) as RequestHandler);
        this.router.delete(api, (async (req: Request, res: Response) => {
            try {
                const { success, message } = deleteChange(
                    req.body,
                    this.utils.getProject().getSourcePath(),
                    this.logger
                );
                if (success) {
                    res.status(200).send(message);
                } else {
                    res.status(400).send('INVALID_DATA');
                }
            } catch (error) {
                res.status(500).send(error.message);
            }
        }) as RequestHandler);
    }

    /**
     * Add routes for html and scripts required for a local test FLP.
     *
     * @param configs test configurations
     * @param id application id from manifest
     */
    private addTestRoutes(configs: TestConfig[], id: string) {
        const ns = id.replace(/\./g, '/');
        const htmlTemplate = readFileSync(join(__dirname, '../../templates/test/qunit.html'), 'utf-8');
        const initTemplate = readFileSync(join(__dirname, '../../templates/test/qunit.js'), 'utf-8');
        for (const testConfig of configs) {
            const config = mergeTestConfigDefaults(testConfig);
            this.logger.debug(`Add route for ${config.path}`);
            // add route for the *.qunit.html
            this.router.get(config.path, (async (_req, res, next) => {
                this.logger.debug(`Serving test route: ${config.path}`);
                const file = await this.project.byPath(config.path);
                if (file) {
                    this.logger.warn(`HTML file returned at ${config.path} is loaded from the file system.`);
                    next();
                } else {
                    const templateConfig = {
                        id,
                        framework: config.framework,
                        basePath: posix.relative(posix.dirname(config.path), '/') ?? '.',
                        initPath: `${ns}${config.init.replace('.js', '')}`
                    };
                    const html = render(htmlTemplate, templateConfig);
                    res.status(200).contentType('html').send(html);
                }
            }) as RequestHandler);
            if (testConfig.init !== undefined) {
                this.logger.debug(`Skip serving test init script in favor of provided script: ${testConfig.init}`);
                continue;
            }
            // add route for the init file
            this.logger.debug(`Add route for ${config.init}`);
            this.router.get(config.init, (async (_req, res, next) => {
                this.logger.debug(`Serving test init script: ${config.init}`);

                const files = await this.project.byGlob(config.init.replace('.js', '.*'));
                if (files?.length > 0) {
                    this.logger.warn(`Script returned at ${config.path} is loaded from the file system.`);
                    next();
                } else {
                    const testFiles = await this.project.byGlob(config.pattern);
                    const templateConfig = { tests: generateImportList(ns, testFiles) };
                    const html = render(initTemplate, templateConfig);
                    res.status(200).contentType('application/javascript').send(html);
                }
            }) as RequestHandler);
        }
    }

    /**
     * Add an application to the local FLP preview.
     *
     * @param manifest manifest of the additional target app
     * @param app configuration for the preview
     */
    addApp(manifest: Manifest, app: App) {
        const id = manifest['sap.app'].id;
        app.intent ??= {
            object: id.replace(/\./g, ''),
            action: 'preview'
        };
        this.templateConfig.ui5.resources[id] = app.target;
        this.templateConfig.apps[`${app.intent?.object}-${app.intent?.action}`] = {
            title: manifest['sap.app'].title ?? id,
            description: manifest['sap.app'].description ?? '',
            additionalInformation: `SAPUI5.Component=${app.componentId ?? id}`,
            applicationType: 'URL',
            url: app.target,
            applicationDependencies: { manifest: true }
        };
    }

    /**
     * Gets the UI5 libs dependencies from manifest.json.
     *
     * @param manifest application manifest
     * @returns UI5 libs that should preloaded
     */
    private getUI5Libs(manifest: Manifest): string {
        if (manifest['sap.ui5']?.dependencies?.libs) {
            const libNames = Object.keys(manifest['sap.ui5'].dependencies.libs);
            return libNames
                .filter((key) => {
                    return UI5_LIBS.some((substring) => {
                        return key === substring || key.startsWith(substring + '.');
                    });
                })
                .join(',');
        } else {
            return 'sap.m,sap.ui.core,sap.ushell';
        }
    }
}

/**
 * Creates an attribute string that can be added to an HTML element.
 *
 * @param attributes map with attributes and their values
 * @param indent indentation thats inserted before each attribute
 * @param prefix value that should be added at the start of to all attribute names
 * @returns attribute string
 */
function serializeDataAttributes(attributes: Map<string, string>, indent = '', prefix = 'data'): string {
    return [...attributes.entries()]
        .map(([name, value]) => {
            return `${indent}${prefix}-${name}="${value}"`;
        })
        .join('\n');
}

/**
 * Creates an attribute string that can be added to bootstrap script in a HTML file.
 *
 * @param config ui5 configuration options
 * @returns attribute string
 */
function serializeUi5Configuration(config: Map<string, string>): string {
    return '\n' + serializeDataAttributes(config, '        ', 'data-sap-ui');
}

/**
 * Initialize the preview for an adaptation project.
 *
 * @param rootProject reference to the project
 * @param config configuration from the ui5.yaml
 * @param flp FlpSandbox instance
 * @param util middleware utilities provided by the UI5 CLI
 * @param logger logger instance
 */
export async function initAdp(
    rootProject: ReaderCollection,
    config: AdpPreviewConfig,
    flp: FlpSandbox,
    util: MiddlewareUtils,
    logger: ToolsLogger
) {
    const appVariant = await rootProject.byPath('/manifest.appdescr_variant');
    if (appVariant) {
        const adp = new AdpPreview(config, rootProject, util, logger);
        const variant = JSON.parse(await appVariant.getString());
        const layer = await adp.init(variant);
        if (flp.rta) {
            flp.rta.layer = layer;
            flp.rta.options = {
                projectId: variant.id,
                scenario: 'ADAPTATION_PROJECT'
            };
            for (const editor of flp.rta.editors) {
                editor.pluginScript ??= 'open/ux/preview/client/adp/init';
            }
        }

        const descriptor = adp.descriptor;
        descriptor.asyncHints.requests = [];
        const { name, manifest } = descriptor;

        await flp.init(manifest, name, adp.resources);
        flp.router.use(adp.descriptor.url, adp.proxy.bind(adp) as RequestHandler);
<<<<<<< HEAD
        flp.addOnChangeRequestHandler(adp.onChangeRequest.bind(adp));
=======
        flp.router.use(json());
>>>>>>> d8b77f12
        adp.addApis(flp.router);
    } else {
        throw new Error('ADP configured but no manifest.appdescr_variant found.');
    }
}<|MERGE_RESOLUTION|>--- conflicted
+++ resolved
@@ -608,11 +608,8 @@
 
         await flp.init(manifest, name, adp.resources);
         flp.router.use(adp.descriptor.url, adp.proxy.bind(adp) as RequestHandler);
-<<<<<<< HEAD
         flp.addOnChangeRequestHandler(adp.onChangeRequest.bind(adp));
-=======
         flp.router.use(json());
->>>>>>> d8b77f12
         adp.addApis(flp.router);
     } else {
         throw new Error('ADP configured but no manifest.appdescr_variant found.');
