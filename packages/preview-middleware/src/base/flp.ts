--- conflicted
+++ resolved
@@ -20,11 +20,7 @@
 
 import { deleteChange, readChanges, writeChange } from './flex';
 import { generateImportList, mergeTestConfigDefaults } from './test';
-<<<<<<< HEAD
 import type { App, Editor, FlpConfig, MiddlewareConfig, RtaConfig, TestConfig } from '../types';
-=======
-import type http from 'http';
->>>>>>> 03532474
 
 const DEVELOPER_MODE_CONFIG = new Map([
     // Run application in design time mode
@@ -430,7 +426,6 @@
         const api = `${PREVIEW_URL.api}/changes`;
         this.router.use(api, json());
         this.router.get(api, (async (_req: Request, res: Response) => {
-<<<<<<< HEAD
             const changes = await readChanges(this.project, this.logger);
             if (this.onChangeRequest) {
                 for (const change of Object.values(changes)) {
@@ -438,14 +433,6 @@
                 }
             }
             res.status(200).contentType('application/json').send(changes);
-=======
-            this.sendResponse(
-                res,
-                'application/json',
-                200,
-                JSON.stringify(await readChanges(this.project, this.logger))
-            );
->>>>>>> 03532474
         }) as RequestHandler);
         this.router.post(api, (async (req: Request, res: Response) => {
             try {
@@ -460,11 +447,7 @@
                     this.logger
                 );
                 if (success) {
-<<<<<<< HEAD
                     fs.commit(() => res.status(200).send(message));
-=======
-                    this.sendResponse(res, 'text/plain', 200, message ?? '');
->>>>>>> 03532474
                 } else {
                     this.sendResponse(res, 'text/plain', 400, 'INVALID_DATA');
                 }
