import type { ReaderCollection } from '@ui5/fs';
import { create as createStorage } from 'mem-fs';
import { create } from 'mem-fs-editor';
import type { Editor as MemFsEditor } from 'mem-fs-editor';
import { render } from 'ejs';
import type http from 'http';
import type { Request, RequestHandler, Response, Router, NextFunction } from 'express';
import { readFileSync } from 'fs';
import { dirname, join, posix } from 'path';
import { Router as createRouter, static as serveStatic, json } from 'express';
import type { Logger, ToolsLogger } from '@sap-ux/logger';
import type { MiddlewareUtils } from '@ui5/server';
import type { Manifest } from '@sap-ux/project-access';
import {
    AdpPreview,
    type AdpPreviewConfig,
    type CommonChangeProperties,
    type DescriptorVariant,
    type OperationType
} from '@sap-ux/adp-tooling';
import { isAppStudio, exposePort } from '@sap-ux/btp-utils';
import { FeatureToggleAccess } from '@sap-ux/feature-toggle';

import { deleteChange, readChanges, writeChange } from './flex';
import { generateImportList, mergeTestConfigDefaults } from './test';
import type { Editor, FlpConfig, MiddlewareConfig, RtaConfig, TestConfig } from '../types';
import {
    getFlpConfigWithDefaults,
    createFlpTemplateConfig,
    PREVIEW_URL,
    type TemplateConfig,
    createTestTemplateConfig,
    addApp,
    getAppName
} from './config';

const DEFAULT_LIVERELOAD_PORT = 35729;

/**
 * Enhanced request handler that exposes a list of endpoints for the cds-plugin-ui5.
 */
export type EnhancedRouter = Router & {
    getAppPages?: () => string[];
};

/**
 * Enhanced request object that contains additional properties from cds-plugin-ui5.
 */
type EnhancedRequest = Request & { 'ui5-patched-router'?: { baseUrl?: string } };

type OnChangeRequestHandler = (
    type: OperationType,
    change: CommonChangeProperties,
    fs: MemFsEditor,
    logger: Logger
) => Promise<void>;

/**
 * Class handling preview of a sandbox FLP.
 */
export class FlpSandbox {
    private adp?: AdpPreview;
    private manifest: Manifest;
    protected onChangeRequest: OnChangeRequestHandler | undefined;
    protected templateConfig: TemplateConfig;
    public readonly config: FlpConfig;
    public readonly rta?: RtaConfig;
    public readonly test?: TestConfig[];
    public readonly router: EnhancedRouter;

    /**
     * Constructor setting defaults and keeping reference to workspace resources.
     *
     * @param config configuration from the ui5.yaml
     * @param project reference to the project provided by the UI5 CLI
     * @param utils middleware utilities provided by the UI5 CLI
     * @param logger logger instance
     */
    constructor(
        config: Partial<MiddlewareConfig>,
        private readonly project: ReaderCollection,
        private readonly utils: MiddlewareUtils,
        private readonly logger: Logger
    ) {
        this.config = getFlpConfigWithDefaults(config.flp);
        this.test = config.test;
        this.rta = config.rta;
        logger.debug(`Config: ${JSON.stringify({ flp: this.config, rta: this.rta, test: this.test })}`);
        this.router = createRouter();
    }

    /**
     * Registers a handler function to be called when a change request occurs.
     *
     * @param {OnChangeRequestHandler} handler - The function to be executed when a change request occurs.
     */
    public addOnChangeRequestHandler(handler: OnChangeRequestHandler): void {
        this.onChangeRequest = handler;
    }

    /**
     * Initialize the FLP sandbox router.
     *
     * @param manifest application manifest
     * @param componentId optional componentId e.g. for adaptation projects
     * @param resources optional additional resource mappings
     * @param adp optional reference to the ADP tooling
     */
    async init(
        manifest: Manifest,
        componentId?: string,
        resources: Record<string, string> = {},
        adp?: AdpPreview
    ): Promise<void> {
        this.createFlexHandler();
        this.config.libs ??= await this.hasLocateReuseLibsScript();
        const id = manifest['sap.app']?.id ?? '';
        this.templateConfig = createFlpTemplateConfig(this.config, manifest, resources);
        this.adp = adp;
        this.manifest = manifest;

        await addApp(
            this.templateConfig,
            manifest,
            {
                componentId,
                target: resources[componentId ?? id] ?? this.templateConfig.basePath,
                local: '.',
                intent: this.config.intent
            },
            this.logger
        );
        this.addStandardRoutes();
        if (this.rta) {
            this.rta.options ??= {};
            this.rta.options.baseId = componentId ?? id;
            this.rta.options.appName = id;
            this.addEditorRoutes(this.rta);
        }
        if (this.test) {
            this.addTestRoutes(
                this.test.filter((config) => config.framework !== 'Testsuite'),
                id
            );
            this.createTestSuite(this.test);
        }

        await this.addRoutesForAdditionalApps();
        this.logger.info(`Initialized for app ${id}`);
        this.logger.debug(`Configured apps: ${JSON.stringify(this.templateConfig.apps)}`);
    }

    /**
     * Get the configuration for the developer mode.
     *
     * @param ui5MajorVersion - the major version of UI5
     * @returns the configuration for the developer mode
     * @private
     */
    private getDeveloperModeConfig(ui5MajorVersion: number): Map<string, string> {
        if (ui5MajorVersion < 2) {
            return new Map([
                // Run application in design time mode
                // Adds bindingString to BindingInfo objects. Required to create and read PropertyBinding changes
                ['xx-designMode', 'true'],
                // In design mode, the controller code will not be executed by default, which is not desired in our case, so we suppress the deactivation
                ['xx-suppressDeactivationOfControllerCode', 'true'],
                // Make sure that XML preprocessing results are correctly invalidated
                ['xx-viewCache', 'false']
            ]);
        } else {
            return new Map([
                // Run application in design time mode
                // Adds bindingString to BindingInfo objects. Required to create and read PropertyBinding changes
                ['xx-design-mode', 'true'],
                // In design mode, the controller code will not be executed by default, which is not desired in our case, so we suppress the deactivation
                ['xx-suppress-deactivation-of-controller-code', 'true'],
                // Make sure that XML preprocessing results are correctly invalidated
                ['xx-view-cache', 'false']
            ]);
        }
    }

    /**
     * Generates the FLP sandbox for an editor.
     *
     * @param req the request
     * @param rta runtime authoring configuration
     * @param editor editor configuration
     * @returns FLP sandbox html
     */
    private async generateSandboxForEditor(req: EnhancedRequest, rta: RtaConfig, editor: Editor): Promise<string> {
        const defaultGenerator = editor.developerMode
            ? '@sap-ux/control-property-editor'
            : '@sap-ux/preview-middleware';

        await this.setApplicationDependencies();
        const config = { ...this.templateConfig };
        /* sap.ui.rta needs to be added to the list of preload libs for variants management and adaptation projects */
        if (!config.ui5.libs.includes('sap.ui.rta')) {
            const libs = config.ui5.libs.split(',');
            libs.push('sap.ui.rta');
            config.ui5.libs = libs.join(',');
        }
        config.flex = {
            layer: rta.layer,
            ...rta.options,
            generator: editor.generator ?? defaultGenerator,
            developerMode: editor.developerMode === true,
            pluginScript: editor.pluginScript
        };
        config.features = FeatureToggleAccess.getAllFeatureToggles();

        const ui5Version = await this.getUi5Version(req.protocol, req.headers.host, req['ui5-patched-router']?.baseUrl);

        if (editor.developerMode === true) {
            config.ui5.bootstrapOptions = serializeUi5Configuration(this.getDeveloperModeConfig(ui5Version.major));
        }

        if (ui5Version.major === 1 && ui5Version.minor <= 71) {
            this.removeAsyncHintsRequests();
        }
        return render(this.getSandboxTemplate(ui5Version.major), config);
    }

    /**
     * Sets application dependencies in the template configuration.
     * The descriptor is refreshed if the global flag is set.
     *
     * @returns Promise that resolves when the application dependencies are set
     */
    private async setApplicationDependencies(): Promise<void> {
        if (this.adp) {
            await this.adp.sync();
            const appName = getAppName(this.manifest, this.config.intent);
            this.templateConfig.apps[appName].applicationDependencies = this.adp.descriptor;
        }
    }

    /**
     * Add additional routes for configured editors.
     *
     * @param rta runtime authoring configuration
     */
    private addEditorRoutes(rta: RtaConfig): void {
        const cpe = dirname(require.resolve('@sap-ux/control-property-editor-sources'));
        for (const editor of rta.editors) {
            let previewUrl = editor.path.startsWith('/') ? editor.path : `/${editor.path}`;
            if (editor.developerMode) {
                previewUrl = `${previewUrl}.inner.html`;
                editor.pluginScript ??= 'open/ux/preview/client/cpe/init';
                this.router.get(editor.path, async (_req: Request, res: Response) => {
                    const scenario = rta.options?.scenario;
                    let templatePreviewUrl = `${previewUrl}?sap-ui-xx-viewCache=false&fiori-tools-rta-mode=forAdaptation&sap-ui-rta-skip-flex-validation=true&sap-ui-xx-condense-changes=true#${this.config.intent.object}-${this.config.intent.action}`;
                    if (scenario === 'ADAPTATION_PROJECT') {
                        templatePreviewUrl = templatePreviewUrl.replace('?', `?sap-ui-layer=${rta.layer}&`);
                    }
                    const template = readFileSync(join(__dirname, '../../templates/flp/editor.html'), 'utf-8');
                    const features = FeatureToggleAccess.getAllFeatureToggles();
                    const envPort = process.env.FIORI_TOOLS_LIVERELOAD_PORT;
                    let livereloadPort: number = envPort ? parseInt(envPort, 10) : DEFAULT_LIVERELOAD_PORT;
                    livereloadPort = isNaN(livereloadPort) ? DEFAULT_LIVERELOAD_PORT : livereloadPort;
                    const envLivereloadUrl = isAppStudio() ? await exposePort(livereloadPort) : undefined;
                    const html = render(template, {
                        previewUrl: templatePreviewUrl,
                        telemetry: rta.options?.telemetry ?? false,
                        appName: rta.options?.appName,
                        scenario,
                        livereloadPort,
                        livereloadUrl: envLivereloadUrl,
                        features: JSON.stringify(features)
                    });
                    this.sendResponse(res, 'text/html', 200, html);
                });
                let path = dirname(editor.path);
                if (!path.endsWith('/')) {
                    path = `${path}/`;
                }
                this.router.use(`${path}editor`, serveStatic(cpe));
            }

            this.router.get(previewUrl, async (req: Request, res: Response) => {
                if (!req.query['fiori-tools-rta-mode']) {
                    // Redirect to the same URL but add the necessary parameter
                    const params = JSON.parse(JSON.stringify(req.query)) as Record<string, string>;
                    params['sap-ui-xx-viewCache'] = 'false';
                    params['fiori-tools-rta-mode'] = 'true';
                    params['sap-ui-rta-skip-flex-validation'] = 'true';
                    res.redirect(302, `${previewUrl}?${new URLSearchParams(params)}`);
                    return;
                }
                const html = (await this.generateSandboxForEditor(req, rta, editor)).replace(
                    '</body>',
                    `</body>\n<!-- livereload disabled for editor </body>-->`
                );
                this.sendResponse(res, 'text/html', 200, html);
            });
        }
    }

    /**
     * Add routes for html and scripts required for a local FLP.
     */
    private addStandardRoutes(): void {
        // register static client sources
        this.router.use(PREVIEW_URL.client.path, serveStatic(PREVIEW_URL.client.local));

<<<<<<< HEAD
        // add route for the sandbox.html
        this.router.get(this.config.path, (async (_req: Request, res: Response, next: NextFunction) => {
            await this.setApplicationDependencies();
=======
        // add route for the sandbox html
        this.router.get(this.config.path, (async (req: EnhancedRequest, res: Response, next: NextFunction) => {
>>>>>>> 0fb08df5
            // inform the user if a html file exists on the filesystem
            // eslint-disable-next-line @typescript-eslint/no-unsafe-assignment
            const file = await this.project.byPath(this.config.path);
            if (file) {
                this.logger.info(`HTML file returned at ${this.config.path} is loaded from the file system.`);
                next();
            } else {
                const ui5Version = await this.getUi5Version(
                    req.protocol,
                    req.headers.host,
                    req['ui5-patched-router']?.baseUrl
                );
                const html = render(this.getSandboxTemplate(ui5Version.major), this.templateConfig);
                this.sendResponse(res, 'text/html', 200, html);
            }
        }) as RequestHandler);
    }

    /**
     * Read the UI5 version.
     * In case of an error, the default UI5 version '1.121.0' is returned.
     *
     * @param protocol - the protocol that should be used to request the UI5 version ('http' or 'https')
     * @param host - the host that should be used to request the UI5 version
     * @param baseUrl - the base path of the request that should be added to the host
     * @returns the template for the sandbox HTML file
     * @private
     */
    private async getUi5Version(
        protocol: Request['protocol'],
        host: Request['headers']['host'],
        baseUrl: string = ''
    ): Promise<{ major: number; minor: number }> {
        let version: string | undefined;
        if (!host) {
            this.logger.error('Unable to fetch UI5 version: No host found in request header.');
        } else {
            try {
                const versionUrl = `${protocol}://${host}${baseUrl}/resources/sap-ui-version.json`;
                const responseJson = (await fetch(versionUrl).then((res) => res.json())) as
                    | { libraries: { name: string; version: string }[] }
                    | undefined;
                version = responseJson?.libraries?.find((lib) => lib.name === 'sap.ui.core')?.version;
            } catch (error) {
                this.logger.error(error);
            }
        }
        if (!version) {
            this.logger.error('Could not get UI5 version of application. Using 1.121.0 as fallback.');
            version = '1.121.0';
        }
        const [major, minor] = version.split('.').map((versionPart) => parseInt(versionPart, 10));
        return {
            major,
            minor
        };
    }

    /**
     * Read the sandbox template file based on the given UI5 version.
     *
     * @param ui5MajorVersion - the major version of UI5
     * @returns the template for the sandbox HTML file
     */
    private getSandboxTemplate(ui5MajorVersion: number): string {
        this.logger.info(`Using sandbox template for UI5 major version ${ui5MajorVersion}.`);
        return readFileSync(
            join(__dirname, `../../templates/flp/sandbox${ui5MajorVersion === 1 ? '' : ui5MajorVersion}.html`),
            'utf-8'
        );
    }

    /**
     * For UI5 version 1.71 and below, the asyncHints.requests need to be removed from the template configuration
     * to load the changes in an Adaptation project.
     */
    private removeAsyncHintsRequests(): void {
        for (const app in this.templateConfig.apps) {
            const appDependencies = this.templateConfig.apps[app].applicationDependencies;

            if (appDependencies?.asyncHints.requests) {
                appDependencies.asyncHints.requests = [];
            }
        }
    }

    /**
     * Try finding a locate-reuse-libs script in the project.
     *
     * @returns the location of the locate-reuse-libs script or undefined.
     */
    private async hasLocateReuseLibsScript(): Promise<boolean | undefined> {
        const files = await this.project.byGlob('**/locate-reuse-libs.js');
        return files.length > 0;
    }

    /**
     * Add additional routes for apps also to be shown in the local FLP.
     */
    private async addRoutesForAdditionalApps(): Promise<void> {
        for (const app of this.config.apps) {
            let manifest: Manifest | undefined;
            if (app.local) {
                manifest = JSON.parse(readFileSync(join(app.local, 'webapp/manifest.json'), 'utf-8')) as
                    | Manifest
                    | undefined;
                this.router.use(app.target, serveStatic(join(app.local, 'webapp')));
                this.logger.info(`Serving additional application at ${app.target} from ${app.local}`);
            } else if (app.componentId) {
                manifest = {
                    'sap.app': {
                        id: app.componentId,
                        title: app.intent ? `${app.intent.object}-${app.intent.action}` : app.componentId
                    }
                } as Manifest;
            }
            if (manifest) {
                await addApp(this.templateConfig, manifest, app, this.logger);
                this.logger.info(`Adding additional intent: ${app.intent?.object}-${app.intent?.action}`);
            } else {
                this.logger.info(
                    `Invalid application config for route ${app.target} because neither componentId nor local folder provided.`
                );
            }
        }
    }

    /**
     * Create required routes for flex.
     */
    private createFlexHandler(): void {
        const fs = create(createStorage());
        const api = `${PREVIEW_URL.api}/changes`;
        this.router.use(api, json());
        this.router.get(api, (async (_req: Request, res: Response) => {
            const changes = await readChanges(this.project, this.logger);
            if (this.onChangeRequest) {
                for (const change of Object.values(changes)) {
                    await this.onChangeRequest('read', change, fs, this.logger);
                }
            }
            this.sendResponse(res, 'application/json', 200, JSON.stringify(changes));
        }) as RequestHandler);
        this.router.post(api, (async (req: Request, res: Response) => {
            try {
                const change = req.body as CommonChangeProperties;
                if (this.onChangeRequest) {
                    await this.onChangeRequest('write', change, fs, this.logger);
                }
                const { success, message } = writeChange(
                    change,
                    this.utils.getProject().getSourcePath(),
                    fs,
                    this.logger
                );
                if (success) {
                    fs.commit(() => this.sendResponse(res, 'text/plain', 200, message ?? ''));
                } else {
                    this.sendResponse(res, 'text/plain', 400, 'INVALID_DATA');
                }
            } catch (error) {
                this.sendResponse(res, 'text/plain', 500, error.message);
            }
        }) as RequestHandler);
        this.router.delete(api, (async (req: Request, res: Response) => {
            try {
                const { success, message } = deleteChange(
                    req.body,
                    this.utils.getProject().getSourcePath(),
                    this.logger
                );
                if (success) {
                    this.sendResponse(res, 'text/plain', 200, message ?? '');
                } else {
                    this.sendResponse(res, 'text/plain', 400, 'INVALID_DATA');
                }
            } catch (error) {
                this.sendResponse(res, 'text/plain', 500, error.message);
            }
        }) as RequestHandler);
    }

    /**
     * If it is part of TestConfig, create a test suite for the test configurations.
     *
     * @param configs test configurations
     * @private
     */
    private createTestSuite(configs: TestConfig[]): void {
        const testsuiteConfig = configs.find((config) => config.framework === 'Testsuite');
        if (!testsuiteConfig) {
            //silent skip: create a testsuite only if it is explicitly part of the test configuration
            return;
        }
        if (configs.length <= 1) {
            this.logger.warn('Skip testsuite generation. No test frameworks configured.');
            return;
        }
        const testsuite = readFileSync(join(__dirname, '../../templates/test/testsuite.qunit.html'), 'utf-8');
        const initTemplate = readFileSync(join(__dirname, '../../templates/test/testsuite.qunit.js'), 'utf-8');
        const config = mergeTestConfigDefaults(testsuiteConfig);
        this.logger.debug(`Add route for ${config.path}`);
        this.router.get(config.path, (async (_req, res) => {
            this.logger.debug(`Serving test route: ${config.path}`);
            const templateConfig = {
                basePath: this.templateConfig.basePath,
                initPath: config.init
            };
            const html = render(testsuite, templateConfig);
            this.sendResponse(res, 'text/html', 200, html);
        }) as RequestHandler);

        if (testsuiteConfig.init !== undefined) {
            this.logger.debug(
                `Skip serving testsuite init script in favor of provided script: ${testsuiteConfig.init}`
            );
            return;
        }

        const testPaths: string[] = [];
        for (const testConfig of configs) {
            if (testConfig.framework === 'Testsuite') {
                continue;
            }
            const mergedConfig = mergeTestConfigDefaults(testConfig);
            testPaths.push(posix.relative(posix.dirname(config.path), mergedConfig.path));
        }

        this.logger.debug(`Add route for ${config.init}`);
        this.router.get(config.init, (async (_req, res, next) => {
            const files = await this.project.byGlob(config.init.replace('.js', '.[jt]s'));
            if (files?.length > 0) {
                this.logger.warn(`Script returned at ${config.path} is loaded from the file system.`);
                next();
            } else {
                this.logger.debug(`Serving test route: ${config.init}`);
                const templateConfig = {
                    testPaths: testPaths
                };
                const js = render(initTemplate, templateConfig);
                this.sendResponse(res, 'application/javascript', 200, js);
            }
        }) as RequestHandler);
    }

    /**
     * Send a response with the given content type, status and body.
     * Ensure compliance with common APIs in express and connect.
     *
     * @param res the response object
     * @param contentType the content type
     * @param status the response status
     * @param body the response body
     * @private
     */
    private sendResponse(res: Response | http.ServerResponse, contentType: string, status: number, body: string): void {
        res.writeHead(status, {
            'Content-Type': contentType
        });
        res.write(body);
        res.end();
    }

    /**
     * Add routes for html and scripts required for a local test FLP.
     *
     * @param configs test configurations
     * @param id application id from manifest
     */
    private addTestRoutes(configs: TestConfig[], id: string): void {
        const ns = id.replace(/\./g, '/');
        const htmlTemplate = readFileSync(join(__dirname, '../../templates/test/qunit.html'), 'utf-8');
        const initTemplate = readFileSync(join(__dirname, '../../templates/test/qunit.js'), 'utf-8');
        for (const testConfig of configs) {
            const config = mergeTestConfigDefaults(testConfig);
            this.logger.debug(`Add route for ${config.path}`);
            // add route for the *.qunit.html
            this.router.get(config.path, (async (_req, res, next) => {
                this.logger.debug(`Serving test route: ${config.path}`);
                // eslint-disable-next-line @typescript-eslint/no-unsafe-assignment
                const file = await this.project.byPath(config.path);
                if (file) {
                    this.logger.warn(`HTML file returned at ${config.path} is loaded from the file system.`);
                    next();
                } else {
                    const templateConfig = createTestTemplateConfig(config, id, this.templateConfig.ui5.theme);
                    const html = render(htmlTemplate, templateConfig);
                    this.sendResponse(res, 'text/html', 200, html);
                }
            }) as RequestHandler);
            if (testConfig.init !== undefined) {
                this.logger.debug(`Skip serving test init script in favor of provided script: ${testConfig.init}`);
                continue;
            }
            // add route for the init file
            this.logger.debug(`Add route for ${config.init}`);
            this.router.get(config.init, (async (_req, res, next) => {
                this.logger.debug(`Serving test init script: ${config.init}`);

                const files = await this.project.byGlob(config.init.replace('.js', '.[jt]s'));
                if (files?.length > 0) {
                    this.logger.warn(`Script returned at ${config.path} is loaded from the file system.`);
                    next();
                } else {
                    const testFiles = await this.project.byGlob(config.pattern);
                    const templateConfig = { tests: generateImportList(ns, testFiles) };
                    const js = render(initTemplate, templateConfig);
                    this.sendResponse(res, 'application/javascript', 200, js);
                }
            }) as RequestHandler);
        }
    }
}

/**
 * Creates an attribute string that can be added to an HTML element.
 *
 * @param attributes map with attributes and their values
 * @param indent indentation thats inserted before each attribute
 * @param prefix value that should be added at the start of to all attribute names
 * @returns attribute string
 */
function serializeDataAttributes(attributes: Map<string, string>, indent = '', prefix = 'data'): string {
    return [...attributes.entries()]
        .map(([name, value]) => {
            return `${indent}${prefix}-${name}="${value}"`;
        })
        .join('\n');
}

/**
 * Creates an attribute string that can be added to bootstrap script in a HTML file.
 *
 * @param config ui5 configuration options
 * @returns attribute string
 */
function serializeUi5Configuration(config: Map<string, string>): string {
    return '\n' + serializeDataAttributes(config, '        ', 'data-sap-ui');
}

/**
 * Initialize the preview for an adaptation project.
 *
 * @param rootProject reference to the project
 * @param config configuration from the ui5.yaml
 * @param flp FlpSandbox instance
 * @param util middleware utilities provided by the UI5 CLI
 * @param logger logger instance
 * @throws Error in case no manifest.appdescr_variant found
 */
export async function initAdp(
    rootProject: ReaderCollection,
    config: AdpPreviewConfig,
    flp: FlpSandbox,
    util: MiddlewareUtils,
    logger: ToolsLogger
): Promise<void> {
    const appVariant = await rootProject.byPath('/manifest.appdescr_variant');
    if (appVariant) {
        const adp = new AdpPreview(config, rootProject, util, logger);
        const variant = JSON.parse(await appVariant.getString()) as DescriptorVariant;
        const layer = await adp.init(variant);
        if (flp.rta) {
            flp.rta.layer = layer;
            flp.rta.options = {
                ...flp.rta.options,
                projectId: variant.id,
                scenario: 'ADAPTATION_PROJECT'
            };
            for (const editor of flp.rta.editors) {
                editor.pluginScript ??= 'open/ux/preview/client/adp/init';
            }
        }

        const descriptor = adp.descriptor;
        const { name, manifest } = descriptor;
        await flp.init(manifest, name, adp.resources, adp);
        flp.router.use(adp.descriptor.url, adp.proxy.bind(adp) as RequestHandler);
        flp.addOnChangeRequestHandler(adp.onChangeRequest.bind(adp));
        flp.router.use(json());
        adp.addApis(flp.router);
    } else {
        throw new Error('ADP configured but no manifest.appdescr_variant found.');
    }
}<|MERGE_RESOLUTION|>--- conflicted
+++ resolved
@@ -305,14 +305,9 @@
         // register static client sources
         this.router.use(PREVIEW_URL.client.path, serveStatic(PREVIEW_URL.client.local));
 
-<<<<<<< HEAD
         // add route for the sandbox.html
         this.router.get(this.config.path, (async (_req: Request, res: Response, next: NextFunction) => {
             await this.setApplicationDependencies();
-=======
-        // add route for the sandbox html
-        this.router.get(this.config.path, (async (req: EnhancedRequest, res: Response, next: NextFunction) => {
->>>>>>> 0fb08df5
             // inform the user if a html file exists on the filesystem
             // eslint-disable-next-line @typescript-eslint/no-unsafe-assignment
             const file = await this.project.byPath(this.config.path);
