import type { ReaderCollection } from '@ui5/fs';
import { create as createStorage } from 'mem-fs';
import { create } from 'mem-fs-editor';
import type { Editor as MemFsEditor } from 'mem-fs-editor';
import { render } from 'ejs';
import type http from 'http';
import type { Request, Response, Router, NextFunction } from 'express';
import { Router as createRouter, static as serveStatic, json } from 'express';
import type connect from 'connect';
import path, { dirname, join, posix } from 'node:path';
import type { Logger, ToolsLogger } from '@sap-ux/logger';
import type { MiddlewareUtils } from '@ui5/server';
import {
    getWebappPath,
    getProjectType,
    type ProjectType,
    findProjectRoot,
    type Manifest,
    FileName,
    type ManifestNamespace,
    createApplicationAccess,
    type UI5FlexLayer
} from '@sap-ux/project-access';
import {
    AdpPreview,
    type AdpPreviewConfig,
    type CommonChangeProperties,
    type OperationType,
    type CommonAdditionalChangeInfoProperties,
    loadAppVariant,
    readManifestFromBuildPath
} from '@sap-ux/adp-tooling';
import { isAppStudio, exposePort } from '@sap-ux/btp-utils';
import { FeatureToggleAccess } from '@sap-ux/feature-toggle';
import { deleteChange, readChanges, writeChange } from './flex';
import { generateImportList, mergeTestConfigDefaults } from './test';
import type {
    RtaEditor,
    FlpConfig,
    CompleteTestConfig,
    MiddlewareConfig,
    RtaConfig,
    TestConfig,
    CardGeneratorConfig,
    MultiCardsPayload,
    I18nEntry
} from '../types';
import {
    getFlpConfigWithDefaults,
    createFlpTemplateConfig,
    PREVIEW_URL,
    type TemplateConfig,
    isFlexConnector,
    createTestTemplateConfig,
    addApp,
    getAppName,
    sanitizeRtaConfig,
    CARD_GENERATOR_DEFAULT
} from './config';
import { generateCdm } from './cdm';
import { readFileSync } from 'node:fs';
import { getIntegrationCard } from './utils/cards';
import { createPropertiesI18nEntries } from '@sap-ux/i18n';

type UI5VersionDetails = {
    /**
     * Contains either
     * - the name of the distribution or
     * - the id of the application in case the UI5 sources have beeng loaded from npmjs.
     */
    name: 'SAPUI5 Distribution' | Manifest['sap.app']['id'];
    /**
     * Contains either
     * - the version of the UI5 framework or
     * - the version of the application in case the UI5 sources have been loaded from npmjs.
     */
    version: string | Manifest['sap.app']['applicationVersion']['version'];
    libraries: UI5LibraryVersionInfo[];
};

type UI5LibraryVersionInfo = {
    name: string;
    version: string;
};

export type Ui5VersionInfo = {
    major: number;
    minor: number;
    patch: number;
    label?: string;
    /**
     * Indicates if the UI5 version is served from CDN.
     */
    isCdn: boolean;
};

const DEFAULT_LIVERELOAD_PORT = 35729;

/**
 * Enhanced request handler that exposes a list of endpoints for the cds-plugin-ui5.
 */
export type EnhancedRouter = Router & {
    getAppPages?: () => string[];
};

/**
 * Enhanced request object that contains additional properties from cds-plugin-ui5.
 */
export type EnhancedRequest = Request & { 'ui5-patched-router'?: { baseUrl?: string } };

type OnChangeRequestHandler = (
    type: OperationType,
    change: CommonChangeProperties,
    fs: MemFsEditor,
    logger: Logger,
    extendedChange?: CommonAdditionalChangeInfoProperties
) => Promise<void>;

/**
 * Class handling preview of a sandbox FLP.
 */
export class FlpSandbox {
    private adp?: AdpPreview;
    private manifest: Manifest;
    protected onChangeRequest: OnChangeRequestHandler | undefined;
    protected templateConfig: TemplateConfig;
    public readonly flpConfig: FlpConfig;
    public readonly rta?: RtaConfig;
    public readonly test?: TestConfig[];
    public readonly router: EnhancedRouter;
    private fs: MemFsEditor | undefined;
    private readonly logger: Logger;
    private readonly utils: MiddlewareUtils;
    private readonly project: ReaderCollection;
    private readonly cardGenerator?: CardGeneratorConfig;
    private projectType: ProjectType;

    /**
     * Constructor setting defaults and keeping reference to workspace resources.
     *
     * @param config configuration from the ui5.yaml
     * @param project reference to the project provided by the UI5 CLI
     * @param utils middleware utilities provided by the UI5 CLI
     * @param logger logger instance
     */
    constructor(config: Partial<MiddlewareConfig>, project: ReaderCollection, utils: MiddlewareUtils, logger: Logger) {
        this.logger = logger;
        this.project = project;
        this.utils = utils;
        this.flpConfig = getFlpConfigWithDefaults(config.flp);
        this.test = config.test;
        this.rta = config.editors?.rta ?? sanitizeRtaConfig(config.rta, logger); //NOSONAR
        logger.debug(`Config: ${JSON.stringify({ flp: this.flpConfig, rta: this.rta, test: this.test })}`);
        this.router = createRouter();
        this.cardGenerator = config.editors?.cardGenerator;
    }

    /**
     * Registers a handler function to be called when a change request occurs.
     *
     * @param {OnChangeRequestHandler} handler - The function to be executed when a change request occurs.
     */
    public addOnChangeRequestHandler(handler: OnChangeRequestHandler): void {
        this.onChangeRequest = handler;
    }

    /**
     * Initialize the FLP sandbox router.
     *
     * @param manifest application manifest
     * @param componentId optional componentId e.g. for adaptation projects
     * @param resources optional additional resource mappings
     * @param adp optional reference to the ADP tooling
     */
    async init(
        manifest: Manifest,
        componentId?: string,
        resources: Record<string, string> = {},
        adp?: AdpPreview
    ): Promise<void> {
        const projectRoot = await findProjectRoot(process.cwd(), false, true);
        this.projectType = await getProjectType(projectRoot);
        this.createFlexHandler();
        if (this.projectType === 'EDMXBackend') {
            this.flpConfig.libs ??= true;
        } else {
            if (this.flpConfig.libs === true) {
                this.logger.warn(
                    `'flp.libs' disabled because the current project type is not EDMX. 'flp.libs' only works for EDMX backends.`
                );
            }
            this.flpConfig.libs = false;
        }
        const id = manifest['sap.app']?.id ?? '';
        this.templateConfig = createFlpTemplateConfig(this.flpConfig, manifest, resources);
        this.adp = adp;
        this.manifest = manifest;

        await addApp(
            this.templateConfig,
            manifest,
            {
                componentId,
                target: resources[componentId ?? id] ?? this.templateConfig.basePath,
                local: '.',
                intent: this.flpConfig.intent
            },
            this.logger
        );
        this.addStandardRoutes();

        if (this.cardGenerator?.path) {
            this.cardGenerator.path = this.cardGenerator.path.startsWith('/')
                ? this.cardGenerator.path
                : `/${this.cardGenerator.path}`;

            await this.addCardGeneratorMiddlewareRoute();
            await this.addStoreCardManifestRoute();
            await this.addStoreI18nKeysRoute();
        }

        if (this.rta) {
            this.rta.options ??= {};
            this.rta.options.baseId = componentId ?? id;
            this.rta.options.appName = id;
            this.addEditorRoutes(this.rta);
        }
        if (this.test) {
            this.addTestRoutes(
                this.test.filter((config) => config.framework !== 'Testsuite'),
                id
            );
            this.createTestSuite(this.test);
        }

        if (this.flpConfig.enhancedHomePage) {
            this.addCDMRoute();
        }
        await this.addRoutesForAdditionalApps();

        this.logger.info(`Initialized for app ${id}`);
        this.logger.debug(`Configured apps: ${JSON.stringify(this.templateConfig.apps)}`);
    }

    /**
     * Get the configuration for the developer mode.
     *
     * @param ui5MajorVersion - the major version of UI5
     * @returns the configuration for the developer mode
     * @private
     */
    private getDeveloperModeConfig(ui5MajorVersion: number): Map<string, string> {
        if (ui5MajorVersion < 2) {
            return new Map([
                // Run application in design time mode
                // Adds bindingString to BindingInfo objects. Required to create and read PropertyBinding changes
                ['data-sap-ui-xx-designMode', 'true'],
                // In design mode, the controller code will not be executed by default, which is not desired in our case, so we suppress the deactivation
                ['data-sap-ui-xx-suppressDeactivationOfControllerCode', 'true'],
                // Make sure that XML preprocessing results are correctly invalidated
                ['data-sap-ui-xx-viewCache', 'false']
            ]);
        } else {
            return new Map([
                // Run application in design time mode
                // Adds bindingString to BindingInfo objects. Required to create and read PropertyBinding changes
                ['data-sap-ui-xx-design-mode', 'true'],
                // In design mode, the controller code will not be executed by default, which is not desired in our case, so we suppress the deactivation
                ['data-sap-ui-xx-suppress-deactivation-of-controller-code', 'true'],
                // Make sure that XML preprocessing results are correctly invalidated
                ['data-sap-ui-xx-view-cache', 'false']
            ]);
        }
    }

    /**
     * Deletes the Fiori Tools local connector (WorkspaceConnector) in case of a not supported UI5 versions.
     * As an alternative the Fiori Tools fake connector (FakeLrepConnector) will be used as defined in preview-middleware-client/src/flp/initConnectors.ts.
     * Also deletes the ABAP connector in case of a CAP project.
     * Deletes all connectors if UI5 version is < 1.84 and served from npmjs.
     *
     * @param ui5VersionMajor - the major version of UI5
     * @param ui5VersionMinor - the minor version of UI5
     * @param isCDN - whether the UI5 sources are served from CDN
     * @private
     */
    private checkDeleteConnectors(ui5VersionMajor: number, ui5VersionMinor: number, isCDN: boolean): void {
        if (ui5VersionMajor === 1 && ui5VersionMinor < 84) {
            this.templateConfig.ui5.flex = this.templateConfig.ui5?.flex?.filter((connector) =>
                isFlexConnector(connector)
            );
            this.logger.debug(
                `The Fiori Tools local connector (WorkspaceConnector) is not being used because the current UI5 version does not support it.${
                    isCDN ? 'The Fiori Tools fake connector (FakeLrepConnector) will be used instead.' : ''
                } `
            );
            if (!isCDN) {
                this.logger.warn(
                    `The preview with virtual endpoints does not support flex changes for the current UI5 version ${ui5VersionMajor}.${ui5VersionMinor} from npmjs. Consider using a proxy to load UI5 resources from the CDN (e.g., https://ui5.sap.com), or upgrade the UI5 version in the yaml configuration to at least 1.84.`
                );
            }
        } else {
            this.logger.debug(`The Fiori Tools local connector (WorkspaceConnector) is being used.`);
        }
        if (this.projectType === 'CAPJava' || this.projectType === 'CAPNodejs') {
            this.templateConfig.ui5.flex = this.templateConfig.ui5?.flex?.filter(
                (connector) =>
                    !isFlexConnector(connector) ||
                    (isFlexConnector(connector) && !connector.url?.startsWith('/sap/bc/lrep'))
            );
            this.logger.debug(
                `The ABAP connector is not being used because the current project type is '${this.projectType}'.`
            );
        } else {
            this.logger.debug(`The ABAP connector is being used.`);
        }
    }

    /**
     * Generates the FLP sandbox for an editor.
     *
     * @param req the request
     * @param rta runtime authoring configuration
     * @param editor editor configuration
     * @returns FLP sandbox html
     */
    private async generateSandboxForEditor(req: EnhancedRequest, rta: RtaConfig, editor: RtaEditor): Promise<string> {
        const defaultGenerator = editor.developerMode
            ? '@sap-ux/control-property-editor'
            : '@sap-ux/preview-middleware';

        await this.setApplicationDependencies();
        const config = { ...this.templateConfig };
        /* sap.ui.rta needs to be added to the list of preload libs for variants management and adaptation projects */
        if (!config.ui5.libs.includes('sap.ui.rta')) {
            const libs = config.ui5.libs.split(',');
            libs.push('sap.ui.rta');
            config.ui5.libs = libs.join(',');
        }
        config.flexSettings = {
            layer: rta.layer ?? 'CUSTOMER_BASE',
            ...rta.options,
            generator: editor.generator ?? defaultGenerator,
            developerMode: editor.developerMode === true,
            pluginScript: editor.pluginScript
        };
        config.features = FeatureToggleAccess.getAllFeatureToggles();

        const ui5Version = await this.getUi5Version(req.protocol, req.headers.host, req['ui5-patched-router']?.baseUrl);

        this.checkDeleteConnectors(ui5Version.major, ui5Version.minor, ui5Version.isCdn);

        if (editor.developerMode === true) {
            config.ui5.bootstrapOptions = serializeUi5Configuration(this.getDeveloperModeConfig(ui5Version.major));
        }

        if (ui5Version.major === 1 && ui5Version.minor <= 71) {
            this.removeAsyncHintsRequests();
        }
        return render(this.getSandboxTemplate(ui5Version), config);
    }

    /**
     * Sets application dependencies in the template configuration.
     * The descriptor is refreshed if the global flag is set.
     *
     * @returns Promise that resolves when the application dependencies are set
     */
    private async setApplicationDependencies(): Promise<void> {
        if (this.adp) {
            await this.adp.sync();
            const appName = getAppName(this.manifest, this.flpConfig.intent);
            this.templateConfig.apps[appName].applicationDependencies = this.adp.descriptor;
        }
    }

    /**
     * Handler for the GET requests to the runtime adaptation editor in developer mode.
     *
     * @param res the response
     * @param rta runtime adaptation configuration
     * @param previewUrl the url of the preview
     * @private
     */
    private async editorGetHandlerDeveloperMode(res: Response, rta: RtaConfig, previewUrl: string): Promise<void> {
        const scenario = rta.options?.scenario;
        let templatePreviewUrl = `${previewUrl}?sap-ui-xx-viewCache=false&fiori-tools-rta-mode=forAdaptation&sap-ui-rta-skip-flex-validation=true&sap-ui-xx-condense-changes=true#${this.flpConfig.intent.object}-${this.flpConfig.intent.action}`;
        if (scenario === 'ADAPTATION_PROJECT') {
            templatePreviewUrl = templatePreviewUrl.replace('?', `?sap-ui-layer=${rta.layer}&`);
        }
        const template = readFileSync(join(__dirname, '../../templates/flp/editor.ejs'), 'utf-8');
        const features = FeatureToggleAccess.getAllFeatureToggles();
        const envPort = process.env.FIORI_TOOLS_LIVERELOAD_PORT;
        let livereloadPort: number = envPort ? Number.parseInt(envPort, 10) : DEFAULT_LIVERELOAD_PORT;
        livereloadPort = Number.isNaN(livereloadPort) ? DEFAULT_LIVERELOAD_PORT : livereloadPort;
        const envLivereloadUrl = isAppStudio() ? await exposePort(livereloadPort) : undefined;
        const html = render(template, {
            previewUrl: templatePreviewUrl,
            telemetry: rta.options?.telemetry ?? false,
            appName: rta.options?.appName,
            scenario,
            livereloadPort,
            livereloadUrl: envLivereloadUrl,
            features: JSON.stringify(features)
        });
        this.sendResponse(res, 'text/html', 200, html);
    }

    /**
     * Handler for the GET requests to the runtime adaptation editor.
     *
     * @param req the request
     * @param res the response
     * @param rta runtime adaptation configuration
     * @param previewUrl the url of the preview
     * @param editor editor configuration
     * @private
     */
    private async editorGetHandler(
        req: EnhancedRequest,
        res: Response,
        rta: RtaConfig,
        previewUrl: string,
        editor: RtaEditor
    ): Promise<void> {
        if (!req.query['fiori-tools-rta-mode']) {
            this.logger.debug(`Adjusting URL parameters for runtime adaptation mode. Redirecting to correct URL.`);
            const url =
                'ui5-patched-router' in req ? join(req['ui5-patched-router']?.baseUrl ?? '', previewUrl) : previewUrl;
            const params = structuredClone(req.query);
            params['sap-ui-xx-viewCache'] = 'false';
            params['fiori-tools-rta-mode'] = 'true';
            params['sap-ui-rta-skip-flex-validation'] = 'true';
            params['sap-ui-xx-condense-changes'] = 'true';
            res.redirect(302, `${url}?${new URLSearchParams(params)}`);
            return;
        }
        const html = (await this.generateSandboxForEditor(req, rta, editor)).replace(
            '</body>',
            `</body>\n<!-- livereload disabled for editor </body>-->`
        );
        this.sendResponse(res, 'text/html', 200, html);
    }

    /**
     * Add additional routes for configured editors.
     *
     * @param rta runtime authoring configuration
     */
    private addEditorRoutes(rta: RtaConfig): void {
        const cpe = dirname(require.resolve('@sap-ux/control-property-editor-sources'));
        for (const editor of rta.endpoints) {
            let previewUrl = editor.path.startsWith('/') ? editor.path : `/${editor.path}`;
            if (editor.developerMode) {
                previewUrl = `${previewUrl}.inner.html`;
                editor.pluginScript ??= 'open/ux/preview/client/cpe/init';
                this.router.get(editor.path, async (_req: Request, res: Response) => {
                    await this.editorGetHandlerDeveloperMode(res, rta, previewUrl);
                });
                let path = dirname(editor.path);
                if (!path.endsWith('/')) {
                    path = `${path}/`;
                }
                this.router.use(`${path}editor`, serveStatic(cpe));
            }

            this.router.get(previewUrl, async (req: Request, res: Response) => {
                await this.editorGetHandler(req, res, rta, previewUrl, editor);
            });
        }
    }

    /**
     * Handler for the GET requests to the FLP.
     *
     * @param req the request
     * @param res the response
     * @param next the next function
     * @private
     */
    private async flpGetHandler(
        req: EnhancedRequest | connect.IncomingMessage,
        res: Response | http.ServerResponse,
        next: NextFunction
    ): Promise<void> {
        // connect API (karma test runner) has no request query property
        if ('query' in req && 'redirect' in res && !req.query['sap-ui-xx-viewCache']) {
            this.logger.debug(`Adjusting URL parameters for preview. Redirecting to correct URL.`);
            const url =
                'ui5-patched-router' in req ? join(req['ui5-patched-router']?.baseUrl ?? '', req.path) : req.path;
            const params = structuredClone(req.query);
            params['sap-ui-xx-viewCache'] = 'false';
            res.redirect(302, `${url}?${new URLSearchParams(params)}`);
            return;
        }
        await this.setApplicationDependencies();
        // get filepath from request. Use dummy url to extract it from originalUrl if needed
        const filePath = 'query' in req ? req.path : new URL('http://dummyHost' + req.originalUrl!).pathname; //NOSONAR
        // eslint-disable-next-line @typescript-eslint/no-unsafe-assignment
        const file = await this.project.byPath(filePath);
        if (file) {
            this.logger.info(`HTML file returned at ${filePath} is loaded from the file system.`);
            next();
        } else {
            const ui5Version = await this.getUi5Version(
                //use protocol from request header referer as fallback for connect API (karma test runner)
                'protocol' in req
                    ? req.protocol
                    : req.headers.referer?.substring(0, req.headers.referer.indexOf(':')) ?? 'http',
                req.headers.host,
                'ui5-patched-router' in req ? req['ui5-patched-router']?.baseUrl : undefined
            );
            this.checkDeleteConnectors(ui5Version.major, ui5Version.minor, ui5Version.isCdn);
            const html = render(this.getSandboxTemplate(ui5Version), this.templateConfig);
            this.sendResponse(res, 'text/html', 200, html);
        }
    }

    /**
     * Add routes for html and scripts required for a local FLP.
     */
    private addStandardRoutes(): void {
        // register static client sources
        this.router.use(PREVIEW_URL.client.path, serveStatic(PREVIEW_URL.client.local));

        // add route for the sandbox html
        this.router.get(
            this.flpConfig.path,
            async (
                req: EnhancedRequest | connect.IncomingMessage,
                res: Response | http.ServerResponse,
                next: NextFunction
            ) => {
                await this.flpGetHandler(req, res, next);
            }
        );
    }

    /**
     * Adds a middleware route for the Card Generator in the FLP sandbox.
     *
     * This route dynamically updates the `templateConfig` with the Card Generator application details
     * and serves the FLP sandbox HTML using the `flpGetHandler`.
     *
     * @private
     */
    private async addCardGeneratorMiddlewareRoute(): Promise<void> {
        const previewGeneratorPath = this.cardGenerator?.path ?? CARD_GENERATOR_DEFAULT.previewGeneratorSandbox;
        this.logger.debug(`Add route for ${previewGeneratorPath}`);
        this.router.get(
            previewGeneratorPath,
            async (
                req: EnhancedRequest | connect.IncomingMessage,
                res: Response | http.ServerResponse,
                next: NextFunction
            ) => {
                this.templateConfig.enableCardGenerator = !!this.cardGenerator?.path;
                await this.flpGetHandler(req, res, next);
            }
        );
    }

    /**
     * Read the UI5 version.
     * In case of an error, the default UI5 version '1.121.0' is returned.
     *
     * @param protocol - the protocol that should be used to request the UI5 version ('http' or 'https')
     * @param host - the host that should be used to request the UI5 version
     * @param baseUrl - the base path of the request that should be added to the host
     * @returns the template for the sandbox HTML file
     * @private
     */
    private async getUi5Version(
        protocol: Request['protocol'],
        host: Request['headers']['host'],
        baseUrl: string = ''
    ): Promise<Ui5VersionInfo> {
        let version: string | undefined;
        let isCdn = false;
        if (!host) {
            this.logger.error('Unable to fetch UI5 version: No host found in request header.');
        } else {
            try {
                const versionUrl = `${protocol}://${host}${baseUrl}/resources/sap-ui-version.json`;
                const responseJson = (await fetch(versionUrl).then((res) => res.json())) as
                    | UI5VersionDetails
                    | undefined;
                version = responseJson?.libraries?.find((lib) => lib.name === 'sap.ui.core')?.version;
                isCdn = responseJson?.name === 'SAPUI5 Distribution';
            } catch (error) {
                this.logger.debug(error);
            }
        }
        if (!version) {
            this.logger.error('Could not get UI5 version of application. Using version: 1.130.9 as fallback.');
            version = '1.130.9';
            isCdn = false;
        }
        const [major, minor, patch] = version.split('.').map((versionPart) => Number.parseInt(versionPart, 10));
        const label = version.split(/-(.*)/s)?.[1];

        if (
            this.flpConfig.enhancedHomePage &&
            ((major < 2 && minor < 123) || major >= 2 || label?.includes('legacy-free'))
        ) {
            this.flpConfig.enhancedHomePage = this.templateConfig.enhancedHomePage = false;
            this.logger.warn(`Feature enhancedHomePage disabled: UI5 version: ${version} not supported.`);
        }

        return {
            major,
            minor,
            patch,
            label,
            isCdn
        };
    }

    /**
     * Read the sandbox template file based on the given UI5 version.
     *
     * @param ui5Version - the UI5 version
     * @returns the template for the sandbox HTML file
     */
    private getSandboxTemplate(ui5Version: Ui5VersionInfo): string {
        this.logger.info(
            `Using sandbox template for UI5 version: ${ui5Version.major}.${ui5Version.minor}.${ui5Version.patch}${
                ui5Version.label ? `-${ui5Version.label}` : ''
            }.`
        );
        const filePrefix = ui5Version.major > 1 || ui5Version.label?.includes('legacy-free') ? '2' : '';
        const template = this.flpConfig.enhancedHomePage ? 'cdm' : 'sandbox';
        return readFileSync(join(__dirname, `../../templates/flp/${template}${filePrefix}.ejs`), 'utf-8');
    }

    /**
     * For UI5 version 1.71 and below, the asyncHints.requests need to be removed from the template configuration
     * to load the changes in an Adaptation project.
     */
    private removeAsyncHintsRequests(): void {
        for (const app in this.templateConfig.apps) {
            const appDependencies = this.templateConfig.apps[app].applicationDependencies;

            if (appDependencies?.asyncHints.requests) {
                appDependencies.asyncHints.requests = [];
            }
        }
    }

    /**
     * Add additional routes for apps also to be shown in the local FLP.
     */
    private async addRoutesForAdditionalApps(): Promise<void> {
        for (const app of this.flpConfig.apps) {
            let manifest: Manifest | undefined;
            if (app.local) {
                this.fs = this.fs ?? create(createStorage());
                const webappPath = await getWebappPath(app.local, this.fs);
                manifest = JSON.parse(readFileSync(join(webappPath, 'manifest.json'), 'utf-8')) as Manifest | undefined;
                this.router.use(app.target, serveStatic(webappPath));
                this.logger.info(`Serving additional application at ${app.target} from ${app.local}`);
            } else if (app.componentId) {
                manifest = {
                    'sap.app': {
                        id: app.componentId,
                        title: app.intent ? `${app.intent.object}-${app.intent.action}` : app.componentId
                    }
                } as Manifest;
            }
            if (manifest) {
                await addApp(this.templateConfig, manifest, app, this.logger);
                this.logger.info(`Adding additional intent: ${app.intent?.object}-${app.intent?.action}`);
            } else {
                this.logger.info(
                    `Invalid application config for route ${app.target} because neither componentId nor local folder provided.`
                );
            }
        }
    }

    /**
     * Add routes for cdm.json required by FLP during bootstrapping via cdm.
     *
     */
    private addCDMRoute(): void {
        this.router.get(
            '/cdm.json',
            async (_req: EnhancedRequest | connect.IncomingMessage, res: Response | http.ServerResponse) => {
                const json = generateCdm(this.templateConfig.apps);
                this.sendResponse(res, 'application/json', 200, JSON.stringify(json));
            }
        );
    }

    /**
     * Handler for flex changes GET requests.
     *
     * @param res the response
     * @private
     */
    private async flexGetHandler(res: Response): Promise<void> {
        const changes = await readChanges(this.project, this.logger);
        if (this.onChangeRequest) {
            this.fs = this.fs ?? create(createStorage());
            for (const change of Object.values(changes)) {
                await this.onChangeRequest('read', change, this.fs, this.logger);
            }
        }
        this.sendResponse(res, 'application/json', 200, JSON.stringify(changes));
    }

    /**
     * Handler for flex changes POST requests.
     *
     * @param req the request
     * @param res the response
     * @private
     */
    private async flexPostHandler(req: Request, res: Response): Promise<void> {
        this.fs = this.fs ?? create(createStorage());
        try {
            const body = req.body;
            if (this.onChangeRequest) {
                await this.onChangeRequest('write', body.change, this.fs, this.logger, body.additionalChangeInfo);
            }
            const { success, message } = writeChange(
                body.change,
                this.utils.getProject().getSourcePath(),
                this.fs,
                this.logger
            );
            if (success) {
                this.fs.commit(() => this.sendResponse(res, 'text/plain', 200, message ?? ''));
            } else {
                this.sendResponse(res, 'text/plain', 400, 'INVALID_DATA');
            }
        } catch (error) {
            this.sendResponse(res, 'text/plain', 500, error.message);
        }
    }

    /**
     * Handler for flex changes DELETE requests.
     *
     * @param req the request
     * @param res the response
     * @private
     */
    private async flexDeleteHandler(req: Request, res: Response): Promise<void> {
        try {
            const { success, message } = deleteChange(req.body, this.utils.getProject().getSourcePath(), this.logger);
            if (success) {
                this.sendResponse(res, 'text/plain', 200, message ?? '');
            } else {
                this.sendResponse(res, 'text/plain', 400, 'INVALID_DATA');
            }
        } catch (error) {
            this.sendResponse(res, 'text/plain', 500, error.message);
        }
    }

    /**
     * Create required routes for flex.
     */
    private createFlexHandler(): void {
        const api = `${PREVIEW_URL.api}/changes`;
        this.router.use(api, json());
        this.router.get(api, async (_req: Request, res: Response) => {
            await this.flexGetHandler(res);
        });
        this.router.post(api, async (req: Request, res: Response) => {
            await this.flexPostHandler(req, res);
        });
        this.router.delete(api, async (req: Request, res: Response) => {
            await this.flexDeleteHandler(req, res);
        });
    }

    /**
     * Handler for the GET requests to the HTML of the test suite.
     *
     * @param res the response
     * @param testsuite the test suite template
     * @param config the test configuration
     * @private
     */
    private async testSuiteHtmlGetHandler(
        res: Response | http.ServerResponse,
        testsuite: string,
        config: TestConfig
    ): Promise<void> {
        this.logger.debug(`Serving test route: ${config.path}`);
        const templateConfig = {
            basePath: this.templateConfig.basePath,
            initPath: config.init
        };
        const html = render(testsuite, templateConfig);
        this.sendResponse(res, 'text/html', 200, html);
    }

    /**
     * Handler for the GET requests to the JS of the test suite.
     *
     * @param res the response
     * @param next the next function
     * @param config the test configuration
     * @param initTemplate the test runner template
     * @param testPaths the paths to the test files
     * @private
     */
    private async testSuiteJsGetHandler(
        res: Response | http.ServerResponse,
        next: NextFunction,
        config: CompleteTestConfig,
        initTemplate: string,
        testPaths: string[]
    ): Promise<void> {
        const files = await this.project.byGlob(config.init.replace('.js', '.[jt]s'));
        if (files?.length > 0) {
            this.logger.warn(`Script returned at ${config.path} is loaded from the file system.`);
            next();
        } else {
            this.logger.debug(`Serving test route: ${config.init}`);
            const templateConfig = {
                testPaths: testPaths
            };
            const js = render(initTemplate, templateConfig);
            this.sendResponse(res, 'application/javascript', 200, js);
        }
    }

    /**
     * If it is part of TestConfig, create a test suite for the test configurations.
     *
     * @param configs test configurations
     * @private
     */
    private createTestSuite(configs: TestConfig[]): void {
        const testsuiteConfig = configs.find((config) => config.framework === 'Testsuite');
        if (!testsuiteConfig) {
            //silent skip: create a testsuite only if it is explicitly part of the test configuration
            return;
        }
        if (configs.length <= 1) {
            this.logger.warn('Skip testsuite generation. No test frameworks configured.');
            return;
        }
        const testsuite = readFileSync(join(__dirname, '../../templates/test/testsuite.qunit.ejs'), 'utf-8');
        const config = mergeTestConfigDefaults(testsuiteConfig);
        this.logger.debug(`Add route for ${config.path}`);
        this.router.get(
            config.path,
            async (_req: EnhancedRequest | connect.IncomingMessage, res: Response | http.ServerResponse) => {
                await this.testSuiteHtmlGetHandler(res, testsuite, config);
            }
        );

        if (testsuiteConfig.init !== undefined) {
            this.logger.debug(
                `Skip serving testsuite init script in favor of provided script: ${testsuiteConfig.init}`
            );
            return;
        }

        const testPaths: string[] = [];
        for (const testConfig of configs) {
            if (testConfig.framework === 'Testsuite') {
                continue;
            }
            const mergedConfig = mergeTestConfigDefaults(testConfig);
            testPaths.push(posix.relative(posix.dirname(config.path), mergedConfig.path));
        }

        const initTemplate = readFileSync(join(__dirname, '../../templates/test/testsuite.qunit.js'), 'utf-8');
        this.logger.debug(`Add route for ${config.init}`);
        this.router.get(
            config.init,
            async (
                _req: EnhancedRequest | connect.IncomingMessage,
                res: Response | http.ServerResponse,
                next: NextFunction
            ) => {
                await this.testSuiteJsGetHandler(res, next, config, initTemplate, testPaths);
            }
        );
    }

    /**
     * Send a response with the given content type, status and body.
     * Ensure compliance with common APIs in express and connect.
     *
     * @param res the response object
     * @param contentType the content type
     * @param status the response status
     * @param body the response body
     * @private
     */
    private sendResponse(res: Response | http.ServerResponse, contentType: string, status: number, body: string): void {
        res.writeHead(status, {
            'Content-Type': contentType
        });
        res.write(body);
        res.end();
    }

    /**
     * Handler for the GET requests to the HTML of the test runner.
     *
     * @param res the response
     * @param next the next function
     * @param config test configuration
     * @param htmlTemplate the test runner template
     * @param id application id from manifest
     */
    private async testRunnerHtmlGetHandler(
        res: Response | http.ServerResponse,
        next: NextFunction,
        config: CompleteTestConfig,
        htmlTemplate: string,
        id: string
    ): Promise<void> {
        this.logger.debug(`Serving test route: ${config.path}`);
        // eslint-disable-next-line @typescript-eslint/no-unsafe-assignment
        const file = await this.project.byPath(config.path);
        if (file) {
            this.logger.warn(`HTML file returned at ${config.path} is loaded from the file system.`);
            next();
        } else {
            const templateConfig = createTestTemplateConfig(config, id, this.templateConfig.ui5.theme);
            const html = render(htmlTemplate, templateConfig);
            this.sendResponse(res, 'text/html', 200, html);
        }
    }

    /**
     * Handler for the GET requests to the JS of the test runner.
     *
     * @param res the response
     * @param next the next function
     * @param config test configuration
     * @param initTemplate the test runner template
     * @param ns namespace for the test files
     * @private
     */
    private async testRunnerJsGetHandler(
        res: Response | http.ServerResponse,
        next: NextFunction,
        config: CompleteTestConfig,
        initTemplate: string,
        ns: string
    ): Promise<void> {
        this.logger.debug(`Serving test init script: ${config.init}`);

        const files = await this.project.byGlob(config.init.replace('.js', '.[jt]s'));
        if (files?.length > 0) {
            this.logger.warn(`Script returned at ${config.path} is loaded from the file system.`);
            next();
        } else {
            const testFiles = await this.project.byGlob(config.pattern);
            const templateConfig = { tests: generateImportList(ns, testFiles) };
            const js = render(initTemplate, templateConfig);
            this.sendResponse(res, 'application/javascript', 200, js);
        }
    }

    /**
     * Add routes for html and scripts required for a local test FLP.
     *
     * @param configs test configurations
     * @param id application id from manifest
     */
    private addTestRoutes(configs: TestConfig[], id: string): void {
        const ns = id.replace(/\./g, '/');
        const htmlTemplate = readFileSync(join(__dirname, '../../templates/test/qunit.ejs'), 'utf-8');
        for (const testConfig of configs) {
            const config = mergeTestConfigDefaults(testConfig);
            this.logger.debug(`Add route for ${config.path}`);
            // add route for the *.qunit.html
            this.router.get(
                config.path,
                async (
                    _req: EnhancedRequest | connect.IncomingMessage,
                    res: Response | http.ServerResponse,
                    next: NextFunction
                ) => {
                    await this.testRunnerHtmlGetHandler(res, next, config, htmlTemplate, id);
                }
            );
            if (testConfig.init !== undefined) {
                this.logger.debug(`Skip serving test init script in favor of provided script: ${testConfig.init}`);
                continue;
            }
            // add route for the init file
            const initTemplate = readFileSync(join(__dirname, '../../templates/test/qunit.js'), 'utf-8');
            this.logger.debug(`Add route for ${config.init}`);
            this.router.get(
                config.init,
                async (
                    _req: EnhancedRequest | connect.IncomingMessage,
                    res: Response | http.ServerResponse,
                    next: NextFunction
                ) => {
                    await this.testRunnerJsGetHandler(res, next, config, initTemplate, ns);
                }
            );
        }
    }

    /**
     * Stores the card manifest files in the webapp folder of the project and updates the application manifest.
     *
     * @param {Request} req - The HTTP request object containing the card manifest data in the body.
     * @param {Response} res - The HTTP response object used to send the response back to the client.
     * @returns {Promise<void>} A promise that resolves when the operation is complete.
     */
    private async storeCardManifestHandler(req: Request, res: Response): Promise<void> {
        try {
            const {
                floorplan,
                localPath,
                fileName = FileName.Manifest,
                manifests
            } = req.body as {
                floorplan: string;
                localPath: string;
                fileName?: string;
                manifests: MultiCardsPayload[];
            };
            this.fs = this.fs ?? create(createStorage());
            const webappPath = await getWebappPath(path.resolve(), this.fs);
            const fullPath = join(webappPath, localPath);
            const filePath = fileName.endsWith('.json') ? join(fullPath, fileName) : `${join(fullPath, fileName)}.json`;
            const integrationCard = getIntegrationCard(manifests);
            this.fs.write(filePath, JSON.stringify(integrationCard.manifest, null, 2));

            const entitySet = integrationCard.entitySet;
            const sapCardsAp = (this.manifest['sap.cards.ap'] ??= {});
            sapCardsAp.embeds ??= {};
            sapCardsAp.embeds[floorplan] = {
                default: entitySet,
                manifests: {
                    [entitySet]: [
                        {
                            localUri: localPath
                        }
                    ]
                }
            } satisfies ManifestNamespace.EmbedsSettings;

            const appAccess = await createApplicationAccess(path.resolve(), this.fs);
            await appAccess.updateManifestJSON(this.manifest, this.fs);
            this.fs.commit(() => this.sendResponse(res, 'text/plain', 201, `Files were updated/created`));
        } catch (error) {
            this.logger.error(`Files could not be created/updated. Error: ${error}`);
            this.sendResponse(res, 'text/plain', 500, 'Files could not be created/updated.');
        }
    }

    /**
     * Adds a route to store card manifest files, the files are stored in the webapp folder of the project.
     * The application manifest.json file is updated with the new card manifests information within the sap.cards.ap.embeds.
     *
     * @returns {Promise<void>} A promise that resolves when the route is added.
     */
    async addStoreCardManifestRoute(): Promise<void> {
        this.router.use(CARD_GENERATOR_DEFAULT.cardsStore, json());
        this.logger.debug(`Add route for ${CARD_GENERATOR_DEFAULT.cardsStore}`);

        this.router.post(CARD_GENERATOR_DEFAULT.cardsStore, async (req: Request, res: Response) => {
            await this.storeCardManifestHandler(req, res);
        });
    }

    /**
     * Handles the storage of i18n keys in the i18n file.
     *
     * @param {Request} req - The HTTP request object containing the i18n key-value pairs in the body.
     * @param {Response} res - The HTTP response object used to send the response back to the client.
     * @returns {Promise<void>} A promise that resolves when the operation is complete.
     */
    private async storeI18nKeysHandler(req: Request, res: Response): Promise<void> {
        try {
            this.fs = this.fs ?? create(createStorage());
            const webappPath = await getWebappPath(path.resolve(), this.fs);
            const i18nConfig = this.manifest['sap.app'].i18n;
            let i18nPath = 'i18n/i18n.properties';
            let fallbackLocale: string | undefined;
            let supportedLocales: string[] = [];

            if (typeof i18nConfig === 'string') {
                i18nPath = i18nConfig;
            } else if (typeof i18nConfig === 'object' && i18nConfig !== null && 'bundleUrl' in i18nConfig) {
                const {
                    bundleUrl: i18nPathFromConfig,
                    supportedLocales: locales = [],
                    fallbackLocale: fallback
                } = i18nConfig as {
                    bundleUrl: string;
                    supportedLocales?: string[];
                    fallbackLocale?: string;
                };

                i18nPath = i18nPathFromConfig;
                supportedLocales = locales;
                fallbackLocale = fallback;
            }

            const requestedLocale = (req.query.locale as string) || fallbackLocale || '';
            const baseFilePath = join(webappPath, i18nPath);
            const filePath = requestedLocale
                ? baseFilePath.replace('.properties', `_${requestedLocale}.properties`)
                : baseFilePath;

            if (requestedLocale && supportedLocales.length > 0 && !supportedLocales.includes(requestedLocale)) {
                this.sendResponse(
                    res,
                    'text/plain',
                    400,
                    `Locale "${requestedLocale}" is not supported. Supported: ${supportedLocales.join(', ')}`
                );
                return;
            }

            const entries = ((req.body as Array<I18nEntry>) || []).map((entry) => ({
                ...entry,
                annotation: entry.comment ?? entry.annotation
            }));
            await createPropertiesI18nEntries(filePath, entries);
            this.fs.commit(() => this.sendResponse(res, 'text/plain', 201, `i18n file updated.`));
        } catch (error) {
            this.logger.error(`File could not be updated. Error: ${error}`);
            this.sendResponse(res, 'text/plain', 500, 'File could not be updated.');
        }
    }

    /**
     * Adds a route to store i18n properties in the i18n file.
     * This function updates the i18n file with new properties provided in the request body.
     *
     * @returns {Promise<void>} A promise that resolves when the route is added.
     */
    async addStoreI18nKeysRoute(): Promise<void> {
        this.router.use(CARD_GENERATOR_DEFAULT.i18nStore, json());
        this.logger.debug(`Add route for ${CARD_GENERATOR_DEFAULT.i18nStore}`);

        this.router.post(CARD_GENERATOR_DEFAULT.i18nStore, async (req: Request, res: Response) => {
            await this.storeI18nKeysHandler(req, res);
        });
    }

    /**
     * Initialize the preview for an adaptation project.
     *
     * @param config configuration from the ui5.yaml
     * @throws Error in case no manifest.appdescr_variant found
     */
    async initAdp(config: AdpPreviewConfig): Promise<void> {
        const variant = await loadAppVariant(this.project);
        const adp = new AdpPreview(config, this.project, this.utils, this.logger as ToolsLogger);
        const layer = await adp.init(variant);

        // CF ADP build path mode: serve built resources directly from build output
        if (config.cfBuildPath) {
            const manifest = this.setupCfBuildMode(config.cfBuildPath);
            configureRta(this.rta, layer, variant.id, false);
            await this.init(manifest, variant.reference);
            this.setupAdpCommonHandlers(adp);
            return;
        }

        configureRta(this.rta, layer, variant.id, adp.isCloudProject);
        const descriptor = adp.descriptor;
        const { name, manifest } = descriptor;
        await this.init(manifest, name, adp.resources, adp);
        this.router.use(adp.descriptor.url, adp.proxy.bind(adp));
        this.setupAdpCommonHandlers(adp);
    }

    /**
     * Setup common ADP middleware and handlers.
     *
     * @param adp AdpPreview instance
     */
    private setupAdpCommonHandlers(adp: AdpPreview): void {
        this.addOnChangeRequestHandler(adp.onChangeRequest.bind(adp));
        this.router.use(json());
        adp.addApis(this.router);
    }

    /**
     * Setup the CF build path mode for the ADP project.
     *
     * @param cfBuildPath path to the build output folder
     * @returns the manifest
     */
    private setupCfBuildMode(cfBuildPath: string): Manifest {
        const manifest = readManifestFromBuildPath(cfBuildPath);
        this.router.use('/', serveStatic(cfBuildPath));
        this.logger.info(`Initialized CF ADP with cfBuildPath, serving from ${cfBuildPath}`);
        return manifest;
    }
}

/**
<<<<<<< HEAD
 * Creates an attribute string that can be added to an HTML element.
 *
 * @param attributes map with attributes and their values
 * @param indent indentation that's inserted before each attribute
 * @param prefix value that should be added at the start of to all attribute names
 * @returns attribute string
 */
function serializeDataAttributes(attributes: Map<string, string>, indent = '', prefix = 'data'): string {
    return [...attributes.entries()]
        .map(([name, value]) => {
            return `${indent}${prefix}-${name}="${value}"`;
        })
        .join('\n');
}

/**
 * Creates an attribute string that can be added to bootstrap script in an HTML file.
=======
 * Creates an attribute string that can be added to the UI5 bootstrap script of an HTML file.
>>>>>>> 31591a11
 *
 * @param config ui5 configuration options
 * @returns attribute string
 */
function serializeUi5Configuration(config: Map<string, string>): string {
    return '\n' + [...config.entries()].map(([name, value]) => `        ${name}="${value}"`).join('\n');
}

/**
 * Configure RTA (Runtime Adaptation) for the FLP sandbox.
 *
 * @param rta RtaConfig instance
 * @param layer UI5 flex layer
 * @param variantId variant identifier
 * @param isCloud whether this is a cloud project
 */
function configureRta(rta: RtaConfig | undefined, layer: UI5FlexLayer, variantId: string, isCloud: boolean): void {
    if (!rta) {
        return;
    }

    rta.layer = layer;
    rta.options = {
        ...rta.options,
        projectId: variantId,
        scenario: 'ADAPTATION_PROJECT',
        isCloud
    };

    for (const editor of rta.endpoints) {
        editor.pluginScript ??= 'open/ux/preview/client/adp/init';
    }
}<|MERGE_RESOLUTION|>--- conflicted
+++ resolved
@@ -1202,27 +1202,7 @@
 }
 
 /**
-<<<<<<< HEAD
- * Creates an attribute string that can be added to an HTML element.
- *
- * @param attributes map with attributes and their values
- * @param indent indentation that's inserted before each attribute
- * @param prefix value that should be added at the start of to all attribute names
- * @returns attribute string
- */
-function serializeDataAttributes(attributes: Map<string, string>, indent = '', prefix = 'data'): string {
-    return [...attributes.entries()]
-        .map(([name, value]) => {
-            return `${indent}${prefix}-${name}="${value}"`;
-        })
-        .join('\n');
-}
-
-/**
- * Creates an attribute string that can be added to bootstrap script in an HTML file.
-=======
  * Creates an attribute string that can be added to the UI5 bootstrap script of an HTML file.
->>>>>>> 31591a11
  *
  * @param config ui5 configuration options
  * @returns attribute string
