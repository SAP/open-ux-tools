--- conflicted
+++ resolved
@@ -237,15 +237,8 @@
                     }
                     const template = readFileSync(join(__dirname, '../../templates/flp/editor.html'), 'utf-8');
                     const html = render(template, {
-<<<<<<< HEAD
-                        previewUrl: `${previewUrl}?sap-ui-xx-viewCache=false&fiori-tools-rta-mode=forAdaptation&sap-ui-rta-skip-flex-validation=true&sap-ui-xx-condense-changes=true&sap-ui-scenario=${scenario}#${this.config.intent.object}-${this.config.intent.action}`,
-                        telemetry: rta.options?.telemetry ?? false,
-                        editorName,
-                        appIcon
-=======
                         previewUrl: templatePreviewUrl,
                         telemetry: rta.options?.telemetry ?? false
->>>>>>> 45bf0515
                     });
                     res.status(200).contentType('html').send(html);
                 });
