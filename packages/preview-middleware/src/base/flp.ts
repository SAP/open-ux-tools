--- conflicted
+++ resolved
@@ -12,7 +12,7 @@
 import { createProjectAccess } from '@sap-ux/project-access';
 import { AdpPreview, type AdpPreviewConfig } from '@sap-ux/adp-tooling';
 import { generateImportList, mergeTestConfigDefaults } from './test';
-import type { I18nBundle } from '@sap-ux/i18n';
+import type { I18nBundles } from '@sap-ux/project-access';
 
 const DEVELOPER_MODE_CONFIG = new Map([
     // Run application in design time mode
@@ -348,12 +348,7 @@
         for (const app of this.config.apps) {
             let manifest: Manifest | undefined;
             if (app.local) {
-<<<<<<< HEAD
-                const manifest = JSON.parse(readFileSync(join(app.local, 'webapp/manifest.json'), 'utf-8'));
-                await this.addApp(manifest, app);
-=======
                 manifest = JSON.parse(readFileSync(join(app.local, 'webapp/manifest.json'), 'utf-8'));
->>>>>>> cba7f239
                 this.router.use(app.target, serveStatic(join(app.local, 'webapp')));
                 this.logger.info(`Serving additional application at ${app.target} from ${app.local}`);
             } else if (app.componentId) {
@@ -365,7 +360,7 @@
                 } as Manifest;
             }
             if (manifest) {
-                this.addApp(manifest, app);
+                await this.addApp(manifest, app);
                 this.logger.info(`Adding additional intent: ${app.intent?.object}-${app.intent?.action}`);
             } else {
                 this.logger.info(
@@ -509,10 +504,16 @@
             object: id.replace(/\./g, ''),
             action: 'preview'
         };
+        let title = manifest['sap.app'].title ?? id;
+        let description = manifest['sap.app'].description ?? '';
+        if (app.local) {
+            title = (await this.getI18nTextFromProperty(app.local, manifest['sap.app'].title)) ?? id;
+            description = (await this.getI18nTextFromProperty(app.local, manifest['sap.app'].description)) ?? '';
+        }
         this.templateConfig.ui5.resources[id] = app.target;
         this.templateConfig.apps[`${app.intent?.object}-${app.intent?.action}`] = {
-            title: (await this.getI18nTextFromProperty(app.local, manifest['sap.app'].title)) ?? manifest['sap.app'].id,
-            description: (await this.getI18nTextFromProperty(app.local, manifest['sap.app'].description)) ?? '',
+            title: title,
+            description: description,
             additionalInformation: `SAPUI5.Component=${app.componentId ?? id}`,
             applicationType: 'URL',
             url: app.target,
@@ -534,7 +535,7 @@
             return propertyValue;
         }
         const propertyI18nKey = propertyValue.replace(/i18n>|[{}]/g, '');
-        let bundle: I18nBundle;
+        let bundle: I18nBundles['sap.app'];
         const projectAccess = await createProjectAccess(projectRoot);
         try {
             bundle = (await projectAccess.getApplication('').getI18nBundles())['sap.app'];
