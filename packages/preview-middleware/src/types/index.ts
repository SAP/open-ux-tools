--- conflicted
+++ resolved
@@ -38,16 +38,6 @@
 export interface FlpConfig {
     path: string;
     intent: Intent;
-<<<<<<< HEAD
-    rta?: {
-        layer?: UI5FlexLayer;
-        /**
-         * Optional UI5 module exporting as default a function that adds RTA plugins
-         */
-        pluginModule?: string;
-    };
-=======
->>>>>>> 62148b07
     /**
      * Optional: if set to true then a locate-reuse-libs script will be attached to the html
      */
