--- conflicted
+++ resolved
@@ -49,24 +49,17 @@
 
     // configure the FLP sandbox based on information from the manifest
     const flp = new FlpSandbox(config.flp, resources.rootProject, middlewareUtil, logger);
-<<<<<<< HEAD
 
     if (config.adp) {
         await initAdp(resources.rootProject, config.adp, flp, logger);
-=======
-    const files = await resources.rootProject.byGlob('/manifest.json');
-    if (files.length === 1) {
-        await flp.init(JSON.parse(await files[0].getString()));
->>>>>>> d56a9c31
     } else {
         const files = await resources.rootProject.byGlob('/manifest.json');
         if (files.length === 1) {
-            flp.init(JSON.parse(await files[0].getString()));
+            await flp.init(JSON.parse(await files[0].getString()));
         } else {
             throw new Error('No manifest.json found.');
         }
     }
-
     return flp.router;
 }
 
