// Jest Snapshot v1, https://goo.gl/fbAQLP

exports[`FlpSandbox init add default libs if no libs in manifest.json 1`] = `"sap.m,sap.ui.core,sap.ushell"`;

exports[`FlpSandbox init additional apps 1`] = `
Object {
  "apps": Object {
    "app-preview": Object {
      "additionalInformation": "SAPUI5.Component=my.id",
      "applicationType": "URL",
      "description": "",
      "title": "my.id",
      "url": "..",
    },
    "myObject-action": Object {
      "additionalInformation": "SAPUI5.Component=test.fe.v2.other",
      "applicationType": "URL",
      "description": "This is a very simple application.",
      "title": "My Other App",
      "url": "/yet/another/app",
    },
    "myRemoteObject-action": Object {
      "additionalInformation": "SAPUI5.Component=myRemoteComponent",
      "applicationType": "URL",
      "description": "",
      "title": "myRemoteObject-action",
      "url": "/a/remote/app",
    },
    "testfev2app-preview": Object {
      "additionalInformation": "SAPUI5.Component=test.fe.v2.app",
      "applicationType": "URL",
      "description": "This is a very simple application.",
      "title": "My Simple App",
      "url": "/simple/app",
    },
  },
  "basePath": "..",
  "init": undefined,
  "locateReuseLibsScript": false,
  "ui5": Object {
    "bootstrapOptions": "",
    "flex": Array [
      Object {
        "connector": "LrepConnector",
        "layers": Array [],
        "url": "/sap/bc/lrep",
      },
      Object {
        "applyConnector": "custom.connectors.WorkspaceConnector",
        "custom": true,
        "writeConnector": "custom.connectors.WorkspaceConnector",
      },
      Object {
        "connector": "LocalStorageConnector",
        "layers": Array [
          "CUSTOMER",
          "USER",
        ],
      },
    ],
    "libs": "sap.m,sap.ui.core,sap.ushell",
    "resources": Object {
      "my.id": "..",
      "myRemoteComponent": "/a/remote/app",
      "open.ux.preview.client": "../preview/client",
      "test.fe.v2.app": "/simple/app",
      "test.fe.v2.other": "/yet/another/app",
    },
    "theme": "sap_horizon",
  },
}
`;

exports[`FlpSandbox init i18n manifest 1`] = `
Object {
  "apps": Object {
    "app-preview": Object {
      "additionalInformation": "SAPUI5.Component=my.id",
      "applicationType": "URL",
      "description": "My App Description",
      "title": "My App",
      "url": "..",
    },
  },
  "basePath": "..",
  "init": undefined,
  "locateReuseLibsScript": false,
  "ui5": Object {
    "bootstrapOptions": "",
    "flex": Array [
      Object {
        "connector": "LrepConnector",
        "layers": Array [],
        "url": "/sap/bc/lrep",
      },
      Object {
        "applyConnector": "custom.connectors.WorkspaceConnector",
        "custom": true,
        "writeConnector": "custom.connectors.WorkspaceConnector",
      },
      Object {
        "connector": "LocalStorageConnector",
        "layers": Array [
          "CUSTOMER",
          "USER",
        ],
      },
    ],
    "libs": "sap.m,sap.ui.core,sap.ushell",
    "resources": Object {
      "my.id": "..",
      "open.ux.preview.client": "../preview/client",
    },
    "theme": "sap_horizon",
  },
}
`;

exports[`FlpSandbox init i18n manifest w/o bundle 1`] = `
Object {
  "apps": Object {
    "app-preview": Object {
      "additionalInformation": "SAPUI5.Component=my.id",
      "applicationType": "URL",
      "description": "myDifferentDescription",
      "title": "myDifferentTitle",
      "url": "..",
    },
  },
  "basePath": "..",
  "init": undefined,
  "locateReuseLibsScript": false,
  "ui5": Object {
    "bootstrapOptions": "",
    "flex": Array [
      Object {
        "connector": "LrepConnector",
        "layers": Array [],
        "url": "/sap/bc/lrep",
      },
      Object {
        "applyConnector": "custom.connectors.WorkspaceConnector",
        "custom": true,
        "writeConnector": "custom.connectors.WorkspaceConnector",
      },
      Object {
        "connector": "LocalStorageConnector",
        "layers": Array [
          "CUSTOMER",
          "USER",
        ],
      },
    ],
    "libs": "sap.m,sap.ui.core,sap.ushell",
    "resources": Object {
      "my.id": "..",
      "open.ux.preview.client": "../preview/client",
    },
    "theme": "sap_horizon",
  },
}
`;

exports[`FlpSandbox init i18n manifest with unknown propertyI18nKey 1`] = `
Object {
  "apps": Object {
    "app-preview": Object {
      "additionalInformation": "SAPUI5.Component=my.id",
      "applicationType": "URL",
      "description": "myOtherDescription",
      "title": "myOtherTitle",
      "url": "..",
    },
  },
  "basePath": "..",
  "init": undefined,
  "locateReuseLibsScript": false,
  "ui5": Object {
    "bootstrapOptions": "",
    "flex": Array [
      Object {
        "connector": "LrepConnector",
        "layers": Array [],
        "url": "/sap/bc/lrep",
      },
      Object {
        "applyConnector": "custom.connectors.WorkspaceConnector",
        "custom": true,
        "writeConnector": "custom.connectors.WorkspaceConnector",
      },
      Object {
        "connector": "LocalStorageConnector",
        "layers": Array [
          "CUSTOMER",
          "USER",
        ],
      },
    ],
    "libs": "sap.m,sap.ui.core,sap.ushell",
    "resources": Object {
      "my.id": "..",
      "open.ux.preview.client": "../preview/client",
    },
    "theme": "sap_horizon",
  },
}
`;

exports[`FlpSandbox init minimal manifest 1`] = `
Object {
  "apps": Object {
    "app-preview": Object {
      "additionalInformation": "SAPUI5.Component=my.id",
      "applicationType": "URL",
      "description": "",
      "title": "my.id",
      "url": "..",
    },
  },
  "basePath": "..",
  "init": undefined,
  "locateReuseLibsScript": false,
  "ui5": Object {
    "bootstrapOptions": "",
    "flex": Array [
      Object {
        "connector": "LrepConnector",
        "layers": Array [],
        "url": "/sap/bc/lrep",
      },
      Object {
        "applyConnector": "custom.connectors.WorkspaceConnector",
        "custom": true,
        "writeConnector": "custom.connectors.WorkspaceConnector",
      },
      Object {
        "connector": "LocalStorageConnector",
        "layers": Array [
          "CUSTOMER",
          "USER",
        ],
      },
    ],
    "libs": "sap.m,sap.ui.core,sap.ushell",
    "resources": Object {
      "my.id": "..",
      "open.ux.preview.client": "../preview/client",
    },
    "theme": "sap_horizon",
  },
}
`;

exports[`FlpSandbox init optional configurations 1`] = `
Object {
  "apps": Object {
    "app-preview": Object {
      "additionalInformation": "SAPUI5.Component=test.fe.v2.app",
      "applicationType": "URL",
      "description": "This is a very simple application.",
      "title": "My Simple App",
      "url": "..",
    },
  },
  "basePath": "..",
  "init": undefined,
  "locateReuseLibsScript": false,
  "ui5": Object {
    "bootstrapOptions": "",
    "flex": Array [
      Object {
        "connector": "LrepConnector",
        "layers": Array [],
        "url": "/sap/bc/lrep",
      },
      Object {
        "applyConnector": "custom.connectors.WorkspaceConnector",
        "custom": true,
        "writeConnector": "custom.connectors.WorkspaceConnector",
      },
      Object {
        "connector": "LocalStorageConnector",
        "layers": Array [
          "CUSTOMER",
          "USER",
        ],
      },
    ],
    "libs": "sap.m,sap.ui.core,sap.ushell,sap.f,sap.ui.comp,sap.ui.generic.app,sap.suite.ui.generic.template",
    "resources": Object {
      "open.ux.preview.client": "../preview/client",
      "test.fe.v2.app": "..",
    },
    "theme": "sap_horizon_dark",
  },
}
`;

exports[`FlpSandbox init reuse libs not part of data-sap-ui-libs 1`] = `"sap.ui.core,sap.m,sap.ushell"`;

exports[`FlpSandbox init ui5Theme 1`] = `
Object {
  "apps": Object {
    "app-preview": Object {
      "additionalInformation": "SAPUI5.Component=test.fe.v2.app",
      "applicationType": "URL",
      "description": "This is a very simple application.",
      "title": "My Simple App",
      "url": "..",
    },
  },
  "basePath": "..",
  "init": undefined,
  "locateReuseLibsScript": false,
  "ui5": Object {
    "bootstrapOptions": "",
    "flex": Array [
      Object {
        "connector": "LrepConnector",
        "layers": Array [],
        "url": "/sap/bc/lrep",
      },
      Object {
        "applyConnector": "custom.connectors.WorkspaceConnector",
        "custom": true,
        "writeConnector": "custom.connectors.WorkspaceConnector",
      },
      Object {
        "connector": "LocalStorageConnector",
        "layers": Array [
          "CUSTOMER",
          "USER",
        ],
      },
    ],
    "libs": "sap.m,sap.ui.core,sap.ushell,sap.f,sap.ui.comp,sap.ui.generic.app,sap.suite.ui.generic.template",
    "resources": Object {
      "open.ux.preview.client": "../preview/client",
      "test.fe.v2.app": "..",
    },
    "theme": "sap_fiori_3",
  },
}
`;

exports[`FlpSandbox init with passed descriptor 1`] = `
Object {
  "apps": Object {
    "app-preview": Object {
      "additionalInformation": "SAPUI5.Component=myComponent",
      "applicationDependencies": Object {
        "asyncHints": Object {
          "requests": Array [
            Object {
              "url": "myRequestUrl",
            },
          ],
        },
        "components": Array [
          Object {
            "name": "myComponent",
            "url": "myComponentUrl",
          },
        ],
        "libs": Array [
          Object {
            "name": "myLib",
            "url": "myLibUrl",
          },
        ],
      },
      "applicationType": "URL",
      "description": "",
      "title": "my.id",
      "url": "..",
    },
  },
  "basePath": "..",
  "init": undefined,
  "locateReuseLibsScript": false,
  "ui5": Object {
    "bootstrapOptions": "",
    "flex": Array [
      Object {
        "connector": "LrepConnector",
        "layers": Array [],
        "url": "/sap/bc/lrep",
      },
      Object {
        "applyConnector": "custom.connectors.WorkspaceConnector",
        "custom": true,
        "writeConnector": "custom.connectors.WorkspaceConnector",
      },
      Object {
        "connector": "LocalStorageConnector",
        "layers": Array [
          "CUSTOMER",
          "USER",
        ],
      },
    ],
    "libs": "sap.m,sap.ui.core,sap.ushell",
    "resources": Object {
      "my.id": "..",
      "myResources1": "myResourcesUrl1",
      "myResources2": "myResourcesUrl2",
      "open.ux.preview.client": "../preview/client",
    },
    "theme": "sap_horizon",
  },
}
`;

exports[`FlpSandbox router GET /preview/api/changes 1`] = `"{\\"sap.ui.fl.myid\\":{\\"id\\":\\"myId\\"}}"`;

exports[`FlpSandbox router custom opa5 path test/integration/opaTests.qunit.html 1`] = `
"<!DOCTYPE html>
<html>
<head>
	<title>OPA5 tests</title>
	<meta charset=\\"utf-8\\">

	<script
		src=\\"../../resources/sap-ui-core.js\\"
		data-sap-ui-theme='sap_horizon_dark'
		data-sap-ui-resourceroots='{
			\\"test.fe.v2.app\\": \\"../..\\"
		}'
		data-sap-ui-animation=\\"false\\"
		data-sap-ui-compatVersion=\\"edge\\"
		data-sap-ui-async=\\"true\\">
	</script>

	<script src=\\"opaTests.qunit.js\\"></script>

	<link rel=\\"stylesheet\\" type=\\"text/css\\" href=\\"../../resources/sap/ui/thirdparty/qunit-2.css\\">
</head>
<body>
	<div id=\\"qunit\\"></div>
	<div id=\\"qunit-fixture\\"></div>
</body>
</html>"
`;

exports[`FlpSandbox router default Qunit init test/unitTests.qunit.js 1`] = `
"sap.ui.loader.config({
    shim: {
        \\"sap/ui/qunit/qunit-junit\\": {
            deps: [\\"sap/ui/thirdparty/qunit-2\\"]
        },
        \\"sap/ui/qunit/qunit-coverage\\": {
            deps: [\\"sap/ui/thirdparty/qunit-2\\"]
        },
        \\"sap/ui/thirdparty/sinon-qunit\\": {
            deps: [\\"sap/ui/thirdparty/qunit-2\\", \\"sap/ui/thirdparty/sinon\\"]
        },
        \\"sap/ui/qunit/sinon-qunit-bridge\\": {
            deps: [\\"sap/ui/thirdparty/qunit-2\\", \\"sap/ui/thirdparty/sinon-4\\"]
        }
    }
});

window.QUnit = Object.assign({}, window.QUnit, { config: { autostart: false } });

sap.ui.require([
    \\"sap/ui/thirdparty/qunit-2\\",
    \\"sap/ui/qunit/qunit-junit\\",
    \\"sap/ui/qunit/qunit-coverage\\"
], function (QUnit) {
    'use strict';
    sap.ui.require([], function() {
        QUnit.start();
    });
});"
`;

exports[`FlpSandbox router default Qunit path test/unitTests.qunit.html 1`] = `
"<!DOCTYPE html>
<html>
<head>
	<title>QUnit tests</title>
	<meta charset=\\"utf-8\\">

	<script
		src=\\"../resources/sap-ui-core.js\\"
		data-sap-ui-theme='sap_horizon_dark'
		data-sap-ui-resourceroots='{
			\\"test.fe.v2.app\\": \\"..\\"
		}'
		data-sap-ui-animation=\\"false\\"
		data-sap-ui-compatVersion=\\"edge\\"
		data-sap-ui-async=\\"true\\">
	</script>

	<script src=\\"unitTests.qunit.js\\"></script>

	<link rel=\\"stylesheet\\" type=\\"text/css\\" href=\\"../resources/sap/ui/thirdparty/qunit-2.css\\">
</head>
<body>
	<div id=\\"qunit\\"></div>
	<div id=\\"qunit-fixture\\"></div>
</body>
</html>"
`;

exports[`FlpSandbox router editor with config 1`] = `
"<!DOCTYPE HTML>
<html lang=\\"en\\">
<!-- Copyright (c) 2015 SAP AG, All Rights Reserved -->

<head>
    <meta http-equiv=\\"X-UA-Compatible\\" content=\\"IE=edge\\">
    <meta charset=\\"UTF-8\\">
    <meta name=\\"viewport\\" content=\\"width=device-width, initial-scale=1.0\\">
    <title>Local FLP Sandbox</title>

    <!-- Bootstrap the unified shell in sandbox mode for standalone usage.

         The renderer is specified in the global Unified Shell configuration object \\"sap-ushell-config\\".

         The fiori2 renderer will render the shell header allowing, for instance,
         testing of additional application setting buttons.

         The navigation target resolution service is configured in a way that the empty URL hash is
         resolved to our own application.

         This example uses relative path references for the SAPUI5 resources and test-resources;
         it might be necessary to adapt them depending on the target runtime platform.
         The sandbox platform is restricted to development or demo use cases and must NOT be used
         for productive scenarios.
    -->
    <script type=\\"text/javascript\\">
        window[\\"sap-ushell-config\\"] = {
            defaultRenderer: \\"fiori2\\",
            renderers: {
                fiori2: {
                    componentData: {
                        config: {
                            search: \\"hidden\\",
                            enableSearch: false
                        }
                    }
                }
            },
            applications:  {\\"app-preview\\":{\\"title\\":\\"My Simple App\\",\\"description\\":\\"This is a very simple application.\\",\\"additionalInformation\\":\\"SAPUI5.Component=test.fe.v2.app\\",\\"applicationType\\":\\"URL\\",\\"url\\":\\"..\\"},\\"testfev2other-preview\\":{\\"title\\":\\"My Other App\\",\\"description\\":\\"This is a very simple application.\\",\\"additionalInformation\\":\\"SAPUI5.Component=test.fe.v2.other\\",\\"applicationType\\":\\"URL\\",\\"url\\":\\"/yet/another/app\\"}}
        };
    </script>

    <script type=\\"text/javascript\\">
        window[\\"data-open-ux-preview-basePath\\"] = \\"..\\";
    </script>

    <script src=\\"../preview/client/flp/bootstrap.js\\" id=\\"preview-bootstrap\\"></script>
    <script id=\\"sap-ushell-bootstrap\\"></script>
    <!-- Bootstrap the UI5 core library. 'data-sap-ui-frameOptions=\\"allow\\"'' is a NON-SECURE setting for test environments -->
    <script id=\\"sap-ui-bootstrap\\"
        src=\\"../resources/sap-ui-core.js\\"
        data-sap-ui-libs=\\"sap.m,sap.ui.core,sap.ushell,sap.f,sap.ui.comp,sap.ui.generic.app,sap.suite.ui.generic.template,sap.ui.rta\\"
        data-sap-ui-async=\\"true\\"
        data-sap-ui-preload=\\"async\\"
        data-sap-ui-theme=\\"sap_horizon_dark\\"
        data-sap-ui-compatVersion=\\"edge\\"
        data-sap-ui-language=\\"en\\"
        data-sap-ui-bindingSyntax=\\"complex\\"
        data-sap-ui-flexibilityServices='[{\\"connector\\":\\"LrepConnector\\",\\"layers\\":[],\\"url\\":\\"/sap/bc/lrep\\"},{\\"applyConnector\\":\\"custom.connectors.WorkspaceConnector\\",\\"writeConnector\\":\\"custom.connectors.WorkspaceConnector\\",\\"custom\\":true},{\\"connector\\":\\"LocalStorageConnector\\",\\"layers\\":[\\"CUSTOMER\\",\\"USER\\"]}]'
        data-sap-ui-resourceroots='{\\"open.ux.preview.client\\":\\"../preview/client\\",\\"test.fe.v2.app\\":\\"..\\",\\"test.fe.v2.other\\":\\"/yet/another/app\\"}'
        data-sap-ui-frameOptions=\\"allow\\"
        data-sap-ui-xx-componentPreload=\\"off\\"
        data-sap-ui-xx-designMode=\\"true\\"
        data-sap-ui-xx-suppressDeactivationOfControllerCode=\\"true\\"
        data-sap-ui-xx-viewCache=\\"false\\"
        data-sap-ui-oninit=\\"module:open/ux/preview/client/flp/init\\">
    </script>


</head>

<!-- UI Content -->
<body class=\\"sapUiBody\\" id=\\"content\\">
</body>

</html>"
`;

<<<<<<< HEAD
exports[`FlpSandbox router rta 1`] = `"Found. Redirecting to /my/rta.html?sap-ui-xx-viewCache=false&fiori-tools-rta-mode=true&sap-ui-rta-skip-flex-validation=true"`;
=======
exports[`FlpSandbox router rta 1`] = `
"<!DOCTYPE HTML>
<html lang=\\"en\\">
<!-- Copyright (c) 2015 SAP AG, All Rights Reserved -->

<head>
    <meta http-equiv=\\"X-UA-Compatible\\" content=\\"IE=edge\\">
    <meta charset=\\"UTF-8\\">
    <meta name=\\"viewport\\" content=\\"width=device-width, initial-scale=1.0\\">
    <title>Local FLP Sandbox</title>

    <!-- Bootstrap the unified shell in sandbox mode for standalone usage.

         The renderer is specified in the global Unified Shell configuration object \\"sap-ushell-config\\".

         The fiori2 renderer will render the shell header allowing, for instance,
         testing of additional application setting buttons.

         The navigation target resolution service is configured in a way that the empty URL hash is
         resolved to our own application.

         This example uses relative path references for the SAPUI5 resources and test-resources;
         it might be necessary to adapt them depending on the target runtime platform.
         The sandbox platform is restricted to development or demo use cases and must NOT be used
         for productive scenarios.
    -->
    <script type=\\"text/javascript\\">
        window[\\"sap-ushell-config\\"] = {
            defaultRenderer: \\"fiori2\\",
            renderers: {
                fiori2: {
                    componentData: {
                        config: {
                            search: \\"hidden\\",
                            enableSearch: false
                        }
                    }
                }
            },
            applications:  {\\"app-preview\\":{\\"title\\":\\"My Simple App\\",\\"description\\":\\"This is a very simple application.\\",\\"additionalInformation\\":\\"SAPUI5.Component=test.fe.v2.app\\",\\"applicationType\\":\\"URL\\",\\"url\\":\\"..\\"},\\"testfev2other-preview\\":{\\"title\\":\\"My Other App\\",\\"description\\":\\"This is a very simple application.\\",\\"additionalInformation\\":\\"SAPUI5.Component=test.fe.v2.other\\",\\"applicationType\\":\\"URL\\",\\"url\\":\\"/yet/another/app\\"}}
        };
    </script>

    <script type=\\"text/javascript\\">
        window[\\"data-open-ux-preview-basePath\\"] = \\"..\\";
    </script>

    <script src=\\"../preview/client/flp/bootstrap.js\\" id=\\"preview-bootstrap\\"></script>
    <script id=\\"sap-ushell-bootstrap\\"></script>
    <!-- Bootstrap the UI5 core library. 'data-sap-ui-frameOptions=\\"allow\\"'' is a NON-SECURE setting for test environments -->
    <script id=\\"sap-ui-bootstrap\\"
        src=\\"../resources/sap-ui-core.js\\"
        data-sap-ui-libs=\\"sap.m,sap.ui.core,sap.ushell,sap.f,sap.ui.comp,sap.ui.generic.app,sap.suite.ui.generic.template,sap.ui.rta\\"
        data-sap-ui-async=\\"true\\"
        data-sap-ui-preload=\\"async\\"
        data-sap-ui-theme=\\"sap_horizon_dark\\"
        data-sap-ui-compatVersion=\\"edge\\"
        data-sap-ui-language=\\"en\\"
        data-sap-ui-bindingSyntax=\\"complex\\"
        data-sap-ui-flexibilityServices='[{\\"connector\\":\\"LrepConnector\\",\\"layers\\":[],\\"url\\":\\"/sap/bc/lrep\\"},{\\"applyConnector\\":\\"custom.connectors.WorkspaceConnector\\",\\"writeConnector\\":\\"custom.connectors.WorkspaceConnector\\",\\"custom\\":true},{\\"connector\\":\\"LocalStorageConnector\\",\\"layers\\":[\\"CUSTOMER\\",\\"USER\\"]}]'
        data-sap-ui-resourceroots='{\\"open.ux.preview.client\\":\\"../preview/client\\",\\"test.fe.v2.app\\":\\"..\\",\\"test.fe.v2.other\\":\\"/yet/another/app\\"}'
        data-sap-ui-frameOptions=\\"allow\\"
        data-sap-ui-xx-componentPreload=\\"off\\"
        data-sap-ui-oninit=\\"module:open/ux/preview/client/flp/init\\"
        data-open-ux-preview-features='[]'
        data-open-ux-preview-flex-settings='{\\"layer\\":\\"CUSTOMER_BASE\\",\\"baseId\\":\\"test.fe.v2.app\\",\\"appName\\":\\"test.fe.v2.app\\",\\"generator\\":\\"@sap-ux/preview-middleware\\",\\"developerMode\\":false}'>
    </script>


</head>

<!-- UI Content -->
<body class=\\"sapUiBody\\" id=\\"content\\">
</body>
<!-- livereload disabled for editor </body>-->

</html>"
`;
>>>>>>> 367b220b

exports[`FlpSandbox router rta with developerMode=true 1`] = `
"<!DOCTYPE html>
<html lang=\\"en\\">
    <head>
        <meta charset=\\"utf-8\\" />
        <meta name=\\"viewport\\" content=\\"width=device-width, initial-scale=1\\" />
        <meta name=\\"theme-color\\" content=\\"#000000\\" />
        <meta name=\\"description\\" content=\\"Web page for rendering SAP Fiori Tools Control Property Editor\\" />
        <link rel=\\"stylesheet\\" type=\\"text/css\\" href=\\"./editor/app.css\\" />
        <title>Editing test.fe.v2.app</title>
    </head>
    <body>
        <noscript>You need to enable JavaScript to run this app.</noscript>
        <div id=\\"root\\"></div>
        <script type=\\"module\\">
            import { start } from './editor/app.js';
            start({
                previewUrl: '/my/editor.html.inner.html?sap-ui-xx-viewCache=false&fiori-tools-rta-mode=forAdaptation&sap-ui-rta-skip-flex-validation=true&sap-ui-xx-condense-changes=true#app-preview',
                telemetry: false,
                rootElementId: 'root',
                scenario: '',
                livereloadPort: 35729,
                livereloadUrl: '',
                features: []
            });
        </script>
    </body>
    <!-- livereload disabled for editor </body>-->
</html>
"
`;

<<<<<<< HEAD
exports[`FlpSandbox router rta with developerMode=true 2`] = `"Found. Redirecting to /my/editor.html.inner.html?sap-ui-xx-viewCache=false&fiori-tools-rta-mode=true&sap-ui-rta-skip-flex-validation=true"`;
=======
exports[`FlpSandbox router rta with developerMode=true 2`] = `
"<!DOCTYPE HTML>
<html lang=\\"en\\">
<!-- Copyright (c) 2015 SAP AG, All Rights Reserved -->

<head>
    <meta http-equiv=\\"X-UA-Compatible\\" content=\\"IE=edge\\">
    <meta charset=\\"UTF-8\\">
    <meta name=\\"viewport\\" content=\\"width=device-width, initial-scale=1.0\\">
    <title>Local FLP Sandbox</title>

    <!-- Bootstrap the unified shell in sandbox mode for standalone usage.

         The renderer is specified in the global Unified Shell configuration object \\"sap-ushell-config\\".

         The fiori2 renderer will render the shell header allowing, for instance,
         testing of additional application setting buttons.

         The navigation target resolution service is configured in a way that the empty URL hash is
         resolved to our own application.

         This example uses relative path references for the SAPUI5 resources and test-resources;
         it might be necessary to adapt them depending on the target runtime platform.
         The sandbox platform is restricted to development or demo use cases and must NOT be used
         for productive scenarios.
    -->
    <script type=\\"text/javascript\\">
        window[\\"sap-ushell-config\\"] = {
            defaultRenderer: \\"fiori2\\",
            renderers: {
                fiori2: {
                    componentData: {
                        config: {
                            search: \\"hidden\\",
                            enableSearch: false
                        }
                    }
                }
            },
            applications:  {\\"app-preview\\":{\\"title\\":\\"My Simple App\\",\\"description\\":\\"This is a very simple application.\\",\\"additionalInformation\\":\\"SAPUI5.Component=test.fe.v2.app\\",\\"applicationType\\":\\"URL\\",\\"url\\":\\"..\\"},\\"testfev2other-preview\\":{\\"title\\":\\"My Other App\\",\\"description\\":\\"This is a very simple application.\\",\\"additionalInformation\\":\\"SAPUI5.Component=test.fe.v2.other\\",\\"applicationType\\":\\"URL\\",\\"url\\":\\"/yet/another/app\\"}}
        };
    </script>

    <script type=\\"text/javascript\\">
        window[\\"data-open-ux-preview-basePath\\"] = \\"..\\";
    </script>

    <script src=\\"../preview/client/flp/bootstrap.js\\" id=\\"preview-bootstrap\\"></script>
    <script id=\\"sap-ushell-bootstrap\\"></script>
    <!-- Bootstrap the UI5 core library. 'data-sap-ui-frameOptions=\\"allow\\"'' is a NON-SECURE setting for test environments -->
    <script id=\\"sap-ui-bootstrap\\"
        src=\\"../resources/sap-ui-core.js\\"
        data-sap-ui-libs=\\"sap.m,sap.ui.core,sap.ushell,sap.f,sap.ui.comp,sap.ui.generic.app,sap.suite.ui.generic.template,sap.ui.rta\\"
        data-sap-ui-async=\\"true\\"
        data-sap-ui-preload=\\"async\\"
        data-sap-ui-theme=\\"sap_horizon_dark\\"
        data-sap-ui-compatVersion=\\"edge\\"
        data-sap-ui-language=\\"en\\"
        data-sap-ui-bindingSyntax=\\"complex\\"
        data-sap-ui-flexibilityServices='[{\\"connector\\":\\"LrepConnector\\",\\"layers\\":[],\\"url\\":\\"/sap/bc/lrep\\"},{\\"applyConnector\\":\\"custom.connectors.WorkspaceConnector\\",\\"writeConnector\\":\\"custom.connectors.WorkspaceConnector\\",\\"custom\\":true},{\\"connector\\":\\"LocalStorageConnector\\",\\"layers\\":[\\"CUSTOMER\\",\\"USER\\"]}]'
        data-sap-ui-resourceroots='{\\"open.ux.preview.client\\":\\"../preview/client\\",\\"test.fe.v2.app\\":\\"..\\",\\"test.fe.v2.other\\":\\"/yet/another/app\\"}'
        data-sap-ui-frameOptions=\\"allow\\"
        data-sap-ui-xx-componentPreload=\\"off\\"
        data-sap-ui-xx-designMode=\\"true\\"
        data-sap-ui-xx-suppressDeactivationOfControllerCode=\\"true\\"
        data-sap-ui-xx-viewCache=\\"false\\"
        data-sap-ui-oninit=\\"module:open/ux/preview/client/flp/init\\"
        data-open-ux-preview-features='[]'
        data-open-ux-preview-flex-settings='{\\"layer\\":\\"CUSTOMER_BASE\\",\\"baseId\\":\\"test.fe.v2.app\\",\\"appName\\":\\"test.fe.v2.app\\",\\"generator\\":\\"@sap-ux/control-property-editor\\",\\"developerMode\\":true,\\"pluginScript\\":\\"open/ux/preview/client/cpe/init\\"}'>
    </script>


        <!-- Hides Rta native toolbar  -->
    <style>
        #shell-header, .sapUiRtaToolbar {
            visibility: hidden;
            height: 1px;
        }
        .sapUshellShellCanvas {
            top: 0 !important;
        }
        .sapUiRtaMode .sapUiShellBackgroundImage.sapUiGlobalBackgroundImageForce.sapUshellShellBG {
            background-color: transparent !important;
        }
    </style>
</head>

<!-- UI Content -->
<body class=\\"sapUiBody\\" id=\\"content\\">
</body>
<!-- livereload disabled for editor </body>-->

</html>"
`;
>>>>>>> 367b220b

exports[`FlpSandbox router rta with developerMode=true and plugin 1`] = `
"<!DOCTYPE HTML>
<html lang=\\"en\\">
<!-- Copyright (c) 2015 SAP AG, All Rights Reserved -->

<head>
    <meta http-equiv=\\"X-UA-Compatible\\" content=\\"IE=edge\\">
    <meta charset=\\"UTF-8\\">
    <meta name=\\"viewport\\" content=\\"width=device-width, initial-scale=1.0\\">
    <title>Local FLP Sandbox</title>

    <!-- Bootstrap the unified shell in sandbox mode for standalone usage.

         The renderer is specified in the global Unified Shell configuration object \\"sap-ushell-config\\".

         The fiori2 renderer will render the shell header allowing, for instance,
         testing of additional application setting buttons.

         The navigation target resolution service is configured in a way that the empty URL hash is
         resolved to our own application.

         This example uses relative path references for the SAPUI5 resources and test-resources;
         it might be necessary to adapt them depending on the target runtime platform.
         The sandbox platform is restricted to development or demo use cases and must NOT be used
         for productive scenarios.
    -->
    <script type=\\"text/javascript\\">
        window[\\"sap-ushell-config\\"] = {
            defaultRenderer: \\"fiori2\\",
            renderers: {
                fiori2: {
                    componentData: {
                        config: {
                            search: \\"hidden\\",
                            enableSearch: false
                        }
                    }
                }
            },
            applications:  {\\"app-preview\\":{\\"title\\":\\"My Simple App\\",\\"description\\":\\"This is a very simple application.\\",\\"additionalInformation\\":\\"SAPUI5.Component=test.fe.v2.app\\",\\"applicationType\\":\\"URL\\",\\"url\\":\\"..\\"},\\"testfev2other-preview\\":{\\"title\\":\\"My Other App\\",\\"description\\":\\"This is a very simple application.\\",\\"additionalInformation\\":\\"SAPUI5.Component=test.fe.v2.other\\",\\"applicationType\\":\\"URL\\",\\"url\\":\\"/yet/another/app\\"}}
        };
    </script>

    <script type=\\"text/javascript\\">
        window[\\"data-open-ux-preview-basePath\\"] = \\"..\\";
    </script>

    <script src=\\"../preview/client/flp/bootstrap.js\\" id=\\"preview-bootstrap\\"></script>
    <script id=\\"sap-ushell-bootstrap\\"></script>
    <!-- Bootstrap the UI5 core library. 'data-sap-ui-frameOptions=\\"allow\\"'' is a NON-SECURE setting for test environments -->
    <script id=\\"sap-ui-bootstrap\\"
        src=\\"../resources/sap-ui-core.js\\"
        data-sap-ui-libs=\\"sap.m,sap.ui.core,sap.ushell,sap.f,sap.ui.comp,sap.ui.generic.app,sap.suite.ui.generic.template,sap.ui.rta\\"
        data-sap-ui-async=\\"true\\"
        data-sap-ui-preload=\\"async\\"
        data-sap-ui-theme=\\"sap_horizon_dark\\"
        data-sap-ui-compatVersion=\\"edge\\"
        data-sap-ui-language=\\"en\\"
        data-sap-ui-bindingSyntax=\\"complex\\"
        data-sap-ui-flexibilityServices='[{\\"connector\\":\\"LrepConnector\\",\\"layers\\":[],\\"url\\":\\"/sap/bc/lrep\\"},{\\"applyConnector\\":\\"custom.connectors.WorkspaceConnector\\",\\"writeConnector\\":\\"custom.connectors.WorkspaceConnector\\",\\"custom\\":true},{\\"connector\\":\\"LocalStorageConnector\\",\\"layers\\":[\\"CUSTOMER\\",\\"USER\\"]}]'
        data-sap-ui-resourceroots='{\\"open.ux.preview.client\\":\\"../preview/client\\",\\"test.fe.v2.app\\":\\"..\\",\\"test.fe.v2.other\\":\\"/yet/another/app\\"}'
        data-sap-ui-frameOptions=\\"allow\\"
        data-sap-ui-xx-componentPreload=\\"off\\"
        data-sap-ui-xx-designMode=\\"true\\"
        data-sap-ui-xx-suppressDeactivationOfControllerCode=\\"true\\"
        data-sap-ui-xx-viewCache=\\"false\\"
        data-sap-ui-oninit=\\"module:open/ux/preview/client/flp/init\\"
        data-open-ux-preview-features='[]'
        data-open-ux-preview-flex-settings='{\\"layer\\":\\"CUSTOMER_BASE\\",\\"baseId\\":\\"test.fe.v2.app\\",\\"appName\\":\\"test.fe.v2.app\\",\\"generator\\":\\"@sap-ux/control-property-editor\\",\\"developerMode\\":true,\\"pluginScript\\":\\"open/ux/tools/plugin\\"}'>
    </script>


        <!-- Hides Rta native toolbar  -->
    <style>
        #shell-header, .sapUiRtaToolbar {
            visibility: hidden;
            height: 1px;
        }
        .sapUshellShellCanvas {
            top: 0 !important;
        }
        .sapUiRtaMode .sapUiShellBackgroundImage.sapUiGlobalBackgroundImageForce.sapUshellShellBG {
            background-color: transparent !important;
        }
    </style>
</head>

<!-- UI Content -->
<body class=\\"sapUiBody\\" id=\\"content\\">
</body>
<!-- livereload disabled for editor </body>-->

</html>"
`;

exports[`FlpSandbox router rta with editors path without leading "/" 1`] = `"Found. Redirecting to /without/slash/rta.html?sap-ui-xx-viewCache=false&fiori-tools-rta-mode=true&sap-ui-rta-skip-flex-validation=true"`;

exports[`FlpSandbox router rta with url parameters 1`] = `
"<!DOCTYPE HTML>
<html lang=\\"en\\">
<!-- Copyright (c) 2015 SAP AG, All Rights Reserved -->

<head>
    <meta http-equiv=\\"X-UA-Compatible\\" content=\\"IE=edge\\">
    <meta charset=\\"UTF-8\\">
    <meta name=\\"viewport\\" content=\\"width=device-width, initial-scale=1.0\\">
    <title>Local FLP Sandbox</title>

    <!-- Bootstrap the unified shell in sandbox mode for standalone usage.

         The renderer is specified in the global Unified Shell configuration object \\"sap-ushell-config\\".

         The fiori2 renderer will render the shell header allowing, for instance,
         testing of additional application setting buttons.

         The navigation target resolution service is configured in a way that the empty URL hash is
         resolved to our own application.

         This example uses relative path references for the SAPUI5 resources and test-resources;
         it might be necessary to adapt them depending on the target runtime platform.
         The sandbox platform is restricted to development or demo use cases and must NOT be used
         for productive scenarios.
    -->
    <script type=\\"text/javascript\\">
        window[\\"sap-ushell-config\\"] = {
            defaultRenderer: \\"fiori2\\",
            renderers: {
                fiori2: {
                    componentData: {
                        config: {
                            search: \\"hidden\\",
                            enableSearch: false
                        }
                    }
                }
            },
            applications:  {\\"app-preview\\":{\\"title\\":\\"My Simple App\\",\\"description\\":\\"This is a very simple application.\\",\\"additionalInformation\\":\\"SAPUI5.Component=test.fe.v2.app\\",\\"applicationType\\":\\"URL\\",\\"url\\":\\"..\\"},\\"testfev2other-preview\\":{\\"title\\":\\"My Other App\\",\\"description\\":\\"This is a very simple application.\\",\\"additionalInformation\\":\\"SAPUI5.Component=test.fe.v2.other\\",\\"applicationType\\":\\"URL\\",\\"url\\":\\"/yet/another/app\\"}}
        };
    </script>

    <script type=\\"text/javascript\\">
        window[\\"data-open-ux-preview-basePath\\"] = \\"..\\";
    </script>

    <script src=\\"../preview/client/flp/bootstrap.js\\" id=\\"preview-bootstrap\\"></script>
    <script id=\\"sap-ushell-bootstrap\\"></script>
    <!-- Bootstrap the UI5 core library. 'data-sap-ui-frameOptions=\\"allow\\"'' is a NON-SECURE setting for test environments -->
    <script id=\\"sap-ui-bootstrap\\"
        src=\\"../resources/sap-ui-core.js\\"
        data-sap-ui-libs=\\"sap.m,sap.ui.core,sap.ushell,sap.f,sap.ui.comp,sap.ui.generic.app,sap.suite.ui.generic.template,sap.ui.rta\\"
        data-sap-ui-async=\\"true\\"
        data-sap-ui-preload=\\"async\\"
        data-sap-ui-theme=\\"sap_horizon_dark\\"
        data-sap-ui-compatVersion=\\"edge\\"
        data-sap-ui-language=\\"en\\"
        data-sap-ui-bindingSyntax=\\"complex\\"
        data-sap-ui-flexibilityServices='[{\\"connector\\":\\"LrepConnector\\",\\"layers\\":[],\\"url\\":\\"/sap/bc/lrep\\"},{\\"applyConnector\\":\\"custom.connectors.WorkspaceConnector\\",\\"writeConnector\\":\\"custom.connectors.WorkspaceConnector\\",\\"custom\\":true},{\\"connector\\":\\"LocalStorageConnector\\",\\"layers\\":[\\"CUSTOMER\\",\\"USER\\"]}]'
        data-sap-ui-resourceroots='{\\"open.ux.preview.client\\":\\"../preview/client\\",\\"test.fe.v2.app\\":\\"..\\",\\"test.fe.v2.other\\":\\"/yet/another/app\\"}'
        data-sap-ui-frameOptions=\\"allow\\"
        data-sap-ui-xx-componentPreload=\\"off\\"
        data-sap-ui-oninit=\\"module:open/ux/preview/client/flp/init\\"
        data-open-ux-preview-features='[]'
        data-open-ux-preview-flex-settings='{\\"layer\\":\\"CUSTOMER_BASE\\",\\"baseId\\":\\"test.fe.v2.app\\",\\"appName\\":\\"test.fe.v2.app\\",\\"generator\\":\\"@sap-ux/preview-middleware\\",\\"developerMode\\":false}'>
    </script>


</head>

<!-- UI Content -->
<body class=\\"sapUiBody\\" id=\\"content\\">
</body>
<!-- livereload disabled for editor </body>-->

</html>"
`;

exports[`FlpSandbox router test/flp.html 1`] = `
"<!DOCTYPE HTML>
<html lang=\\"en\\">
<!-- Copyright (c) 2015 SAP AG, All Rights Reserved -->

<head>
    <meta http-equiv=\\"X-UA-Compatible\\" content=\\"IE=edge\\">
    <meta charset=\\"UTF-8\\">
    <meta name=\\"viewport\\" content=\\"width=device-width, initial-scale=1.0\\">
    <title>Local FLP Sandbox</title>

    <!-- Bootstrap the unified shell in sandbox mode for standalone usage.

         The renderer is specified in the global Unified Shell configuration object \\"sap-ushell-config\\".

         The fiori2 renderer will render the shell header allowing, for instance,
         testing of additional application setting buttons.

         The navigation target resolution service is configured in a way that the empty URL hash is
         resolved to our own application.

         This example uses relative path references for the SAPUI5 resources and test-resources;
         it might be necessary to adapt them depending on the target runtime platform.
         The sandbox platform is restricted to development or demo use cases and must NOT be used
         for productive scenarios.
    -->
    <script type=\\"text/javascript\\">
        window[\\"sap-ushell-config\\"] = {
            defaultRenderer: \\"fiori2\\",
            renderers: {
                fiori2: {
                    componentData: {
                        config: {
                            search: \\"hidden\\",
                            enableSearch: false
                        }
                    }
                }
            },
            applications:  {\\"app-preview\\":{\\"title\\":\\"My Simple App\\",\\"description\\":\\"This is a very simple application.\\",\\"additionalInformation\\":\\"SAPUI5.Component=test.fe.v2.app\\",\\"applicationType\\":\\"URL\\",\\"url\\":\\"..\\"},\\"testfev2other-preview\\":{\\"title\\":\\"My Other App\\",\\"description\\":\\"This is a very simple application.\\",\\"additionalInformation\\":\\"SAPUI5.Component=test.fe.v2.other\\",\\"applicationType\\":\\"URL\\",\\"url\\":\\"/yet/another/app\\"}}
        };
    </script>

    <script type=\\"text/javascript\\">
        window[\\"data-open-ux-preview-basePath\\"] = \\"..\\";
    </script>

    <script src=\\"../preview/client/flp/bootstrap.js\\" id=\\"preview-bootstrap\\"></script>
    <script id=\\"sap-ushell-bootstrap\\"></script>
    <!-- Bootstrap the UI5 core library. 'data-sap-ui-frameOptions=\\"allow\\"'' is a NON-SECURE setting for test environments -->
    <script id=\\"sap-ui-bootstrap\\"
        src=\\"../resources/sap-ui-core.js\\"
        data-sap-ui-libs=\\"sap.m,sap.ui.core,sap.ushell,sap.f,sap.ui.comp,sap.ui.generic.app,sap.suite.ui.generic.template\\"
        data-sap-ui-async=\\"true\\"
        data-sap-ui-preload=\\"async\\"
        data-sap-ui-theme=\\"sap_horizon_dark\\"
        data-sap-ui-compatVersion=\\"edge\\"
        data-sap-ui-language=\\"en\\"
        data-sap-ui-bindingSyntax=\\"complex\\"
        data-sap-ui-flexibilityServices='[{\\"connector\\":\\"LrepConnector\\",\\"layers\\":[],\\"url\\":\\"/sap/bc/lrep\\"},{\\"applyConnector\\":\\"custom.connectors.WorkspaceConnector\\",\\"writeConnector\\":\\"custom.connectors.WorkspaceConnector\\",\\"custom\\":true},{\\"connector\\":\\"LocalStorageConnector\\",\\"layers\\":[\\"CUSTOMER\\",\\"USER\\"]}]'
        data-sap-ui-resourceroots='{\\"open.ux.preview.client\\":\\"../preview/client\\",\\"test.fe.v2.app\\":\\"..\\",\\"test.fe.v2.other\\":\\"/yet/another/app\\"}'
        data-sap-ui-frameOptions=\\"allow\\"
        data-sap-ui-xx-componentPreload=\\"off\\"
        data-sap-ui-oninit=\\"module:open/ux/preview/client/flp/init\\">
    </script>


</head>

<!-- UI Content -->
<body class=\\"sapUiBody\\" id=\\"content\\">
</body>

</html>"
`;

exports[`FlpSandbox router with test suite default with testsuite 1`] = `
"<!DOCTYPE html>
<html lang=\\"en\\">
<head>
    <title>QUnit TestSuite</title>
    <script src=\\"../resources/sap/ui/qunit/qunit-redirect.js\\"></script>
    <script src=\\"/test/testsuite.qunit.js\\" data-sap-ui-testsuite></script>
</head>
<body>
</body>
</html>"
`;

exports[`FlpSandbox router with test suite default with testsuite and init testsuite.qunit.js 1`] = `
"window.suite = function () {
    const oSuite = new parent.jsUnitTestSuite();
    var sContextPath = location.pathname.substring(0, location.pathname.lastIndexOf(\\"/\\") + 1);

    oSuite.addTestPage(sContextPath + \\"unitTests.qunit.html\\");

    oSuite.addTestPage(sContextPath + \\"opaTests.qunit.html\\");

    return oSuite;
}"
`;<|MERGE_RESOLUTION|>--- conflicted
+++ resolved
@@ -582,88 +582,7 @@
 </html>"
 `;
 
-<<<<<<< HEAD
 exports[`FlpSandbox router rta 1`] = `"Found. Redirecting to /my/rta.html?sap-ui-xx-viewCache=false&fiori-tools-rta-mode=true&sap-ui-rta-skip-flex-validation=true"`;
-=======
-exports[`FlpSandbox router rta 1`] = `
-"<!DOCTYPE HTML>
-<html lang=\\"en\\">
-<!-- Copyright (c) 2015 SAP AG, All Rights Reserved -->
-
-<head>
-    <meta http-equiv=\\"X-UA-Compatible\\" content=\\"IE=edge\\">
-    <meta charset=\\"UTF-8\\">
-    <meta name=\\"viewport\\" content=\\"width=device-width, initial-scale=1.0\\">
-    <title>Local FLP Sandbox</title>
-
-    <!-- Bootstrap the unified shell in sandbox mode for standalone usage.
-
-         The renderer is specified in the global Unified Shell configuration object \\"sap-ushell-config\\".
-
-         The fiori2 renderer will render the shell header allowing, for instance,
-         testing of additional application setting buttons.
-
-         The navigation target resolution service is configured in a way that the empty URL hash is
-         resolved to our own application.
-
-         This example uses relative path references for the SAPUI5 resources and test-resources;
-         it might be necessary to adapt them depending on the target runtime platform.
-         The sandbox platform is restricted to development or demo use cases and must NOT be used
-         for productive scenarios.
-    -->
-    <script type=\\"text/javascript\\">
-        window[\\"sap-ushell-config\\"] = {
-            defaultRenderer: \\"fiori2\\",
-            renderers: {
-                fiori2: {
-                    componentData: {
-                        config: {
-                            search: \\"hidden\\",
-                            enableSearch: false
-                        }
-                    }
-                }
-            },
-            applications:  {\\"app-preview\\":{\\"title\\":\\"My Simple App\\",\\"description\\":\\"This is a very simple application.\\",\\"additionalInformation\\":\\"SAPUI5.Component=test.fe.v2.app\\",\\"applicationType\\":\\"URL\\",\\"url\\":\\"..\\"},\\"testfev2other-preview\\":{\\"title\\":\\"My Other App\\",\\"description\\":\\"This is a very simple application.\\",\\"additionalInformation\\":\\"SAPUI5.Component=test.fe.v2.other\\",\\"applicationType\\":\\"URL\\",\\"url\\":\\"/yet/another/app\\"}}
-        };
-    </script>
-
-    <script type=\\"text/javascript\\">
-        window[\\"data-open-ux-preview-basePath\\"] = \\"..\\";
-    </script>
-
-    <script src=\\"../preview/client/flp/bootstrap.js\\" id=\\"preview-bootstrap\\"></script>
-    <script id=\\"sap-ushell-bootstrap\\"></script>
-    <!-- Bootstrap the UI5 core library. 'data-sap-ui-frameOptions=\\"allow\\"'' is a NON-SECURE setting for test environments -->
-    <script id=\\"sap-ui-bootstrap\\"
-        src=\\"../resources/sap-ui-core.js\\"
-        data-sap-ui-libs=\\"sap.m,sap.ui.core,sap.ushell,sap.f,sap.ui.comp,sap.ui.generic.app,sap.suite.ui.generic.template,sap.ui.rta\\"
-        data-sap-ui-async=\\"true\\"
-        data-sap-ui-preload=\\"async\\"
-        data-sap-ui-theme=\\"sap_horizon_dark\\"
-        data-sap-ui-compatVersion=\\"edge\\"
-        data-sap-ui-language=\\"en\\"
-        data-sap-ui-bindingSyntax=\\"complex\\"
-        data-sap-ui-flexibilityServices='[{\\"connector\\":\\"LrepConnector\\",\\"layers\\":[],\\"url\\":\\"/sap/bc/lrep\\"},{\\"applyConnector\\":\\"custom.connectors.WorkspaceConnector\\",\\"writeConnector\\":\\"custom.connectors.WorkspaceConnector\\",\\"custom\\":true},{\\"connector\\":\\"LocalStorageConnector\\",\\"layers\\":[\\"CUSTOMER\\",\\"USER\\"]}]'
-        data-sap-ui-resourceroots='{\\"open.ux.preview.client\\":\\"../preview/client\\",\\"test.fe.v2.app\\":\\"..\\",\\"test.fe.v2.other\\":\\"/yet/another/app\\"}'
-        data-sap-ui-frameOptions=\\"allow\\"
-        data-sap-ui-xx-componentPreload=\\"off\\"
-        data-sap-ui-oninit=\\"module:open/ux/preview/client/flp/init\\"
-        data-open-ux-preview-features='[]'
-        data-open-ux-preview-flex-settings='{\\"layer\\":\\"CUSTOMER_BASE\\",\\"baseId\\":\\"test.fe.v2.app\\",\\"appName\\":\\"test.fe.v2.app\\",\\"generator\\":\\"@sap-ux/preview-middleware\\",\\"developerMode\\":false}'>
-    </script>
-
-
-</head>
-
-<!-- UI Content -->
-<body class=\\"sapUiBody\\" id=\\"content\\">
-</body>
-<!-- livereload disabled for editor </body>-->
-
-</html>"
-`;
->>>>>>> 367b220b
 
 exports[`FlpSandbox router rta with developerMode=true 1`] = `
 "<!DOCTYPE html>
@@ -697,104 +616,7 @@
 "
 `;
 
-<<<<<<< HEAD
 exports[`FlpSandbox router rta with developerMode=true 2`] = `"Found. Redirecting to /my/editor.html.inner.html?sap-ui-xx-viewCache=false&fiori-tools-rta-mode=true&sap-ui-rta-skip-flex-validation=true"`;
-=======
-exports[`FlpSandbox router rta with developerMode=true 2`] = `
-"<!DOCTYPE HTML>
-<html lang=\\"en\\">
-<!-- Copyright (c) 2015 SAP AG, All Rights Reserved -->
-
-<head>
-    <meta http-equiv=\\"X-UA-Compatible\\" content=\\"IE=edge\\">
-    <meta charset=\\"UTF-8\\">
-    <meta name=\\"viewport\\" content=\\"width=device-width, initial-scale=1.0\\">
-    <title>Local FLP Sandbox</title>
-
-    <!-- Bootstrap the unified shell in sandbox mode for standalone usage.
-
-         The renderer is specified in the global Unified Shell configuration object \\"sap-ushell-config\\".
-
-         The fiori2 renderer will render the shell header allowing, for instance,
-         testing of additional application setting buttons.
-
-         The navigation target resolution service is configured in a way that the empty URL hash is
-         resolved to our own application.
-
-         This example uses relative path references for the SAPUI5 resources and test-resources;
-         it might be necessary to adapt them depending on the target runtime platform.
-         The sandbox platform is restricted to development or demo use cases and must NOT be used
-         for productive scenarios.
-    -->
-    <script type=\\"text/javascript\\">
-        window[\\"sap-ushell-config\\"] = {
-            defaultRenderer: \\"fiori2\\",
-            renderers: {
-                fiori2: {
-                    componentData: {
-                        config: {
-                            search: \\"hidden\\",
-                            enableSearch: false
-                        }
-                    }
-                }
-            },
-            applications:  {\\"app-preview\\":{\\"title\\":\\"My Simple App\\",\\"description\\":\\"This is a very simple application.\\",\\"additionalInformation\\":\\"SAPUI5.Component=test.fe.v2.app\\",\\"applicationType\\":\\"URL\\",\\"url\\":\\"..\\"},\\"testfev2other-preview\\":{\\"title\\":\\"My Other App\\",\\"description\\":\\"This is a very simple application.\\",\\"additionalInformation\\":\\"SAPUI5.Component=test.fe.v2.other\\",\\"applicationType\\":\\"URL\\",\\"url\\":\\"/yet/another/app\\"}}
-        };
-    </script>
-
-    <script type=\\"text/javascript\\">
-        window[\\"data-open-ux-preview-basePath\\"] = \\"..\\";
-    </script>
-
-    <script src=\\"../preview/client/flp/bootstrap.js\\" id=\\"preview-bootstrap\\"></script>
-    <script id=\\"sap-ushell-bootstrap\\"></script>
-    <!-- Bootstrap the UI5 core library. 'data-sap-ui-frameOptions=\\"allow\\"'' is a NON-SECURE setting for test environments -->
-    <script id=\\"sap-ui-bootstrap\\"
-        src=\\"../resources/sap-ui-core.js\\"
-        data-sap-ui-libs=\\"sap.m,sap.ui.core,sap.ushell,sap.f,sap.ui.comp,sap.ui.generic.app,sap.suite.ui.generic.template,sap.ui.rta\\"
-        data-sap-ui-async=\\"true\\"
-        data-sap-ui-preload=\\"async\\"
-        data-sap-ui-theme=\\"sap_horizon_dark\\"
-        data-sap-ui-compatVersion=\\"edge\\"
-        data-sap-ui-language=\\"en\\"
-        data-sap-ui-bindingSyntax=\\"complex\\"
-        data-sap-ui-flexibilityServices='[{\\"connector\\":\\"LrepConnector\\",\\"layers\\":[],\\"url\\":\\"/sap/bc/lrep\\"},{\\"applyConnector\\":\\"custom.connectors.WorkspaceConnector\\",\\"writeConnector\\":\\"custom.connectors.WorkspaceConnector\\",\\"custom\\":true},{\\"connector\\":\\"LocalStorageConnector\\",\\"layers\\":[\\"CUSTOMER\\",\\"USER\\"]}]'
-        data-sap-ui-resourceroots='{\\"open.ux.preview.client\\":\\"../preview/client\\",\\"test.fe.v2.app\\":\\"..\\",\\"test.fe.v2.other\\":\\"/yet/another/app\\"}'
-        data-sap-ui-frameOptions=\\"allow\\"
-        data-sap-ui-xx-componentPreload=\\"off\\"
-        data-sap-ui-xx-designMode=\\"true\\"
-        data-sap-ui-xx-suppressDeactivationOfControllerCode=\\"true\\"
-        data-sap-ui-xx-viewCache=\\"false\\"
-        data-sap-ui-oninit=\\"module:open/ux/preview/client/flp/init\\"
-        data-open-ux-preview-features='[]'
-        data-open-ux-preview-flex-settings='{\\"layer\\":\\"CUSTOMER_BASE\\",\\"baseId\\":\\"test.fe.v2.app\\",\\"appName\\":\\"test.fe.v2.app\\",\\"generator\\":\\"@sap-ux/control-property-editor\\",\\"developerMode\\":true,\\"pluginScript\\":\\"open/ux/preview/client/cpe/init\\"}'>
-    </script>
-
-
-        <!-- Hides Rta native toolbar  -->
-    <style>
-        #shell-header, .sapUiRtaToolbar {
-            visibility: hidden;
-            height: 1px;
-        }
-        .sapUshellShellCanvas {
-            top: 0 !important;
-        }
-        .sapUiRtaMode .sapUiShellBackgroundImage.sapUiGlobalBackgroundImageForce.sapUshellShellBG {
-            background-color: transparent !important;
-        }
-    </style>
-</head>
-
-<!-- UI Content -->
-<body class=\\"sapUiBody\\" id=\\"content\\">
-</body>
-<!-- livereload disabled for editor </body>-->
-
-</html>"
-`;
->>>>>>> 367b220b
 
 exports[`FlpSandbox router rta with developerMode=true and plugin 1`] = `
 "<!DOCTYPE HTML>
