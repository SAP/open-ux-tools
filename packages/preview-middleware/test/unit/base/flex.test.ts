import type { ReaderCollection } from '@ui5/fs';
import { readChanges, writeChange } from '../../../src/base/flex';
import { ToolsLogger } from '@sap-ux/logger';
import { tmpdir } from 'os';
import { existsSync, mkdirSync, readFileSync, writeFileSync } from 'fs';
import { join } from 'path';
import { deleteChange } from '../../../dist/base/flex';

describe('flex', () => {
    const logger = new ToolsLogger();
    const path = join(tmpdir(), Date.now().toString());
    beforeAll(() => {
        mkdirSync(path);
        mkdirSync(join(path, 'changes'));
    });

    describe('readChanges', () => {
        const byGlobMock = jest.fn();
        const project = {
            byGlob: byGlobMock
        } as unknown as ReaderCollection;
        function mockChange(id: string, ext: string = 'change') {
            return {
                getPath: () => `test/changes/${id}.${ext}`,
                getName: () => `${id}.${ext}`,
                getString: () => Promise.resolve(JSON.stringify({ id }))
            };
        }
        test('no changes available', async () => {
            byGlobMock.mockResolvedValueOnce([]);
            const changes = await readChanges(project, logger);
            expect(changes).toEqual({});
        });

        test('valid changes', async () => {
            byGlobMock.mockResolvedValueOnce([mockChange('id1'), mockChange('id2', 'ctrl_variant_management_change')]);
            const changes = await readChanges(project, logger);
            expect(Object.keys(changes)).toHaveLength(2);
            expect(changes).toEqual({
                'sap.ui.fl.id1': { id: 'id1' },
                'sap.ui.fl.id2': { id: 'id2' }
            });
        });

        test('mix of valid and invalid changes', async () => {
            byGlobMock.mockResolvedValueOnce([mockChange('id1'), { invalid: 'change' }]);
            const changes = await readChanges(project, logger);
            expect(Object.keys(changes)).toHaveLength(1);
        });
    });

    describe('writeChange', () => {
        test('valid change', () => {
            const change = { fileName: 'id', fileType: 'ctrl_variant' };
            const result = writeChange(change, path, logger);
            expect(result.success).toBe(true);
            expect(result.message).toBeDefined();
            expect(
                JSON.parse(readFileSync(join(path, 'changes', `${change.fileName}.${change.fileType}`), 'utf-8'))
            ).toEqual(change);
        });

        test('invalid change', () => {
            const result = writeChange({}, path, logger);
            expect(result.success).toBe(false);
        });
    });

    describe('deleteChange', () => {
        test('existing change', () => {
            const changeId = 'mychange';
            const fullPath = join(path, 'changes', `${changeId}.change`);
<<<<<<< HEAD
            writeFileSync(fullPath, JSON.stringify({ hello: 'world'}));
            const result = deleteChange({ fileName: `sap.ui.fl.${changeId}` }, path, logger);
=======
            writeFileSync(fullPath, JSON.stringify({ hello: 'world' }));
            const result = deleteChange({ fileName: changeId }, path, logger);
>>>>>>> e3defa7a
            expect(result.success).toBe(true);
            expect(result.message).toBeDefined();
            expect(existsSync(fullPath)).toBe(false);
        });
    });
});<|MERGE_RESOLUTION|>--- conflicted
+++ resolved
@@ -70,13 +70,8 @@
         test('existing change', () => {
             const changeId = 'mychange';
             const fullPath = join(path, 'changes', `${changeId}.change`);
-<<<<<<< HEAD
             writeFileSync(fullPath, JSON.stringify({ hello: 'world'}));
             const result = deleteChange({ fileName: `sap.ui.fl.${changeId}` }, path, logger);
-=======
-            writeFileSync(fullPath, JSON.stringify({ hello: 'world' }));
-            const result = deleteChange({ fileName: changeId }, path, logger);
->>>>>>> e3defa7a
             expect(result.success).toBe(true);
             expect(result.message).toBeDefined();
             expect(existsSync(fullPath)).toBe(false);
