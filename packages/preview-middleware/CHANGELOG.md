# @sap-ux/preview-middleware

<<<<<<< HEAD
=======
## 0.16.73

### Patch Changes

-   7579b99: UI improvements and bug fix in the Adaptation Editor

## 0.16.72

### Patch Changes

-   595bdea: feat: enhance "add-header-field" quick action with the template
-   Updated dependencies [595bdea]
    -   @sap-ux/adp-tooling@0.12.52

## 0.16.71

### Patch Changes

-   b37b4c1: Fixed application mode after reload and various other usability fixes for Quick Actions

## 0.16.70

### Patch Changes

-   8f442a6: Usability improvements for Quick Actions that add fragments

## 0.16.69

### Patch Changes

-   @sap-ux/adp-tooling@0.12.51
-   @sap-ux/project-access@1.27.4

## 0.16.68

### Patch Changes

-   00e1835: Fixed manifest changes not visible in preview after reload
-   Updated dependencies [00e1835]
    -   @sap-ux/adp-tooling@0.12.50

## 0.16.67

### Patch Changes

-   1c20352: Added missing notification when manifest change is created

## 0.16.66

### Patch Changes

-   Updated dependencies [070182d]
    -   @sap-ux/project-access@1.27.3
    -   @sap-ux/adp-tooling@0.12.49

## 0.16.65

### Patch Changes

-   Updated dependencies [2fd82b1]
    -   @sap-ux/adp-tooling@0.12.48

>>>>>>> 9b593930
## 0.16.64

### Patch Changes

-   09f91c3: Fix changing index in Add Fragment dialog

## 0.16.63

### Patch Changes

-   Updated dependencies [09522df]
    -   @sap-ux/project-access@1.27.2
    -   @sap-ux/adp-tooling@0.12.47

## 0.16.62

### Patch Changes

-   Updated dependencies [aa72f3c]
    -   @sap-ux/adp-tooling@0.12.46

## 0.16.61

### Patch Changes

-   247e0bb: fix: quick action titles

## 0.16.60

### Patch Changes

-   0b7af6a: remove z-index for sticky Search and filter bar and added updating highlighting control logic

## 0.16.59

### Patch Changes

-   b1628da: Add quick actions to adaptation editor

## 0.16.58

### Patch Changes

-   Updated dependencies [d962ce1]
    -   @sap-ux/project-access@1.27.1
    -   @sap-ux/adp-tooling@0.12.45

## 0.16.57

### Patch Changes

-   Updated dependencies [1294b1c]
    -   @sap-ux/adp-tooling@0.12.44

## 0.16.56

### Patch Changes

-   Updated dependencies [df29368]
    -   @sap-ux/project-access@1.27.0
    -   @sap-ux/adp-tooling@0.12.43

## 0.16.55

### Patch Changes

-   @sap-ux/adp-tooling@0.12.42
-   @sap-ux/project-access@1.26.9

## 0.16.54

### Patch Changes

-   Updated dependencies [d3dafeb]
    -   @sap-ux/btp-utils@0.15.2
    -   @sap-ux/adp-tooling@0.12.41

## 0.16.53

### Patch Changes

-   ceed987: Fixed copy to clipboard chaching old control id values

## 0.16.52

### Patch Changes

-   Updated dependencies [6419b2c]
    -   @sap-ux/adp-tooling@0.12.40

## 0.16.51

### Patch Changes

-   Updated dependencies [df6262e]
    -   @sap-ux/project-access@1.26.8
    -   @sap-ux/adp-tooling@0.12.39

## 0.16.50

### Patch Changes

-   @sap-ux/adp-tooling@0.12.38
-   @sap-ux/project-access@1.26.7

## 0.16.49

### Patch Changes

-   Updated dependencies [9c8dc5c]
    -   @sap-ux/btp-utils@0.15.1
    -   @sap-ux/adp-tooling@0.12.37

## 0.16.48

### Patch Changes

-   53a5b13: fix static preview client url

## 0.16.47

### Patch Changes

-   @sap-ux/adp-tooling@0.12.36

## 0.16.46

### Patch Changes

-   @sap-ux/adp-tooling@0.12.35

## 0.16.45

### Patch Changes

-   Updated dependencies [b813843]
    -   @sap-ux/adp-tooling@0.12.34

## 0.16.44

### Patch Changes

-   @sap-ux/adp-tooling@0.12.33

## 0.16.43

### Patch Changes

-   @sap-ux/adp-tooling@0.12.32

## 0.16.42

### Patch Changes

-   Updated dependencies [82aaea3]
    -   @sap-ux/project-access@1.26.6
    -   @sap-ux/adp-tooling@0.12.31

## 0.16.41

### Patch Changes

-   @sap-ux/adp-tooling@0.12.30

## 0.16.40

### Patch Changes

-   Updated dependencies [cc16cbb]
    -   @sap-ux/project-access@1.26.5
    -   @sap-ux/adp-tooling@0.12.29

## 0.16.39

### Patch Changes

-   Updated dependencies [593ad0f]
    -   @sap-ux/adp-tooling@0.12.28

## 0.16.38

### Patch Changes

-   @sap-ux/project-access@1.26.4
-   @sap-ux/adp-tooling@0.12.27

## 0.16.37

### Patch Changes

-   @sap-ux/adp-tooling@0.12.26

## 0.16.36

### Patch Changes

-   cea1f9f: Fixed Add XML Fragment dialog not working if there is an unsaved "hideControl" change

## 0.16.35

### Patch Changes

-   Updated dependencies [c473d24]
    -   @sap-ux/adp-tooling@0.12.25

## 0.16.34

### Patch Changes

-   Updated dependencies [88c8bf6]
    -   @sap-ux/project-access@1.26.3
    -   @sap-ux/adp-tooling@0.12.24

## 0.16.33

### Patch Changes

-   e69db46: Upgrade fast-xml-parser
-   Updated dependencies [e69db46]
    -   @sap-ux/project-access@1.26.2
    -   @sap-ux/adp-tooling@0.12.23

## 0.16.32

### Patch Changes

-   Updated dependencies [a986655]
    -   @sap-ux/project-access@1.26.1
    -   @sap-ux/adp-tooling@0.12.22

## 0.16.31

### Patch Changes

-   Updated dependencies [518bf7e]
    -   @sap-ux/project-access@1.26.0
    -   @sap-ux/adp-tooling@0.12.21

## 0.16.30

### Patch Changes

-   Updated dependencies [99b7b5f]
    -   @sap-ux/project-access@1.25.8
    -   @sap-ux/adp-tooling@0.12.20

## 0.16.29

### Patch Changes

-   Updated dependencies [7ae8207]
    -   @sap-ux/adp-tooling@0.12.19

## 0.16.28

### Patch Changes

-   cea098a: FIX: regression in adp preview with reuse libs

## 0.16.27

### Patch Changes

-   ab2e5a0: Preview support for UI5 2.x

## 0.16.26

### Patch Changes

-   Updated dependencies [2a7d3c4]
    -   @sap-ux/adp-tooling@0.12.18

## 0.16.25

### Patch Changes

-   42486a5: fix(locate-reuse-lib): corrected extraction of component name

## 0.16.24

### Patch Changes

-   @sap-ux/adp-tooling@0.12.17

## 0.16.23

### Patch Changes

-   ae6a213: fix: hard coded theme in test template

## 0.16.22

### Patch Changes

-   Updated dependencies [d549173]
    -   @sap-ux/project-access@1.25.7
    -   @sap-ux/adp-tooling@0.12.16

## 0.16.21

### Patch Changes

-   @sap-ux/adp-tooling@0.12.15

## 0.16.20

### Patch Changes

-   Updated dependencies [a9fac04]
    -   @sap-ux/project-access@1.25.6
    -   @sap-ux/adp-tooling@0.12.14

## 0.16.19

### Patch Changes

-   Updated dependencies [4c06318]
    -   @sap-ux/adp-tooling@0.12.13

## 0.16.18

### Patch Changes

-   @sap-ux/adp-tooling@0.12.12

## 0.16.17

### Patch Changes

-   @sap-ux/adp-tooling@0.12.11

## 0.16.16

### Patch Changes

-   90a8291: Extension points break the outline tree sync for apps with UI5 version =< 1.96.33

## 0.16.15

### Patch Changes

-   Updated dependencies [421f3ca]
    -   @sap-ux/project-access@1.25.5
    -   @sap-ux/adp-tooling@0.12.10

## 0.16.14

### Patch Changes

-   e0ddba7: Fix potential racing condition in qunit tests

## 0.16.13

### Patch Changes

-   Updated dependencies [173b5f2]
    -   @sap-ux/project-access@1.25.4
    -   @sap-ux/adp-tooling@0.12.9

## 0.16.12

### Patch Changes

-   Updated dependencies [9e4ce4d]
    -   @sap-ux/adp-tooling@0.12.8

## 0.16.11

### Patch Changes

-   Updated dependencies [e7b9184]
    -   @sap-ux/project-access@1.25.3
    -   @sap-ux/adp-tooling@0.12.7

## 0.16.10

### Patch Changes

-   22e4ad8: Generate correct ui5.yaml
-   Updated dependencies [22e4ad8]
    -   @sap-ux/adp-tooling@0.12.6
    -   @sap-ux/project-access@1.25.2

## 0.16.9

### Patch Changes

-   671242b: Disable add fragment and controller extension rt-a menu items if clicked element is from reuse component view

## 0.16.8

### Patch Changes

-   cec4a97: Live and Edit buttons are visible as Navigation and UI Adpatation only when in ADP scenario.

## 0.16.7

### Patch Changes

-   Updated dependencies [0f3cf6b]
    -   @sap-ux/project-access@1.25.1
    -   @sap-ux/adp-tooling@0.12.5

## 0.16.6

### Patch Changes

-   dbb490a: Add missing test suite default paths to readme

## 0.16.5

### Patch Changes

-   Updated dependencies [5f074a7]
    -   @sap-ux/adp-tooling@0.12.4

## 0.16.4

### Patch Changes

-   Updated dependencies [f076dd3]
    -   @sap-ux/project-access@1.25.0
    -   @sap-ux/adp-tooling@0.12.3

## 0.16.3

### Patch Changes

-   Updated dependencies [0ae685e]
    -   @sap-ux/project-access@1.24.0
    -   @sap-ux/adp-tooling@0.12.2

## 0.16.2

### Patch Changes

-   b2d5843: fix: Missing Scenario API in lower SAPUI5 versions

## 0.16.1

### Patch Changes

-   @sap-ux/adp-tooling@0.12.1

## 0.16.0

### Minor Changes

-   c2359077: [BREAKING CHANGE] Change TypeScript transpile target to ES2021 to align with NodeJS 18+

### Patch Changes

-   Updated dependencies [c2359077]
    -   @sap-ux/adp-tooling@0.12.0
    -   @sap-ux/btp-utils@0.15.0
    -   @sap-ux/logger@0.6.0
    -   @sap-ux/project-access@1.23.0

## 0.15.8

### Patch Changes

-   8f57ac28: i18n bindings validation fails for nested \*.properties files

## 0.15.7

### Patch Changes

-   Updated dependencies [9ea58ad4]
    -   @sap-ux/adp-tooling@0.11.13
    -   @sap-ux/project-access@1.22.4

## 0.15.6

### Patch Changes

-   Updated dependencies [fa4c088c]
    -   @sap-ux/adp-tooling@0.11.12

## 0.15.5

### Patch Changes

-   0e0c2864: Fix Error message regression

## 0.15.4

### Patch Changes

-   Updated dependencies [73c741ef]
    -   @sap-ux/adp-tooling@0.11.11

## 0.15.3

### Patch Changes

-   Updated dependencies [c442d2bc]
    -   @sap-ux/adp-tooling@0.11.10

## 0.15.2

### Patch Changes

-   @sap-ux/adp-tooling@0.11.9

## 0.15.1

### Patch Changes

-   @sap-ux/adp-tooling@0.11.8

## 0.15.0

### Minor Changes

-   da2704c7: Add support for using the preview in CAP projects

## 0.14.0

### Minor Changes

-   6ad68964: Enhanced API to support getting list of virtual files and their content

## 0.13.74

### Patch Changes

-   Updated dependencies [65bfb244]
    -   @sap-ux/adp-tooling@0.11.7

## 0.13.73

### Patch Changes

-   fb2ff8d6: Reduce eslint warnings

## 0.13.72

### Patch Changes

-   1a1baeb0: Revert "feat(fiori-elements-writer): remove `sap.fe.templates` dependency
    -   @sap-ux/adp-tooling@0.11.6
    -   @sap-ux/project-access@1.22.3

## 0.13.71

### Patch Changes

-   899cdb23: FIX: enabled running the middleware with karma

## 0.13.70

### Patch Changes

-   @sap-ux/adp-tooling@0.11.5

## 0.13.69

### Patch Changes

-   @sap-ux/adp-tooling@0.11.4

## 0.13.68

### Patch Changes

-   Updated dependencies [399d2ad8]
    -   @sap-ux/project-access@1.22.2
    -   @sap-ux/adp-tooling@0.11.3

## 0.13.67

### Patch Changes

-   @sap-ux/adp-tooling@0.11.2

## 0.13.66

### Patch Changes

-   Updated dependencies [a140cf8b]
    -   @sap-ux/adp-tooling@0.11.1
    -   @sap-ux/project-access@1.22.1

## 0.13.65

### Patch Changes

-   Updated dependencies [7f8bc980]
    -   @sap-ux/adp-tooling@0.11.0

## 0.13.64

### Patch Changes

-   @sap-ux/adp-tooling@0.10.23

## 0.13.63

### Patch Changes

-   Updated dependencies [ad93a484]
    -   @sap-ux/project-access@1.22.0
    -   @sap-ux/adp-tooling@0.10.22

## 0.13.62

### Patch Changes

-   9188fe8b: fpm v4 removed sap.fe.templates in manifest.json, now has dependency on sap.fe.core
    sap.ushell removed from ui5-application-writer, now loaded in fiori-elements and fiori-freestyle writers respectively
    -   @sap-ux/adp-tooling@0.10.21
    -   @sap-ux/project-access@1.21.2

## 0.13.61

### Patch Changes

-   @sap-ux/adp-tooling@0.10.20

## 0.13.60

### Patch Changes

-   98b5aaee: Add new model writer has misspelled property that breaks the validation of the change
-   Updated dependencies [98b5aaee]
    -   @sap-ux/adp-tooling@0.10.19

## 0.13.59

### Patch Changes

-   @sap-ux/adp-tooling@0.10.18
-   @sap-ux/project-access@1.21.1

## 0.13.58

### Patch Changes

-   @sap-ux/adp-tooling@0.10.17

## 0.13.57

### Patch Changes

-   Updated dependencies [69b8d6de]
    -   @sap-ux/project-access@1.21.0
    -   @sap-ux/adp-tooling@0.10.16

## 0.13.56

### Patch Changes

-   Updated dependencies [a7d78229]
    -   @sap-ux/project-access@1.20.4
    -   @sap-ux/adp-tooling@0.10.15

## 0.13.55

### Patch Changes

-   81026f96: Add explanation at the end of disabled context menu item due to non stable ID

## 0.13.54

### Patch Changes

-   c1cc4f57: fix missing RTA toolbar in variant management

## 0.13.53

### Patch Changes

-   @sap-ux/project-access@1.20.3
-   @sap-ux/adp-tooling@0.10.14

## 0.13.52

### Patch Changes

-   Updated dependencies [54c91c6d]
    -   @sap-ux/project-access@1.20.2
    -   @sap-ux/adp-tooling@0.10.13

## 0.13.51

### Patch Changes

-   52623d36: fix missing support for connect api in flex handler creation

## 0.13.50

### Patch Changes

-   @sap-ux/adp-tooling@0.10.12

## 0.13.49

### Patch Changes

-   @sap-ux/adp-tooling@0.10.11

## 0.13.48

### Patch Changes

-   78de7813: RTA standard toolbar replaced with custom CPE toolbar

## 0.13.47

### Patch Changes

-   @sap-ux/adp-tooling@0.10.10
-   @sap-ux/project-access@1.20.1

## 0.13.46

### Patch Changes

-   b67b29f5: Generate testsuite for all configured test frameworks

## 0.13.45

### Patch Changes

-   @sap-ux/adp-tooling@0.10.9

## 0.13.44

### Patch Changes

-   @sap-ux/adp-tooling@0.10.8

## 0.13.43

### Patch Changes

-   56d8b0b9: Add default content for extension points to the outline in CPE

## 0.13.42

### Patch Changes

-   Updated dependencies [6e3d4da4]
    -   @sap-ux/adp-tooling@0.10.7

## 0.13.41

### Patch Changes

-   1618da09: Use existing html file on file system for preview

## 0.13.40

### Patch Changes

-   da5d9f0b: Fragment files are not created together with an addXML change in onChangeRequest handler
-   Updated dependencies [da5d9f0b]
    -   @sap-ux/adp-tooling@0.10.6

## 0.13.39

### Patch Changes

-   52faf16f: Fix RTA initialization issue for UI5 versions less than 1.72.

## 0.13.38

### Patch Changes

-   39665ea9: Fix for CPE does not start UI Adaptation for ADP Projects with lower UI5 Version than 1.120

## 0.13.37

### Patch Changes

-   9e8af342: Disable fragment context menu item in CPE for controls with no stable id

## 0.13.36

### Patch Changes

-   Updated dependencies [c87fcc91]
    -   @sap-ux/adp-tooling@0.10.5

## 0.13.35

### Patch Changes

-   Updated dependencies [e3d2324c]
    -   @sap-ux/project-access@1.20.0
    -   @sap-ux/adp-tooling@0.10.4

## 0.13.34

### Patch Changes

-   @sap-ux/adp-tooling@0.10.3

## 0.13.33

### Patch Changes

-   @sap-ux/adp-tooling@0.10.2

## 0.13.32

### Patch Changes

-   Updated dependencies [f361f3b4]
    -   @sap-ux/adp-tooling@0.10.1

## 0.13.31

### Patch Changes

-   Updated dependencies [9ccbaded]
    -   @sap-ux/adp-tooling@0.10.0

## 0.13.30

### Patch Changes

-   @sap-ux/adp-tooling@0.9.28

## 0.13.29

### Patch Changes

-   cad21d4d: Enable Adding Controller Extension only on async views for Adp Projects

## 0.13.28

### Patch Changes

-   @sap-ux/adp-tooling@0.9.27

## 0.13.27

### Patch Changes

-   4e267684: chore - ejs upgrade
-   Updated dependencies [4e267684]
    -   @sap-ux/adp-tooling@0.9.26

## 0.13.26

### Patch Changes

-   9a32e102: fix preview reload on SBAS, by exposing livereload server port over url
-   Updated dependencies [9a32e102]
    -   @sap-ux/btp-utils@0.14.4
    -   @sap-ux/adp-tooling@0.9.25

## 0.13.25

### Patch Changes

-   @sap-ux/adp-tooling@0.9.24

## 0.13.24

### Patch Changes

-   7697dea4: Outsourcing of initialization routine to manage app state from fiori-tools-proxy to preview-middleware-client and updating to UI5 2.0

## 0.13.23

### Patch Changes

-   @sap-ux/adp-tooling@0.9.23
-   @sap-ux/project-access@1.19.14

## 0.13.22

### Patch Changes

-   2e296173: Enable telemetry for adaptation project

## 0.13.21

### Patch Changes

-   Updated dependencies [99bca62c]
    -   @sap-ux/project-access@1.19.13
    -   @sap-ux/adp-tooling@0.9.22

## 0.13.20

### Patch Changes

-   Updated dependencies [b7d95fb3]
    -   @sap-ux/project-access@1.19.12
    -   @sap-ux/adp-tooling@0.9.21

## 0.13.19

### Patch Changes

-   00cf3025: Alternative approach to have a consistent save for XML Fragments
-   Updated dependencies [00cf3025]
    -   @sap-ux/adp-tooling@0.9.20

## 0.13.18

### Patch Changes

-   Updated dependencies [4389c528]
    -   @sap-ux/project-access@1.19.11
    -   @sap-ux/adp-tooling@0.9.19

## 0.13.17

### Patch Changes

-   @sap-ux/adp-tooling@0.9.18

## 0.13.16

### Patch Changes

-   fc55fd6b: Component Usages writer produces incorrect content of a change
-   Updated dependencies [fc55fd6b]
    -   @sap-ux/adp-tooling@0.9.17

## 0.13.15

### Patch Changes

-   Updated dependencies [f8e16120]
    -   @sap-ux/project-access@1.19.10
    -   @sap-ux/adp-tooling@0.9.16

## 0.13.14

### Patch Changes

-   Updated dependencies [ee76e47f]
    -   @sap-ux/project-access@1.19.9
    -   @sap-ux/adp-tooling@0.9.15

## 0.13.13

### Patch Changes

-   6291bc37: chore - update dependencies to fix audit warnings
-   Updated dependencies [6291bc37]
    -   @sap-ux/adp-tooling@0.9.14

## 0.13.12

### Patch Changes

-   @sap-ux/project-access@1.19.8
-   @sap-ux/adp-tooling@0.9.13

## 0.13.11

### Patch Changes

-   Updated dependencies [98496d57]
-   Updated dependencies [e3d2e003]
    -   @sap-ux/project-access@1.19.7
    -   @sap-ux/adp-tooling@0.9.12

## 0.13.10

### Patch Changes

-   b17858cc: Support usage when running in connect server like karma

## 0.13.9

### Patch Changes

-   @sap-ux/adp-tooling@0.9.11

## 0.13.8

### Patch Changes

-   10ce9b44: Fix potential race condition when executing qunit tests

## 0.13.7

### Patch Changes

-   @sap-ux/adp-tooling@0.9.10

## 0.13.6

### Patch Changes

-   4cbb1639: "Open in VS Code" button for Controller Extension dialog does not work in BAS
-   Updated dependencies [4cbb1639]
    -   @sap-ux/adp-tooling@0.9.9

## 0.13.5

### Patch Changes

-   Updated dependencies [f0e3263a]
    -   @sap-ux/project-access@1.19.6
    -   @sap-ux/adp-tooling@0.9.8

## 0.13.4

### Patch Changes

-   @sap-ux/adp-tooling@0.9.7
-   @sap-ux/project-access@1.19.5

## 0.13.3

### Patch Changes

-   31ae689d: websocket over https

## 0.13.2

### Patch Changes

-   Updated dependencies [87c942e5]
    -   @sap-ux/project-access@1.19.4
    -   @sap-ux/adp-tooling@0.9.6

## 0.13.1

### Patch Changes

-   25ecdb90: Fix missing title and description on launchpad tile

## 0.13.0

### Minor Changes

-   733fcde8: Allow adding tiles pointing to remote apps

## 0.12.15

### Patch Changes

-   61b46bc8: Security upgrade fixes
-   Updated dependencies [61b46bc8]
    -   @sap-ux/adp-tooling@0.9.6

## 0.12.14

### Patch Changes

-   6a477fba: feat: Replace auto-refresh with message in case of manual flex file changes
    -   @sap-ux/adp-tooling@0.9.5

## 0.12.13

### Patch Changes

-   Updated dependencies [4b29ddcc]
    -   @sap-ux/adp-tooling@0.9.4

## 0.12.12

### Patch Changes

-   6d76e076: Enhance `preview-middleware` to allow running QUnit and OPA5 tests.

## 0.12.11

### Patch Changes

-   874187b9: Using inbound navigation writer to generate appropriate change files does not produce correct results
-   Updated dependencies [874187b9]
    -   @sap-ux/adp-tooling@0.9.3

## 0.12.10

### Patch Changes

-   fc76be56: do not trigger empty change on focus out

## 0.12.9

### Patch Changes

-   212d54ed: Removed unnecessary peer dependency of the adp-tooling and corrected the integration into the preview-middleware
-   Updated dependencies [212d54ed]
    -   @sap-ux/adp-tooling@0.9.2

## 0.12.8

### Patch Changes

-   dcd3324e: fix on-blur no change for cpe

## 0.12.7

### Patch Changes

-   @sap-ux/adp-tooling@0.9.1

## 0.12.6

### Patch Changes

-   cf842794: Adds writer functionality for Adaptation Project's manifest change editors
-   Updated dependencies [cf842794]
    -   @sap-ux/adp-tooling@0.9.0

## 0.12.5

### Patch Changes

-   6c5dba8e: Add reload-middleware

## 0.12.4

### Patch Changes

-   5448433a: FIX: preview path on windows

## 0.12.3

### Patch Changes

-   @sap-ux/adp-tooling@0.8.11

## 0.12.2

### Patch Changes

-   c15435b6: fix: remove engines pnpm from package.json
-   Updated dependencies [c15435b6]
    -   @sap-ux/adp-tooling@0.8.10
    -   @sap-ux/logger@0.5.1

## 0.12.1

### Patch Changes

-   Updated dependencies [05953a48]
    -   @sap-ux/adp-tooling@0.8.9

## 0.12.0

### Minor Changes

-   efd2f6d4: Support ui5 version 1.71.\* in CPE.

### Patch Changes

-   @sap-ux/adp-tooling@0.8.8

## 0.11.36

### Patch Changes

-   @sap-ux/adp-tooling@0.8.7

## 0.11.35

### Patch Changes

-   c05fd77a: Add express in devDependencies

## 0.11.34

### Patch Changes

-   @sap-ux/adp-tooling@0.8.6

## 0.11.33

### Patch Changes

-   Updated dependencies [2e0b1a6d]
    -   @sap-ux/logger@0.5.0
    -   @sap-ux/adp-tooling@0.8.5

## 0.11.32

### Patch Changes

-   Updated dependencies [2bedc697]
    -   @sap-ux/adp-tooling@0.8.4

## 0.11.31

### Patch Changes

-   eb0b7b37: Chore - TypeScript 5 upgrade
    -   @sap-ux/adp-tooling@0.8.3

## 0.11.30

### Patch Changes

-   @sap-ux/adp-tooling@0.8.2

## 0.11.29

### Patch Changes

-   @sap-ux/adp-tooling@0.8.1

## 0.11.28

### Patch Changes

-   b817c8d5: Property change is created (unsaved) on the key press but should be on blur for the adaptation projects

## 0.11.27

### Patch Changes

-   52265581: Fix styling for the funnel icon on Outline Panel

## 0.11.26

### Patch Changes

-   Updated dependencies [349fff1a]
    -   @sap-ux/adp-tooling@0.8.0

## 0.11.25

### Patch Changes

-   @sap-ux/adp-tooling@0.7.4

## 0.11.24

### Patch Changes

-   @sap-ux/adp-tooling@0.7.3

## 0.11.23

### Patch Changes

-   70296b55: Remove label and icon in control property editor

## 0.11.22

### Patch Changes

-   7ce50bbd: "Confirm property change deletion"'s message on delete is only for property changes

## 0.11.21

### Patch Changes

-   83f25073: The extension points not shown as such in the Outline for ADP

## 0.11.20

### Patch Changes

-   132ce16d: Do not block app loading if registering of reuse libs fails

## 0.11.19

### Patch Changes

-   e224bc43: Exclude reuse libraries from being added to the data-sap-ui-libs

## 0.11.18

### Patch Changes

-   b7f73026: FIX: appdescr changes that require client-side merging are not applied

## 0.11.17

### Patch Changes

-   9e7cbe8e: Disable manually inserting values in dropdowns

## 0.11.16

### Patch Changes

-   a714d53d: No unsaved change shown when adding fragment to Extension Point

## 0.11.15

### Patch Changes

-   a44e9007: Invalid target aggregation and index are accepted in Add Fragment dialog

## 0.11.14

### Patch Changes

-   338fe503: Add integration test

## 0.11.13

### Patch Changes

-   733cec7b: No Datetime is shown for Code Ext changes in saved changes panel

## 0.11.12

### Patch Changes

-   ff457bef: Controller Extension and Fragment name now show error if there is a whitespace after their name

## 0.11.11

### Patch Changes

-   76c751be: Save button for ui5 versions lower than 1.110 is shown

## 0.11.10

### Patch Changes

-   Updated dependencies [5a1eb6ed]
    -   @sap-ux/adp-tooling@0.7.2

## 0.11.9

### Patch Changes

-   5077d95f: Hide feedback and close buttons for adp projects

## 0.11.8

### Patch Changes

-   b4081d0a: Show warning message for adaptation project if ui5 version is less than 1.71

## 0.11.7

### Patch Changes

-   237e69d1: Fix for missing delete icon for new comp/control variant views

## 0.11.6

### Patch Changes

-   a280785d: Fix for showing redundant warning dialog in CPE for adaptation projects

## 0.11.5

### Patch Changes

-   b5eb0792: Index field is disabled when aggregation with specialIndexHandling is chosen

## 0.11.4

### Patch Changes

-   02609800: Fix for comp/control variant changes not updating in pending changes tab

## 0.11.3

### Patch Changes

-   Updated dependencies [de818954]
    -   @sap-ux/adp-tooling@0.7.1

## 0.11.2

### Patch Changes

-   Updated dependencies [3f977f21]
    -   @sap-ux/adp-tooling@0.7.0

## 0.11.1

### Patch Changes

-   18c9d967: Add validation for property changes for i18n models

## 0.11.0

### Minor Changes

-   793f846b: Open existing controller from project files instead of creating a new one

### Patch Changes

-   Updated dependencies [793f846b]
    -   @sap-ux/adp-tooling@0.6.0

## 0.10.7

### Patch Changes

-   061a6544: CPE UI is not updated when changes are saved or deleted

## 0.10.6

### Patch Changes

-   @sap-ux/adp-tooling@0.5.5

## 0.10.5

### Patch Changes

-   dc2f9345: Outline tree for Fiori applications is not collapsed correctly

## 0.10.4

### Patch Changes

-   be8e3fb3: fix outline initialisation for the case when application is loaded, but outline is empty

## 0.10.3

### Patch Changes

-   @sap-ux/adp-tooling@0.5.4

## 0.10.2

### Patch Changes

-   e2b264c2: Make Control Property Editor aware which application (scenario) its running in the iframe

## 0.10.1

### Patch Changes

-   ca61803e: Fixed controller extension/fragment name longer than 64 chars error not showing up

## 0.10.0

### Minor Changes

-   6d2d2255: support all kind of changes from command stack

## 0.9.0

### Minor Changes

-   318e040e: Enables creation of XML fragments for Extension Points from the outline tree (when right-clicking on extension point) or from the application (when clicking on control).

## 0.8.7

### Patch Changes

-   8d16d0b3: Exports FlpConfig and RtaConfig types for usage in @sap/ux-ui5-tooling

## 0.8.6

### Patch Changes

-   @sap-ux/adp-tooling@0.5.3

## 0.8.5

### Patch Changes

-   942f7752: Fixes the configuration of the LocalStorageConnector to avoid conflicts with the WorkspaceConnector

## 0.8.4

### Patch Changes

-   96b115d8: Exports the initAdp function so that can be use in @sap/ux-ui5-tooling

## 0.8.3

### Patch Changes

-   5f90873d: The features for all adaptation projects which are loaded from "WorkspaceConnector" in "preview-middleware-client" are with "isVariantAdaptationEnabled=true".

## 0.8.2

### Patch Changes

-   Updated dependencies [aa2ff95b]
    -   @sap-ux/adp-tooling@0.5.2

## 0.8.1

### Patch Changes

-   @sap-ux/adp-tooling@0.5.1

## 0.8.0

### Minor Changes

-   1aa0fc43: Drop NodeJS 16 support, current supported versions NodeJS 18 and 20.

### Patch Changes

-   Updated dependencies [1aa0fc43]
    -   @sap-ux/adp-tooling@0.5.0
    -   @sap-ux/logger@0.4.0

## 0.7.14

### Patch Changes

-   @sap-ux/adp-tooling@0.4.5

## 0.7.13

### Patch Changes

-   b6e925f8: Adds local persistence of personalizations across local preview sessions

## 0.7.12

### Patch Changes

-   4052822f: Corrected license reference in package.json (no license change)
-   Updated dependencies [4052822f]
    -   @sap-ux/logger@0.3.9
    -   @sap-ux/adp-tooling@0.4.4

## 0.7.11

### Patch Changes

-   @sap-ux/adp-tooling@0.4.3

## 0.7.10

### Patch Changes

-   aef0ccf3: Add bindingString prop for getBindingInfo expression to support maintenance version

## 0.7.9

### Patch Changes

-   59167357: Adds sap.ui.rta to preload libs for variants management and adaptation projects

## 0.7.8

### Patch Changes

-   913e2a53: support createRenderer method for maintenance versions

## 0.7.7

### Patch Changes

-   @sap-ux/adp-tooling@0.4.2

## 0.7.6

### Patch Changes

-   Updated dependencies [5747ca18]
    -   @sap-ux/adp-tooling@0.4.1

## 0.7.5

### Patch Changes

-   8029360f: Add favicon for CPE and generator for variant-config

## 0.7.4

### Patch Changes

-   Updated dependencies [b023f4cb]
    -   @sap-ux/adp-tooling@0.4.0

## 0.7.3

### Patch Changes

-   9d0140fa: Make express peer dependency
-   Updated dependencies [9d0140fa]
    -   @sap-ux/adp-tooling@0.3.4

## 0.7.2

### Patch Changes

-   4f2d9ed8: Bump packages to release the dep fix
-   Updated dependencies [4f2d9ed8]
    -   @sap-ux/adp-tooling@0.3.3

## 0.7.1

### Patch Changes

-   b3baa9a1: Fixes/removes the express dependency
-   Updated dependencies [b3baa9a1]
    -   @sap-ux/adp-tooling@0.3.2

## 0.7.0

### Minor Changes

-   0f2ac46a: Added support for running an editor with SAPUI5 adaptation projects

## 0.6.3

### Patch Changes

-   555c0ac5: Disable unsupported mode to prevent incorrect changes

## 0.6.2

### Patch Changes

-   0798e88e: Improving the FLP init script

## 0.6.1

### Patch Changes

-   @sap-ux/adp-tooling@0.3.1

## 0.6.0

### Minor Changes

-   ac0adb21: Enhancing the preview-middleware with new functionality such as adding an XML Fragment (creating "addXML" change).

### Patch Changes

-   Updated dependencies [ac0adb21]
    -   @sap-ux/adp-tooling@0.3.0

## 0.5.7

### Patch Changes

-   63c698a8: chore - fix publishing of modules missed in failed release build
-   Updated dependencies [63c698a8]
    -   @sap-ux/adp-tooling@0.2.5
    -   @sap-ux/logger@0.3.8

## 0.5.6

### Patch Changes

-   30825ea6: Add an option for setting the UI5 theme

## 0.5.5

### Patch Changes

-   58424e73: chore(deps): update dependency @ui5/cli to v3.6.0

## 0.5.4

### Patch Changes

-   @sap-ux/adp-tooling@0.2.4

## 0.5.3

### Patch Changes

-   @sap-ux/adp-tooling@0.2.3

## 0.5.2

### Patch Changes

-   @sap-ux/adp-tooling@0.2.2

## 0.5.1

### Patch Changes

-   @sap-ux/adp-tooling@0.2.1

## 0.5.0

### Minor Changes

-   62148b07: Breaking change: separating preview from edit mode

### Patch Changes

-   Updated dependencies [62148b07]
    -   @sap-ux/adp-tooling@0.2.0

## 0.4.5

### Patch Changes

-   @sap-ux/adp-tooling@0.1.8

## 0.4.4

### Patch Changes

-   a73935c5: No change of functionality, just converted the init script to typescript

## 0.4.3

### Patch Changes

-   9096d8cb: Cleaner FLP sandbox init script

## 0.4.2

### Patch Changes

-   @sap-ux/adp-tooling@0.1.7

## 0.4.1

### Patch Changes

-   86f01c39: Log a warning if the preview middleware is used with a path that also exists in the filesystem

## 0.4.0

### Minor Changes

-   4b906238: Preview html is shown in CAP project using cds-plugin-ui5@0.4.0

## 0.3.9

### Patch Changes

-   @sap-ux/adp-tooling@0.1.6

## 0.3.8

### Patch Changes

-   44df3d5c: fix lint warnings in locate-reuse-libs.js

## 0.3.7

### Patch Changes

-   29179b5f: Add SAP icon loading in flpsandbox.html

## 0.3.6

### Patch Changes

-   @sap-ux/adp-tooling@0.1.5

## 0.3.5

### Patch Changes

-   @sap-ux/adp-tooling@0.1.4

## 0.3.4

### Patch Changes

-   @sap-ux/adp-tooling@0.1.3

## 0.3.3

### Patch Changes

-   Updated dependencies [a256cd54]
    -   @sap-ux/adp-tooling@0.1.2

## 0.3.2

### Patch Changes

-   99e84511: FIX: use relative path to app to work with cds-plugin-ui5 in CAP projects

## 0.3.1

### Patch Changes

-   68ef7224: FIX: local artifacts like controller extensions are not loaded
-   Updated dependencies [68ef7224]
    -   @sap-ux/adp-tooling@0.1.1

## 0.3.0

### Minor Changes

-   f13aabe6: export FlpSandbox class for programmatic use of the middleware

## 0.2.0

### Minor Changes

-   d2fd9a58: Feature: support for SAP UI5 adaptation projects added

### Patch Changes

-   Updated dependencies [d2fd9a58]
    -   @sap-ux/adp-tooling@0.1.0

## 0.1.0

### Minor Changes

-   d2428273: Initial version of a middleware for previewing applications in a local FLP.<|MERGE_RESOLUTION|>--- conflicted
+++ resolved
@@ -1,7 +1,5 @@
 # @sap-ux/preview-middleware
 
-<<<<<<< HEAD
-=======
 ## 0.16.73
 
 ### Patch Changes
@@ -64,7 +62,6 @@
 -   Updated dependencies [2fd82b1]
     -   @sap-ux/adp-tooling@0.12.48
 
->>>>>>> 9b593930
 ## 0.16.64
 
 ### Patch Changes
