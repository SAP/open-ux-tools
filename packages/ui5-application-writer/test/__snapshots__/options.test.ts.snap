// Jest Snapshot v1, https://jestjs.io/docs/snapshot-testing

<<<<<<< HEAD
=======
exports[`UI5 templates generates options: \`codeAssist, eslint, sapux\` 1`] = `
Object {
  ".gitignore": Object {
    "contents": "node_modules/
dist/
.scp/
.env
Makefile*.mta
mta_archives
mta-*
resources
archive.zip
.*_mta_build_tmp",
    "state": "modified",
  },
  "eslint.config.js": Object {
    "contents": "const fioriTools  = require('@sap-ux/eslint-plugin-fiori-tools');

module.exports = [
    ...fioriTools.configs.recommended
];
",
    "state": "modified",
  },
  "package.json": Object {
    "contents": "{
  \\"name\\": \\"testpackagename\\",
  \\"version\\": \\"0.0.1\\",
  \\"description\\": \\"Test App Description\\",
  \\"keywords\\": [
    \\"ui5\\",
    \\"openui5\\",
    \\"sapui5\\"
  ],
  \\"main\\": \\"webapp/index.html\\",
  \\"dependencies\\": {},
  \\"devDependencies\\": {
    \\"@ui5/cli\\": \\"^4.0.33\\",
    \\"@sap/ux-ui5-tooling\\": \\"1\\",
    \\"@sap-ux/eslint-plugin-fiori-tools\\": \\"^9.0.0\\",
    \\"eslint\\": \\"^9\\"
  },
  \\"scripts\\": {
    \\"start\\": \\"ui5 serve --config=ui5.yaml --open index.html\\",
    \\"start-local\\": \\"ui5 serve --config=ui5-local.yaml --open index.html\\",
    \\"build\\": \\"ui5 build --config=ui5.yaml --clean-dest --dest dist\\",
    \\"lint\\": \\"eslint ./\\"
  },
  \\"sapux\\": true
}
",
    "state": "modified",
  },
  "ui5-local.yaml": Object {
    "contents": "# yaml-language-server: $schema=https://sap.github.io/ui5-tooling/schema/ui5.yaml.json

specVersion: \\"4.0\\"
metadata:
  name: app.with.namespace
type: application
framework:
  name: SAPUI5
  version: 1.95.0
  libraries:
    - name: sap.m
    - name: sap.ui.core
    - name: themelib_sap_fiori_3
server:
  customMiddleware:
    - name: fiori-tools-appreload
      afterMiddleware: compression
      configuration:
        port: 35729
        path: webapp
        delay: 300
    - name: fiori-tools-preview
      afterMiddleware: fiori-tools-appreload
      configuration:
        flp:
          theme: sap_fiori_3
          path: test/flpSandbox.html
",
    "state": "modified",
  },
  "ui5.yaml": Object {
    "contents": "# yaml-language-server: $schema=https://sap.github.io/ui5-tooling/schema/ui5.yaml.json

specVersion: \\"4.0\\"
metadata:
  name: app.with.namespace
type: application
server:
  customMiddleware:
    - name: fiori-tools-proxy
      afterMiddleware: compression
      configuration:
        ignoreCertErrors: false # If set to true, certificate errors will be ignored. E.g. self-signed certificates will be accepted
        ui5:
          path:
            - /resources
            - /test-resources
          url: https://ui5.sap.com
    - name: fiori-tools-appreload
      afterMiddleware: compression
      configuration:
        port: 35729
        path: webapp
        delay: 300
    - name: fiori-tools-preview
      afterMiddleware: fiori-tools-appreload
      configuration:
        flp:
          theme: sap_fiori_3
          path: test/flpSandbox.html
",
    "state": "modified",
  },
  "webapp/Component.js": Object {
    "contents": "sap.ui.define(
    [\\"sap/ui/core/UIComponent\\"],
    function (UIComponent) {
        \\"use strict\\";

        return UIComponent.extend(\\"app.with.namespace.Component\\", {
            metadata: {
                manifest: \\"json\\"
            },

            /**
             * The component is initialized by UI5 automatically during the startup of the app and calls the init method once.
             * @public
             * @override
             */
            init: function () {
                // call the base component's init function
                UIComponent.prototype.init.apply(this, arguments);

                // enable routing
                this.getRouter().initialize();
            }
        });
    }
);",
    "state": "modified",
  },
  "webapp/i18n/i18n.properties": Object {
    "contents": "# This is the resource bundle for app.with.namespace

#Texts for manifest.json

#XTIT: Application name
appTitle=Test App Title

#YDES: Application description
appDescription=Test App Description",
    "state": "modified",
  },
  "webapp/index.html": Object {
    "contents": "<!DOCTYPE html>
<html lang=\\"en\\">
<head>
    <meta charset=\\"UTF-8\\">
    <meta name=\\"viewport\\" content=\\"width=device-width, initial-scale=1.0\\">
    <meta http-equiv=\\"X-UA-Compatible\\" content=\\"IE=edge\\">
    <title>Test App Title</title>
    <style>
        html, body, body > div, #container, #container-uiarea {
            height: 100%;
        }
    </style>
    <script
        id=\\"sap-ui-bootstrap\\"
        src=\\"resources/sap-ui-core.js\\"
        data-sap-ui-theme=\\"sap_fiori_3\\"
        data-sap-ui-resource-roots='{
            \\"app.with.namespace\\": \\"./\\"
        }'
        data-sap-ui-on-init=\\"module:sap/ui/core/ComponentSupport\\"
        data-sap-ui-compat-version=\\"edge\\"
        data-sap-ui-async=\\"true\\"
        data-sap-ui-frame-options=\\"trusted\\"
    ></script>
</head>
<body class=\\"sapUiBody sapUiSizeCompact\\" id=\\"content\\">
    <div
        data-sap-ui-component
        data-name=\\"app.with.namespace\\"
        data-id=\\"container\\"
        data-settings='{\\"id\\" : \\"app.with.namespace\\"}'
        data-handle-validation=\\"true\\"
    ></div>
</body>
</html>",
    "state": "modified",
  },
  "webapp/manifest.json": Object {
    "contents": "{
    \\"_version\\": \\"1.12.0\\",
    \\"sap.app\\": {
        \\"id\\": \\"app.with.namespace\\",
      \\"type\\": \\"application\\",
      \\"i18n\\": \\"i18n/i18n.properties\\",
      \\"applicationVersion\\": {
        \\"version\\": \\"0.0.1\\"
      },
      \\"title\\": \\"{{appTitle}}\\",
      \\"description\\": \\"{{appDescription}}\\",
      \\"resources\\": \\"resources.json\\",
      \\"sourceTemplate\\": {
          \\"id\\": \\"\\",
          \\"version\\": \\"\\"
      }
    },
    \\"sap.ui\\": {
      \\"technology\\": \\"UI5\\",
      \\"icons\\": {
        \\"icon\\": \\"\\",
        \\"favIcon\\": \\"\\",
        \\"phone\\": \\"\\",
        \\"phone@2\\": \\"\\",
        \\"tablet\\": \\"\\",
        \\"tablet@2\\": \\"\\"
      },
      \\"deviceTypes\\": {
        \\"desktop\\": true,
        \\"tablet\\": true,
        \\"phone\\": true
      }
    },
    \\"sap.ui5\\": {
      \\"flexEnabled\\": true,
      \\"dependencies\\": {
        \\"minUI5Version\\": \\"1.60.0\\",
        \\"libs\\": {
          \\"sap.m\\": {},
          \\"sap.ui.core\\": {}
        }
      },
      \\"contentDensities\\": {
        \\"compact\\": true,
        \\"cozy\\": true
      },
      \\"models\\": {
        \\"i18n\\": {
          \\"type\\": \\"sap.ui.model.resource.ResourceModel\\",
          \\"settings\\": {
            \\"bundleName\\": \\"app.with.namespace.i18n.i18n\\"
          }
        }
      },
      \\"resources\\": {
        \\"css\\": []
      },
      \\"routing\\": {
        \\"config\\": {},
        \\"routes\\": [],
        \\"targets\\": {}
      }
    }
  }
",
    "state": "modified",
  },
}
`;

>>>>>>> e5d103a6
exports[`UI5 templates generates options: \`sapux\` with specific version 1`] = `
Object {
  ".gitignore": Object {
    "contents": "node_modules/
dist/
.scp/
.env
Makefile*.mta
mta_archives
mta-*
resources
archive.zip
.*_mta_build_tmp",
    "state": "modified",
  },
  "package.json": Object {
    "contents": "{
  \\"name\\": \\"testpackagename\\",
  \\"version\\": \\"0.0.1\\",
  \\"description\\": \\"Test App Description\\",
  \\"keywords\\": [
    \\"ui5\\",
    \\"openui5\\",
    \\"sapui5\\"
  ],
  \\"main\\": \\"webapp/index.html\\",
  \\"dependencies\\": {},
  \\"devDependencies\\": {
    \\"@ui5/cli\\": \\"^4.0.33\\",
    \\"@sap/ux-ui5-tooling\\": \\"1\\"
  },
  \\"scripts\\": {
    \\"start\\": \\"ui5 serve --config=ui5.yaml --open index.html\\",
    \\"start-local\\": \\"ui5 serve --config=ui5-local.yaml --open index.html\\",
    \\"build\\": \\"ui5 build --config=ui5.yaml --clean-dest --dest dist\\"
  },
  \\"sapux\\": true
}
",
    "state": "modified",
  },
  "ui5-local.yaml": Object {
    "contents": "# yaml-language-server: $schema=https://sap.github.io/ui5-tooling/schema/ui5.yaml.json

specVersion: \\"4.0\\"
metadata:
  name: app.with.namespace
type: application
framework:
  name: SAPUI5
  version: 1.92.1
  libraries:
    - name: sap.m
    - name: sap.ui.core
    - name: themelib_sap_fiori_3
server:
  customMiddleware:
    - name: fiori-tools-appreload
      afterMiddleware: compression
      configuration:
        port: 35729
        path: webapp
        delay: 300
    - name: fiori-tools-preview
      afterMiddleware: fiori-tools-appreload
      configuration:
        flp:
          theme: sap_fiori_3
          path: test/flpSandbox.html
          intent:
            object: appwithnamespace
            action: display
",
    "state": "modified",
  },
  "ui5.yaml": Object {
    "contents": "# yaml-language-server: $schema=https://sap.github.io/ui5-tooling/schema/ui5.yaml.json

specVersion: \\"4.0\\"
metadata:
  name: app.with.namespace
type: application
server:
  customMiddleware:
    - name: fiori-tools-proxy
      afterMiddleware: compression
      configuration:
        ignoreCertErrors: false # If set to true, certificate errors will be ignored. E.g. self-signed certificates will be accepted
        ui5:
          path:
            - /resources
            - /test-resources
          url: https://ui5.sap.com
    - name: fiori-tools-appreload
      afterMiddleware: compression
      configuration:
        port: 35729
        path: webapp
        delay: 300
    - name: fiori-tools-preview
      afterMiddleware: fiori-tools-appreload
      configuration:
        flp:
          theme: sap_fiori_3
          path: test/flpSandbox.html
          intent:
            object: appwithnamespace
            action: display
",
    "state": "modified",
  },
  "webapp/Component.js": Object {
    "contents": "sap.ui.define(
    [\\"sap/ui/core/UIComponent\\"],
    function (UIComponent) {
        \\"use strict\\";

        return UIComponent.extend(\\"app.with.namespace.Component\\", {
            metadata: {
                manifest: \\"json\\"
            },

            /**
             * The component is initialized by UI5 automatically during the startup of the app and calls the init method once.
             * @public
             * @override
             */
            init: function () {
                // call the base component's init function
                UIComponent.prototype.init.apply(this, arguments);

                // enable routing
                this.getRouter().initialize();
            }
        });
    }
);",
    "state": "modified",
  },
  "webapp/i18n/i18n.properties": Object {
    "contents": "# This is the resource bundle for app.with.namespace

#Texts for manifest.json

#XTIT: Application name
appTitle=Test App Title

#YDES: Application description
appDescription=Test App Description",
    "state": "modified",
  },
  "webapp/index.html": Object {
    "contents": "<!DOCTYPE html>
<html lang=\\"en\\">
<head>
    <meta charset=\\"UTF-8\\">
    <meta name=\\"viewport\\" content=\\"width=device-width, initial-scale=1.0\\">
    <meta http-equiv=\\"X-UA-Compatible\\" content=\\"IE=edge\\">
    <title>Test App Title</title>
    <style>
        html, body, body > div, #container, #container-uiarea {
            height: 100%;
        }
    </style>
    <script
        id=\\"sap-ui-bootstrap\\"
        src=\\"resources/sap-ui-core.js\\"
        data-sap-ui-theme=\\"sap_fiori_3\\"
        data-sap-ui-resourceroots='{
            \\"app.with.namespace\\": \\"./\\"
        }'
        data-sap-ui-oninit=\\"module:sap/ui/core/ComponentSupport\\"
        data-sap-ui-compatVersion=\\"edge\\"
        data-sap-ui-async=\\"true\\"
        data-sap-ui-frameOptions=\\"trusted\\"
    ></script>
</head>
<body class=\\"sapUiBody sapUiSizeCompact\\" id=\\"content\\">
    <div
        data-sap-ui-component
        data-name=\\"app.with.namespace\\"
        data-id=\\"container\\"
        data-settings='{\\"id\\" : \\"app.with.namespace\\"}'
        data-handle-validation=\\"true\\"
    ></div>
</body>
</html>",
    "state": "modified",
  },
  "webapp/manifest.json": Object {
    "contents": "{
    \\"_version\\": \\"1.34.0\\",
    \\"sap.app\\": {
        \\"id\\": \\"app.with.namespace\\",
      \\"type\\": \\"application\\",
      \\"i18n\\": \\"i18n/i18n.properties\\",
      \\"applicationVersion\\": {
        \\"version\\": \\"0.0.1\\"
      },
      \\"title\\": \\"{{appTitle}}\\",
      \\"description\\": \\"{{appDescription}}\\",
      \\"resources\\": \\"resources.json\\",
      \\"sourceTemplate\\": {
          \\"id\\": \\"\\",
          \\"version\\": \\"\\"
      }
    },
    \\"sap.ui\\": {
      \\"technology\\": \\"UI5\\",
      \\"icons\\": {
        \\"icon\\": \\"\\",
        \\"favIcon\\": \\"\\",
        \\"phone\\": \\"\\",
        \\"phone@2\\": \\"\\",
        \\"tablet\\": \\"\\",
        \\"tablet@2\\": \\"\\"
      },
      \\"deviceTypes\\": {
        \\"desktop\\": true,
        \\"tablet\\": true,
        \\"phone\\": true
      }
    },
    \\"sap.ui5\\": {
      \\"flexEnabled\\": true,
      \\"dependencies\\": {
        \\"minUI5Version\\": \\"1.92.1\\",
        \\"libs\\": {
          \\"sap.m\\": {},
          \\"sap.ui.core\\": {}
        }
      },
      \\"contentDensities\\": {
        \\"compact\\": true,
        \\"cozy\\": true
      },
      \\"models\\": {
        \\"i18n\\": {
          \\"type\\": \\"sap.ui.model.resource.ResourceModel\\",
          \\"settings\\": {
            \\"bundleName\\": \\"app.with.namespace.i18n.i18n\\"
          }
        }
      },
      \\"resources\\": {
        \\"css\\": []
      },
      \\"routing\\": {
        \\"config\\": {},
        \\"routes\\": [],
        \\"targets\\": {}
      }
    }
  }
",
    "state": "modified",
  },
}
`;

exports[`UI5 templates option: \`loadReuseLibs\` 1`] = `
Object {
  ".gitignore": Object {
    "contents": "node_modules/
dist/
.scp/
.env
Makefile*.mta
mta_archives
mta-*
resources
archive.zip
.*_mta_build_tmp",
    "state": "modified",
  },
  "package.json": Object {
    "contents": "{
    \\"name\\": \\"testpackagename\\",
    \\"version\\": \\"0.0.1\\",
    \\"description\\": \\"Test App Description\\",
    \\"keywords\\": [
        \\"ui5\\",
        \\"openui5\\",
        \\"sapui5\\"
    ],
    \\"main\\": \\"webapp/index.html\\",
    \\"dependencies\\": {},
    \\"devDependencies\\": {
        \\"@ui5/cli\\": \\"^4.0.33\\",
        \\"@sap/ux-ui5-tooling\\": \\"1\\"
},
    \\"scripts\\": {
    \\"start\\": \\"ui5 serve --config=ui5.yaml --open index.html\\",
    \\"start-local\\": \\"ui5 serve --config=ui5-local.yaml --open index.html\\",
    \\"build\\": \\"ui5 build --config=ui5.yaml --clean-dest --dest dist\\"
}    
}",
    "state": "modified",
  },
  "ui5-local.yaml": Object {
    "contents": "# yaml-language-server: $schema=https://sap.github.io/ui5-tooling/schema/ui5.yaml.json

specVersion: \\"4.0\\"
metadata:
  name: app.with.namespace
type: application
framework:
  name: SAPUI5
  version: 1.95.0
  libraries:
    - name: sap.m
    - name: sap.ui.core
    - name: themelib_sap_fiori_3
server:
  customMiddleware:
    - name: fiori-tools-appreload
      afterMiddleware: compression
      configuration:
        port: 35729
        path: webapp
        delay: 300
    - name: fiori-tools-preview
      afterMiddleware: fiori-tools-appreload
      configuration:
        flp:
          theme: sap_fiori_3
          path: test/flpSandbox.html
",
    "state": "modified",
  },
  "ui5.yaml": Object {
    "contents": "# yaml-language-server: $schema=https://sap.github.io/ui5-tooling/schema/ui5.yaml.json

specVersion: \\"4.0\\"
metadata:
  name: app.with.namespace
type: application
server:
  customMiddleware:
    - name: fiori-tools-proxy
      afterMiddleware: compression
      configuration:
        ignoreCertErrors: false # If set to true, certificate errors will be ignored. E.g. self-signed certificates will be accepted
        ui5:
          path:
            - /resources
            - /test-resources
          url: https://ui5.sap.com
    - name: fiori-tools-appreload
      afterMiddleware: compression
      configuration:
        port: 35729
        path: webapp
        delay: 300
    - name: fiori-tools-preview
      afterMiddleware: fiori-tools-appreload
      configuration:
        flp:
          theme: sap_fiori_3
          path: test/flpSandbox.html
",
    "state": "modified",
  },
  "webapp/Component.js": Object {
    "contents": "sap.ui.define(
    [\\"sap/ui/core/UIComponent\\"],
    function (UIComponent) {
        \\"use strict\\";

        return UIComponent.extend(\\"app.with.namespace.Component\\", {
            metadata: {
                manifest: \\"json\\"
            },

            /**
             * The component is initialized by UI5 automatically during the startup of the app and calls the init method once.
             * @public
             * @override
             */
            init: function () {
                // call the base component's init function
                UIComponent.prototype.init.apply(this, arguments);

                // enable routing
                this.getRouter().initialize();
            }
        });
    }
);",
    "state": "modified",
  },
  "webapp/i18n/i18n.properties": Object {
    "contents": "# This is the resource bundle for app.with.namespace

#Texts for manifest.json

#XTIT: Application name
appTitle=Test App Title

#YDES: Application description
appDescription=Test App Description",
    "state": "modified",
  },
  "webapp/index.html": Object {
    "contents": "<!DOCTYPE html>
<html lang=\\"en\\">
<head>
    <meta charset=\\"UTF-8\\">
    <meta name=\\"viewport\\" content=\\"width=device-width, initial-scale=1.0\\">
    <meta http-equiv=\\"X-UA-Compatible\\" content=\\"IE=edge\\">
    <title>Test App Title</title>
    <style>
        html, body, body > div, #container, #container-uiarea {
            height: 100%;
        }
    </style>
    <script
        id=\\"sap-ui-bootstrap\\"
        src=\\"resources/sap-ui-core.js\\"
        data-sap-ui-theme=\\"sap_fiori_3\\"
        data-sap-ui-resource-roots='{
            \\"app.with.namespace\\": \\"./\\"
        }'
        data-sap-ui-on-init=\\"module:sap/ui/core/ComponentSupport\\"
        data-sap-ui-compat-version=\\"edge\\"
        data-sap-ui-async=\\"true\\"
        data-sap-ui-frame-options=\\"trusted\\"
    ></script>
</head>
<body class=\\"sapUiBody sapUiSizeCompact\\" id=\\"content\\">
    <div
        data-sap-ui-component
        data-name=\\"app.with.namespace\\"
        data-id=\\"container\\"
        data-settings='{\\"id\\" : \\"app.with.namespace\\"}'
        data-handle-validation=\\"true\\"
    ></div>
</body>
</html>",
    "state": "modified",
  },
  "webapp/manifest.json": Object {
    "contents": "{
    \\"_version\\": \\"1.12.0\\",
    \\"sap.app\\": {
        \\"id\\": \\"app.with.namespace\\",
      \\"type\\": \\"application\\",
      \\"i18n\\": \\"i18n/i18n.properties\\",
      \\"applicationVersion\\": {
        \\"version\\": \\"0.0.1\\"
      },
      \\"title\\": \\"{{appTitle}}\\",
      \\"description\\": \\"{{appDescription}}\\",
      \\"resources\\": \\"resources.json\\",
      \\"sourceTemplate\\": {
          \\"id\\": \\"\\",
          \\"version\\": \\"\\"
      }
    },
    \\"sap.ui\\": {
      \\"technology\\": \\"UI5\\",
      \\"icons\\": {
        \\"icon\\": \\"\\",
        \\"favIcon\\": \\"\\",
        \\"phone\\": \\"\\",
        \\"phone@2\\": \\"\\",
        \\"tablet\\": \\"\\",
        \\"tablet@2\\": \\"\\"
      },
      \\"deviceTypes\\": {
        \\"desktop\\": true,
        \\"tablet\\": true,
        \\"phone\\": true
      }
    },
    \\"sap.ui5\\": {
      \\"flexEnabled\\": true,
      \\"dependencies\\": {
        \\"minUI5Version\\": \\"1.60.0\\",
        \\"libs\\": {
          \\"sap.m\\": {},
          \\"sap.ui.core\\": {}
        }
      },
      \\"contentDensities\\": {
        \\"compact\\": true,
        \\"cozy\\": true
      },
      \\"models\\": {
        \\"i18n\\": {
          \\"type\\": \\"sap.ui.model.resource.ResourceModel\\",
          \\"settings\\": {
            \\"bundleName\\": \\"app.with.namespace.i18n.i18n\\"
          }
        }
      },
      \\"resources\\": {
        \\"css\\": []
      },
      \\"routing\\": {
        \\"config\\": {},
        \\"routes\\": [],
        \\"targets\\": {}
      }
    }
  }
",
    "state": "modified",
  },
  "webapp/test/locate-reuse-libs.js": Object {
    "contents": "(function (sap) {
    var fioriToolsGetManifestLibs = function (manifestPath) {
        var url = manifestPath;
        var result = \\"\\";
        // SAPUI5 delivered namespaces from https://ui5.sap.com/#/api/sap
        var ui5Libs = [
            \\"sap.apf\\",
            \\"sap.base\\",
            \\"sap.chart\\",
            \\"sap.collaboration\\",
            \\"sap.f\\",
            \\"sap.fe\\",
            \\"sap.fileviewer\\",
            \\"sap.gantt\\",
            \\"sap.landvisz\\",
            \\"sap.m\\",
            \\"sap.ndc\\",
            \\"sap.ovp\\",
            \\"sap.rules\\",
            \\"sap.suite\\",
            \\"sap.tnt\\",
            \\"sap.ui\\",
            \\"sap.uiext\\",
            \\"sap.ushell\\",
            \\"sap.uxap\\",
            \\"sap.viz\\",
            \\"sap.webanalytics\\",
            \\"sap.zen\\"
        ];
        function getKeys(libOrComp, libOrCompKeysString) {
            var libOrCompKeysStringTmp = libOrCompKeysString;
            Object.keys(libOrComp).forEach(function (libOrCompKey) {
                // ignore libs or Components that start with SAPUI5 delivered namespaces
                if (!ui5Libs.some(function (substring) { return libOrCompKey === substring || libOrCompKey.startsWith(substring + \\".\\"); })) {
                    if (libOrCompKeysStringTmp.length > 0) {
                        libOrCompKeysStringTmp = libOrCompKeysStringTmp + \\",\\" + libOrCompKey;
                    } else {
                        libOrCompKeysStringTmp = libOrCompKey;
                    }
                }
            });
            return libOrCompKeysStringTmp;
        };
        function getComponentUsageNames(compUsages, libOrCompKeysString) {
            var libOrCompKeysStringTmp = libOrCompKeysString;
            var compNames = Object.keys(compUsages).map(function (compUsageKey) {
                return compUsages[compUsageKey].name;
            });
            compNames.forEach(function (compName) {
                // ignore libs or Components that start with SAPUI5 delivered namespaces
                if (!ui5Libs.some(function (substring) { return compName === substring || compName.startsWith(substring + \\".\\"); })) {
                    if (libOrCompKeysStringTmp.length > 0) {
                        libOrCompKeysStringTmp = libOrCompKeysStringTmp + \\",\\" + compName;
                    } else {
                        libOrCompKeysStringTmp = compName;
                    }
                }
            });
            return libOrCompKeysStringTmp;
        };
        return new Promise(function (resolve, reject) {
            $.ajax(url)
                .done(function (manifest) {
                    if (manifest) {
                        if (
                            manifest[\\"sap.ui5\\"] &&
                            manifest[\\"sap.ui5\\"].dependencies
                        ) {
                            if (manifest[\\"sap.ui5\\"].dependencies.libs) {
                                result = getKeys(manifest[\\"sap.ui5\\"].dependencies.libs, result);
                            }
                            if (manifest[\\"sap.ui5\\"].dependencies.components) {
                                result = getKeys(manifest[\\"sap.ui5\\"].dependencies.components, result);
                            }
                        }
                        if (
                            manifest[\\"sap.ui5\\"] &&
                            manifest[\\"sap.ui5\\"].componentUsages
                        ) {
                            result = getComponentUsageNames(manifest[\\"sap.ui5\\"].componentUsages, result);
                        }
                    }
                    resolve(result);
                })
                .fail(function () {
                    reject(new Error(\\"Could not fetch manifest at '\\" + manifestPath));
                });
        });
    };
    function registerModules(dataFromAppIndex) {
        Object.keys(dataFromAppIndex).forEach(function (moduleDefinitionKey) {
            var moduleDefinition = dataFromAppIndex[moduleDefinitionKey];
            if (moduleDefinition && moduleDefinition.dependencies) {
                moduleDefinition.dependencies.forEach(function (dependency) {
                    if (dependency.url && dependency.url.length > 0 && dependency.type === \\"UI5LIB\\") {
                        sap.ui.require([\\"sap/base/Log\\"], function (Log) {
                            Log.info(\\"Registering Library \\" +
                                encodeURI(dependency.componentId) +
                                \\" from server \\" +
                                encodeURI(dependency.url));
                        });
                        var compId = dependency.componentId.replace(/\\\\./g, \\"/\\");
                        var config = {
                            paths: {
                            }
                        };
                        config.paths[compId] = dependency.url;
                        sap.ui.loader.config(config);
                    }
                });
            }
        });
    };
    /**
     * Registers the module paths for dependencies of the given component.
     * @param {string} manifestPath The the path to the app manifest path
     * for which the dependencies should be registered.
     * @returns {Promise} A promise which is resolved when the ajax request for
     * the app-index was successful and the module paths were registered.
     */
    sap.registerComponentDependencyPaths = function (manifestPath) {

        return fioriToolsGetManifestLibs(manifestPath).then(function (libs) {
            if (libs && libs.length > 0) {
                var url = \\"/sap/bc/ui2/app_index/ui5_app_info?id=\\" + libs;
                var sapClient = \\"\\";

                return new Promise(
                    function (resolve) {
                        sap.ui.require([\\"sap/base/util/UriParameters\\"], function (UriParameters) {
                            sapClient = UriParameters.fromQuery(window.location.search).get(\\"sap-client\\");
                            if (sapClient && sapClient.length === 3) {
                                url = url + \\"&sap-client=\\" + sapClient;
                            }
                            resolve(url);
                        });
                    }).then(function (url2) {
                        return $.ajax(url2).done(function (data) {
                            if (data) {
                                registerModules(data);
                            }
                        });
                    });
            } else {
                return undefined;
            }
        });
    };
})(sap);

function registerSAPFonts() {  
    sap.ui.require([\\"sap/ui/core/IconPool\\"], function (IconPool) {  
    //Fiori Theme font family and URI
    var fioriTheme = {
        fontFamily: \\"SAP-icons-TNT\\",
        fontURI: sap.ui.require.toUrl(\\"sap/tnt/themes/base/fonts/\\")
    };
    //Registering to the icon pool
    IconPool.registerFont(fioriTheme);
    //SAP Business Suite Theme font family and URI
    var bSuiteTheme = {
        fontFamily: \\"BusinessSuiteInAppSymbols\\",
        fontURI: sap.ui.require.toUrl(\\"sap/ushell/themes/base/fonts/\\")
    };
    //Registering to the icon pool
    IconPool.registerFont(bSuiteTheme);
    });
};

var currentScript = document.getElementById(\\"locate-reuse-libs\\");
if (!currentScript) {
    currentScript = document.currentScript;
}
var manifestUri = currentScript.getAttribute(\\"data-sap-ui-manifest-uri\\");
var componentName = currentScript.getAttribute(\\"data-sap-ui-componentName\\");
var useMockserver = currentScript.getAttribute(\\"data-sap-ui-use-mockserver\\");

sap.registerComponentDependencyPaths(manifestUri)
    .catch(function (error) {
        sap.ui.require([\\"sap/base/Log\\"], function (Log) {
            Log.error(error);
        });
    })
    .finally(function () {

        // setting the app title with internationalization 
        sap.ui.getCore().attachInit(function () {
            var sLocale = sap.ui.getCore().getConfiguration().getLanguage();
            sap.ui.require([\\"sap/base/i18n/ResourceBundle\\"], function (ResourceBundle) {
                var oResourceBundle = ResourceBundle.create({
                    url: \\"i18n/i18n.properties\\",
                    locale: sLocale
                });
                document.title = oResourceBundle.getText(\\"appTitle\\");
            });
        });

        if (componentName && componentName.length > 0) {
            if (useMockserver && useMockserver === \\"true\\") {
                sap.ui.getCore().attachInit(function () {
                    registerSAPFonts();
                    sap.ui.require([componentName.replace(/\\\\./g, \\"/\\") + \\"/localService/mockserver\\"], function (server) {
                        // set up test service for local testing
                        server.init();
                        // initialize the ushell sandbox component
                        sap.ushell.Container.createRenderer().placeAt(\\"content\\");
                    });
                });
            } else {
                // Requiring the ComponentSupport module automatically executes the component initialisation for all declaratively defined components
                sap.ui.require([\\"sap/ui/core/ComponentSupport\\"]);

                // setting the app title with the i18n text 
                sap.ui.getCore().attachInit(function () {
                    registerSAPFonts();
                    var sLocale = sap.ui.getCore().getConfiguration().getLanguage();
                    sap.ui.require([\\"sap/base/i18n/ResourceBundle\\"], function (ResourceBundle) {
                        var oResourceBundle = ResourceBundle.create({
                            url: \\"i18n/i18n.properties\\",
                            locale: sLocale
                        });
                        document.title = oResourceBundle.getText(\\"appTitle\\");
                    });
                });
            }
        } else {
            sap.ui.getCore().attachInit(function () {
                registerSAPFonts();
                try {
                    // initialize the ushell sandbox component in ui5 v2
                    sap.ushell.Container.createRenderer(true).then(function (component) {
                        component.placeAt(\\"content\\");
                    });
                } catch {
                    // support older versions of ui5 
                    sap.ushell.Container.createRenderer().placeAt(\\"content\\");
                }
            });
        }
    });",
    "state": "modified",
  },
}
`;

exports[`UI5 templates option: \`loadReuseLibs\` UI5 1.120.0 1`] = `
Object {
  ".gitignore": Object {
    "contents": "node_modules/
dist/
.scp/
.env
Makefile*.mta
mta_archives
mta-*
resources
archive.zip
.*_mta_build_tmp",
    "state": "modified",
  },
  "package.json": Object {
    "contents": "{
    \\"name\\": \\"testpackagename\\",
    \\"version\\": \\"0.0.1\\",
    \\"description\\": \\"Test App Description\\",
    \\"keywords\\": [
        \\"ui5\\",
        \\"openui5\\",
        \\"sapui5\\"
    ],
    \\"main\\": \\"webapp/index.html\\",
    \\"dependencies\\": {},
    \\"devDependencies\\": {
        \\"@ui5/cli\\": \\"^4.0.33\\",
        \\"@sap/ux-ui5-tooling\\": \\"1\\"
},
    \\"scripts\\": {
    \\"start\\": \\"ui5 serve --config=ui5.yaml --open index.html\\",
    \\"start-local\\": \\"ui5 serve --config=ui5-local.yaml --open index.html\\",
    \\"build\\": \\"ui5 build --config=ui5.yaml --clean-dest --dest dist\\"
}    
}",
    "state": "modified",
  },
  "ui5-local.yaml": Object {
    "contents": "# yaml-language-server: $schema=https://sap.github.io/ui5-tooling/schema/ui5.yaml.json

specVersion: \\"4.0\\"
metadata:
  name: app.with.namespace
type: application
framework:
  name: SAPUI5
  version: 1.120.0
  libraries:
    - name: sap.m
    - name: sap.ui.core
    - name: themelib_sap_fiori_3
server:
  customMiddleware:
    - name: fiori-tools-appreload
      afterMiddleware: compression
      configuration:
        port: 35729
        path: webapp
        delay: 300
    - name: fiori-tools-preview
      afterMiddleware: fiori-tools-appreload
      configuration:
        flp:
          theme: sap_fiori_3
          path: test/flpSandbox.html
",
    "state": "modified",
  },
  "ui5.yaml": Object {
    "contents": "# yaml-language-server: $schema=https://sap.github.io/ui5-tooling/schema/ui5.yaml.json

specVersion: \\"4.0\\"
metadata:
  name: app.with.namespace
type: application
server:
  customMiddleware:
    - name: fiori-tools-proxy
      afterMiddleware: compression
      configuration:
        ignoreCertErrors: false # If set to true, certificate errors will be ignored. E.g. self-signed certificates will be accepted
        ui5:
          path:
            - /resources
            - /test-resources
          url: https://ui5.sap.com
    - name: fiori-tools-appreload
      afterMiddleware: compression
      configuration:
        port: 35729
        path: webapp
        delay: 300
    - name: fiori-tools-preview
      afterMiddleware: fiori-tools-appreload
      configuration:
        flp:
          theme: sap_fiori_3
          path: test/flpSandbox.html
",
    "state": "modified",
  },
  "webapp/Component.js": Object {
    "contents": "sap.ui.define(
    [\\"sap/ui/core/UIComponent\\"],
    function (UIComponent) {
        \\"use strict\\";

        return UIComponent.extend(\\"app.with.namespace.Component\\", {
            metadata: {
                manifest: \\"json\\"
            },

            /**
             * The component is initialized by UI5 automatically during the startup of the app and calls the init method once.
             * @public
             * @override
             */
            init: function () {
                // call the base component's init function
                UIComponent.prototype.init.apply(this, arguments);

                // enable routing
                this.getRouter().initialize();
            }
        });
    }
);",
    "state": "modified",
  },
  "webapp/i18n/i18n.properties": Object {
    "contents": "# This is the resource bundle for app.with.namespace

#Texts for manifest.json

#XTIT: Application name
appTitle=Test App Title

#YDES: Application description
appDescription=Test App Description",
    "state": "modified",
  },
  "webapp/index.html": Object {
    "contents": "<!DOCTYPE html>
<html lang=\\"en\\">
<head>
    <meta charset=\\"UTF-8\\">
    <meta name=\\"viewport\\" content=\\"width=device-width, initial-scale=1.0\\">
    <meta http-equiv=\\"X-UA-Compatible\\" content=\\"IE=edge\\">
    <title>Test App Title</title>
    <style>
        html, body, body > div, #container, #container-uiarea {
            height: 100%;
        }
    </style>
    <script
        id=\\"sap-ui-bootstrap\\"
        src=\\"resources/sap-ui-core.js\\"
        data-sap-ui-theme=\\"sap_fiori_3\\"
        data-sap-ui-resource-roots='{
            \\"app.with.namespace\\": \\"./\\"
        }'
        data-sap-ui-on-init=\\"module:sap/ui/core/ComponentSupport\\"
        data-sap-ui-compat-version=\\"edge\\"
        data-sap-ui-async=\\"true\\"
        data-sap-ui-frame-options=\\"trusted\\"
    ></script>
</head>
<body class=\\"sapUiBody sapUiSizeCompact\\" id=\\"content\\">
    <div
        data-sap-ui-component
        data-name=\\"app.with.namespace\\"
        data-id=\\"container\\"
        data-settings='{\\"id\\" : \\"app.with.namespace\\"}'
        data-handle-validation=\\"true\\"
    ></div>
</body>
</html>",
    "state": "modified",
  },
  "webapp/manifest.json": Object {
    "contents": "{
    \\"_version\\": \\"1.60.0\\",
    \\"sap.app\\": {
        \\"id\\": \\"app.with.namespace\\",
      \\"type\\": \\"application\\",
      \\"i18n\\": \\"i18n/i18n.properties\\",
      \\"applicationVersion\\": {
        \\"version\\": \\"0.0.1\\"
      },
      \\"title\\": \\"{{appTitle}}\\",
      \\"description\\": \\"{{appDescription}}\\",
      \\"resources\\": \\"resources.json\\",
      \\"sourceTemplate\\": {
          \\"id\\": \\"\\",
          \\"version\\": \\"\\"
      }
    },
    \\"sap.ui\\": {
      \\"technology\\": \\"UI5\\",
      \\"icons\\": {
        \\"icon\\": \\"\\",
        \\"favIcon\\": \\"\\",
        \\"phone\\": \\"\\",
        \\"phone@2\\": \\"\\",
        \\"tablet\\": \\"\\",
        \\"tablet@2\\": \\"\\"
      },
      \\"deviceTypes\\": {
        \\"desktop\\": true,
        \\"tablet\\": true,
        \\"phone\\": true
      }
    },
    \\"sap.ui5\\": {
      \\"flexEnabled\\": true,
      \\"dependencies\\": {
        \\"minUI5Version\\": \\"1.120.0\\",
        \\"libs\\": {
          \\"sap.m\\": {},
          \\"sap.ui.core\\": {}
        }
      },
      \\"contentDensities\\": {
        \\"compact\\": true,
        \\"cozy\\": true
      },
      \\"models\\": {
        \\"i18n\\": {
          \\"type\\": \\"sap.ui.model.resource.ResourceModel\\",
          \\"settings\\": {
            \\"bundleName\\": \\"app.with.namespace.i18n.i18n\\"
          }
        }
      },
      \\"resources\\": {
        \\"css\\": []
      },
      \\"routing\\": {
        \\"config\\": {},
        \\"routes\\": [],
        \\"targets\\": {}
      }
    }
  }
",
    "state": "modified",
  },
  "webapp/test/locate-reuse-libs.js": Object {
    "contents": "(function (sap) {
    var fioriToolsGetManifestLibs = function (manifestPath) {
        var url = manifestPath;
        var result = \\"\\";
        // SAPUI5 delivered namespaces from https://ui5.sap.com/#/api/sap
        var ui5Libs = [
            \\"sap.apf\\",
            \\"sap.base\\",
            \\"sap.chart\\",
            \\"sap.collaboration\\",
            \\"sap.f\\",
            \\"sap.fe\\",
            \\"sap.fileviewer\\",
            \\"sap.gantt\\",
            \\"sap.landvisz\\",
            \\"sap.m\\",
            \\"sap.ndc\\",
            \\"sap.ovp\\",
            \\"sap.rules\\",
            \\"sap.suite\\",
            \\"sap.tnt\\",
            \\"sap.ui\\",
            \\"sap.uiext\\",
            \\"sap.ushell\\",
            \\"sap.uxap\\",
            \\"sap.viz\\",
            \\"sap.webanalytics\\",
            \\"sap.zen\\"
        ];
        var getKeys = function (libOrComp, libOrCompKeysString) {
            var libOrCompKeysStringTmp = libOrCompKeysString;
            Object.keys(libOrComp).forEach(function (libOrCompKey) {
                // ignore libs or Components that start with SAPUI5 delivered namespaces
                if (!ui5Libs.some(function (substring) { return libOrCompKey === substring || libOrCompKey.startsWith(substring + \\".\\"); })) {
                    if (libOrCompKeysStringTmp.length > 0) {
                        libOrCompKeysStringTmp = libOrCompKeysStringTmp + \\",\\" + libOrCompKey;
                    } else {
                        libOrCompKeysStringTmp = libOrCompKey;
                    }
                }
            });
            return libOrCompKeysStringTmp;
        };
        var getComponentUsageNames = function (compUsages, libOrCompKeysString) {
            var libOrCompKeysStringTmp = libOrCompKeysString;
            var compNames = Object.keys(compUsages).map(function (compUsageKey) {
                return compUsages[compUsageKey].name;
            });
            compNames.forEach(function (compName) {
                // ignore libs or Components that start with SAPUI5 delivered namespaces
                if (!ui5Libs.some(function (substring) { return compName === substring || compName.startsWith(substring + \\".\\"); })) {
                    if (libOrCompKeysStringTmp.length > 0) {
                        libOrCompKeysStringTmp = libOrCompKeysStringTmp + \\",\\" + compName;
                    } else {
                        libOrCompKeysStringTmp = compName;
                    }
                }
            });
            return libOrCompKeysStringTmp;
        };
        return new Promise(function (resolve, reject) {

            sap.ui.require([\\"sap/ui/thirdparty/jquery\\"], function (localJQuery) {  
                localJQuery.ajax(url)
                    .done(function (manifest) {
                        if (manifest) {
                            if (
                                manifest[\\"sap.ui5\\"] &&
                                manifest[\\"sap.ui5\\"].dependencies
                            ) {
                                if (manifest[\\"sap.ui5\\"].dependencies.libs) {
                                    result = getKeys(manifest[\\"sap.ui5\\"].dependencies.libs, result);
                                }
                                if (manifest[\\"sap.ui5\\"].dependencies.components) {
                                    result = getKeys(manifest[\\"sap.ui5\\"].dependencies.components, result);
                                }
                            }
                            if (
                                manifest[\\"sap.ui5\\"] &&
                                manifest[\\"sap.ui5\\"].componentUsages
                            ) {
                                result = getComponentUsageNames(manifest[\\"sap.ui5\\"].componentUsages, result);
                            }
                        }
                        resolve(result);
                    })
                    .fail(function () {
                        reject(new Error(\\"Could not fetch manifest at '\\" + manifestPath));
                    });
            });
        });
    };
    var registerModules = function (dataFromAppIndex) {
        Object.keys(dataFromAppIndex).forEach(function (moduleDefinitionKey) {
            var moduleDefinition = dataFromAppIndex[moduleDefinitionKey];
            if (moduleDefinition && moduleDefinition.dependencies) {
                moduleDefinition.dependencies.forEach(function (dependency) {
                    if (dependency.url && dependency.url.length > 0 && dependency.type === \\"UI5LIB\\") {
                        sap.ui.require([\\"sap/base/Log\\"], function (Log) {
                            Log.info(\\"Registering Library \\" +
                                encodeURI(dependency.componentId) +
                                \\" from server \\" +
                                encodeURI(dependency.url));
                        });
                        var compId = dependency.componentId.replace(/\\\\./g, \\"/\\");
                        var config = {
                            paths: {
                            }
                        };
                        config.paths[compId] = dependency.url;
                        sap.ui.loader.config(config);
                    }
                });
            }
        });
    };
    /**
     * Registers the module paths for dependencies of the given component.
     * @param {string} manifestPath The the path to the app manifest path
     * for which the dependencies should be registered.
     * @returns {Promise} A promise which is resolved when the ajax request for
     * the app-index was successful and the module paths were registered.
     */
    var registerComponentDependencyPaths = function (manifestPath) {

        return fioriToolsGetManifestLibs(manifestPath).then(function (libs) {
            if (libs && libs.length > 0) {
                var url = \\"/sap/bc/ui2/app_index/ui5_app_info?id=\\" + libs;
                var sapClient = \\"\\";

                return new Promise(
                    function (resolve) {
                        sapClient = new URLSearchParams(window.location.search).get(\\"sap-client\\");
                        if (sapClient && sapClient.length === 3) {
                            url = url + \\"&sap-client=\\" + sapClient;
                        }
                        resolve(url);
                    }).then(function (url2) {
                        sap.ui.require([\\"sap/ui/thirdparty/jquery\\"], function (localJQuery) {  
                            return localJQuery.ajax(url2)
                                .done(function (data) {
                                    if (data) {
                                        registerModules(data);
                                    }
                                });
                        });
                    });
            } else {
                return undefined;
            }
        });
    };

    var registerSAPFonts = function () {  
        sap.ui.require([\\"sap/ui/core/IconPool\\"], function (IconPool) {  
        //Fiori Theme font family and URI
        var fioriTheme = {
            fontFamily: \\"SAP-icons-TNT\\",
            fontURI: sap.ui.require.toUrl(\\"sap/tnt/themes/base/fonts/\\")
        };
        //Registering to the icon pool
        IconPool.registerFont(fioriTheme);
        //SAP Business Suite Theme font family and URI
        var bSuiteTheme = {
            fontFamily: \\"BusinessSuiteInAppSymbols\\",
            fontURI: sap.ui.require.toUrl(\\"sap/ushell/themes/base/fonts/\\")
        };
        //Registering to the icon pool
        IconPool.registerFont(bSuiteTheme);
        });
    };
    
    var currentScript = document.getElementById(\\"locate-reuse-libs\\");
    if (!currentScript) {
        currentScript = document.currentScript;
    }
    var manifestUri = currentScript.getAttribute(\\"data-sap-ui-manifest-uri\\");
    var componentName = currentScript.getAttribute(\\"data-sap-ui-componentName\\");
    var useMockserver = currentScript.getAttribute(\\"data-sap-ui-use-mockserver\\");
    
    // Patch (KW): resourceRoot is needed to load the correct ResourceBundles
    var resourceRoot = manifestUri.substring(0, manifestUri.lastIndexOf('/')+1);
    
    
    return registerComponentDependencyPaths(manifestUri)
        .catch(function (error) {
            sap.ui.require([\\"sap/base/Log\\"], function (Log) {
                Log.error(error);
            });
        })
        .finally(function () {
    
            // setting the app title with internationalization 
            sap.ui.require([\\"sap/ui/core/Core\\"], async function(Core) {
                Core.ready(() => {
                   sap.ui.require([\\"sap/base/i18n/Localization\\"], function (Localization) {
                        sap.ui.require([\\"sap/base/i18n/ResourceBundle\\"], function (ResourceBundle) {
                            var oResourceBundle = ResourceBundle.create({
                                // Patch (KW): resourceRoot is needed to load the correct ResourceBundles
                                url: resourceRoot + \\"i18n/i18n.properties\\",
                                locale: Localization.getLanguage()
                            });
                            document.title = oResourceBundle.getText(\\"appTitle\\");
                        });
                    });
                });
            });        
    
           if (componentName && componentName.length > 0) {
                if (useMockserver && useMockserver === \\"true\\") {
                    sap.ui.require([\\"sap/ui/core/Core\\"], async function(Core) {
                        Core.ready(() => {
                            registerSAPFonts();
                            sap.ui.require([componentName.replace(/\\\\./g, \\"/\\") + \\"/localService/mockserver\\"], function (server) {
                                // set up test service for local testing
                                server.init();
                                // initialize the ushell sandbox component
                                sap.ui.require([\\"sap/ushell/Container\\"], async function (Container) {
                                    Container.createRenderer(true).then(function (component) {
                                        component.placeAt(\\"content\\");
                                    });
                                });
                            });
                        });        
                    });
                } else {
                    // Requiring the ComponentSupport module automatically executes the component initialisation for all declaratively defined components
                    sap.ui.require([\\"sap/ui/core/ComponentSupport\\"]);
    
                    // setting the app title with the i18n text 
                    sap.ui.require([\\"sap/ui/core/Core\\"], async function(Core) {
                        Core.ready(() => {
                            registerSAPFonts();
                            sap.ui.require([\\"sap/base/i18n/Localization\\"], function (Localization) {
                                sap.ui.require([\\"sap/base/i18n/ResourceBundle\\"], function (ResourceBundle) {
                                    var oResourceBundle = ResourceBundle.create({
                                        // Patch (KW): resourceRoot is needed to load the correct ResourceBundles
                                        url: resourceRoot + \\"i18n/i18n.properties\\",
                                        locale: Localization.getLanguage()
                                    });
                                    document.title = oResourceBundle.getText(\\"appTitle\\");
                                });
                            });
                        });
                    });        
                }
            } else {
                sap.ui.require([\\"sap/ui/core/Core\\"], async function(Core) {
                    Core.ready(() => {
                        registerSAPFonts();
                        // initialize the ushell sandbox component
                        sap.ui.require([\\"sap/ushell/Container\\"], async function (Container) {
                            try {
                            Container.createRenderer(true).then(function (component) {
                                component.placeAt(\\"content\\");
                            });
                            } catch (error) {
                                // support older versions of ui5 
                                Container.createRenderer().placeAt(\\"content\\");
                            }
                        });
                    });
                });
            }
        });
})(sap);
",
    "state": "modified",
  },
}
`;

exports[`UI5 templates option: \`sapux and use virtual endpoints\` 1`] = `
Object {
  ".gitignore": Object {
    "contents": "node_modules/
dist/
.scp/
.env
Makefile*.mta
mta_archives
mta-*
resources
archive.zip
.*_mta_build_tmp",
    "state": "modified",
  },
  "package.json": Object {
    "contents": "{
  \\"name\\": \\"testpackagename\\",
  \\"version\\": \\"0.0.1\\",
  \\"description\\": \\"Test App Description\\",
  \\"keywords\\": [
    \\"ui5\\",
    \\"openui5\\",
    \\"sapui5\\"
  ],
  \\"main\\": \\"webapp/index.html\\",
  \\"dependencies\\": {},
  \\"devDependencies\\": {
    \\"@ui5/cli\\": \\"^4.0.33\\",
    \\"@sap/ux-ui5-tooling\\": \\"1\\"
  },
  \\"scripts\\": {
    \\"start\\": \\"ui5 serve --config=ui5.yaml --open index.html\\",
    \\"start-local\\": \\"ui5 serve --config=ui5-local.yaml --open index.html\\",
    \\"build\\": \\"ui5 build --config=ui5.yaml --clean-dest --dest dist\\"
  },
  \\"sapux\\": true
}
",
    "state": "modified",
  },
  "ui5-local.yaml": Object {
    "contents": "# yaml-language-server: $schema=https://sap.github.io/ui5-tooling/schema/ui5.yaml.json

specVersion: \\"4.0\\"
metadata:
  name: app.with.namespace
type: application
framework:
  name: SAPUI5
  version: 1.95.0
  libraries:
    - name: sap.m
    - name: sap.ui.core
    - name: themelib_sap_fiori_3
server:
  customMiddleware:
    - name: fiori-tools-appreload
      afterMiddleware: compression
      configuration:
        port: 35729
        path: webapp
        delay: 300
    - name: fiori-tools-preview
      afterMiddleware: fiori-tools-appreload
      configuration:
        flp:
          theme: sap_fiori_3
",
    "state": "modified",
  },
  "ui5.yaml": Object {
    "contents": "# yaml-language-server: $schema=https://sap.github.io/ui5-tooling/schema/ui5.yaml.json

specVersion: \\"4.0\\"
metadata:
  name: app.with.namespace
type: application
server:
  customMiddleware:
    - name: fiori-tools-proxy
      afterMiddleware: compression
      configuration:
        ignoreCertErrors: false # If set to true, certificate errors will be ignored. E.g. self-signed certificates will be accepted
        ui5:
          path:
            - /resources
            - /test-resources
          url: https://ui5.sap.com
    - name: fiori-tools-appreload
      afterMiddleware: compression
      configuration:
        port: 35729
        path: webapp
        delay: 300
    - name: fiori-tools-preview
      afterMiddleware: fiori-tools-appreload
      configuration:
        flp:
          theme: sap_fiori_3
",
    "state": "modified",
  },
  "webapp/Component.js": Object {
    "contents": "sap.ui.define(
    [\\"sap/ui/core/UIComponent\\"],
    function (UIComponent) {
        \\"use strict\\";

        return UIComponent.extend(\\"app.with.namespace.Component\\", {
            metadata: {
                manifest: \\"json\\"
            },

            /**
             * The component is initialized by UI5 automatically during the startup of the app and calls the init method once.
             * @public
             * @override
             */
            init: function () {
                // call the base component's init function
                UIComponent.prototype.init.apply(this, arguments);

                // enable routing
                this.getRouter().initialize();
            }
        });
    }
);",
    "state": "modified",
  },
  "webapp/i18n/i18n.properties": Object {
    "contents": "# This is the resource bundle for app.with.namespace

#Texts for manifest.json

#XTIT: Application name
appTitle=Test App Title

#YDES: Application description
appDescription=Test App Description",
    "state": "modified",
  },
  "webapp/index.html": Object {
    "contents": "<!DOCTYPE html>
<html lang=\\"en\\">
<head>
    <meta charset=\\"UTF-8\\">
    <meta name=\\"viewport\\" content=\\"width=device-width, initial-scale=1.0\\">
    <meta http-equiv=\\"X-UA-Compatible\\" content=\\"IE=edge\\">
    <title>Test App Title</title>
    <style>
        html, body, body > div, #container, #container-uiarea {
            height: 100%;
        }
    </style>
    <script
        id=\\"sap-ui-bootstrap\\"
        src=\\"resources/sap-ui-core.js\\"
        data-sap-ui-theme=\\"sap_fiori_3\\"
        data-sap-ui-resource-roots='{
            \\"app.with.namespace\\": \\"./\\"
        }'
        data-sap-ui-on-init=\\"module:sap/ui/core/ComponentSupport\\"
        data-sap-ui-compat-version=\\"edge\\"
        data-sap-ui-async=\\"true\\"
        data-sap-ui-frame-options=\\"trusted\\"
    ></script>
</head>
<body class=\\"sapUiBody sapUiSizeCompact\\" id=\\"content\\">
    <div
        data-sap-ui-component
        data-name=\\"app.with.namespace\\"
        data-id=\\"container\\"
        data-settings='{\\"id\\" : \\"app.with.namespace\\"}'
        data-handle-validation=\\"true\\"
    ></div>
</body>
</html>",
    "state": "modified",
  },
  "webapp/manifest.json": Object {
    "contents": "{
    \\"_version\\": \\"1.12.0\\",
    \\"sap.app\\": {
        \\"id\\": \\"app.with.namespace\\",
      \\"type\\": \\"application\\",
      \\"i18n\\": \\"i18n/i18n.properties\\",
      \\"applicationVersion\\": {
        \\"version\\": \\"0.0.1\\"
      },
      \\"title\\": \\"{{appTitle}}\\",
      \\"description\\": \\"{{appDescription}}\\",
      \\"resources\\": \\"resources.json\\",
      \\"sourceTemplate\\": {
          \\"id\\": \\"\\",
          \\"version\\": \\"\\"
      }
    },
    \\"sap.ui\\": {
      \\"technology\\": \\"UI5\\",
      \\"icons\\": {
        \\"icon\\": \\"\\",
        \\"favIcon\\": \\"\\",
        \\"phone\\": \\"\\",
        \\"phone@2\\": \\"\\",
        \\"tablet\\": \\"\\",
        \\"tablet@2\\": \\"\\"
      },
      \\"deviceTypes\\": {
        \\"desktop\\": true,
        \\"tablet\\": true,
        \\"phone\\": true
      }
    },
    \\"sap.ui5\\": {
      \\"flexEnabled\\": true,
      \\"dependencies\\": {
        \\"minUI5Version\\": \\"1.60.0\\",
        \\"libs\\": {
          \\"sap.m\\": {},
          \\"sap.ui.core\\": {}
        }
      },
      \\"contentDensities\\": {
        \\"compact\\": true,
        \\"cozy\\": true
      },
      \\"models\\": {
        \\"i18n\\": {
          \\"type\\": \\"sap.ui.model.resource.ResourceModel\\",
          \\"settings\\": {
            \\"bundleName\\": \\"app.with.namespace.i18n.i18n\\"
          }
        }
      },
      \\"resources\\": {
        \\"css\\": []
      },
      \\"routing\\": {
        \\"config\\": {},
        \\"routes\\": [],
        \\"targets\\": {}
      }
    }
  }
",
    "state": "modified",
  },
}
`;

exports[`UI5 templates option: \`typescript and eslint\` to check for conflicts 1`] = `
"{
  \\"name\\": \\"testpackagename\\",
  \\"version\\": \\"0.0.1\\",
  \\"description\\": \\"Test App Description\\",
  \\"keywords\\": [
    \\"ui5\\",
    \\"openui5\\",
    \\"sapui5\\"
  ],
  \\"main\\": \\"webapp/index.html\\",
  \\"dependencies\\": {},
  \\"devDependencies\\": {
    \\"@ui5/cli\\": \\"^4.0.33\\",
    \\"@sap/ux-ui5-tooling\\": \\"1\\",
    \\"@sapui5/ts-types-esm\\": \\"~1.94.0\\",
    \\"ui5-tooling-transpile\\": \\"^3.10.0\\",
    \\"typescript\\": \\"^5.9.3\\",
    \\"@sap-ux/eslint-plugin-fiori-tools\\": \\"^9.0.0\\",
    \\"eslint\\": \\"^9\\"
  },
  \\"scripts\\": {
    \\"start\\": \\"ui5 serve --config=ui5.yaml --open index.html\\",
    \\"start-local\\": \\"ui5 serve --config=ui5-local.yaml --open index.html\\",
    \\"build\\": \\"ui5 build --config=ui5.yaml --clean-dest --dest dist\\",
    \\"lint\\": \\"eslint ./\\",
    \\"ts-typecheck\\": \\"tsc --noEmit\\",
    \\"prestart\\": \\"npm run ts-typecheck\\",
    \\"prebuild\\": \\"npm run ts-typecheck\\"
  }
}
"
`;

exports[`UI5 templates option: \`typescript and eslint\` to check for conflicts 2`] = `
"{
    \\"compilerOptions\\": {
        \\"target\\": \\"es2022\\",
        \\"module\\": \\"es2022\\",
        \\"skipLibCheck\\": true,
        \\"allowJs\\": true,
        \\"strict\\": true,
        \\"strictPropertyInitialization\\": false,
        \\"moduleResolution\\": \\"node\\",
        \\"rootDir\\": \\"./webapp\\",
        \\"outDir\\": \\"./dist\\",
        \\"baseUrl\\": \\"./\\",
        \\"paths\\": {
            \\"app/with/namespace/*\\": [
                \\"./webapp/*\\"
            ]
        },
        \\"typeRoots\\": [
            \\"./node_modules/@types\\",
            \\"./node_modules/@sapui5/ts-types-esm\\"
        ]
    },
    \\"include\\": [
        \\"./webapp/**/*\\"
    ]
}"
`;

exports[`UI5 templates option: \`typescript and eslint\` to check for conflicts 3`] = `
"const fioriTools  = require('@sap-ux/eslint-plugin-fiori-tools');

module.exports = [
    ...fioriTools.configs.recommended
];
"
`;

exports[`UI5 templates option: \`typescript, npm modules and Fiori tools\` 1`] = `
Object {
  ".gitignore": Object {
    "contents": "node_modules/
dist/
.scp/
.env
Makefile*.mta
mta_archives
mta-*
resources
archive.zip
.*_mta_build_tmp",
    "state": "modified",
  },
  "eslint.config.js": Object {
    "contents": "const fioriTools  = require('@sap-ux/eslint-plugin-fiori-tools');

module.exports = [
    ...fioriTools.configs.recommended
];
",
    "state": "modified",
  },
  "package.json": Object {
    "contents": "{
  \\"name\\": \\"testpackagename\\",
  \\"version\\": \\"0.0.1\\",
  \\"description\\": \\"Test App Description\\",
  \\"keywords\\": [
    \\"ui5\\",
    \\"openui5\\",
    \\"sapui5\\"
  ],
  \\"main\\": \\"webapp/index.html\\",
  \\"dependencies\\": {},
  \\"devDependencies\\": {
    \\"@ui5/cli\\": \\"^4.0.33\\",
    \\"@sap/ux-ui5-tooling\\": \\"1\\",
    \\"@sapui5/ts-types-esm\\": \\"~1.94.0\\",
    \\"ui5-tooling-transpile\\": \\"^3.10.0\\",
    \\"typescript\\": \\"^5.9.3\\",
    \\"ui5-tooling-modules\\": \\"^0.6.0\\",
    \\"@sap-ux/eslint-plugin-fiori-tools\\": \\"^9.0.0\\",
    \\"eslint\\": \\"^9\\"
  },
  \\"scripts\\": {
    \\"start\\": \\"ui5 serve --config=ui5.yaml --open index.html\\",
    \\"start-local\\": \\"ui5 serve --config=ui5-local.yaml --open index.html\\",
    \\"build\\": \\"ui5 build --config=ui5.yaml --clean-dest --dest dist\\",
    \\"lint\\": \\"eslint ./\\",
    \\"ts-typecheck\\": \\"tsc --noEmit\\",
    \\"prestart\\": \\"npm run ts-typecheck\\",
    \\"prebuild\\": \\"npm run ts-typecheck\\"
  },
  \\"sapux\\": true
}
",
    "state": "modified",
  },
  "tsconfig.json": Object {
    "contents": "{
    \\"compilerOptions\\": {
        \\"target\\": \\"es2022\\",
        \\"module\\": \\"es2022\\",
        \\"skipLibCheck\\": true,
        \\"allowJs\\": true,
        \\"strict\\": true,
        \\"strictPropertyInitialization\\": false,
        \\"moduleResolution\\": \\"node\\",
        \\"rootDir\\": \\"./webapp\\",
        \\"outDir\\": \\"./dist\\",
        \\"baseUrl\\": \\"./\\",
        \\"paths\\": {
            \\"app/with/namespace/*\\": [
                \\"./webapp/*\\"
            ]
        },
        \\"typeRoots\\": [
            \\"./node_modules/@types\\",
            \\"./node_modules/@sapui5/ts-types-esm\\"
        ]
    },
    \\"include\\": [
        \\"./webapp/**/*\\"
    ]
}",
    "state": "modified",
  },
  "ui5-local.yaml": Object {
    "contents": "# yaml-language-server: $schema=https://sap.github.io/ui5-tooling/schema/ui5.yaml.json

specVersion: \\"4.0\\"
metadata:
  name: app.with.namespace
type: application
framework:
  name: SAPUI5
  version: 1.95.0
  libraries:
    - name: sap.m
    - name: sap.ui.core
    - name: themelib_sap_fiori_3
server:
  customMiddleware:
    - name: fiori-tools-appreload
      afterMiddleware: compression
      configuration:
        port: 35729
        path: webapp
        delay: 300
    - name: ui5-tooling-transpile-middleware
      afterMiddleware: compression
      configuration:
        debug: true
        transformModulesToUI5:
          overridesToOverride: true
        excludePatterns:
          - /Component-preload.js
    - name: ui5-tooling-modules-middleware
      afterMiddleware: compression
      configuration: {}
    - name: fiori-tools-preview
      afterMiddleware: fiori-tools-appreload
      configuration:
        flp:
          theme: sap_fiori_3
          path: test/flpSandbox.html
builder:
  customTasks:
    - name: ui5-tooling-transpile-task
      afterTask: replaceVersion
      configuration:
        debug: true
        transformModulesToUI5:
          overridesToOverride: true
    - name: ui5-tooling-modules-task
      afterTask: replaceVersion
      configuration: {}
",
    "state": "modified",
  },
  "ui5.yaml": Object {
    "contents": "# yaml-language-server: $schema=https://sap.github.io/ui5-tooling/schema/ui5.yaml.json

specVersion: \\"4.0\\"
metadata:
  name: app.with.namespace
type: application
server:
  customMiddleware:
    - name: fiori-tools-proxy
      afterMiddleware: compression
      configuration:
        ignoreCertErrors: false # If set to true, certificate errors will be ignored. E.g. self-signed certificates will be accepted
        ui5:
          path:
            - /resources
            - /test-resources
          url: https://ui5.sap.com
    - name: fiori-tools-appreload
      afterMiddleware: compression
      configuration:
        port: 35729
        path: webapp
        delay: 300
    - name: fiori-tools-preview
      afterMiddleware: fiori-tools-appreload
      configuration:
        flp:
          theme: sap_fiori_3
          path: test/flpSandbox.html
    - name: ui5-tooling-transpile-middleware
      afterMiddleware: compression
      configuration:
        debug: true
        transformModulesToUI5:
          overridesToOverride: true
        excludePatterns:
          - /Component-preload.js
    - name: ui5-tooling-modules-middleware
      afterMiddleware: compression
      configuration: {}
builder:
  customTasks:
    - name: ui5-tooling-transpile-task
      afterTask: replaceVersion
      configuration:
        debug: true
        transformModulesToUI5:
          overridesToOverride: true
    - name: ui5-tooling-modules-task
      afterTask: replaceVersion
      configuration: {}
",
    "state": "modified",
  },
  "webapp/Component.ts": Object {
    "contents": "import UIComponent from \\"sap/ui/core/UIComponent\\";

/**
 * @namespace app.with.namespace
 */
export default class Component extends UIComponent {

	public static metadata = {
		manifest: \\"json\\"
	};

    /**
     * The component is initialized by UI5 automatically during the startup of the app and calls the init method once.
     * @public
     * @override
     */
	public init() : void {
		// call the base component's init function
		super.init();

        // enable routing
        this.getRouter().initialize();
	}
}",
    "state": "modified",
  },
  "webapp/i18n/i18n.properties": Object {
    "contents": "# This is the resource bundle for app.with.namespace

#Texts for manifest.json

#XTIT: Application name
appTitle=Test App Title

#YDES: Application description
appDescription=Test App Description",
    "state": "modified",
  },
  "webapp/index.html": Object {
    "contents": "<!DOCTYPE html>
<html lang=\\"en\\">
<head>
    <meta charset=\\"UTF-8\\">
    <meta name=\\"viewport\\" content=\\"width=device-width, initial-scale=1.0\\">
    <meta http-equiv=\\"X-UA-Compatible\\" content=\\"IE=edge\\">
    <title>Test App Title</title>
    <style>
        html, body, body > div, #container, #container-uiarea {
            height: 100%;
        }
    </style>
    <script
        id=\\"sap-ui-bootstrap\\"
        src=\\"resources/sap-ui-core.js\\"
        data-sap-ui-theme=\\"sap_fiori_3\\"
        data-sap-ui-resource-roots='{
            \\"app.with.namespace\\": \\"./\\"
        }'
        data-sap-ui-on-init=\\"module:sap/ui/core/ComponentSupport\\"
        data-sap-ui-compat-version=\\"edge\\"
        data-sap-ui-async=\\"true\\"
        data-sap-ui-frame-options=\\"trusted\\"
    ></script>
</head>
<body class=\\"sapUiBody sapUiSizeCompact\\" id=\\"content\\">
    <div
        data-sap-ui-component
        data-name=\\"app.with.namespace\\"
        data-id=\\"container\\"
        data-settings='{\\"id\\" : \\"app.with.namespace\\"}'
        data-handle-validation=\\"true\\"
    ></div>
</body>
</html>",
    "state": "modified",
  },
  "webapp/manifest.json": Object {
    "contents": "{
    \\"_version\\": \\"1.12.0\\",
    \\"sap.app\\": {
        \\"id\\": \\"app.with.namespace\\",
      \\"type\\": \\"application\\",
      \\"i18n\\": \\"i18n/i18n.properties\\",
      \\"applicationVersion\\": {
        \\"version\\": \\"0.0.1\\"
      },
      \\"title\\": \\"{{appTitle}}\\",
      \\"description\\": \\"{{appDescription}}\\",
      \\"resources\\": \\"resources.json\\",
      \\"sourceTemplate\\": {
          \\"id\\": \\"\\",
          \\"version\\": \\"\\"
      }
    },
    \\"sap.ui\\": {
      \\"technology\\": \\"UI5\\",
      \\"icons\\": {
        \\"icon\\": \\"\\",
        \\"favIcon\\": \\"\\",
        \\"phone\\": \\"\\",
        \\"phone@2\\": \\"\\",
        \\"tablet\\": \\"\\",
        \\"tablet@2\\": \\"\\"
      },
      \\"deviceTypes\\": {
        \\"desktop\\": true,
        \\"tablet\\": true,
        \\"phone\\": true
      }
    },
    \\"sap.ui5\\": {
      \\"flexEnabled\\": true,
      \\"dependencies\\": {
        \\"minUI5Version\\": \\"1.60.0\\",
        \\"libs\\": {
          \\"sap.m\\": {},
          \\"sap.ui.core\\": {}
        }
      },
      \\"contentDensities\\": {
        \\"compact\\": true,
        \\"cozy\\": true
      },
      \\"models\\": {
        \\"i18n\\": {
          \\"type\\": \\"sap.ui.model.resource.ResourceModel\\",
          \\"settings\\": {
            \\"bundleName\\": \\"app.with.namespace.i18n.i18n\\"
          }
        }
      },
      \\"resources\\": {
        \\"css\\": []
      },
      \\"routing\\": {
        \\"config\\": {},
        \\"routes\\": [],
        \\"targets\\": {}
      }
    }
  }
",
    "state": "modified",
  },
}
`;<|MERGE_RESOLUTION|>--- conflicted
+++ resolved
@@ -1,274 +1,5 @@
 // Jest Snapshot v1, https://jestjs.io/docs/snapshot-testing
 
-<<<<<<< HEAD
-=======
-exports[`UI5 templates generates options: \`codeAssist, eslint, sapux\` 1`] = `
-Object {
-  ".gitignore": Object {
-    "contents": "node_modules/
-dist/
-.scp/
-.env
-Makefile*.mta
-mta_archives
-mta-*
-resources
-archive.zip
-.*_mta_build_tmp",
-    "state": "modified",
-  },
-  "eslint.config.js": Object {
-    "contents": "const fioriTools  = require('@sap-ux/eslint-plugin-fiori-tools');
-
-module.exports = [
-    ...fioriTools.configs.recommended
-];
-",
-    "state": "modified",
-  },
-  "package.json": Object {
-    "contents": "{
-  \\"name\\": \\"testpackagename\\",
-  \\"version\\": \\"0.0.1\\",
-  \\"description\\": \\"Test App Description\\",
-  \\"keywords\\": [
-    \\"ui5\\",
-    \\"openui5\\",
-    \\"sapui5\\"
-  ],
-  \\"main\\": \\"webapp/index.html\\",
-  \\"dependencies\\": {},
-  \\"devDependencies\\": {
-    \\"@ui5/cli\\": \\"^4.0.33\\",
-    \\"@sap/ux-ui5-tooling\\": \\"1\\",
-    \\"@sap-ux/eslint-plugin-fiori-tools\\": \\"^9.0.0\\",
-    \\"eslint\\": \\"^9\\"
-  },
-  \\"scripts\\": {
-    \\"start\\": \\"ui5 serve --config=ui5.yaml --open index.html\\",
-    \\"start-local\\": \\"ui5 serve --config=ui5-local.yaml --open index.html\\",
-    \\"build\\": \\"ui5 build --config=ui5.yaml --clean-dest --dest dist\\",
-    \\"lint\\": \\"eslint ./\\"
-  },
-  \\"sapux\\": true
-}
-",
-    "state": "modified",
-  },
-  "ui5-local.yaml": Object {
-    "contents": "# yaml-language-server: $schema=https://sap.github.io/ui5-tooling/schema/ui5.yaml.json
-
-specVersion: \\"4.0\\"
-metadata:
-  name: app.with.namespace
-type: application
-framework:
-  name: SAPUI5
-  version: 1.95.0
-  libraries:
-    - name: sap.m
-    - name: sap.ui.core
-    - name: themelib_sap_fiori_3
-server:
-  customMiddleware:
-    - name: fiori-tools-appreload
-      afterMiddleware: compression
-      configuration:
-        port: 35729
-        path: webapp
-        delay: 300
-    - name: fiori-tools-preview
-      afterMiddleware: fiori-tools-appreload
-      configuration:
-        flp:
-          theme: sap_fiori_3
-          path: test/flpSandbox.html
-",
-    "state": "modified",
-  },
-  "ui5.yaml": Object {
-    "contents": "# yaml-language-server: $schema=https://sap.github.io/ui5-tooling/schema/ui5.yaml.json
-
-specVersion: \\"4.0\\"
-metadata:
-  name: app.with.namespace
-type: application
-server:
-  customMiddleware:
-    - name: fiori-tools-proxy
-      afterMiddleware: compression
-      configuration:
-        ignoreCertErrors: false # If set to true, certificate errors will be ignored. E.g. self-signed certificates will be accepted
-        ui5:
-          path:
-            - /resources
-            - /test-resources
-          url: https://ui5.sap.com
-    - name: fiori-tools-appreload
-      afterMiddleware: compression
-      configuration:
-        port: 35729
-        path: webapp
-        delay: 300
-    - name: fiori-tools-preview
-      afterMiddleware: fiori-tools-appreload
-      configuration:
-        flp:
-          theme: sap_fiori_3
-          path: test/flpSandbox.html
-",
-    "state": "modified",
-  },
-  "webapp/Component.js": Object {
-    "contents": "sap.ui.define(
-    [\\"sap/ui/core/UIComponent\\"],
-    function (UIComponent) {
-        \\"use strict\\";
-
-        return UIComponent.extend(\\"app.with.namespace.Component\\", {
-            metadata: {
-                manifest: \\"json\\"
-            },
-
-            /**
-             * The component is initialized by UI5 automatically during the startup of the app and calls the init method once.
-             * @public
-             * @override
-             */
-            init: function () {
-                // call the base component's init function
-                UIComponent.prototype.init.apply(this, arguments);
-
-                // enable routing
-                this.getRouter().initialize();
-            }
-        });
-    }
-);",
-    "state": "modified",
-  },
-  "webapp/i18n/i18n.properties": Object {
-    "contents": "# This is the resource bundle for app.with.namespace
-
-#Texts for manifest.json
-
-#XTIT: Application name
-appTitle=Test App Title
-
-#YDES: Application description
-appDescription=Test App Description",
-    "state": "modified",
-  },
-  "webapp/index.html": Object {
-    "contents": "<!DOCTYPE html>
-<html lang=\\"en\\">
-<head>
-    <meta charset=\\"UTF-8\\">
-    <meta name=\\"viewport\\" content=\\"width=device-width, initial-scale=1.0\\">
-    <meta http-equiv=\\"X-UA-Compatible\\" content=\\"IE=edge\\">
-    <title>Test App Title</title>
-    <style>
-        html, body, body > div, #container, #container-uiarea {
-            height: 100%;
-        }
-    </style>
-    <script
-        id=\\"sap-ui-bootstrap\\"
-        src=\\"resources/sap-ui-core.js\\"
-        data-sap-ui-theme=\\"sap_fiori_3\\"
-        data-sap-ui-resource-roots='{
-            \\"app.with.namespace\\": \\"./\\"
-        }'
-        data-sap-ui-on-init=\\"module:sap/ui/core/ComponentSupport\\"
-        data-sap-ui-compat-version=\\"edge\\"
-        data-sap-ui-async=\\"true\\"
-        data-sap-ui-frame-options=\\"trusted\\"
-    ></script>
-</head>
-<body class=\\"sapUiBody sapUiSizeCompact\\" id=\\"content\\">
-    <div
-        data-sap-ui-component
-        data-name=\\"app.with.namespace\\"
-        data-id=\\"container\\"
-        data-settings='{\\"id\\" : \\"app.with.namespace\\"}'
-        data-handle-validation=\\"true\\"
-    ></div>
-</body>
-</html>",
-    "state": "modified",
-  },
-  "webapp/manifest.json": Object {
-    "contents": "{
-    \\"_version\\": \\"1.12.0\\",
-    \\"sap.app\\": {
-        \\"id\\": \\"app.with.namespace\\",
-      \\"type\\": \\"application\\",
-      \\"i18n\\": \\"i18n/i18n.properties\\",
-      \\"applicationVersion\\": {
-        \\"version\\": \\"0.0.1\\"
-      },
-      \\"title\\": \\"{{appTitle}}\\",
-      \\"description\\": \\"{{appDescription}}\\",
-      \\"resources\\": \\"resources.json\\",
-      \\"sourceTemplate\\": {
-          \\"id\\": \\"\\",
-          \\"version\\": \\"\\"
-      }
-    },
-    \\"sap.ui\\": {
-      \\"technology\\": \\"UI5\\",
-      \\"icons\\": {
-        \\"icon\\": \\"\\",
-        \\"favIcon\\": \\"\\",
-        \\"phone\\": \\"\\",
-        \\"phone@2\\": \\"\\",
-        \\"tablet\\": \\"\\",
-        \\"tablet@2\\": \\"\\"
-      },
-      \\"deviceTypes\\": {
-        \\"desktop\\": true,
-        \\"tablet\\": true,
-        \\"phone\\": true
-      }
-    },
-    \\"sap.ui5\\": {
-      \\"flexEnabled\\": true,
-      \\"dependencies\\": {
-        \\"minUI5Version\\": \\"1.60.0\\",
-        \\"libs\\": {
-          \\"sap.m\\": {},
-          \\"sap.ui.core\\": {}
-        }
-      },
-      \\"contentDensities\\": {
-        \\"compact\\": true,
-        \\"cozy\\": true
-      },
-      \\"models\\": {
-        \\"i18n\\": {
-          \\"type\\": \\"sap.ui.model.resource.ResourceModel\\",
-          \\"settings\\": {
-            \\"bundleName\\": \\"app.with.namespace.i18n.i18n\\"
-          }
-        }
-      },
-      \\"resources\\": {
-        \\"css\\": []
-      },
-      \\"routing\\": {
-        \\"config\\": {},
-        \\"routes\\": [],
-        \\"targets\\": {}
-      }
-    }
-  }
-",
-    "state": "modified",
-  },
-}
-`;
-
->>>>>>> e5d103a6
 exports[`UI5 templates generates options: \`sapux\` with specific version 1`] = `
 Object {
   ".gitignore": Object {
