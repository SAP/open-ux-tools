--- conflicted
+++ resolved
@@ -84,13 +84,8 @@
     \\"@sap/ux-specification\\": \\"latest\\",
     \\"eslint\\": \\"7.32.0\\",
     \\"@sap/eslint-plugin-ui5-jsdocs\\": \\"2.0.5\\",
-<<<<<<< HEAD
     \\"@sapui5/ts-types\\": \\"1.71.18\\",
     \\"eslint-plugin-fiori-custom\\": \\"2.6.5\\",
-=======
-    \\"@sapui5/ts-types\\": \\"1.71.15\\",
-    \\"eslint-plugin-fiori-custom\\": \\"2.2.1\\",
->>>>>>> 6789f09b
     \\"@babel/eslint-parser\\": \\"7.14.7\\"
   },
   \\"scripts\\": {
@@ -935,12 +930,8 @@
     };
 })(sap);
 
-<<<<<<< HEAD
 /*eslint-disable fiori-custom/sap-browser-api-warning, fiori-custom/sap-no-dom-access*/
 var scripts = document.getElementsByTagName(\\"script\\");
-=======
-/*eslint-disable sap-browser-api-warning, sap-no-dom-access*/
->>>>>>> 6789f09b
 var currentScript = document.getElementById(\\"locate-reuse-libs\\");
 if (!currentScript) {
     currentScript = document.currentScript;
