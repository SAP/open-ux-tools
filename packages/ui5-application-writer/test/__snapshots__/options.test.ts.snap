// Jest Snapshot v1, https://goo.gl/fbAQLP

exports[`UI5 templates generates options: \`codeAssist, eslint, sapux\` 1`] = `
Object {
  ".eslintrc": Object {
    "contents": "{
  \\"root\\": true,
  \\"plugins\\": [
    \\"@sap/ui5-jsdocs\\"
  ],
  \\"extends\\": \\"plugin:@sap-ux/eslint-plugin-fiori-tools/defaultJS\\"
}
",
    "state": "modified",
  },
  ".gitignore": Object {
    "contents": "node_modules/
dist/
.scp/
.env
Makefile*.mta
mta_archives
mta-*
resources
archive.zip
.*_mta_build_tmp",
    "state": "modified",
  },
  "package.json": Object {
    "contents": "{
  \\"name\\": \\"testpackagename\\",
  \\"version\\": \\"0.0.1\\",
  \\"private\\": true,
  \\"description\\": \\"Test App Description\\",
  \\"keywords\\": [
    \\"ui5\\",
    \\"openui5\\",
    \\"sapui5\\"
  ],
  \\"main\\": \\"webapp/index.html\\",
  \\"dependencies\\": {},
  \\"devDependencies\\": {
    \\"@ui5/cli\\": \\"^3.0.0\\",
    \\"@sap/ux-ui5-tooling\\": \\"1\\",
    \\"@sap/ux-specification\\": \\"latest\\",
    \\"eslint\\": \\"8.57.0\\",
    \\"@sap/eslint-plugin-ui5-jsdocs\\": \\"2.0.5\\",
<<<<<<< HEAD
    \\"@sapui5/ts-types-esm\\": \\"~1.76.0\\",
    \\"@sap-ux/eslint-plugin-fiori-tools\\": \\"^0.2.0\\",
=======
    \\"@sapui5/ts-types\\": \\"~1.76.0\\",
    \\"@sap-ux/eslint-plugin-fiori-tools\\": \\"^0.4.0\\",
>>>>>>> efc322e1
    \\"eslint-plugin-fiori-custom\\": \\"2.6.7\\",
    \\"@babel/eslint-parser\\": \\"7.14.7\\"
  },
  \\"scripts\\": {
    \\"start\\": \\"ui5 serve --config=ui5.yaml --open index.html\\",
    \\"start-local\\": \\"ui5 serve --config=ui5-local.yaml --open index.html\\",
    \\"build\\": \\"ui5 build --config=ui5.yaml --clean-dest --dest dist\\",
    \\"lint\\": \\"eslint ./\\"
  },
  \\"sapux\\": true
}
",
    "state": "modified",
  },
  "tsconfig.json": Object {
    "contents": "{
    \\"compilerOptions\\": {
        \\"module\\": \\"none\\",
        \\"noEmit\\": true,
        \\"checkJs\\": true,
        \\"allowJs\\": true,
        \\"types\\": [
            \\"@sapui5/ts-types\\"
        ]
    }
}",
    "state": "modified",
  },
  "ui5-local.yaml": Object {
    "contents": "# yaml-language-server: $schema=https://sap.github.io/ui5-tooling/schema/ui5.yaml.json

specVersion: \\"3.1\\"
metadata:
  name: app.with.namespace
type: application
framework:
  name: SAPUI5
  version: 1.95.0
  libraries:
    - name: sap.m
    - name: sap.ui.core
    - name: themelib_sap_fiori_3
server:
  customMiddleware:
    - name: fiori-tools-appreload
      afterMiddleware: compression
      configuration:
        port: 35729
        path: webapp
        delay: 300
",
    "state": "modified",
  },
  "ui5.yaml": Object {
    "contents": "# yaml-language-server: $schema=https://sap.github.io/ui5-tooling/schema/ui5.yaml.json

specVersion: \\"3.1\\"
metadata:
  name: app.with.namespace
type: application
server:
  customMiddleware:
    - name: fiori-tools-proxy
      afterMiddleware: compression
      configuration:
        ignoreCertError: false # If set to true, certificate errors will be ignored. E.g. self-signed certificates will be accepted
        ui5:
          path:
            - /resources
            - /test-resources
          url: https://ui5.sap.com
    - name: fiori-tools-appreload
      afterMiddleware: compression
      configuration:
        port: 35729
        path: webapp
        delay: 300
",
    "state": "modified",
  },
  "webapp/Component.js": Object {
    "contents": "sap.ui.define(
    [\\"sap/ui/core/UIComponent\\"],
    function (UIComponent) {
        \\"use strict\\";

        return UIComponent.extend(\\"app.with.namespace.Component\\", {
            metadata: {
                manifest: \\"json\\"
            },

            /**
             * The component is initialized by UI5 automatically during the startup of the app and calls the init method once.
             * @public
             * @override
             */
            init: function () {
                // call the base component's init function
                UIComponent.prototype.init.apply(this, arguments);

                // enable routing
                this.getRouter().initialize();
            }
        });
    }
);",
    "state": "modified",
  },
  "webapp/i18n/i18n.properties": Object {
    "contents": "# This is the resource bundle for app.with.namespace

#Texts for manifest.json

#XTIT: Application name
appTitle=Test App Title

#YDES: Application description
appDescription=Test App Description",
    "state": "modified",
  },
  "webapp/index.html": Object {
    "contents": "<!DOCTYPE html>
<html lang=\\"en\\">
<head>
    <meta charset=\\"UTF-8\\">
    <meta name=\\"viewport\\" content=\\"width=device-width, initial-scale=1.0\\">
    <meta http-equiv=\\"X-UA-Compatible\\" content=\\"IE=edge\\">
    <title>Test App Title</title>
    <style>
        html, body, body > div, #container, #container-uiarea {
            height: 100%;
        }
    </style>
    <script
        id=\\"sap-ui-bootstrap\\"
        src=\\"resources/sap-ui-core.js\\"
        data-sap-ui-theme=\\"sap_fiori_3\\"
        data-sap-ui-resourceroots='{
            \\"app.with.namespace\\": \\"./\\"
        }'
        data-sap-ui-oninit=\\"module:sap/ui/core/ComponentSupport\\"
        data-sap-ui-compatVersion=\\"edge\\"
        data-sap-ui-async=\\"true\\"
        data-sap-ui-frameOptions=\\"trusted\\"
    ></script>
</head>
<body class=\\"sapUiBody sapUiSizeCompact\\" id=\\"content\\">
    <div
        data-sap-ui-component
        data-name=\\"app.with.namespace\\"
        data-id=\\"container\\"
        data-settings='{\\"id\\" : \\"app.with.namespace\\"}'
        data-handle-validation=\\"true\\"
    ></div>
</body>
</html>",
    "state": "modified",
  },
  "webapp/manifest.json": Object {
    "contents": "{
    \\"_version\\": \\"1.12.0\\",
    \\"sap.app\\": {
        \\"id\\": \\"app.with.namespace\\",
      \\"type\\": \\"application\\",
      \\"i18n\\": \\"i18n/i18n.properties\\",
      \\"applicationVersion\\": {
        \\"version\\": \\"0.0.1\\"
      },
      \\"title\\": \\"{{appTitle}}\\",
      \\"description\\": \\"{{appDescription}}\\",
      \\"resources\\": \\"resources.json\\",
      \\"sourceTemplate\\": {
          \\"id\\": \\"\\",
          \\"version\\": \\"\\"
      }
    },
    \\"sap.ui\\": {
      \\"technology\\": \\"UI5\\",
      \\"icons\\": {
        \\"icon\\": \\"\\",
        \\"favIcon\\": \\"\\",
        \\"phone\\": \\"\\",
        \\"phone@2\\": \\"\\",
        \\"tablet\\": \\"\\",
        \\"tablet@2\\": \\"\\"
      },
      \\"deviceTypes\\": {
        \\"desktop\\": true,
        \\"tablet\\": true,
        \\"phone\\": true
      }
    },
    \\"sap.ui5\\": {
      \\"flexEnabled\\": true,
      \\"dependencies\\": {
        \\"minUI5Version\\": \\"1.60.0\\",
        \\"libs\\": {
          \\"sap.m\\": {},
          \\"sap.ui.core\\": {}
        }
      },
      \\"contentDensities\\": {
        \\"compact\\": true,
        \\"cozy\\": true
      },
      \\"models\\": {
        \\"i18n\\": {
          \\"type\\": \\"sap.ui.model.resource.ResourceModel\\",
          \\"settings\\": {
            \\"bundleName\\": \\"app.with.namespace.i18n.i18n\\"
          }
        }
      },
      \\"resources\\": {
        \\"css\\": []
      },
      \\"routing\\": {
        \\"config\\": {},
        \\"routes\\": [],
        \\"targets\\": {}
      }
    }
  }
",
    "state": "modified",
  },
}
`;

exports[`UI5 templates generates options: \`sapux\` with specific version 1`] = `
Object {
  ".gitignore": Object {
    "contents": "node_modules/
dist/
.scp/
.env
Makefile*.mta
mta_archives
mta-*
resources
archive.zip
.*_mta_build_tmp",
    "state": "modified",
  },
  "package.json": Object {
    "contents": "{
  \\"name\\": \\"testpackagename\\",
  \\"version\\": \\"0.0.1\\",
  \\"private\\": true,
  \\"description\\": \\"Test App Description\\",
  \\"keywords\\": [
    \\"ui5\\",
    \\"openui5\\",
    \\"sapui5\\"
  ],
  \\"main\\": \\"webapp/index.html\\",
  \\"dependencies\\": {},
  \\"devDependencies\\": {
    \\"@ui5/cli\\": \\"^3.0.0\\",
    \\"@sap/ux-ui5-tooling\\": \\"1\\",
    \\"@sap/ux-specification\\": \\"UI5-1.92\\"
  },
  \\"scripts\\": {
    \\"start\\": \\"ui5 serve --config=ui5.yaml --open index.html\\",
    \\"start-local\\": \\"ui5 serve --config=ui5-local.yaml --open index.html\\",
    \\"build\\": \\"ui5 build --config=ui5.yaml --clean-dest --dest dist\\"
  },
  \\"sapux\\": true
}
",
    "state": "modified",
  },
  "ui5-local.yaml": Object {
    "contents": "# yaml-language-server: $schema=https://sap.github.io/ui5-tooling/schema/ui5.yaml.json

specVersion: \\"3.1\\"
metadata:
  name: app.with.namespace
type: application
framework:
  name: SAPUI5
  version: 1.92.1
  libraries:
    - name: sap.m
    - name: sap.ui.core
    - name: themelib_sap_fiori_3
server:
  customMiddleware:
    - name: fiori-tools-appreload
      afterMiddleware: compression
      configuration:
        port: 35729
        path: webapp
        delay: 300
",
    "state": "modified",
  },
  "ui5.yaml": Object {
    "contents": "# yaml-language-server: $schema=https://sap.github.io/ui5-tooling/schema/ui5.yaml.json

specVersion: \\"3.1\\"
metadata:
  name: app.with.namespace
type: application
server:
  customMiddleware:
    - name: fiori-tools-proxy
      afterMiddleware: compression
      configuration:
        ignoreCertError: false # If set to true, certificate errors will be ignored. E.g. self-signed certificates will be accepted
        ui5:
          path:
            - /resources
            - /test-resources
          url: https://ui5.sap.com
    - name: fiori-tools-appreload
      afterMiddleware: compression
      configuration:
        port: 35729
        path: webapp
        delay: 300
",
    "state": "modified",
  },
  "webapp/Component.js": Object {
    "contents": "sap.ui.define(
    [\\"sap/ui/core/UIComponent\\"],
    function (UIComponent) {
        \\"use strict\\";

        return UIComponent.extend(\\"app.with.namespace.Component\\", {
            metadata: {
                manifest: \\"json\\"
            },

            /**
             * The component is initialized by UI5 automatically during the startup of the app and calls the init method once.
             * @public
             * @override
             */
            init: function () {
                // call the base component's init function
                UIComponent.prototype.init.apply(this, arguments);

                // enable routing
                this.getRouter().initialize();
            }
        });
    }
);",
    "state": "modified",
  },
  "webapp/i18n/i18n.properties": Object {
    "contents": "# This is the resource bundle for app.with.namespace

#Texts for manifest.json

#XTIT: Application name
appTitle=Test App Title

#YDES: Application description
appDescription=Test App Description",
    "state": "modified",
  },
  "webapp/index.html": Object {
    "contents": "<!DOCTYPE html>
<html lang=\\"en\\">
<head>
    <meta charset=\\"UTF-8\\">
    <meta name=\\"viewport\\" content=\\"width=device-width, initial-scale=1.0\\">
    <meta http-equiv=\\"X-UA-Compatible\\" content=\\"IE=edge\\">
    <title>Test App Title</title>
    <style>
        html, body, body > div, #container, #container-uiarea {
            height: 100%;
        }
    </style>
    <script
        id=\\"sap-ui-bootstrap\\"
        src=\\"resources/sap-ui-core.js\\"
        data-sap-ui-theme=\\"sap_fiori_3\\"
        data-sap-ui-resourceroots='{
            \\"app.with.namespace\\": \\"./\\"
        }'
        data-sap-ui-oninit=\\"module:sap/ui/core/ComponentSupport\\"
        data-sap-ui-compatVersion=\\"edge\\"
        data-sap-ui-async=\\"true\\"
        data-sap-ui-frameOptions=\\"trusted\\"
    ></script>
</head>
<body class=\\"sapUiBody sapUiSizeCompact\\" id=\\"content\\">
    <div
        data-sap-ui-component
        data-name=\\"app.with.namespace\\"
        data-id=\\"container\\"
        data-settings='{\\"id\\" : \\"app.with.namespace\\"}'
        data-handle-validation=\\"true\\"
    ></div>
</body>
</html>",
    "state": "modified",
  },
  "webapp/manifest.json": Object {
    "contents": "{
    \\"_version\\": \\"1.34.0\\",
    \\"sap.app\\": {
        \\"id\\": \\"app.with.namespace\\",
      \\"type\\": \\"application\\",
      \\"i18n\\": \\"i18n/i18n.properties\\",
      \\"applicationVersion\\": {
        \\"version\\": \\"0.0.1\\"
      },
      \\"title\\": \\"{{appTitle}}\\",
      \\"description\\": \\"{{appDescription}}\\",
      \\"resources\\": \\"resources.json\\",
      \\"sourceTemplate\\": {
          \\"id\\": \\"\\",
          \\"version\\": \\"\\"
      }
    },
    \\"sap.ui\\": {
      \\"technology\\": \\"UI5\\",
      \\"icons\\": {
        \\"icon\\": \\"\\",
        \\"favIcon\\": \\"\\",
        \\"phone\\": \\"\\",
        \\"phone@2\\": \\"\\",
        \\"tablet\\": \\"\\",
        \\"tablet@2\\": \\"\\"
      },
      \\"deviceTypes\\": {
        \\"desktop\\": true,
        \\"tablet\\": true,
        \\"phone\\": true
      }
    },
    \\"sap.ui5\\": {
      \\"flexEnabled\\": true,
      \\"dependencies\\": {
        \\"minUI5Version\\": \\"1.92.1\\",
        \\"libs\\": {
          \\"sap.m\\": {},
          \\"sap.ui.core\\": {}
        }
      },
      \\"contentDensities\\": {
        \\"compact\\": true,
        \\"cozy\\": true
      },
      \\"models\\": {
        \\"i18n\\": {
          \\"type\\": \\"sap.ui.model.resource.ResourceModel\\",
          \\"settings\\": {
            \\"bundleName\\": \\"app.with.namespace.i18n.i18n\\"
          }
        }
      },
      \\"resources\\": {
        \\"css\\": []
      },
      \\"routing\\": {
        \\"config\\": {},
        \\"routes\\": [],
        \\"targets\\": {}
      }
    }
  }
",
    "state": "modified",
  },
}
`;

exports[`UI5 templates option: \`loadReuseLibs\` 1`] = `
Object {
  ".gitignore": Object {
    "contents": "node_modules/
dist/
.scp/
.env
Makefile*.mta
mta_archives
mta-*
resources
archive.zip
.*_mta_build_tmp",
    "state": "modified",
  },
  "package.json": Object {
    "contents": "{
    \\"name\\": \\"testpackagename\\",
    \\"version\\": \\"0.0.1\\",
    \\"private\\": true,
    \\"description\\": \\"Test App Description\\",
    \\"keywords\\": [
        \\"ui5\\",
        \\"openui5\\",
        \\"sapui5\\"
    ],
    \\"main\\": \\"webapp/index.html\\",
    \\"dependencies\\": {},
    \\"devDependencies\\": {
        \\"@ui5/cli\\": \\"^3.0.0\\",
        \\"@sap/ux-ui5-tooling\\": \\"1\\"
},
    \\"scripts\\": {
    \\"start\\": \\"ui5 serve --config=ui5.yaml --open index.html\\",
    \\"start-local\\": \\"ui5 serve --config=ui5-local.yaml --open index.html\\",
    \\"build\\": \\"ui5 build --config=ui5.yaml --clean-dest --dest dist\\"
}}
",
    "state": "modified",
  },
  "ui5-local.yaml": Object {
    "contents": "# yaml-language-server: $schema=https://sap.github.io/ui5-tooling/schema/ui5.yaml.json

specVersion: \\"3.1\\"
metadata:
  name: app.with.namespace
type: application
framework:
  name: SAPUI5
  version: 1.95.0
  libraries:
    - name: sap.m
    - name: sap.ui.core
    - name: themelib_sap_fiori_3
server:
  customMiddleware:
    - name: fiori-tools-appreload
      afterMiddleware: compression
      configuration:
        port: 35729
        path: webapp
        delay: 300
",
    "state": "modified",
  },
  "ui5.yaml": Object {
    "contents": "# yaml-language-server: $schema=https://sap.github.io/ui5-tooling/schema/ui5.yaml.json

specVersion: \\"3.1\\"
metadata:
  name: app.with.namespace
type: application
server:
  customMiddleware:
    - name: fiori-tools-proxy
      afterMiddleware: compression
      configuration:
        ignoreCertError: false # If set to true, certificate errors will be ignored. E.g. self-signed certificates will be accepted
        ui5:
          path:
            - /resources
            - /test-resources
          url: https://ui5.sap.com
    - name: fiori-tools-appreload
      afterMiddleware: compression
      configuration:
        port: 35729
        path: webapp
        delay: 300
",
    "state": "modified",
  },
  "webapp/Component.js": Object {
    "contents": "sap.ui.define(
    [\\"sap/ui/core/UIComponent\\"],
    function (UIComponent) {
        \\"use strict\\";

        return UIComponent.extend(\\"app.with.namespace.Component\\", {
            metadata: {
                manifest: \\"json\\"
            },

            /**
             * The component is initialized by UI5 automatically during the startup of the app and calls the init method once.
             * @public
             * @override
             */
            init: function () {
                // call the base component's init function
                UIComponent.prototype.init.apply(this, arguments);

                // enable routing
                this.getRouter().initialize();
            }
        });
    }
);",
    "state": "modified",
  },
  "webapp/i18n/i18n.properties": Object {
    "contents": "# This is the resource bundle for app.with.namespace

#Texts for manifest.json

#XTIT: Application name
appTitle=Test App Title

#YDES: Application description
appDescription=Test App Description",
    "state": "modified",
  },
  "webapp/index.html": Object {
    "contents": "<!DOCTYPE html>
<html lang=\\"en\\">
<head>
    <meta charset=\\"UTF-8\\">
    <meta name=\\"viewport\\" content=\\"width=device-width, initial-scale=1.0\\">
    <meta http-equiv=\\"X-UA-Compatible\\" content=\\"IE=edge\\">
    <title>Test App Title</title>
    <style>
        html, body, body > div, #container, #container-uiarea {
            height: 100%;
        }
    </style>
    <script
        id=\\"sap-ui-bootstrap\\"
        src=\\"resources/sap-ui-core.js\\"
        data-sap-ui-theme=\\"sap_fiori_3\\"
        data-sap-ui-resourceroots='{
            \\"app.with.namespace\\": \\"./\\"
        }'
        data-sap-ui-oninit=\\"module:sap/ui/core/ComponentSupport\\"
        data-sap-ui-compatVersion=\\"edge\\"
        data-sap-ui-async=\\"true\\"
        data-sap-ui-frameOptions=\\"trusted\\"
    ></script>
</head>
<body class=\\"sapUiBody sapUiSizeCompact\\" id=\\"content\\">
    <div
        data-sap-ui-component
        data-name=\\"app.with.namespace\\"
        data-id=\\"container\\"
        data-settings='{\\"id\\" : \\"app.with.namespace\\"}'
        data-handle-validation=\\"true\\"
    ></div>
</body>
</html>",
    "state": "modified",
  },
  "webapp/manifest.json": Object {
    "contents": "{
    \\"_version\\": \\"1.12.0\\",
    \\"sap.app\\": {
        \\"id\\": \\"app.with.namespace\\",
      \\"type\\": \\"application\\",
      \\"i18n\\": \\"i18n/i18n.properties\\",
      \\"applicationVersion\\": {
        \\"version\\": \\"0.0.1\\"
      },
      \\"title\\": \\"{{appTitle}}\\",
      \\"description\\": \\"{{appDescription}}\\",
      \\"resources\\": \\"resources.json\\",
      \\"sourceTemplate\\": {
          \\"id\\": \\"\\",
          \\"version\\": \\"\\"
      }
    },
    \\"sap.ui\\": {
      \\"technology\\": \\"UI5\\",
      \\"icons\\": {
        \\"icon\\": \\"\\",
        \\"favIcon\\": \\"\\",
        \\"phone\\": \\"\\",
        \\"phone@2\\": \\"\\",
        \\"tablet\\": \\"\\",
        \\"tablet@2\\": \\"\\"
      },
      \\"deviceTypes\\": {
        \\"desktop\\": true,
        \\"tablet\\": true,
        \\"phone\\": true
      }
    },
    \\"sap.ui5\\": {
      \\"flexEnabled\\": true,
      \\"dependencies\\": {
        \\"minUI5Version\\": \\"1.60.0\\",
        \\"libs\\": {
          \\"sap.m\\": {},
          \\"sap.ui.core\\": {}
        }
      },
      \\"contentDensities\\": {
        \\"compact\\": true,
        \\"cozy\\": true
      },
      \\"models\\": {
        \\"i18n\\": {
          \\"type\\": \\"sap.ui.model.resource.ResourceModel\\",
          \\"settings\\": {
            \\"bundleName\\": \\"app.with.namespace.i18n.i18n\\"
          }
        }
      },
      \\"resources\\": {
        \\"css\\": []
      },
      \\"routing\\": {
        \\"config\\": {},
        \\"routes\\": [],
        \\"targets\\": {}
      }
    }
  }
",
    "state": "modified",
  },
  "webapp/test/locate-reuse-libs.js": Object {
    "contents": "(function (sap) {
    var fioriToolsGetManifestLibs = function (manifestPath) {
        var url = manifestPath;
        var result = \\"\\";
        // SAPUI5 delivered namespaces from https://ui5.sap.com/#/api/sap
        var ui5Libs = [
            \\"sap.apf\\",
            \\"sap.base\\",
            \\"sap.chart\\",
            \\"sap.collaboration\\",
            \\"sap.f\\",
            \\"sap.fe\\",
            \\"sap.fileviewer\\",
            \\"sap.gantt\\",
            \\"sap.landvisz\\",
            \\"sap.m\\",
            \\"sap.ndc\\",
            \\"sap.ovp\\",
            \\"sap.rules\\",
            \\"sap.suite\\",
            \\"sap.tnt\\",
            \\"sap.ui\\",
            \\"sap.uiext\\",
            \\"sap.ushell\\",
            \\"sap.uxap\\",
            \\"sap.viz\\",
            \\"sap.webanalytics\\",
            \\"sap.zen\\"
        ];
        function getKeys(libOrComp, libOrCompKeysString) {
            var libOrCompKeysStringTmp = libOrCompKeysString;
            Object.keys(libOrComp).forEach(function (libOrCompKey) {
                // ignore libs or Components that start with SAPUI5 delivered namespaces
                if (!ui5Libs.some(function (substring) { return libOrCompKey === substring || libOrCompKey.startsWith(substring + \\".\\"); })) {
                    if (libOrCompKeysStringTmp.length > 0) {
                        libOrCompKeysStringTmp = libOrCompKeysStringTmp + \\",\\" + libOrCompKey;
                    } else {
                        libOrCompKeysStringTmp = libOrCompKey;
                    }
                }
            });
            return libOrCompKeysStringTmp;
        }
        return new Promise(function (resolve, reject) {
            $.ajax(url)
                .done(function (manifest) {
                    if (manifest) {
                        if (
                            manifest[\\"sap.ui5\\"] &&
                            manifest[\\"sap.ui5\\"].dependencies
                        ) {
                            if (manifest[\\"sap.ui5\\"].dependencies.libs) {
                                result = getKeys(manifest[\\"sap.ui5\\"].dependencies.libs, result);
                            }
                            if (manifest[\\"sap.ui5\\"].dependencies.components) {
                                result = getKeys(manifest[\\"sap.ui5\\"].dependencies.components, result);
                            }
                        }
                        if (
                            manifest[\\"sap.ui5\\"] &&
                            manifest[\\"sap.ui5\\"].componentUsages
                        ) {
                            result = getKeys(manifest[\\"sap.ui5\\"].componentUsages, result);
                        }
                    }
                    resolve(result);
                })
                .fail(function () {
                    reject(new Error(\\"Could not fetch manifest at '\\" + manifestPath));
                });
        });
    };
    function registerModules(dataFromAppIndex) {
        Object.keys(dataFromAppIndex).forEach(function (moduleDefinitionKey) {
            var moduleDefinition = dataFromAppIndex[moduleDefinitionKey];
            if (moduleDefinition && moduleDefinition.dependencies) {
                moduleDefinition.dependencies.forEach(function (dependency) {
                    if (dependency.url && dependency.url.length > 0 && dependency.type === \\"UI5LIB\\") {
                        sap.ui.require([\\"sap/base/Log\\"], function (Log) {
                            Log.info(\\"Registering Library \\" +
                                dependency.componentId +
                                \\" from server \\" +
                                dependency.url);
                        });
                        var compId = dependency.componentId.replace(/\\\\./g, \\"/\\");
                        var config = {
                            paths: {
                            }
                        };
                        config.paths[compId] = dependency.url;
                        sap.ui.loader.config(config);
                    }
                });
            }
        });
    }
    /**
     * Registers the module paths for dependencies of the given component.
     * @param {string} manifestPath The the path to the app manifest path
     * for which the dependencies should be registered.
     * @returns {Promise} A promise which is resolved when the ajax request for
     * the app-index was successful and the module paths were registered.
     */
    sap.registerComponentDependencyPaths = function (manifestPath) {

        return fioriToolsGetManifestLibs(manifestPath).then(function (libs) {
            if (libs && libs.length > 0) {
                var url = \\"/sap/bc/ui2/app_index/ui5_app_info?id=\\" + libs;
                var sapClient = \\"\\";

                return new Promise(
                    function (resolve) {
                        sap.ui.require([\\"sap/base/util/UriParameters\\"], function (UriParameters) {
                            sapClient = UriParameters.fromQuery(window.location.search).get(\\"sap-client\\");
                            if (sapClient && sapClient.length === 3) {
                                url = url + \\"&sap-client=\\" + sapClient;
                            }
                            resolve(url);
                        });
                    }).then(function (url2) {
                        return $.ajax(url2).done(function (data) {
                            if (data) {
                                registerModules(data);
                            }
                        });
                    });
            } else {
                return undefined;
            }
        });
    };
})(sap);

function registerSAPFonts() {  
    sap.ui.require([\\"sap/ui/core/IconPool\\"], function (IconPool) {  
    //Fiori Theme font family and URI
    var fioriTheme = {
        fontFamily: \\"SAP-icons-TNT\\",
        fontURI: sap.ui.require.toUrl(\\"sap/tnt/themes/base/fonts/\\")
    };
    //Registering to the icon pool
    IconPool.registerFont(fioriTheme);
    //SAP Business Suite Theme font family and URI
    var bSuiteTheme = {
        fontFamily: \\"BusinessSuiteInAppSymbols\\",
        fontURI: sap.ui.require.toUrl(\\"sap/ushell/themes/base/fonts/\\")
    };
    //Registering to the icon pool
    IconPool.registerFont(bSuiteTheme);
    });
}

/*eslint-disable fiori-custom/sap-browser-api-warning, fiori-custom/sap-no-dom-access*/
var currentScript = document.getElementById(\\"locate-reuse-libs\\");
if (!currentScript) {
    currentScript = document.currentScript;
}
var manifestUri = currentScript.getAttribute(\\"data-sap-ui-manifest-uri\\");
var componentName = currentScript.getAttribute(\\"data-sap-ui-componentName\\");
var useMockserver = currentScript.getAttribute(\\"data-sap-ui-use-mockserver\\");

sap.registerComponentDependencyPaths(manifestUri)
    .catch(function (error) {
        sap.ui.require([\\"sap/base/Log\\"], function (Log) {
            Log.error(error);
        });
    })
    .finally(function () {

        // setting the app title with internationalization 
        sap.ui.getCore().attachInit(function () {
            var sLocale = sap.ui.getCore().getConfiguration().getLanguage();
            sap.ui.require([\\"sap/base/i18n/ResourceBundle\\"], function (ResourceBundle) {
                var oResourceBundle = ResourceBundle.create({
                    url: \\"i18n/i18n.properties\\",
                    locale: sLocale
                });
                document.title = oResourceBundle.getText(\\"appTitle\\");
            });
        });

        if (componentName && componentName.length > 0) {
            if (useMockserver && useMockserver === \\"true\\") {
                sap.ui.getCore().attachInit(function () {
                    registerSAPFonts();
                    sap.ui.require([componentName.replace(/\\\\./g, \\"/\\") + \\"/localService/mockserver\\"], function (server) {
                        // set up test service for local testing
                        server.init();
                        // initialize the ushell sandbox component
                        sap.ushell.Container.createRenderer().placeAt(\\"content\\");
                    });
                });
            } else {
                // Requiring the ComponentSupport module automatically executes the component initialisation for all declaratively defined components
                sap.ui.require([\\"sap/ui/core/ComponentSupport\\"]);

                // setting the app title with the i18n text 
                sap.ui.getCore().attachInit(function () {
                    registerSAPFonts();
                    var sLocale = sap.ui.getCore().getConfiguration().getLanguage();
                    sap.ui.require([\\"sap/base/i18n/ResourceBundle\\"], function (ResourceBundle) {
                        var oResourceBundle = ResourceBundle.create({
                            url: \\"i18n/i18n.properties\\",
                            locale: sLocale
                        });
                        document.title = oResourceBundle.getText(\\"appTitle\\");
                    });
                });
            }
        } else {
            sap.ui.getCore().attachInit(function () {
                registerSAPFonts();
                // initialize the ushell sandbox component
                sap.ushell.Container.createRenderer().placeAt(\\"content\\");
            });
        }
    });",
    "state": "modified",
  },
}
`;

exports[`UI5 templates option: \`typescript and code assist\` to check for conflicts 1`] = `
"{
  \\"name\\": \\"testpackagename\\",
  \\"version\\": \\"0.0.1\\",
  \\"private\\": true,
  \\"description\\": \\"Test App Description\\",
  \\"keywords\\": [
    \\"ui5\\",
    \\"openui5\\",
    \\"sapui5\\"
  ],
  \\"main\\": \\"webapp/index.html\\",
  \\"dependencies\\": {},
  \\"devDependencies\\": {
    \\"@ui5/cli\\": \\"^3.0.0\\",
    \\"@sap/ux-ui5-tooling\\": \\"1\\",
    \\"@sap/ux-specification\\": \\"latest\\",
    \\"@sapui5/ts-types-esm\\": \\"~1.94.0\\",
    \\"ui5-tooling-transpile\\": \\"^3.3.7\\",
    \\"typescript\\": \\"^5.1.6\\",
    \\"@typescript-eslint/eslint-plugin\\": \\"^7.1.1\\",
    \\"@typescript-eslint/parser\\": \\"^7.1.1\\",
    \\"@sap-ux/eslint-plugin-fiori-tools\\": \\"^0.4.0\\"
  },
  \\"scripts\\": {
    \\"start\\": \\"ui5 serve --config=ui5.yaml --open index.html\\",
    \\"start-local\\": \\"ui5 serve --config=ui5-local.yaml --open index.html\\",
    \\"build\\": \\"ui5 build --config=ui5.yaml --clean-dest --dest dist\\",
    \\"lint\\": \\"eslint ./\\",
    \\"ts-typecheck\\": \\"tsc --noEmit\\",
    \\"prestart\\": \\"npm run ts-typecheck\\",
    \\"prebuild\\": \\"npm run ts-typecheck\\"
  }
}
"
`;

exports[`UI5 templates option: \`typescript and code assist\` to check for conflicts 2`] = `
"{
    \\"compilerOptions\\": {
        \\"target\\": \\"es2022\\",
        \\"module\\": \\"es2022\\",
        \\"skipLibCheck\\": true,
        \\"allowJs\\": true,
        \\"strict\\": true,
        \\"strictPropertyInitialization\\": false,
        \\"moduleResolution\\": \\"node\\",
        \\"rootDir\\": \\"./webapp\\",
        \\"outDir\\": \\"./dist\\",
        \\"baseUrl\\": \\"./\\",
        \\"paths\\": {
            \\"app/with/namespace/*\\": [
                \\"./webapp/*\\"
            ]
        },
        \\"typeRoots\\": [
            \\"./node_modules/@types\\",
            \\"./node_modules/@sapui5/ts-types-esm\\"
        ]
    },
    \\"include\\": [
        \\"./webapp/**/*\\"
    ]
}"
`;

exports[`UI5 templates option: \`typescript and code assist\` to check for conflicts 3`] = `
"{
    \\"extends\\": \\"plugin:@sap-ux/eslint-plugin-fiori-tools/defaultTS\\",
    \\"root\\": true
}
"
`;

exports[`UI5 templates option: \`typescript, npm modules and Fiori tools\` 1`] = `
Object {
  ".eslintrc": Object {
    "contents": "{
    \\"extends\\": \\"plugin:@sap-ux/eslint-plugin-fiori-tools/defaultTS\\",
    \\"root\\": true
}
",
    "state": "modified",
  },
  ".gitignore": Object {
    "contents": "node_modules/
dist/
.scp/
.env
Makefile*.mta
mta_archives
mta-*
resources
archive.zip
.*_mta_build_tmp",
    "state": "modified",
  },
  "package.json": Object {
    "contents": "{
  \\"name\\": \\"testpackagename\\",
  \\"version\\": \\"0.0.1\\",
  \\"private\\": true,
  \\"description\\": \\"Test App Description\\",
  \\"keywords\\": [
    \\"ui5\\",
    \\"openui5\\",
    \\"sapui5\\"
  ],
  \\"main\\": \\"webapp/index.html\\",
  \\"dependencies\\": {},
  \\"devDependencies\\": {
    \\"@ui5/cli\\": \\"^3.0.0\\",
    \\"@sap/ux-ui5-tooling\\": \\"1\\",
    \\"@sap/ux-specification\\": \\"latest\\",
    \\"@sapui5/ts-types-esm\\": \\"~1.94.0\\",
    \\"ui5-tooling-transpile\\": \\"^3.3.7\\",
    \\"typescript\\": \\"^5.1.6\\",
    \\"@typescript-eslint/eslint-plugin\\": \\"^7.1.1\\",
    \\"@typescript-eslint/parser\\": \\"^7.1.1\\",
    \\"@sap-ux/eslint-plugin-fiori-tools\\": \\"^0.4.0\\",
    \\"ui5-tooling-modules\\": \\"^0.6.0\\"
  },
  \\"scripts\\": {
    \\"start\\": \\"ui5 serve --config=ui5.yaml --open index.html\\",
    \\"start-local\\": \\"ui5 serve --config=ui5-local.yaml --open index.html\\",
    \\"build\\": \\"ui5 build --config=ui5.yaml --clean-dest --dest dist\\",
    \\"lint\\": \\"eslint ./\\",
    \\"ts-typecheck\\": \\"tsc --noEmit\\",
    \\"prestart\\": \\"npm run ts-typecheck\\",
    \\"prebuild\\": \\"npm run ts-typecheck\\"
  },
  \\"sapux\\": true
}
",
    "state": "modified",
  },
  "tsconfig.json": Object {
    "contents": "{
    \\"compilerOptions\\": {
        \\"target\\": \\"es2022\\",
        \\"module\\": \\"es2022\\",
        \\"skipLibCheck\\": true,
        \\"allowJs\\": true,
        \\"strict\\": true,
        \\"strictPropertyInitialization\\": false,
        \\"moduleResolution\\": \\"node\\",
        \\"rootDir\\": \\"./webapp\\",
        \\"outDir\\": \\"./dist\\",
        \\"baseUrl\\": \\"./\\",
        \\"paths\\": {
            \\"app/with/namespace/*\\": [
                \\"./webapp/*\\"
            ]
        },
        \\"typeRoots\\": [
            \\"./node_modules/@types\\",
            \\"./node_modules/@sapui5/ts-types-esm\\"
        ]
    },
    \\"include\\": [
        \\"./webapp/**/*\\"
    ]
}",
    "state": "modified",
  },
  "ui5-local.yaml": Object {
    "contents": "# yaml-language-server: $schema=https://sap.github.io/ui5-tooling/schema/ui5.yaml.json

specVersion: \\"3.1\\"
metadata:
  name: app.with.namespace
type: application
framework:
  name: SAPUI5
  version: 1.95.0
  libraries:
    - name: sap.m
    - name: sap.ui.core
    - name: themelib_sap_fiori_3
server:
  customMiddleware:
    - name: fiori-tools-appreload
      afterMiddleware: compression
      configuration:
        port: 35729
        path: webapp
        delay: 300
    - name: ui5-tooling-transpile-middleware
      afterMiddleware: compression
      configuration:
        debug: true
        transformModulesToUI5:
          overridesToOverride: true
        excludePatterns:
          - /Component-preload.js
    - name: ui5-tooling-modules-middleware
      afterMiddleware: compression
      configuration: {}
builder:
  customTasks:
    - name: ui5-tooling-transpile-task
      afterTask: replaceVersion
      configuration:
        debug: true
        transformModulesToUI5:
          overridesToOverride: true
    - name: ui5-tooling-modules-task
      afterTask: replaceVersion
      configuration: {}
",
    "state": "modified",
  },
  "ui5.yaml": Object {
    "contents": "# yaml-language-server: $schema=https://sap.github.io/ui5-tooling/schema/ui5.yaml.json

specVersion: \\"3.1\\"
metadata:
  name: app.with.namespace
type: application
server:
  customMiddleware:
    - name: fiori-tools-proxy
      afterMiddleware: compression
      configuration:
        ignoreCertError: false # If set to true, certificate errors will be ignored. E.g. self-signed certificates will be accepted
        ui5:
          path:
            - /resources
            - /test-resources
          url: https://ui5.sap.com
    - name: fiori-tools-appreload
      afterMiddleware: compression
      configuration:
        port: 35729
        path: webapp
        delay: 300
    - name: ui5-tooling-transpile-middleware
      afterMiddleware: compression
      configuration:
        debug: true
        transformModulesToUI5:
          overridesToOverride: true
        excludePatterns:
          - /Component-preload.js
    - name: ui5-tooling-modules-middleware
      afterMiddleware: compression
      configuration: {}
builder:
  customTasks:
    - name: ui5-tooling-transpile-task
      afterTask: replaceVersion
      configuration:
        debug: true
        transformModulesToUI5:
          overridesToOverride: true
    - name: ui5-tooling-modules-task
      afterTask: replaceVersion
      configuration: {}
",
    "state": "modified",
  },
  "webapp/Component.ts": Object {
    "contents": "import UIComponent from \\"sap/ui/core/UIComponent\\";

/**
 * @namespace app.with.namespace
 */
export default class Component extends UIComponent {

	public static metadata = {
		manifest: \\"json\\"
	};

    /**
     * The component is initialized by UI5 automatically during the startup of the app and calls the init method once.
     * @public
     * @override
     */
	public init() : void {
		// call the base component's init function
		super.init();

        // enable routing
        this.getRouter().initialize();
	}
}",
    "state": "modified",
  },
  "webapp/i18n/i18n.properties": Object {
    "contents": "# This is the resource bundle for app.with.namespace

#Texts for manifest.json

#XTIT: Application name
appTitle=Test App Title

#YDES: Application description
appDescription=Test App Description",
    "state": "modified",
  },
  "webapp/index.html": Object {
    "contents": "<!DOCTYPE html>
<html lang=\\"en\\">
<head>
    <meta charset=\\"UTF-8\\">
    <meta name=\\"viewport\\" content=\\"width=device-width, initial-scale=1.0\\">
    <meta http-equiv=\\"X-UA-Compatible\\" content=\\"IE=edge\\">
    <title>Test App Title</title>
    <style>
        html, body, body > div, #container, #container-uiarea {
            height: 100%;
        }
    </style>
    <script
        id=\\"sap-ui-bootstrap\\"
        src=\\"resources/sap-ui-core.js\\"
        data-sap-ui-theme=\\"sap_fiori_3\\"
        data-sap-ui-resourceroots='{
            \\"app.with.namespace\\": \\"./\\"
        }'
        data-sap-ui-oninit=\\"module:sap/ui/core/ComponentSupport\\"
        data-sap-ui-compatVersion=\\"edge\\"
        data-sap-ui-async=\\"true\\"
        data-sap-ui-frameOptions=\\"trusted\\"
    ></script>
</head>
<body class=\\"sapUiBody sapUiSizeCompact\\" id=\\"content\\">
    <div
        data-sap-ui-component
        data-name=\\"app.with.namespace\\"
        data-id=\\"container\\"
        data-settings='{\\"id\\" : \\"app.with.namespace\\"}'
        data-handle-validation=\\"true\\"
    ></div>
</body>
</html>",
    "state": "modified",
  },
  "webapp/manifest.json": Object {
    "contents": "{
    \\"_version\\": \\"1.12.0\\",
    \\"sap.app\\": {
        \\"id\\": \\"app.with.namespace\\",
      \\"type\\": \\"application\\",
      \\"i18n\\": \\"i18n/i18n.properties\\",
      \\"applicationVersion\\": {
        \\"version\\": \\"0.0.1\\"
      },
      \\"title\\": \\"{{appTitle}}\\",
      \\"description\\": \\"{{appDescription}}\\",
      \\"resources\\": \\"resources.json\\",
      \\"sourceTemplate\\": {
          \\"id\\": \\"\\",
          \\"version\\": \\"\\"
      }
    },
    \\"sap.ui\\": {
      \\"technology\\": \\"UI5\\",
      \\"icons\\": {
        \\"icon\\": \\"\\",
        \\"favIcon\\": \\"\\",
        \\"phone\\": \\"\\",
        \\"phone@2\\": \\"\\",
        \\"tablet\\": \\"\\",
        \\"tablet@2\\": \\"\\"
      },
      \\"deviceTypes\\": {
        \\"desktop\\": true,
        \\"tablet\\": true,
        \\"phone\\": true
      }
    },
    \\"sap.ui5\\": {
      \\"flexEnabled\\": true,
      \\"dependencies\\": {
        \\"minUI5Version\\": \\"1.60.0\\",
        \\"libs\\": {
          \\"sap.m\\": {},
          \\"sap.ui.core\\": {}
        }
      },
      \\"contentDensities\\": {
        \\"compact\\": true,
        \\"cozy\\": true
      },
      \\"models\\": {
        \\"i18n\\": {
          \\"type\\": \\"sap.ui.model.resource.ResourceModel\\",
          \\"settings\\": {
            \\"bundleName\\": \\"app.with.namespace.i18n.i18n\\"
          }
        }
      },
      \\"resources\\": {
        \\"css\\": []
      },
      \\"routing\\": {
        \\"config\\": {},
        \\"routes\\": [],
        \\"targets\\": {}
      }
    }
  }
",
    "state": "modified",
  },
}
`;<|MERGE_RESOLUTION|>--- conflicted
+++ resolved
@@ -45,13 +45,8 @@
     \\"@sap/ux-specification\\": \\"latest\\",
     \\"eslint\\": \\"8.57.0\\",
     \\"@sap/eslint-plugin-ui5-jsdocs\\": \\"2.0.5\\",
-<<<<<<< HEAD
     \\"@sapui5/ts-types-esm\\": \\"~1.76.0\\",
-    \\"@sap-ux/eslint-plugin-fiori-tools\\": \\"^0.2.0\\",
-=======
-    \\"@sapui5/ts-types\\": \\"~1.76.0\\",
     \\"@sap-ux/eslint-plugin-fiori-tools\\": \\"^0.4.0\\",
->>>>>>> efc322e1
     \\"eslint-plugin-fiori-custom\\": \\"2.6.7\\",
     \\"@babel/eslint-parser\\": \\"7.14.7\\"
   },
@@ -74,7 +69,7 @@
         \\"checkJs\\": true,
         \\"allowJs\\": true,
         \\"types\\": [
-            \\"@sapui5/ts-types\\"
+            \\"@sapui5/ts-types-esm\\"
         ]
     }
 }",
