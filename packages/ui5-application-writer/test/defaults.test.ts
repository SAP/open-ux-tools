--- conflicted
+++ resolved
@@ -19,14 +19,9 @@
         [UI5_DEFAULT.TYPES_VERSION_BEST, typesVersionBest],
         ['1.109-snapshot', '~1.109.0'],
         ['1.80-snapshot', esmTypesVersionSince],
-<<<<<<< HEAD
-        ['1.102-snapshot', typesVersionBest],
-        ['1.91.0', '~1.91.0'],
+        ['1.102-snapshot', '~1.108.0'],
+        ['1.91.0', '~1.94.0'],
         [UI5_DEFAULT.UI5_VERSION_VARIABLE, `>=${UI5_DEFAULT.V2_FE_TYPES_AVAILABLE}`]
-=======
-        ['1.102-snapshot', '~1.102.0'],
-        ['1.91.0', '~1.94.0']
->>>>>>> c0dca7fa
     ];
     const tesTSTypesData: [any, string][] = [
         [UI5_DEFAULT.MIN_UI5_VERSION, minU5Version],
