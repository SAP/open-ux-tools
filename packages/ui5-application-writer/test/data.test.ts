--- conflicted
+++ resolved
@@ -2,22 +2,15 @@
 import type { UI5 } from '../src/types';
 
 describe('Setting defaults', () => {
-<<<<<<< HEAD
-    it('mergeUi5', async () => {
+
         const testData: { input: Partial<UI5>; expected: UI5 }[] = [
             {
-=======
-
-        const testData: { input: UI5; expected: UI5 }[][] = [
-            [{
->>>>>>> fd9d06cf
                 input: {},
                 expected: {
                     framework: 'SAPUI5',
                     frameworkUrl: 'https://ui5.sap.com',
                     version: UI5_DEFAULT.DEFAULT_UI5_VERSION,
                     localVersion: UI5_DEFAULT.DEFAULT_LOCAL_UI5_VERSION,
-<<<<<<< HEAD
                     minUI5Version: '1.60',
                     descriptorVersion: '1.12.0',
                     typesVersion: UI5_DEFAULT.DEFAULT_LOCAL_UI5_VERSION,
@@ -44,32 +37,6 @@
                 expected: {
                     framework: 'OpenUI5',
                     frameworkUrl: 'https://openui5.hana.ondemand.com',
-=======
-                    minUI5Version: '1.60',
-                    descriptorVersion: '1.12.0',
-                    typesVersion: UI5_DEFAULT.DEFAULT_LOCAL_UI5_VERSION,
-                    ui5Theme: 'sap_fiori_3'
-                }
-            }],
-            [{
-                input: { framework: 'OpenUI5' },
-                expected: {
-                    framework: 'OpenUI5',
-                    frameworkUrl: 'https://openui5.hana.ondemand.com',
-                    version: UI5_DEFAULT.DEFAULT_UI5_VERSION,
-                    localVersion: UI5_DEFAULT.DEFAULT_LOCAL_UI5_VERSION,
-                    minUI5Version: '1.60',
-                    descriptorVersion: '1.12.0',
-                    typesVersion: UI5_DEFAULT.DEFAULT_LOCAL_UI5_VERSION,
-                    ui5Theme: 'sap_fiori_3'
-                }
-            }],
-            [{
-                input: { framework: 'OpenUI5', version: '1.72.0' },
-                expected: {
-                    framework: 'OpenUI5',
-                    frameworkUrl: 'https://openui5.hana.ondemand.com',
->>>>>>> fd9d06cf
                     version: '1.72.0',
                     localVersion: '1.72.0',
                     minUI5Version: '1.60',
@@ -78,8 +45,8 @@
                     ui5Theme: 'sap_fiori_3',
                     ui5Libs: []
                 }
-            }],
-            [{
+            },
+            {
                 input: {
                     ui5Theme: 'sap_fiori_3_dark'
                 },
@@ -91,7 +58,6 @@
                     minUI5Version: '1.60',
                     descriptorVersion: '1.12.0',
                     typesVersion: UI5_DEFAULT.DEFAULT_LOCAL_UI5_VERSION,
-<<<<<<< HEAD
                     ui5Theme: 'sap_fiori_3_dark',
                     ui5Libs: []
                 }
@@ -110,11 +76,8 @@
                     typesVersion: UI5_DEFAULT.DEFAULT_LOCAL_UI5_VERSION,
                     ui5Theme: 'sap_fiori_3',
                     ui5Libs: ['sap.m', 'sap.fe']
-=======
-                    ui5Theme: 'sap_fiori_3_dark'
->>>>>>> fd9d06cf
                 }
-            }]
+            }
         ];
 
         test.each(testData)(`mergeUi5 testData index %#`,(test) => {
