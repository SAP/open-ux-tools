{
    "name": "@sap-ux/ui5-application-writer",
    "description": "Writer module allowing to create a the base UI5 project structure.",
    "repository": {
        "type": "git",
        "url": "https://github.com/SAP/open-ux-tools.git",
        "directory": "packages/ui5-application-writer"
    },
    "bugs": {
        "url": "https://github.com/SAP/open-ux-tools/issues?q=is%3Aopen+is%3Aissue+label%3Abug+label%3Aui5-application-writer"
    },
    "version": "0.17.5",
    "license": "Apache-2.0",
    "main": "dist/index.js",
    "scripts": {
        "build": "pnpm clean && tsc -p tsconfig-build.json",
        "clean": "rimraf dist test/test-output coverage",
        "format": "prettier --write '**/*.{js,json,ts,yaml,yml}' --ignore-path ../../.prettierignore",
        "lint": "eslint . --ext .ts",
        "lint:fix": "eslint . --ext .ts --fix",
        "test": "jest --ci --forceExit --detectOpenHandles --colors",
        "test-u": "jest --ci --forceExit --detectOpenHandles --colors -u",
        "watch": "tsc --watch",
        "link": "pnpm link --global",
        "unlink": "pnpm unlink --global"
    },
    "files": [
        "LICENSE",
        "dist",
        "templates",
        "!dist/*.map",
        "!dist/**/*.map"
    ],
    "dependencies": {
        "@sap-ux/ui5-config": "workspace:*",
        "ejs": "3.1.7",
        "i18next": "21.6.11",
<<<<<<< HEAD
        "json-merger": "1.1.7",
=======
        "lodash": "4.17.21",
>>>>>>> 1ab9fe7b
        "mem-fs": "2.1.0",
        "mem-fs-editor": "9.4.0",
        "semver": "7.3.5"
    },
    "devDependencies": {
        "@sap-ux/project-access": "workspace:*",
        "@types/ejs": "3.1.0",
        "@types/fs-extra": "9.0.13",
<<<<<<< HEAD
=======
        "@types/lodash": "4.14.176",
>>>>>>> 1ab9fe7b
        "@types/mem-fs": "1.1.2",
        "@types/mem-fs-editor": "7.0.1",
        "@types/semver": "7.3.9",
        "fs-extra": "10.0.0"
    },
    "engines": {
        "pnpm": ">=6.26.1 < 7.0.0 || >=7.1.0",
        "node": ">= 14.16.0 < 15.0.0 || >=16.1.0 < 17.0.0 || >=18.0.0 < 19.0.0"
    }
}<|MERGE_RESOLUTION|>--- conflicted
+++ resolved
@@ -35,11 +35,7 @@
         "@sap-ux/ui5-config": "workspace:*",
         "ejs": "3.1.7",
         "i18next": "21.6.11",
-<<<<<<< HEAD
-        "json-merger": "1.1.7",
-=======
         "lodash": "4.17.21",
->>>>>>> 1ab9fe7b
         "mem-fs": "2.1.0",
         "mem-fs-editor": "9.4.0",
         "semver": "7.3.5"
@@ -48,10 +44,7 @@
         "@sap-ux/project-access": "workspace:*",
         "@types/ejs": "3.1.0",
         "@types/fs-extra": "9.0.13",
-<<<<<<< HEAD
-=======
         "@types/lodash": "4.14.176",
->>>>>>> 1ab9fe7b
         "@types/mem-fs": "1.1.2",
         "@types/mem-fs-editor": "7.0.1",
         "@types/semver": "7.3.9",
