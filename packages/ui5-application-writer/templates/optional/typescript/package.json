{
    "scripts": {
        "lint": "eslint ./",
        "ts-typecheck": "tsc --noEmit",
        "prestart": "npm run ts-typecheck",
        "prebuild": "npm run ts-typecheck"
    },
    "devDependencies": {
<<<<<<< HEAD
        "@sapui5/ts-types-esm": "<%- ui5.typesVersion %>",
        "ui5-tooling-transpile": "^0.3.7",
        "typescript": "^5.0.4",
        "@typescript-eslint/eslint-plugin": "^5.59.5",
        "@typescript-eslint/parser": "^5.59.5",
        "@sap-ux/eslint-plugin-fiori-tools": "^0.1.0"
=======
        "<%- ui5.typesPackage %>": "<%- ui5.typesVersion %>",
        "ui5-tooling-transpile": "^0.7.10",
        "typescript": "^4.6.3",
        "@typescript-eslint/eslint-plugin": "^5.59.0",
        "@typescript-eslint/parser": "^5.59.0",
        "@sap-ux/eslint-plugin-fiori-tools": "^0.2.0"
>>>>>>> f981e924
    }
}<|MERGE_RESOLUTION|>--- conflicted
+++ resolved
@@ -6,20 +6,11 @@
         "prebuild": "npm run ts-typecheck"
     },
     "devDependencies": {
-<<<<<<< HEAD
-        "@sapui5/ts-types-esm": "<%- ui5.typesVersion %>",
-        "ui5-tooling-transpile": "^0.3.7",
-        "typescript": "^5.0.4",
-        "@typescript-eslint/eslint-plugin": "^5.59.5",
-        "@typescript-eslint/parser": "^5.59.5",
-        "@sap-ux/eslint-plugin-fiori-tools": "^0.1.0"
-=======
         "<%- ui5.typesPackage %>": "<%- ui5.typesVersion %>",
         "ui5-tooling-transpile": "^0.7.10",
-        "typescript": "^4.6.3",
+        "typescript": "^5.0.4",
         "@typescript-eslint/eslint-plugin": "^5.59.0",
         "@typescript-eslint/parser": "^5.59.0",
         "@sap-ux/eslint-plugin-fiori-tools": "^0.2.0"
->>>>>>> f981e924
     }
 }