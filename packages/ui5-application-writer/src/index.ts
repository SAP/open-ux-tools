--- conflicted
+++ resolved
@@ -9,11 +9,6 @@
 import { ui5TSSupport } from './data/ui5Libs';
 import { applyOptionalFeatures, enableTypescript as enableTypescriptOption } from './options';
 import { Ui5App } from './types';
-<<<<<<< HEAD
-import { getEsmTypesVersion, mergeObjects } from './data/defaults';
-import { getFilePaths } from './files';
-=======
->>>>>>> 3578db1b
 
 /**
  * Writes the template to the memfs editor instance.
@@ -133,5 +128,5 @@
     return fs;
 }
 
-export { Ui5App, generate, enableTypescript, isTypescriptEnabled, getFilePaths, mergeObjects };
+export { Ui5App, generate, enableTypescript, isTypescriptEnabled };
 export { App, Package, UI5, AppOptions };