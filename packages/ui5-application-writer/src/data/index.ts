import { Ui5App } from '../types';
<<<<<<< HEAD
import { mergeApp, packageDefaults, mergeUi5 } from './defaults';
=======
import { appDefaults, packageDefaults, mergeUi5 } from './defaults';
import { validate } from './validators';
>>>>>>> 6090dd80

/**
 * Merges Ui5App instance with default properties.
 * Replaces undefined mandatory properties with defaul values.
 *
 * @param {Ui5App} ui5App - the Ui5App instance
 * @returns {Ui5App} - the updated Ui5App instance
 */
export function mergeWithDefaults(ui5App: Ui5App): Ui5App {
<<<<<<< HEAD
    ui5App.app = mergeApp(ui5App.app);
=======
    validate(ui5App);
    ui5App.app = appDefaults(ui5App.app);
>>>>>>> 6090dd80
    ui5App.ui5 = mergeUi5(ui5App.ui5);
    ui5App.package = Object.assign(packageDefaults(ui5App.package.version, ui5App.app.description), ui5App.package);
    return ui5App;
}<|MERGE_RESOLUTION|>--- conflicted
+++ resolved
@@ -1,10 +1,6 @@
 import { Ui5App } from '../types';
-<<<<<<< HEAD
 import { mergeApp, packageDefaults, mergeUi5 } from './defaults';
-=======
-import { appDefaults, packageDefaults, mergeUi5 } from './defaults';
 import { validate } from './validators';
->>>>>>> 6090dd80
 
 /**
  * Merges Ui5App instance with default properties.
@@ -14,12 +10,8 @@
  * @returns {Ui5App} - the updated Ui5App instance
  */
 export function mergeWithDefaults(ui5App: Ui5App): Ui5App {
-<<<<<<< HEAD
+    validate(ui5App);
     ui5App.app = mergeApp(ui5App.app);
-=======
-    validate(ui5App);
-    ui5App.app = appDefaults(ui5App.app);
->>>>>>> 6090dd80
     ui5App.ui5 = mergeUi5(ui5App.ui5);
     ui5App.package = Object.assign(packageDefaults(ui5App.package.version, ui5App.app.description), ui5App.package);
     return ui5App;
