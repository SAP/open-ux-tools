import { join } from 'path';
import type { Editor } from 'mem-fs-editor';
import { render } from 'ejs';
import { generateCustomPage } from '@sap-ux/fe-fpm-writer';
import type { App, Package } from '@sap-ux/ui5-application-writer';
import { generate as generateUi5Project } from '@sap-ux/ui5-application-writer';
import { generate as addOdataService, OdataVersion, ServiceType } from '@sap-ux/odata-service-writer';
import { generateOPAFiles } from '@sap-ux/ui5-test-writer';
import { getPackageJsonTasks } from './packageConfig';
import cloneDeep from 'lodash/cloneDeep';
import type { FioriElementsApp, FPMSettings } from './types';
import { TemplateType } from './types';
import { validateApp, validateRequiredProperties } from './validate';
import { setAppDefaults, setDefaultTemplateSettings } from './data/defaults';
import {
    type TemplateOptions,
    TemplateTypeAttributes,
    minSupportedUI5Version,
    minSupportedUI5VersionV4
} from './data/templateAttributes';
import { changesPreviewToVersion, escapeFLPText } from './data/templateAttributes';
import { extendManifestJson } from './data/manifestSettings';
import semVer from 'semver';
import { initI18n } from './i18n';
import { getBootstrapResourceUrls } from '@sap-ux/fiori-generator-shared';

export const V2_FE_TYPES_AVAILABLE = '1.108.0';
/**
 * Get TypeScript Ignore Glob Pattern.
 *
 * @param feApp  to generate the Fiori elements application
 * @param coercedUI5Version the coerced UI5 version
 * @returns ignore pattern
 */
function getTypeScriptIgnoreGlob<T extends {}>(feApp: FioriElementsApp<T>, coercedUI5Version: semVer.SemVer): string[] {
    let ignore = [];
    // isV2FETypesAvailable - Boolean to indicate if V2 Fiori Element types were available in the UI5 version
    const isV2FETypesAvailable = feApp.ui5?.version ? semVer.gte(coercedUI5Version, V2_FE_TYPES_AVAILABLE) : false;
    const tsIgnoreGlob = ['**/*.js'];
    ignore = tsIgnoreGlob;
    // Add local ui5.d.ts if types are missing in UI5 version for V2 Odata services
    // OR template is OVP
    if (feApp.service.version === OdataVersion.v2) {
        if (isV2FETypesAvailable) {
            ignore.push('**/ui5.d.ts');
        } else {
            // do nothing
        }
    } else if (feApp.template.type !== TemplateType.OverviewPage) {
        ignore.push('**/ui5.d.ts');
    }
    return ignore;
}
/**
 * Generate a UI5 application based on the specified Fiori Elements floorplan template.
 *
 * @param basePath - the absolute target path where the application will be generated
 * @param data - configuration to generate the Fiori elements application
 * @param fs - an optional reference to a mem-fs editor
 * @returns Reference to a mem-fs-editor
 */
async function generate<T extends {}>(basePath: string, data: FioriElementsApp<T>, fs?: Editor): Promise<Editor> {
    // Load i18n translations asynchronously to ensure proper initialization.
    // This addresses occasional issues where i18n is not initialized in time, causing tests to fail.
    await initI18n();
    // Clone rather than modifying callers refs
    const feApp: FioriElementsApp<T> = cloneDeep(data);
    // Determine if the project type is 'EDMXBackend'.
    const isEdmxProjectType = feApp.app.projectType === 'EDMXBackend';
    
    // Ensure input data contains at least the mandatory properties required for app generation
    validateRequiredProperties(feApp);

    setAppDefaults(feApp);

    fs = await generateUi5Project(basePath, feApp, fs);

    feApp.template.settings = setDefaultTemplateSettings(feApp.template, feApp.service.version);

    // This is done after `generateUi5Project` since defaults are set if values are not provided
    validateApp(feApp);

    await addOdataService(basePath, feApp.service, fs);

    const coercedUI5Version = semVer.coerce(feApp.ui5?.version)!;
    // Determine if the changes preview should be enabled based on the project type and UI5 version
    const changesPreview = isEdmxProjectType && feApp.ui5?.version
        ? semVer.lt(coercedUI5Version, changesPreviewToVersion) // Check if the coerced version is less than the required version
        : false;

    // Determine if the changes loader should be enabled based on the project type and service version
    const changesLoader = isEdmxProjectType && feApp.service.version === OdataVersion.v2;

    // Define template options with the determined changes preview and changes loader settings
    const templateOptions: TemplateOptions = {
        changesPreview,
        changesLoader
    };
    // Add new files from templates e.g.
    const rootTemplatesPath = join(__dirname, '..', 'templates');
    // Add templates common to all template types
    const jsIgnoreGlob = ['**/*.ts'];

    let ignore = jsIgnoreGlob;
    if (feApp.appOptions?.typescript === true) {
        ignore = getTypeScriptIgnoreGlob(feApp, coercedUI5Version);
    }
<<<<<<< HEAD
    // Get the resource URLs for the UShell bootstrap and UI bootstrap based on the project type and UI5 framework details
    const { uShellBootstrapResourceUrl, uiBootstrapResourceUrl } = getBootstrapResourceUrls(
        isEdmxProjectType, 
        feApp.ui5?.frameworkUrl, 
        feApp.ui5?.version
    );
    // Get the UI5 libraries required for the project based on the project type
    const ui5Libs = isEdmxProjectType ? feApp.ui5?.ui5Libs : undefined;
    const appConfig = {
        ...feApp,
        uShellBootstrapResourceUrl,
        uiBootstrapResourceUrl,
        ui5Libs 
    };
=======
    
>>>>>>> e1b7d477
    fs.copyTpl(
        join(rootTemplatesPath, 'common', 'add', '**/*.*'),
        basePath,
        {
            ...appConfig,
            templateOptions,
            escapeFLPText
        },
        undefined,
        {
            globOptions: { ignore, dot: true }
        }
    );

    // Extend common files
    const packagePath = join(basePath, 'package.json');
<<<<<<< HEAD
    
    // Extend package.json
=======
>>>>>>> e1b7d477
    fs.extendJSON(
        packagePath,
        JSON.parse(render(fs.read(join(rootTemplatesPath, 'common', 'extend', 'package.json')), feApp, {}))
    );

    // Special handling for FPM because it is not based on template files but used the fpm writer
    if (feApp.template.type === TemplateType.FlexibleProgrammingModel) {
        const config: FPMSettings = feApp.template.settings as unknown as FPMSettings;
        generateCustomPage(
            basePath,
            {
                entity: config.entityConfig.mainEntityName,
                name: config.pageName,
                minUI5Version: feApp.ui5?.minUI5Version,
                typescript: feApp.appOptions?.typescript
            },
            fs
        );
    } else {
        // Copy odata version specific common templates and version specific, floorplan specific templates
        const templateVersionPath = join(rootTemplatesPath, `v${feApp.service?.version}`);
        [join(templateVersionPath, 'common', 'add'), join(templateVersionPath, feApp.template.type, 'add')].forEach(
            (templatePath) => {
                fs!.copyTpl(
                    join(templatePath, '**/*.*'),
                    basePath,
                    feApp,
                    {},
                    { ignoreNoMatch: true, globOptions: { ignore, dot: true } }
                );
            }
        );
    }

    // Update manifest.json with template specific settings
    extendManifestJson(fs, basePath, rootTemplatesPath, feApp);

    const packageJson: Package = JSON.parse(fs.read(packagePath));
    // Add tests only if v4, for now, and we have metadata (and therefore a mock server config) or has a cds service
    const addTest =
        !!feApp.appOptions.addTests &&
        feApp.service?.version === OdataVersion.v4 &&
        (!!feApp.service?.metadata || feApp.service.type === ServiceType.CDS);

<<<<<<< HEAD
    packageJson.scripts = Object.assign(packageJson.scripts ?? {}, {
        ...getPackageJsonTasks({
            localOnly: !feApp.service?.url,
            addMock: !!feApp.service?.metadata,
            addTest,
            sapClient: feApp.service?.client,
            flpAppId: feApp.app.flpAppId,
            startFile: data?.app?.startFile,
            localStartFile: data?.app?.localStartFile,
            generateIndex: feApp.appOptions?.generateIndex
        })
    });
    
=======
    if (isEdmxProjectType) {
        // Add scripts to package.json only for non-CAP projects
        packageJson.scripts = Object.assign(packageJson.scripts ?? {}, {
            ...getPackageJsonTasks({
                localOnly: !feApp.service?.url,
                addMock: !!feApp.service?.metadata,
                addTest,
                sapClient: feApp.service?.client,
                flpAppId: feApp.app.flpAppId,
                startFile: data?.app?.startFile,
                localStartFile: data?.app?.localStartFile,
                generateIndex: feApp.appOptions?.generateIndex
            })
        });
    } else { 
        // Add deploy-config script for CAP projects
        packageJson.scripts = {
            "deploy-config": "npx -p @sap/ux-ui5-tooling fiori add deploy-config cf"
        }
    }
>>>>>>> e1b7d477
    fs.writeJSON(packagePath, packageJson);

    if (addTest) {
        generateOPAFiles(
            basePath,
            {
                htmlTarget: feApp.appOptions?.generateIndex
                    ? 'index.html'
                    : `test/flpSandbox.html?sap-ui-xx-viewCache=false#${feApp.app.flpAppId}`
            },
            fs
        );
    }

    return fs;
}

export { generate, FioriElementsApp, App, TemplateTypeAttributes, minSupportedUI5Version, minSupportedUI5VersionV4 };
export * from './types';<|MERGE_RESOLUTION|>--- conflicted
+++ resolved
@@ -105,7 +105,6 @@
     if (feApp.appOptions?.typescript === true) {
         ignore = getTypeScriptIgnoreGlob(feApp, coercedUI5Version);
     }
-<<<<<<< HEAD
     // Get the resource URLs for the UShell bootstrap and UI bootstrap based on the project type and UI5 framework details
     const { uShellBootstrapResourceUrl, uiBootstrapResourceUrl } = getBootstrapResourceUrls(
         isEdmxProjectType, 
@@ -120,9 +119,6 @@
         uiBootstrapResourceUrl,
         ui5Libs 
     };
-=======
-    
->>>>>>> e1b7d477
     fs.copyTpl(
         join(rootTemplatesPath, 'common', 'add', '**/*.*'),
         basePath,
@@ -139,11 +135,8 @@
 
     // Extend common files
     const packagePath = join(basePath, 'package.json');
-<<<<<<< HEAD
     
     // Extend package.json
-=======
->>>>>>> e1b7d477
     fs.extendJSON(
         packagePath,
         JSON.parse(render(fs.read(join(rootTemplatesPath, 'common', 'extend', 'package.json')), feApp, {}))
@@ -188,21 +181,6 @@
         feApp.service?.version === OdataVersion.v4 &&
         (!!feApp.service?.metadata || feApp.service.type === ServiceType.CDS);
 
-<<<<<<< HEAD
-    packageJson.scripts = Object.assign(packageJson.scripts ?? {}, {
-        ...getPackageJsonTasks({
-            localOnly: !feApp.service?.url,
-            addMock: !!feApp.service?.metadata,
-            addTest,
-            sapClient: feApp.service?.client,
-            flpAppId: feApp.app.flpAppId,
-            startFile: data?.app?.startFile,
-            localStartFile: data?.app?.localStartFile,
-            generateIndex: feApp.appOptions?.generateIndex
-        })
-    });
-    
-=======
     if (isEdmxProjectType) {
         // Add scripts to package.json only for non-CAP projects
         packageJson.scripts = Object.assign(packageJson.scripts ?? {}, {
@@ -223,7 +201,6 @@
             "deploy-config": "npx -p @sap/ux-ui5-tooling fiori add deploy-config cf"
         }
     }
->>>>>>> e1b7d477
     fs.writeJSON(packagePath, packageJson);
 
     if (addTest) {
