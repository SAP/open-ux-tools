// Jest Snapshot v1, https://goo.gl/fbAQLP

exports[`Fiori Elements template: ovpTemplate Generate files for template: ovpV2 1`] = `
Object {
  ".gitignore": Object {
    "contents": "node_modules/
dist/
.scp/
.env
Makefile*.mta
mta_archives
mta-*
resources
archive.zip
.*_mta_build_tmp",
    "state": "modified",
  },
  "package.json": Object {
    "contents": "{
  \\"name\\": \\"feovp1\\",
  \\"version\\": \\"0.0.1\\",
  \\"private\\": true,
  \\"description\\": \\"A Fiori application.\\",
  \\"keywords\\": [
    \\"ui5\\",
    \\"openui5\\",
    \\"sapui5\\"
  ],
  \\"main\\": \\"webapp/index.html\\",
  \\"dependencies\\": {},
  \\"devDependencies\\": {
    \\"@ui5/cli\\": \\"^2.14.1\\",
    \\"@sap/ux-ui5-tooling\\": \\"1\\",
<<<<<<< HEAD
    \\"@sap/ux-specification\\": \\"UI5-1.92\\",
    \\"@sap/ux-ui5-fe-mockserver-middleware\\": \\"1\\"
=======
    \\"@sap-ux/ui5-middleware-fe-mockserver\\": \\"2\\"
>>>>>>> 6b613bf0
  },
  \\"scripts\\": {
    \\"start\\": \\"fiori run --open \\\\\\"test/flpSandbox.html?sap-ui-xx-viewCache=false#feovp1-tile\\\\\\"\\",
    \\"start-local\\": \\"fiori run --config ./ui5-local.yaml --open \\\\\\"test/flpSandbox.html?sap-ui-xx-viewCache=false#feovp1-tile\\\\\\"\\",
    \\"build\\": \\"ui5 build --config=ui5.yaml --clean-dest --dest dist\\",
    \\"deploy\\": \\"fiori verify\\",
    \\"deploy-config\\": \\"fiori add deploy-config\\",
    \\"start-noflp\\": \\"fiori run --open \\\\\\"index.html?sap-ui-xx-viewCache=false\\\\\\"\\",
    \\"start-mock\\": \\"fiori run --config ./ui5-mock.yaml --open \\\\\\"test/flpSandbox.html?sap-ui-xx-viewCache=false#feovp1-tile\\\\\\"\\"
  },
  \\"ui5\\": {
    \\"dependencies\\": [
      \\"@sap/ux-ui5-tooling\\",
      \\"@sap-ux/ui5-middleware-fe-mockserver\\"
    ]
  },
  \\"sapux\\": true
}
",
    "state": "modified",
  },
  "ui5-local.yaml": Object {
    "contents": "# yaml-language-server: $schema=https://sap.github.io/ui5-tooling/schema/ui5.yaml.json

specVersion: \\"2.5\\"
metadata:
  name: feovp1
type: application
framework:
  name: SAPUI5
  version: 1.86.3
  libraries:
    - name: sap.m
    - name: sap.ui.core
    - name: sap.ushell
    - name: sap.f
    - name: sap.ui.comp
    - name: sap.ui.generic.app
    - name: sap.suite.ui.generic.template
    - name: sap.ovp
    - name: sap.ui.rta
    - name: sap.ui.layout
    - name: themelib_sap_belize
server:
  customMiddleware:
    - name: fiori-tools-appreload
      afterMiddleware: compression
      configuration:
        port: 35729
        path: webapp
        delay: 300
    - name: fiori-tools-proxy
      afterMiddleware: compression
      configuration:
        ignoreCertError: false # If set to true, certificate errors will be ignored. E.g. self-signed certificates will be accepted
        backend:
          - path: /sap
            url: http://example.ovp.v2
    - name: sap-fe-mockserver
      beforeMiddleware: csp
      configuration:
        mountPath: /
        services:
          - urlPath: /sap/opu/odata/sap/GWSAMPLE_BASIC
            metadataPath: ./webapp/localService/metadata.xml
            mockdataPath: ./webapp/localService/data
            generateMockData: true
        annotations: []
",
    "state": "modified",
  },
  "ui5-mock.yaml": Object {
    "contents": "# yaml-language-server: $schema=https://sap.github.io/ui5-tooling/schema/ui5.yaml.json

specVersion: \\"2.5\\"
metadata:
  name: feovp1
type: application
server:
  customMiddleware:
    - name: fiori-tools-proxy
      afterMiddleware: compression
      configuration:
        ignoreCertError: false # If set to true, certificate errors will be ignored. E.g. self-signed certificates will be accepted
        ui5:
          path:
            - /resources
            - /test-resources
          url: https://ui5.sap.com
        backend:
          - path: /sap
            url: http://example.ovp.v2
    - name: fiori-tools-appreload
      afterMiddleware: compression
      configuration:
        port: 35729
        path: webapp
        delay: 300
    - name: sap-fe-mockserver
      beforeMiddleware: csp
      configuration:
        mountPath: /
        services:
          - urlPath: /sap/opu/odata/sap/GWSAMPLE_BASIC
            metadataPath: ./webapp/localService/metadata.xml
            mockdataPath: ./webapp/localService/data
            generateMockData: true
        annotations: []
",
    "state": "modified",
  },
  "ui5.yaml": Object {
    "contents": "# yaml-language-server: $schema=https://sap.github.io/ui5-tooling/schema/ui5.yaml.json

specVersion: \\"2.5\\"
metadata:
  name: feovp1
type: application
server:
  customMiddleware:
    - name: fiori-tools-proxy
      afterMiddleware: compression
      configuration:
        ignoreCertError: false # If set to true, certificate errors will be ignored. E.g. self-signed certificates will be accepted
        ui5:
          path:
            - /resources
            - /test-resources
          url: https://ui5.sap.com
        backend:
          - path: /sap
            url: http://example.ovp.v2
    - name: fiori-tools-appreload
      afterMiddleware: compression
      configuration:
        port: 35729
        path: webapp
        delay: 300
",
    "state": "modified",
  },
  "webapp/Component.js": Object {
    "contents": "sap.ui.define(
    [\\"sap/ovp/app/Component\\"],
    function (Component) {
        \\"use strict\\";

        return Component.extend(\\"feovp1.Component\\", {
            metadata: {
                manifest: \\"json\\"
            }
        });
    }
);",
    "state": "modified",
  },
  "webapp/annotations/annotation.xml": Object {
    "contents": "<edmx:Edmx xmlns:edmx=\\"http://docs.oasis-open.org/odata/ns/edmx\\" Version=\\"4.0\\">
    <edmx:Reference Uri=\\"https://sap.github.io/odata-vocabularies/vocabularies/Common.xml\\">
        <edmx:Include Namespace=\\"com.sap.vocabularies.Common.v1\\" Alias=\\"Common\\"/>
    </edmx:Reference>
    <edmx:Reference Uri=\\"https://sap.github.io/odata-vocabularies/vocabularies/UI.xml\\">
        <edmx:Include Namespace=\\"com.sap.vocabularies.UI.v1\\" Alias=\\"UI\\"/>
    </edmx:Reference>
    <edmx:Reference Uri=\\"https://sap.github.io/odata-vocabularies/vocabularies/Communication.xml\\">
        <edmx:Include Namespace=\\"com.sap.vocabularies.Communication.v1\\" Alias=\\"Communication\\"/>
    </edmx:Reference>
    <edmx:Reference Uri=\\"/sap/opu/odata/sap/GWSAMPLE_BASIC/$metadata\\">
        <edmx:Include Namespace=\\"GWSAMPLE_BASIC\\" Alias=\\"Metadata\\"/>
    </edmx:Reference>
    <edmx:DataServices>
        <Schema xmlns=\\"http://docs.oasis-open.org/odata/ns/edm\\" Namespace=\\"local\\">
        </Schema>
    </edmx:DataServices>
</edmx:Edmx>",
    "state": "modified",
  },
  "webapp/i18n/i18n.properties": Object {
    "contents": "# This is the resource bundle for feovp1

#Texts for manifest.json

#XTIT: Application name
appTitle=App \\"Title\\" \\\\\\"

#YDES: Application description
appDescription=A Fiori application.",
    "state": "modified",
  },
  "webapp/index.html": Object {
    "contents": "<!DOCTYPE html>
<html>
<head>
    <meta charset=\\"UTF-8\\">
    <meta name=\\"viewport\\" content=\\"width=device-width, initial-scale=1.0\\">
    <meta http-equiv=\\"X-UA-Compatible\\" content=\\"IE=edge\\">
    <title>App &#34;Title&#34; \\\\&#34;</title>
    <style>
        html, body, body > div, #container, #container-uiarea {
            height: 100%;
        }
    </style>
    <script
        id=\\"sap-ui-bootstrap\\"
        src=\\"resources/sap-ui-core.js\\"
        data-sap-ui-theme=\\"sap_belize\\"
        data-sap-ui-resourceroots='{
            \\"feovp1\\": \\"./\\"
        }'
        data-sap-ui-compatVersion=\\"edge\\"
        data-sap-ui-async=\\"true\\"
        data-sap-ui-frameOptions=\\"trusted\\"
    ></script>
    <script id=\\"locate-reuse-libs\\" src=\\"./utils/locate-reuse-libs.js\\"
        data-sap-ui-manifest-uri=\\"./manifest.json\\"
        data-sap-ui-componentName=\\"feovp1\\">
    </script> 
</head>
<body class=\\"sapUiBody sapUiSizeCompact\\" id=\\"content\\">
    <div
        data-sap-ui-component
        data-name=\\"feovp1\\"
        data-id=\\"container\\"
        data-settings='{\\"id\\" : \\"feovp1\\"}'
        data-handle-validation=\\"true\\"
    ></div>
</body>
</html>",
    "state": "modified",
  },
  "webapp/localService/GWSAMPLE_BASIC.xml": Object {
    "contents": "<edmx:Edmx xmlns:edmx=\\"http://docs.oasis-open.org/odata/ns/edmx\\" Version=\\"4.0\\">
    <edmx:Reference Uri=\\"https://wiki.scn.sap.com/wiki/download/attachments/448470974/Common.xml?api=v2\\">
        <edmx:Include Alias=\\"Common\\" Namespace=\\"com.sap.vocabularies.Common.v1\\"/>
    </edmx:Reference>
    <edmx:Reference Uri=\\"https://wiki.scn.sap.com/wiki/download/attachments/448470968/UI.xml?api=v2\\">
        <edmx:Include Alias=\\"UI\\" Namespace=\\"com.sap.vocabularies.UI.v1\\"/>
    </edmx:Reference>
    <edmx:Reference Uri=\\"/here/goes/your/serviceurl/$metadata\\">
        <edmx:Include Alias=\\"Metadata\\" Namespace=\\"GWSAMPLE_BASIC\\"/>
    </edmx:Reference>
    <edmx:DataServices>
        <Schema xmlns=\\"http://docs.oasis-open.org/odata/ns/edm\\" Namespace=\\"teched-ovp.annotations.annotations.GWSAMPLE_BASIC\\">
            <Annotations Target=\\"GWSAMPLE_BASIC.GlobalFilters\\">
                <Annotation Term=\\"UI.SelectionFields\\">
                    <Collection>
                        <PropertyPath>CountryCode</PropertyPath>
                        <PropertyPath>SupplierName</PropertyPath>
                    </Collection>
                </Annotation>
            </Annotations>
            <Annotations Target=\\"GWSAMPLE_BASIC.GlobalFilters/CountryCode\\">
                <Annotation Term=\\"Common.ValueList\\">
                    <Record Type=\\"Common.ValueListType\\">
                        <PropertyValue Property=\\"CollectionPath\\" String=\\"VH_CountrySet\\"/>
                        <PropertyValue Property=\\"Parameters\\">
                            <Collection>
                                <Record Type=\\"Common.ValueListParameterInOut\\">
                                    <PropertyValue Property=\\"LocalDataProperty\\" PropertyPath=\\"CountryCode\\"/>
                                    <PropertyValue Property=\\"ValueListProperty\\" String=\\"CountryCode\\"/>
                                </Record>
                                <Record Type=\\"Common.ValueListParameterDisplayOnly\\">
                                    <PropertyValue Property=\\"ValueListProperty\\" String=\\"CountryName\\"/>
                                </Record>
                            </Collection>
                        </PropertyValue>
                        <PropertyValue Property=\\"SearchSupported\\" Bool=\\"true\\"/>
                    </Record>
                </Annotation>
            </Annotations>
            <Annotations Target=\\"GWSAMPLE_BASIC.VH_Country/CountryCode\\">
                <Annotation Term=\\"Common.Text\\" Path=\\"CountryName\\">
                    <Annotation Term=\\"UI.TextArrangement\\" EnumMember=\\"UI.TextArrangementType/TextFirst\\"/>
                </Annotation>
            </Annotations>
            <Annotations Target=\\"GWSAMPLE_BASIC.CustomerService\\">
                <Annotation Term=\\"UI.DataPoint\\" Qualifier=\\"Priority\\">
                    <Record Type=\\"UI.DataPointType\\">
                        <PropertyValue Property=\\"Value\\" Path=\\"Priority\\"/>
                        <PropertyValue Property=\\"Criticality\\" Path=\\"PriorityCriticality\\"/>
                    </Record>
                </Annotation>
                <Annotation Term=\\"UI.LineItem\\">
                    <Collection>
                        <Record Type=\\"UI.DataField\\">
                            <PropertyValue Property=\\"Value\\" Path=\\"Complain\\"/>
                            <PropertyValue Property=\\"Label\\" String=\\"Complain\\"/>
                        </Record>
                        <Record Type=\\"UI.DataField\\">
                            <PropertyValue Property=\\"Value\\" Path=\\"CustomerName\\"/>
                            <PropertyValue Property=\\"Label\\" String=\\"Customer Name\\"/>
                        </Record>
                        <Record Type=\\"UI.DataFieldForAnnotation\\">
                            <PropertyValue Property=\\"Target\\" AnnotationPath=\\"@UI.DataPoint#Priority\\"/>
                        </Record>
                    </Collection>
                </Annotation>
            </Annotations>
            <Annotations Target=\\"Metadata.RunnersType\\">
                <Annotation Term=\\"UI.Identification\\">
                    <Collection/>
                </Annotation>
                <Annotation Term=\\"UI.DataPoint\\" Qualifier=\\"TotalRunners\\">
                    <Record Type=\\"UI.DataPointType\\">
                        <PropertyValue Property=\\"Value\\" Path=\\"TotalCount\\"/>
                        <PropertyValue Property=\\"ValueFormat\\">
                            <Record>
                                <PropertyValue Property=\\"ScaleFactor\\" Decimal=\\"100000\\"/>
                                <PropertyValue Property=\\"NumberOfFractionalDigits\\" Int=\\"2\\"/>
                            </Record>
                        </PropertyValue>
                        <PropertyValue Property=\\"Title\\" String=\\"Total Runners\\"/>
                    </Record>
                </Annotation>
                <Annotation Term=\\"UI.KPI\\" Qualifier=\\"RunnersByType\\">
                    <Record Type=\\"UI.KPIType\\">
                        <PropertyValue Property=\\"Detail\\">
                            <Record Type=\\"UI.KPIDetailType\\">
                                <PropertyValue Property=\\"DefaultPresentationVariant\\" Path=\\"@UI.PresentationVariant#RunnersByType\\"/>
                                <PropertyValue Property=\\"AlternativePresentationVariants\\">
                                    <Collection/>
                                </PropertyValue>
                            </Record>
                        </PropertyValue>
                        <PropertyValue Property=\\"SelectionVariant\\">
                            <Record>
                                <PropertyValue Property=\\"SelectOptions\\">
                                    <Collection/>
                                </PropertyValue>
                            </Record>
                        </PropertyValue>
                        <PropertyValue Property=\\"DataPoint\\" Path=\\"@UI.DataPoint#TotalRunners\\"/>
                        <PropertyValue Property=\\"ID\\" String=\\"RunnersByTypeKPI\\"/>
                    </Record>
                </Annotation>
                <Annotation Term=\\"UI.PresentationVariant\\" Qualifier=\\"RunnersByType\\">
                    <Record>
                        <PropertyValue Property=\\"MaxItems\\" Int=\\"5\\"/>
                        <PropertyValue Property=\\"GroupBy\\">
                            <Collection>
                                <PropertyPath>CountryCode</PropertyPath>
                            </Collection>
                        </PropertyValue>
                        <PropertyValue Property=\\"SortOrder\\">
                            <Collection>
                                <Record>
                                    <PropertyValue Property=\\"Property\\" PropertyPath=\\"Type\\"/>
                                    <PropertyValue Property=\\"Descending\\" Boolean=\\"true\\" Bool=\\"true\\"/>
                                </Record>
                            </Collection>
                        </PropertyValue>
                        <PropertyValue Property=\\"Visualizations\\">
                            <Collection>
                                <AnnotationPath>@UI.Chart#RunnersByType</AnnotationPath>
                            </Collection>
                        </PropertyValue>
                    </Record>
                </Annotation>
                <Annotation Term=\\"UI.Chart\\" Qualifier=\\"RunnersByType\\">
                    <Record Type=\\"UI.ChartDefinitionType\\">
                        <PropertyValue Property=\\"Title\\" String=\\"By Category\\"/>
                        <PropertyValue Property=\\"ChartType\\" EnumMember=\\"UI.ChartType/Donut\\"/>
                        <PropertyValue Property=\\"Measures\\">
                            <Collection>
                                <PropertyPath>Count</PropertyPath>
                            </Collection>
                        </PropertyValue>
                        <PropertyValue Property=\\"Dimensions\\">
                            <Collection>
                                <PropertyPath>Type</PropertyPath>
                            </Collection>
                        </PropertyValue>
                        <PropertyValue Property=\\"MeasureAttributes\\">
                            <Collection>
                                <Record Type=\\"UI.ChartMeasureAttributeType\\">
                                    <PropertyValue Property=\\"Measure\\" PropertyPath=\\"Count\\"/>
                                    <PropertyValue Property=\\"Role\\" EnumMember=\\"UI.ChartMeasureRoleType/Axis1\\"/>
                                </Record>
                            </Collection>
                        </PropertyValue>
                        <PropertyValue Property=\\"DimensionAttributes\\">
                            <Collection>
                                <Record Type=\\"UI.ChartDimensionAttributeType\\">
                                    <PropertyValue Property=\\"Dimension\\" PropertyPath=\\"Type\\"/>
                                    <PropertyValue Property=\\"Role\\" EnumMember=\\"UI.ChartDimensionRoleType/Category\\"/>
                                </Record>
                            </Collection>
                        </PropertyValue>
                    </Record>
                </Annotation>
            </Annotations>
            <Annotations Target=\\"Metadata.ShoeSalesType\\">
                <Annotation Term=\\"UI.Identification\\">
                    <Collection/>
                </Annotation>
                <Annotation Term=\\"UI.PresentationVariant\\" Qualifier=\\"ShoesByRunners\\">
                    <Record>
                        <PropertyValue Property=\\"GroupBy\\">
                            <Collection>
                                <PropertyPath>CountryCode</PropertyPath>
                            </Collection>
                        </PropertyValue>
                        <PropertyValue Property=\\"SortOrder\\">
                            <Collection>
                                <Record>
                                    <PropertyValue Property=\\"Property\\" PropertyPath=\\"Type\\"/>
                                    <PropertyValue Property=\\"Descending\\" Boolean=\\"true\\" Bool=\\"true\\"/>
                                </Record>
                            </Collection>
                        </PropertyValue>
                        <PropertyValue Property=\\"Visualizations\\">
                            <Collection>
                                <AnnotationPath>@UI.Chart#ShoesByRunners</AnnotationPath>
                            </Collection>
                        </PropertyValue>
                    </Record>
                </Annotation>
                <Annotation Term=\\"UI.Chart\\" Qualifier=\\"ShoesByRunners\\">
                    <Record Type=\\"UI.ChartDefinitionType\\">
                        <PropertyValue Property=\\"Title\\" String=\\"Total figures this year\\"/>
                        <PropertyValue Property=\\"ChartType\\" EnumMember=\\"UI.ChartType/ColumnStacked\\"/>
                        <PropertyValue Property=\\"Measures\\">
                            <Collection>
                                <PropertyPath>Count</PropertyPath>
                            </Collection>
                        </PropertyValue>
                        <PropertyValue Property=\\"Dimensions\\">
                            <Collection>
                                <PropertyPath>Shoe</PropertyPath>
                                <PropertyPath>Type</PropertyPath>
                            </Collection>
                        </PropertyValue>
                        <PropertyValue Property=\\"MeasureAttributes\\">
                            <Collection>
                                <Record Type=\\"UI.ChartMeasureAttributeType\\">
                                    <PropertyValue Property=\\"Measure\\" PropertyPath=\\"Count\\"/>
                                    <PropertyValue Property=\\"Role\\" EnumMember=\\"UI.ChartMeasureRoleType/Axis1\\"/>
                                </Record>
                            </Collection>
                        </PropertyValue>
                        <PropertyValue Property=\\"DimensionAttributes\\">
                            <Collection>
                                <Record Type=\\"UI.ChartDimensionAttributeType\\">
                                    <PropertyValue Property=\\"Dimension\\" PropertyPath=\\"Shoe\\"/>
                                    <PropertyValue Property=\\"Role\\" EnumMember=\\"UI.ChartDimensionRoleType/Category\\"/>
                                </Record>
                                <Record Type=\\"UI.ChartDimensionAttributeType\\">
                                    <PropertyValue Property=\\"Dimension\\" PropertyPath=\\"Type\\"/>
                                    <PropertyValue Property=\\"Role\\" EnumMember=\\"UI.ChartDimensionRoleType/Series\\"/>
                                </Record>
                            </Collection>
                        </PropertyValue>
                    </Record>
                </Annotation>
            </Annotations>
            <Annotations Target=\\"Metadata.InventoryType\\">
                <Annotation Term=\\"UI.Identification\\">
                    <Collection/>
                </Annotation>
                <Annotation Term=\\"UI.PresentationVariant\\" Qualifier=\\"InventoryByMonth\\">
                    <Record>
                        <PropertyValue Property=\\"SortOrder\\">
                            <Collection>
                                <Record>
                                    <PropertyValue Property=\\"Property\\" PropertyPath=\\"Month\\"/>
                                    <PropertyValue Property=\\"Descending\\" Bool=\\"false\\"/>
                                </Record>
                            </Collection>
                        </PropertyValue>
                        <PropertyValue Property=\\"Visualizations\\">
                            <Collection>
                                <AnnotationPath>@UI.Chart#InventoryByMonth</AnnotationPath>
                            </Collection>
                        </PropertyValue>
                    </Record>
                </Annotation>
                <Annotation Term=\\"UI.Chart\\" Qualifier=\\"InventoryByMonth\\">
                    <Record Type=\\"UI.ChartDefinitionType\\">
                        <PropertyValue Property=\\"Title\\" String=\\"Number of Items\\"/>
                        <PropertyValue Property=\\"ChartType\\" EnumMember=\\"UI.ChartType/Line\\"/>
                        <PropertyValue Property=\\"Measures\\">
                            <Collection>
                                <PropertyPath>Count</PropertyPath>
                            </Collection>
                        </PropertyValue>
                        <PropertyValue Property=\\"Dimensions\\">
                            <Collection>
                                <PropertyPath>Shoe</PropertyPath>
                                <PropertyPath>Month</PropertyPath>
                            </Collection>
                        </PropertyValue>
                        <PropertyValue Property=\\"MeasureAttributes\\">
                            <Collection>
                                <Record Type=\\"UI.ChartMeasureAttributeType\\">
                                    <PropertyValue Property=\\"Measure\\" PropertyPath=\\"Count\\"/>
                                    <PropertyValue Property=\\"Role\\" EnumMember=\\"UI.ChartMeasureRoleType/Axis1\\"/>
                                </Record>
                            </Collection>
                        </PropertyValue>
                        <PropertyValue Property=\\"DimensionAttributes\\">
                            <Collection>
                                <Record Type=\\"UI.ChartDimensionAttributeType\\">
                                    <PropertyValue Property=\\"Dimension\\" PropertyPath=\\"Shoe\\"/>
                                    <PropertyValue Property=\\"Role\\" EnumMember=\\"UI.ChartDimensionRoleType/Series\\"/>
                                </Record>
                                <Record Type=\\"UI.ChartDimensionAttributeType\\">
                                    <PropertyValue Property=\\"Dimension\\" PropertyPath=\\"Month\\"/>
                                    <PropertyValue Property=\\"Role\\" EnumMember=\\"UI.ChartDimensionRoleType/Category\\"/>
                                </Record>
                            </Collection>
                        </PropertyValue>
                    </Record>
                </Annotation>
            </Annotations>
        </Schema>
    </edmx:DataServices>
</edmx:Edmx>",
    "state": "modified",
  },
  "webapp/localService/metadata.xml": Object {
    "contents": "<?xml version=\\"1.0\\" encoding=\\"utf-8\\"?>
<edmx:Edmx Version=\\"1.0\\" xmlns:edmx=\\"http://schemas.microsoft.com/ado/2007/06/edmx\\"
xmlns:m=\\"http://schemas.microsoft.com/ado/2007/08/dataservices/metadata\\" xmlns:sap=\\"http://www.sap.com/Protocols/SAPData\\">
<edmx:DataServices m:DataServiceVersion=\\"2.0\\">
    <Schema Namespace=\\"GWSAMPLE_BASIC\\" xml:lang=\\"en\\" sap:schema-version=\\"0000\\" xmlns=\\"http://schemas.microsoft.com/ado/2008/09/edm\\">
        <EntityType Name=\\"GlobalParameters\\" sap:label=\\"Global Parameters\\" sap:semantics=\\"parameters\\" sap:content-version=\\"1\\">
            <Key>
                <PropertyRef Name=\\"P_DisplayCurrency\\"/>
            </Key>
            <Property Name=\\"P_DisplayCurrency\\" Type=\\"Edm.String\\" MaxLength=\\"5\\" sap:label=\\"Display Currency\\" sap:parameter=\\"mandatory\\" DefaultValue=\\"EUR\\"
            sap:creatable=\\"false\\" sap:updatable=\\"false\\" sap:semantics=\\"currency-code\\"/>
            <NavigationProperty Name=\\"Results\\" Relationship=\\"GWSAMPLE_BASIC.Assoc_GlobalParameters_GlobalFilters\\"
            FromRole=\\"FromRole_Assoc_GlobalParameters_GlobalFilters\\" ToRole=\\"ToRole_Assoc_GlobalParameters_GlobalFilters\\"/>
        </EntityType>
        <EntityType Name=\\"GlobalFilters\\" sap:label=\\"Global Filters\\" sap:semantics=\\"aggregate\\" sap:content-version=\\"1\\">
            <Key>
                <PropertyRef Name=\\"CurrencyCode\\"/>
            </Key>
            <Property Name=\\"DeliveryDate\\" Type=\\"Edm.DateTime\\" sap:label=\\"Delivery Date\\" Precision=\\"0\\" sap:display-format=\\"Date\\"
            sap:filter-restriction=\\"interval\\"/>
            <Property Name=\\"OrderedAmount\\" Type=\\"Edm.Decimal\\" sap:label=\\"Ordered Amount\\" Precision=\\"13\\" Scale=\\"3\\"/>
            <Property Name=\\"OverdueTime\\" Type=\\"Edm.Int32\\" sap:label=\\"Overdue Time\\"/>
            <Property Name=\\"SupplierName\\" Type=\\"Edm.String\\" MaxLength=\\"35\\" sap:label=\\"Supplier\\"/>
            <Property Name=\\"CityName\\" Type=\\"Edm.String\\" MaxLength=\\"35\\" sap:label=\\"City Name\\"/>
            <Property Name=\\"CountryCode\\" Type=\\"Edm.String\\" MaxLength=\\"3\\" sap:label=\\"Country\\" sap:semantics=\\"country\\"/>
            <Property Name=\\"CurrencyCode\\" Type=\\"Edm.String\\" MaxLength=\\"5\\" sap:label=\\"Sales Order Currency\\" sap:creatable=\\"false\\" sap:updatable=\\"false\\"
            sap:semantics=\\"currency-code\\"/>
            <Property Name=\\"NetAmount\\" Type=\\"Edm.Decimal\\" Precision=\\"16\\" Scale=\\"3\\" sap:unit=\\"CurrencyCode\\" sap:label=\\"Net Amt.\\" sap:creatable=\\"false\\"
            sap:updatable=\\"false\\"/>
            <Property Name=\\"MaterialName\\" Type=\\"Edm.String\\" MaxLength=\\"40\\" sap:label=\\"Material\\"/>
            <Property Name=\\"MaterialGroup\\" Type=\\"Edm.String\\" MaxLength=\\"40\\" sap:label=\\"Material Group\\"/>
            <Property Name=\\"PurchasingCategory\\" Type=\\"Edm.String\\" MaxLength=\\"40\\" sap:label=\\"Purchasing Category\\"/>
            <Property Name=\\"PurchasingGroup\\" Type=\\"Edm.String\\" MaxLength=\\"40\\" sap:label=\\"Purchasing Group\\"/>
            <Property Name=\\"PurchasingOrganization\\" Type=\\"Edm.String\\" MaxLength=\\"40\\" sap:label=\\"Purch. Organization\\"/>
            <NavigationProperty Name=\\"ToContacts\\" Relationship=\\"GWSAMPLE_BASIC.Assoc_BusinessPartner_Contacts\\"
            FromRole=\\"FromRole_Assoc_BusinessPartner_Contacts\\" ToRole=\\"ToRole_Assoc_BusinessPartner_Contacts\\"/>
        </EntityType>
        <EntityType Name=\\"BusinessPartner\\" sap:content-version=\\"1\\">
            <Key>
                <PropertyRef Name=\\"BusinessPartnerID\\"/>
            </Key>
            <Property Name=\\"BusinessPartnerID\\" Type=\\"Edm.String\\" Nullable=\\"false\\" MaxLength=\\"10\\" sap:label=\\"Bus. Part. ID\\" sap:creatable=\\"false\\"
            sap:updatable=\\"false\\"/>
            <Property Name=\\"CompanyName\\" Type=\\"Edm.String\\" MaxLength=\\"80\\" sap:label=\\"Company Name\\"/>
            <Property Name=\\"FullName\\" Type=\\"Edm.String\\" MaxLength=\\"80\\" sap:label=\\"Full Name\\" sap:filterable=\\"false\\"/>
            <Property Name=\\"Title\\" Type=\\"Edm.String\\" MaxLength=\\"80\\" sap:label=\\"Title\\" sap:filterable=\\"false\\"/>
            <Property Name=\\"WebAddress\\" Type=\\"Edm.String\\" sap:label=\\"Web Address\\" sap:sortable=\\"false\\" sap:filterable=\\"false\\" sap:semantics=\\"url\\"/>
            <Property Name=\\"EmailAddress\\" Type=\\"Edm.String\\" MaxLength=\\"255\\" sap:label=\\"E-Mail Address\\" sap:semantics=\\"email\\" sap:filterable=\\"false\\"/>
            <Property Name=\\"PhoneNumber\\" Type=\\"Edm.String\\" MaxLength=\\"30\\" sap:label=\\"Phone No.\\" sap:filterable=\\"false\\" sap:semantics=\\"tel\\"/>
            <Property Name=\\"FaxNumber\\" Type=\\"Edm.String\\" MaxLength=\\"30\\" sap:filterable=\\"false\\" sap:label=\\"Fax Number\\"/>
            <Property Name=\\"LegalForm\\" Type=\\"Edm.String\\" MaxLength=\\"10\\" sap:filterable=\\"false\\" sap:label=\\"Legal Form\\"/>
            <Property Name=\\"CurrencyCode\\" Type=\\"Edm.String\\" MaxLength=\\"5\\" sap:filterable=\\"false\\" sap:label=\\"Currency\\" sap:semantics=\\"currency-code\\"/>
            <Property Name=\\"BusinessPartnerRole\\" Type=\\"Edm.String\\" MaxLength=\\"3\\" sap:filterable=\\"false\\" sap:label=\\"Bus. Part. Role\\"/>
            <Property Name=\\"CreatedAt\\" Type=\\"Edm.DateTime\\" Precision=\\"7\\" sap:filterable=\\"false\\" sap:label=\\"Time Stamp\\" sap:creatable=\\"false\\"
            sap:updatable=\\"false\\"/>
            <Property Name=\\"ChangedAt\\" Type=\\"Edm.DateTime\\" Precision=\\"7\\" sap:filterable=\\"false\\" ConcurrencyMode=\\"Fixed\\" sap:label=\\"Time Stamp\\"
            sap:creatable=\\"false\\" sap:updatable=\\"false\\"/>
            <NavigationProperty Name=\\"ToContacts\\" Relationship=\\"GWSAMPLE_BASIC.Assoc_BusinessPartner_Contacts\\"
            FromRole=\\"FromRole_Assoc_BusinessPartner_Contacts\\" ToRole=\\"ToRole_Assoc_BusinessPartner_Contacts\\"/>
            <NavigationProperty Name=\\"ToProducts\\" Relationship=\\"GWSAMPLE_BASIC.Assoc_BusinessPartner_Products\\"
            FromRole=\\"FromRole_Assoc_BusinessPartner_Products\\" ToRole=\\"ToRole_Assoc_BusinessPartner_Products\\"/>
        </EntityType>
        <EntityType Name=\\"CustomerService\\" sap:content-version=\\"1\\">
            <Key>
                <PropertyRef Name=\\"CustomerServiceID\\"/>
            </Key>
            <Property Name=\\"CustomerServiceID\\" Type=\\"Edm.String\\" Nullable=\\"false\\" MaxLength=\\"10\\" sap:label=\\"Product ID\\" sap:updatable=\\"false\\"/>
            <Property Name=\\"Priority\\" Type=\\"Edm.String\\" MaxLength=\\"2\\" sap:label=\\"Priority\\"/>
            <Property Name=\\"PriorityCriticality\\" Type=\\"Edm.String\\" MaxLength=\\"2\\" sap:label=\\"Priority\\"/>
            <Property Name=\\"CustomerName\\" Type=\\"Edm.String\\" MaxLength=\\"2\\" sap:label=\\"Name\\"/>
            <Property Name=\\"Complain\\" Type=\\"Edm.String\\" MaxLength=\\"2\\" sap:label=\\"Complain\\"/>
        </EntityType>
        <EntityType Name=\\"Product\\" sap:content-version=\\"1\\">
            <Key>
                <PropertyRef Name=\\"ProductID\\"/>
            </Key>
            <Property Name=\\"ProductID\\" Type=\\"Edm.String\\" Nullable=\\"false\\" MaxLength=\\"10\\" sap:label=\\"Product ID\\" sap:updatable=\\"false\\"/>
            <Property Name=\\"TypeCode\\" Type=\\"Edm.String\\" MaxLength=\\"2\\" sap:label=\\"Prod. Type Code\\"/>
            <Property Name=\\"Category\\" Type=\\"Edm.String\\" MaxLength=\\"40\\" sap:label=\\"Prod. Cat.\\"/>
            <Property Name=\\"Availability_Status\\" Type=\\"Edm.String\\" MaxLength=\\"40\\" sap:label=\\"Availability Status\\"/>
            <Property Name=\\"CountryCode\\" Type=\\"Edm.String\\" MaxLength=\\"3\\" sap:label=\\"Country\\" sap:semantics=\\"country\\"/>
            <Property Name=\\"Name\\" Type=\\"Edm.String\\" MaxLength=\\"255\\" sap:label=\\"Product Name\\" sap:sortable=\\"false\\" sap:filterable=\\"false\\"/>
            <Property Name=\\"NameLanguage\\" Type=\\"Edm.String\\" MaxLength=\\"1\\" sap:label=\\"Language\\" sap:creatable=\\"false\\" sap:updatable=\\"false\\"
            sap:sortable=\\"false\\" sap:filterable=\\"false\\"/>
            <Property Name=\\"Description\\" Type=\\"Edm.String\\" MaxLength=\\"255\\" sap:label=\\"Prod.Descrip.\\" sap:sortable=\\"false\\" sap:filterable=\\"false\\"/>
            <Property Name=\\"DescriptionLanguage\\" Type=\\"Edm.String\\" MaxLength=\\"1\\" sap:label=\\"Language\\" sap:creatable=\\"false\\" sap:updatable=\\"false\\"
            sap:sortable=\\"false\\" sap:filterable=\\"false\\"/>
            <Property Name=\\"SupplierID\\" Type=\\"Edm.String\\" MaxLength=\\"10\\" sap:label=\\"Bus. Part. ID\\"/>
            <Property Name=\\"SupplierName\\" Type=\\"Edm.String\\" MaxLength=\\"80\\" sap:label=\\"Company Name\\" sap:creatable=\\"false\\" sap:updatable=\\"false\\"/>
            <Property Name=\\"TaxTarifCode\\" Type=\\"Edm.Byte\\" sap:label=\\"Prod. Tax Code\\"/>
            <Property Name=\\"MeasureUnit\\" Type=\\"Edm.String\\" MaxLength=\\"3\\" sap:label=\\"Qty. Unit\\" sap:semantics=\\"unit-of-measure\\"/>
            <Property Name=\\"WeightMeasure\\" Type=\\"Edm.Decimal\\" Precision=\\"13\\" Scale=\\"3\\" sap:unit=\\"WeightUnit\\" sap:label=\\"Wt. Measure\\"/>
            <Property Name=\\"WeightUnit\\" Type=\\"Edm.String\\" MaxLength=\\"3\\" sap:label=\\"Qty. Unit\\" sap:semantics=\\"unit-of-measure\\"/>
            <Property Name=\\"CurrencyCode\\" Type=\\"Edm.String\\" MaxLength=\\"5\\" sap:label=\\"Currency\\" sap:semantics=\\"currency-code\\"/>
            <Property Name=\\"Price\\" Type=\\"Edm.Decimal\\" Precision=\\"16\\" Scale=\\"3\\" sap:unit=\\"CurrencyCode\\" sap:label=\\"Unit Price\\"/>
            <Property Name=\\"Width\\" Type=\\"Edm.Decimal\\" Precision=\\"13\\" Scale=\\"3\\" sap:unit=\\"DimUnit\\" sap:label=\\"Dimensions\\"/>
            <Property Name=\\"Depth\\" Type=\\"Edm.Decimal\\" Precision=\\"13\\" Scale=\\"3\\" sap:unit=\\"DimUnit\\" sap:label=\\"Dimensions\\"/>
            <Property Name=\\"Height\\" Type=\\"Edm.Decimal\\" Precision=\\"13\\" Scale=\\"3\\" sap:unit=\\"DimUnit\\" sap:label=\\"Dimensions\\"/>
            <Property Name=\\"DimUnit\\" Type=\\"Edm.String\\" MaxLength=\\"3\\" sap:label=\\"Dim. Unit\\" sap:semantics=\\"unit-of-measure\\"/>
            <Property Name=\\"CreatedAt\\" Type=\\"Edm.DateTime\\" Precision=\\"7\\" sap:label=\\"Time Stamp\\" sap:creatable=\\"false\\" sap:updatable=\\"false\\"/>
            <Property Name=\\"ChangedAt\\" Type=\\"Edm.DateTime\\" Precision=\\"7\\" ConcurrencyMode=\\"Fixed\\" sap:label=\\"Time Stamp\\" sap:creatable=\\"false\\"
            sap:updatable=\\"false\\"/>
        </EntityType>
        <EntityType Name=\\"SalesOrder\\" sap:content-version=\\"1\\">
            <Key>
                <PropertyRef Name=\\"SalesOrderID\\"/>
            </Key>
            <Property Name=\\"SalesOrderID\\" Type=\\"Edm.String\\" Nullable=\\"false\\" MaxLength=\\"10\\" sap:label=\\"Sa. Ord. ID\\" sap:creatable=\\"false\\"
            sap:updatable=\\"false\\"/>
            <Property Name=\\"SalesOrderGuid\\" Type=\\"Edm.Guid\\" Nullable=\\"false\\" sap:label=\\"SalesOrder GUID\\" sap:creatable=\\"false\\" sap:updatable=\\"false\\"/>
            <Property Name=\\"Note\\" Type=\\"Edm.String\\" MaxLength=\\"255\\" sap:label=\\"Description\\" sap:updatable=\\"false\\" sap:sortable=\\"false\\"
            sap:filterable=\\"false\\"/>
            <Property Name=\\"NoteLanguage\\" Type=\\"Edm.String\\" MaxLength=\\"1\\" sap:label=\\"Language\\" sap:creatable=\\"false\\" sap:updatable=\\"false\\"
            sap:sortable=\\"false\\" sap:filterable=\\"false\\"/>
            <Property Name=\\"CustomerID\\" Type=\\"Edm.String\\" MaxLength=\\"10\\" sap:label=\\"Bus. Part. ID\\" sap:updatable=\\"false\\"/>
            <Property Name=\\"CustomerName\\" Type=\\"Edm.String\\" MaxLength=\\"80\\" sap:label=\\"Company Name\\" sap:creatable=\\"false\\" sap:updatable=\\"false\\"/>
            <Property Name=\\"CountryCode\\" Type=\\"Edm.String\\" MaxLength=\\"3\\" sap:label=\\"Country\\" sap:semantics=\\"country\\"/>
            <Property Name=\\"LegalFormName\\" Type=\\"Edm.String\\" MaxLength=\\"80\\" sap:label=\\"Legal Form Name\\" sap:creatable=\\"false\\" sap:updatable=\\"false\\"
            sap:text=\\"ToBusinessPartner/LegalForm\\"/>
            <Property Name=\\"Supplier_Name\\" Type=\\"Edm.String\\" MaxLength=\\"80\\" sap:label=\\"Supplier Name\\" sap:creatable=\\"false\\" sap:updatable=\\"false\\"/>
            <Property Name=\\"CurrencyCode\\" Type=\\"Edm.String\\" MaxLength=\\"5\\" sap:label=\\"Currency\\" sap:updatable=\\"false\\" sap:semantics=\\"currency-code\\"/>
            <Property Name=\\"GrossAmount\\" Type=\\"Edm.Decimal\\" Precision=\\"16\\" Scale=\\"3\\" sap:unit=\\"CurrencyCode\\" sap:label=\\"Gross Amt.\\"
            sap:creatable=\\"false\\" sap:updatable=\\"false\\"/>
            <Property Name=\\"ContractAmount\\" Type=\\"Edm.Decimal\\" Scale=\\"3\\" sap:unit=\\"CurrencyCode\\" sap:label=\\"Net Amt.\\" sap:creatable=\\"false\\"
            sap:updatable=\\"false\\"/>
            <Property Name=\\"NetAmount\\" Type=\\"Edm.Decimal\\" Precision=\\"16\\" Scale=\\"3\\" sap:unit=\\"CurrencyCode\\" sap:label=\\"Net Amt.\\" sap:creatable=\\"false\\"
            sap:updatable=\\"false\\"/>
            <Property Name=\\"TaxAmount\\" Type=\\"Edm.Decimal\\" Precision=\\"16\\" sap:label=\\"Tax Amt.\\" sap:creatable=\\"false\\" sap:updatable=\\"false\\"/>
            <Property Name=\\"LifecycleStatus\\" Type=\\"Edm.String\\" MaxLength=\\"1\\" sap:label=\\"PO Lifecycle\\" sap:creatable=\\"false\\" sap:updatable=\\"false\\"/>
            <Property Name=\\"LifecycleStatusDescription\\" Type=\\"Edm.String\\" MaxLength=\\"60\\" sap:label=\\"Lifecycle Descript.\\" sap:creatable=\\"false\\"
            sap:updatable=\\"false\\" sap:sortable=\\"false\\" sap:filterable=\\"false\\"/>
            <Property Name=\\"BillingStatus\\" Type=\\"Edm.String\\" MaxLength=\\"1\\" sap:label=\\"PO Confirmation\\" sap:creatable=\\"false\\" sap:updatable=\\"false\\"/>
            <Property Name=\\"BillingStatusDescription\\" Type=\\"Edm.String\\" MaxLength=\\"60\\" sap:label=\\"Billing Description\\" sap:creatable=\\"false\\"
            sap:updatable=\\"false\\" sap:sortable=\\"false\\" sap:filterable=\\"false\\"/>
            <Property Name=\\"DeliveryStatus\\" Type=\\"Edm.String\\" MaxLength=\\"1\\" sap:label=\\"PO Ordering\\" sap:creatable=\\"false\\" sap:updatable=\\"false\\"/>
            <Property Name=\\"DeliveryStatusDescription\\" Type=\\"Edm.String\\" MaxLength=\\"60\\" sap:label=\\"Delivery Description\\" sap:creatable=\\"false\\"
            sap:updatable=\\"false\\" sap:sortable=\\"false\\" sap:filterable=\\"false\\"/>
            <Property Name=\\"CreatedAt\\" Type=\\"Edm.DateTime\\" Precision=\\"7\\" sap:label=\\"Time Stamp\\" sap:creatable=\\"false\\" sap:updatable=\\"false\\"/>
            <Property Name=\\"ChangedAt\\" Type=\\"Edm.DateTime\\" Precision=\\"7\\" sap:label=\\"Time Stamp\\" sap:creatable=\\"false\\" sap:updatable=\\"false\\"/>
            <Property Name=\\"ValidFrom\\" Type=\\"Edm.DateTime\\" Precision=\\"7\\" sap:label=\\"Time Stamp\\" sap:creatable=\\"false\\" sap:updatable=\\"false\\"/>
            <Property Name=\\"ValidTo\\" Type=\\"Edm.DateTime\\" Precision=\\"7\\" sap:label=\\"Time Stamp\\" sap:creatable=\\"false\\" sap:updatable=\\"false\\"/>
            <Property Name=\\"ValidToDate\\" Type=\\"Edm.String\\" MaxLength=\\"1\\" sap:label=\\"PO Confirmation\\" sap:creatable=\\"false\\" sap:updatable=\\"false\\"/>
            <NavigationProperty Name=\\"ToBusinessPartner\\" Relationship=\\"GWSAMPLE_BASIC.Assoc_BusinessPartner_SalesOrders\\"
            FromRole=\\"ToRole_Assoc_BusinessPartner_SalesOrders\\" ToRole=\\"FromRole_Assoc_BusinessPartner_SalesOrders\\"/>
        </EntityType>
        <EntityType Name=\\"Contact\\" sap:content-version=\\"1\\">
            <Key>
                <PropertyRef Name=\\"ContactGuid\\"/>
            </Key>
            <Property Name=\\"ContactGuid\\" Type=\\"Edm.Guid\\" Nullable=\\"false\\" sap:label=\\"Contact GUID\\" sap:creatable=\\"false\\" sap:updatable=\\"false\\"/>
            <Property Name=\\"BusinessPartnerID\\" Type=\\"Edm.String\\" Nullable=\\"false\\" MaxLength=\\"10\\" sap:label=\\"Bus. Part. ID\\" sap:updatable=\\"false\\"/>
            <Property Name=\\"Title\\" Type=\\"Edm.String\\" MaxLength=\\"10\\" sap:label=\\"Title\\"/>
            <Property Name=\\"FirstName\\" Type=\\"Edm.String\\" MaxLength=\\"40\\" sap:label=\\"First Name\\" sap:semantics=\\"givenname\\"/>
            <Property Name=\\"MiddleName\\" Type=\\"Edm.String\\" MaxLength=\\"40\\" sap:label=\\"Middle Name\\" sap:semantics=\\"middlename\\"/>
            <Property Name=\\"LastName\\" Type=\\"Edm.String\\" MaxLength=\\"40\\" sap:label=\\"Last Name\\" sap:semantics=\\"familyname\\"/>
            <Property Name=\\"Nickname\\" Type=\\"Edm.String\\" MaxLength=\\"40\\" sap:label=\\"Nickname\\" sap:semantics=\\"nickname\\"/>
            <Property Name=\\"Initials\\" Type=\\"Edm.String\\" MaxLength=\\"10\\" sap:label=\\"Initials\\"/>
            <Property Name=\\"Sex\\" Type=\\"Edm.String\\" MaxLength=\\"1\\" sap:label=\\"Sex\\"/>
            <Property Name=\\"PhoneNumber\\" Type=\\"Edm.String\\" MaxLength=\\"30\\" sap:label=\\"Phone No.\\" sap:semantics=\\"tel\\"/>
            <Property Name=\\"FaxNumber\\" Type=\\"Edm.String\\" MaxLength=\\"30\\" sap:label=\\"Fax Number\\"/>
            <Property Name=\\"EmailAddress\\" Type=\\"Edm.String\\" MaxLength=\\"255\\" sap:label=\\"E-Mail Address\\" sap:semantics=\\"email\\"/>
            <Property Name=\\"Language\\" Type=\\"Edm.String\\" MaxLength=\\"1\\" sap:label=\\"Language Key\\"/>
            <Property Name=\\"DateOfBirth\\" Type=\\"Edm.DateTime\\" Precision=\\"7\\" sap:label=\\"Date of Birth\\" sap:semantics=\\"bday\\"/>
            <NavigationProperty Name=\\"ToBusinessPartner\\" Relationship=\\"GWSAMPLE_BASIC.Assoc_BusinessPartner_Contacts\\"
            FromRole=\\"ToRole_Assoc_BusinessPartner_Contacts\\" ToRole=\\"FromRole_Assoc_BusinessPartner_Contacts\\"/>
        </EntityType>
        <EntityType Name=\\"VH_Country\\" sap:content-version=\\"1\\">
            <Key>
                <PropertyRef Name=\\"CountryCode\\"/>
            </Key>
            <Property Name=\\"CountryCode\\" Type=\\"Edm.String\\" Nullable=\\"false\\" MaxLength=\\"3\\" sap:label=\\"Country\\" sap:creatable=\\"false\\"
            sap:updatable=\\"false\\" sap:sortable=\\"false\\" sap:filterable=\\"false\\"/>
            <Property Name=\\"Landx\\" Type=\\"Edm.String\\" Nullable=\\"false\\" MaxLength=\\"15\\" sap:label=\\"Country ID\\" sap:creatable=\\"false\\" sap:updatable=\\"false\\"
            sap:sortable=\\"false\\" sap:filterable=\\"false\\"/>
            <Property Name=\\"CountryName\\" Type=\\"Edm.String\\" Nullable=\\"false\\" MaxLength=\\"15\\" sap:label=\\"Country Name\\" sap:creatable=\\"false\\"
            sap:updatable=\\"false\\" sap:sortable=\\"false\\"/>
        </EntityType>
        <EntityType Name=\\"RunnersType\\" sap:semantics=\\"aggregate\\">
            <Key>
                <PropertyRef Name=\\"ID\\"/>
            </Key>
            <Property Name=\\"ID\\" Type=\\"Edm.String\\" Nullable=\\"false\\" MaxLength=\\"2147483647\\" sap:filterable=\\"false\\"/>
            <Property Name=\\"Type\\" Type=\\"Edm.String\\"  sap:label=\\"Type\\" sap:aggregation-role=\\"dimension\\"/>
            <Property Name=\\"Count\\" Type=\\"Edm.Decimal\\" Precision=\\"34\\" sap:filterable=\\"false\\" sap:label=\\"Count\\" sap:aggregation-role=\\"measure\\" />
            <Property Name=\\"TotalCount\\" Type=\\"Edm.Decimal\\" Precision=\\"34\\" sap:filterable=\\"false\\" sap:label=\\"Count\\" sap:aggregation-role=\\"measure\\" />
        </EntityType>
        <EntityType Name=\\"ShoeSalesType\\" sap:semantics=\\"aggregate\\">
            <Key>
                <PropertyRef Name=\\"ID\\"/>
            </Key>
            <Property Name=\\"ID\\" Type=\\"Edm.String\\" Nullable=\\"false\\" MaxLength=\\"2147483647\\" sap:filterable=\\"false\\"/>
            <Property Name=\\"Type\\" Type=\\"Edm.String\\" MaxLength=\\"3\\" sap:label=\\"Type\\" sap:aggregation-role=\\"dimension\\"/>
            <Property Name=\\"Shoe\\" Type=\\"Edm.String\\" sap:label=\\"Shoe\\" sap:aggregation-role=\\"dimension\\" sap:text=\\"ShoeName\\"/>
            <Property Name=\\"ShoeName\\" Type=\\"Edm.String\\" sap:label=\\"Shoe\\" sap:aggregation-role=\\"dimension\\"/>
            <Property Name=\\"Count\\" Type=\\"Edm.Decimal\\" Precision=\\"34\\" sap:filterable=\\"false\\" sap:label=\\"Count\\" sap:aggregation-role=\\"measure\\" />
        </EntityType>
        <EntityType Name=\\"InventoryType\\" sap:semantics=\\"aggregate\\">
            <Key>
                <PropertyRef Name=\\"ID\\"/>
            </Key>
            <Property Name=\\"ID\\" Type=\\"Edm.String\\" Nullable=\\"false\\" MaxLength=\\"2147483647\\" sap:filterable=\\"false\\"/>
            <Property Name=\\"Month\\" Type=\\"Edm.Decimal\\" MaxLength=\\"3\\" sap:label=\\"Type\\" sap:aggregation-role=\\"dimension\\" sap:text=\\"MonthName\\" />
            <Property Name=\\"MonthName\\" Type=\\"Edm.String\\" MaxLength=\\"3\\" sap:label=\\"Type\\" sap:aggregation-role=\\"dimension\\"/>
            <Property Name=\\"Shoe\\" Type=\\"Edm.String\\" sap:label=\\"Shoe\\" sap:aggregation-role=\\"dimension\\" sap:text=\\"ShoeName\\"/>
            <Property Name=\\"ShoeName\\" Type=\\"Edm.String\\" sap:label=\\"Shoe\\" sap:aggregation-role=\\"dimension\\"/>
            <Property Name=\\"Count\\" Type=\\"Edm.Decimal\\" Precision=\\"34\\" sap:filterable=\\"false\\" sap:label=\\"Count\\" sap:aggregation-role=\\"measure\\" />
        </EntityType>
        <EntityType Name=\\"SalesShareType\\" sap:semantics=\\"aggregate\\">
            <Key>
                <PropertyRef Name=\\"ID\\"/>
            </Key>
            <Property Name=\\"ID\\" Type=\\"Edm.String\\" Nullable=\\"false\\" MaxLength=\\"2147483647\\" sap:filterable=\\"false\\"/>
            <Property Name=\\"CountryCode\\" Type=\\"Edm.String\\" MaxLength=\\"3\\" sap:label=\\"Country\\" sap:aggregation-role=\\"dimension\\"/>
            <Property Name=\\"Product\\" Type=\\"Edm.String\\" MaxLength=\\"1024\\" sap:label=\\"Product\\" sap:aggregation-role=\\"dimension\\"/>
            <Property Name=\\"ProductId\\" Type=\\"Edm.String\\" MaxLength=\\"1024\\" sap:label=\\"Product\\" sap:aggregation-role=\\"dimension\\"/>
            <Property Name=\\"TotalSales_CURRENCY\\" Type=\\"Edm.String\\" MaxLength=\\"5\\" sap:semantics=\\"currency-code\\"/>
            <Property Name=\\"TotalSales\\" Type=\\"Edm.Decimal\\" Precision=\\"34\\" sap:filterable=\\"false\\" sap:label=\\"Total Sales\\" sap:aggregation-role=\\"measure\\"
            sap:unit=\\"TotalSales_CURRENCY\\"/>
            <Property Name=\\"TotalSalesForecast\\" Type=\\"Edm.Decimal\\" Precision=\\"34\\" sap:filterable=\\"false\\" sap:label=\\"Total Sales Forecast\\"
            sap:aggregation-role=\\"measure\\" sap:unit=\\"TotalSalesForecast_CURRENCY\\"/>
            <Property Name=\\"TotalSalesForecast_CURRENCY\\" Type=\\"Edm.String\\" MaxLength=\\"5\\" sap:semantics=\\"currency-code\\"/>
            <Property Name=\\"OverallSales\\" Type=\\"Edm.Decimal\\" Precision=\\"34\\" sap:filterable=\\"false\\" sap:label=\\"Overall Sales\\"
            sap:aggregation-role=\\"measure\\" sap:unit=\\"TotalSales_CURRENCY\\"/>
        </EntityType>
        <EntityType Name=\\"VH_BPRole\\" sap:content-version=\\"1\\">
            <Key>
                <PropertyRef Name=\\"BpRole\\"/>
            </Key>
            <Property Name=\\"BpRole\\" Type=\\"Edm.String\\" Nullable=\\"false\\" MaxLength=\\"3\\" sap:label=\\"Bus. Part. Role\\" sap:creatable=\\"false\\"
            sap:updatable=\\"false\\" sap:sortable=\\"false\\" sap:filterable=\\"false\\"/>
            <Property Name=\\"Shorttext\\" Type=\\"Edm.String\\" Nullable=\\"false\\" MaxLength=\\"60\\" sap:label=\\"Short Descript.\\" sap:creatable=\\"false\\"
            sap:updatable=\\"false\\" sap:sortable=\\"false\\" sap:filterable=\\"false\\"/>
        </EntityType>
        <EntityType Name=\\"VH_Currency\\" sap:content-version=\\"1\\">
            <Key>
                <PropertyRef Name=\\"Waers\\"/>
            </Key>
            <Property Name=\\"Waers\\" Type=\\"Edm.String\\" Nullable=\\"false\\" MaxLength=\\"5\\" sap:label=\\"Currency\\" sap:creatable=\\"false\\" sap:updatable=\\"false\\"
            sap:sortable=\\"false\\" sap:filterable=\\"false\\" sap:semantics=\\"currency-code\\"/>
            <Property Name=\\"Ltext\\" Type=\\"Edm.String\\" Nullable=\\"false\\" MaxLength=\\"40\\" sap:label=\\"Long Text\\" sap:creatable=\\"false\\" sap:updatable=\\"false\\"
            sap:sortable=\\"false\\" sap:filterable=\\"false\\"/>
        </EntityType>
        <Association Name=\\"Assoc_GlobalParameters_GlobalFilters\\" sap:content-version=\\"1\\">
            <End Type=\\"GWSAMPLE_BASIC.GlobalParameters\\" Multiplicity=\\"1\\" Role=\\"FromRole_Assoc_GlobalParameters_GlobalFilters\\"/>
            <End Type=\\"GWSAMPLE_BASIC.GlobalFilters\\" Multiplicity=\\"*\\" Role=\\"ToRole_Assoc_GlobalParameters_GlobalFilters\\"/>
            <ReferentialConstraint>
                <Principal Role=\\"FromRole_Assoc_GlobalParameters_GlobalFilters\\">
                    <PropertyRef Name=\\"P_DisplayCurrency\\"/>
                </Principal>
                <Dependent Role=\\"ToRole_Assoc_GlobalParameters_GlobalFilters\\">
                    <PropertyRef Name=\\"CurrencyCode\\"/>
                </Dependent>
            </ReferentialConstraint>
        </Association>
        <Association Name=\\"Assoc_VH_Country_Contacts\\" sap:content-version=\\"1\\">
            <End Type=\\"GWSAMPLE_BASIC.VH_Country\\" Multiplicity=\\"1\\" Role=\\"FromRole_Assoc_VH_Country_Contacts\\"/>
            <End Type=\\"GWSAMPLE_BASIC.Contact\\" Multiplicity=\\"*\\" Role=\\"ToRole_Assoc_VH_Country_Contacts\\"/>
        </Association>
        <Association Name=\\"Assoc_VH_Country_BusinessPartners\\" sap:content-version=\\"1\\">
            <End Type=\\"GWSAMPLE_BASIC.VH_Country\\" Multiplicity=\\"1\\" Role=\\"FromRole_Assoc_VH_Country_BusinessPartners\\"/>
            <End Type=\\"GWSAMPLE_BASIC.BusinessPartner\\" Multiplicity=\\"*\\" Role=\\"ToRole_Assoc_VH_Country_BusinessPartners\\"/>
        </Association>
        <Association Name=\\"Assoc_BusinessPartner_Contacts\\" sap:content-version=\\"1\\">
            <End Type=\\"GWSAMPLE_BASIC.BusinessPartner\\" Multiplicity=\\"1\\" Role=\\"FromRole_Assoc_BusinessPartner_Contacts\\"/>
            <End Type=\\"GWSAMPLE_BASIC.Contact\\" Multiplicity=\\"*\\" Role=\\"ToRole_Assoc_BusinessPartner_Contacts\\"/>
            <ReferentialConstraint>
                <Principal Role=\\"FromRole_Assoc_BusinessPartner_Contacts\\">
                    <PropertyRef Name=\\"BusinessPartnerID\\"/>
                </Principal>
                <Dependent Role=\\"ToRole_Assoc_BusinessPartner_Contacts\\">
                    <PropertyRef Name=\\"BusinessPartnerID\\"/>
                </Dependent>
            </ReferentialConstraint>
        </Association>
        <Association Name=\\"Assoc_BusinessPartner_Products\\" sap:content-version=\\"1\\">
            <End Type=\\"GWSAMPLE_BASIC.BusinessPartner\\" Multiplicity=\\"1\\" Role=\\"FromRole_Assoc_BusinessPartner_Products\\"/>
            <End Type=\\"GWSAMPLE_BASIC.Product\\" Multiplicity=\\"*\\" Role=\\"ToRole_Assoc_BusinessPartner_Products\\"/>
            <ReferentialConstraint>
                <Principal Role=\\"FromRole_Assoc_BusinessPartner_Products\\">
                    <PropertyRef Name=\\"BusinessPartnerID\\"/>
                </Principal>
                <Dependent Role=\\"ToRole_Assoc_BusinessPartner_Products\\">
                    <PropertyRef Name=\\"SupplierID\\"/>
                </Dependent>
            </ReferentialConstraint>
        </Association>
        <Association Name=\\"Assoc_BusinessPartner_SalesOrders\\" sap:content-version=\\"1\\">
            <End Type=\\"GWSAMPLE_BASIC.SalesOrder\\" Multiplicity=\\"*\\" Role=\\"ToRole_Assoc_BusinessPartner_SalesOrders\\"/>
            <End Type=\\"GWSAMPLE_BASIC.BusinessPartner\\" Multiplicity=\\"1\\" Role=\\"FromRole_Assoc_BusinessPartner_SalesOrders\\"/>
            <ReferentialConstraint>
                <Principal Role=\\"FromRole_Assoc_BusinessPartner_SalesOrders\\">
                    <PropertyRef Name=\\"BusinessPartnerID\\"/>
                </Principal>
                <Dependent Role=\\"ToRole_Assoc_BusinessPartner_SalesOrders\\">
                    <PropertyRef Name=\\"CustomerID\\"/>
                </Dependent>
            </ReferentialConstraint>
        </Association>
        <Association Name=\\"Assoc_VH_Currency_BusinessPartners\\" sap:content-version=\\"1\\">
            <End Type=\\"GWSAMPLE_BASIC.VH_Currency\\" Multiplicity=\\"1\\" Role=\\"FromRole_Assoc_VH_Currency_BusinessPartners\\"/>
            <End Type=\\"GWSAMPLE_BASIC.BusinessPartner\\" Multiplicity=\\"*\\" Role=\\"ToRole_Assoc_VH_Currency_BusinessPartners\\"/>
            <ReferentialConstraint>
                <Principal Role=\\"FromRole_Assoc_VH_Currency_BusinessPartners\\">
                    <PropertyRef Name=\\"Waers\\"/>
                </Principal>
                <Dependent Role=\\"ToRole_Assoc_VH_Currency_BusinessPartners\\">
                    <PropertyRef Name=\\"CurrencyCode\\"/>
                </Dependent>
            </ReferentialConstraint>
        </Association>
        <Association Name=\\"Assoc_VH_Currency_Products\\" sap:content-version=\\"1\\">
            <End Type=\\"GWSAMPLE_BASIC.VH_Currency\\" Multiplicity=\\"1\\" Role=\\"FromRole_Assoc_VH_Currency_Products\\"/>
            <End Type=\\"GWSAMPLE_BASIC.Product\\" Multiplicity=\\"*\\" Role=\\"ToRole_Assoc_VH_Currency_Products\\"/>
            <ReferentialConstraint>
                <Principal Role=\\"FromRole_Assoc_VH_Currency_Products\\">
                    <PropertyRef Name=\\"Waers\\"/>
                </Principal>
                <Dependent Role=\\"ToRole_Assoc_VH_Currency_Products\\">
                    <PropertyRef Name=\\"CurrencyCode\\"/>
                </Dependent>
            </ReferentialConstraint>
        </Association>
        <Association Name=\\"Assoc_VH_Currency_SalesOrders\\" sap:content-version=\\"1\\">
            <End Type=\\"GWSAMPLE_BASIC.VH_Currency\\" Multiplicity=\\"1\\" Role=\\"FromRole_Assoc_VH_Currency_SalesOrders\\"/>
            <End Type=\\"GWSAMPLE_BASIC.SalesOrder\\" Multiplicity=\\"*\\" Role=\\"ToRole_Assoc_VH_Currency_SalesOrders\\"/>
            <ReferentialConstraint>
                <Principal Role=\\"FromRole_Assoc_VH_Currency_SalesOrders\\">
                    <PropertyRef Name=\\"Waers\\"/>
                </Principal>
                <Dependent Role=\\"ToRole_Assoc_VH_Currency_SalesOrders\\">
                    <PropertyRef Name=\\"CurrencyCode\\"/>
                </Dependent>
            </ReferentialConstraint>
        </Association>
        <Association Name=\\"Assoc_VH_BPRole_BusinessPartners\\" sap:content-version=\\"1\\">
            <End Type=\\"GWSAMPLE_BASIC.VH_BPRole\\" Multiplicity=\\"1\\" Role=\\"FromRole_Assoc_VH_BPRole_BusinessPartners\\"/>
            <End Type=\\"GWSAMPLE_BASIC.BusinessPartner\\" Multiplicity=\\"*\\" Role=\\"ToRole_Assoc_VH_BPRole_BusinessPartners\\"/>
            <ReferentialConstraint>
                <Principal Role=\\"FromRole_Assoc_VH_BPRole_BusinessPartners\\">
                    <PropertyRef Name=\\"BpRole\\"/>
                </Principal>
                <Dependent Role=\\"ToRole_Assoc_VH_BPRole_BusinessPartners\\">
                    <PropertyRef Name=\\"BusinessPartnerRole\\"/>
                </Dependent>
            </ReferentialConstraint>
        </Association>
        <EntityContainer Name=\\"GWSAMPLE_BASIC_Entities\\" m:IsDefaultEntityContainer=\\"true\\">
            <EntitySet Name=\\"CustomerServiceSet\\" EntityType=\\"GWSAMPLE_BASIC.CustomerService\\" sap:content-version=\\"1\\"/>
            <EntitySet Name=\\"BusinessPartnerSet\\" EntityType=\\"GWSAMPLE_BASIC.BusinessPartner\\" sap:content-version=\\"1\\"/>
            <EntitySet Name=\\"GlobalParameters\\" EntityType=\\"GWSAMPLE_BASIC.GlobalParameters\\" sap:content-version=\\"1\\"/>
            <EntitySet Name=\\"GlobalFilters\\" EntityType=\\"GWSAMPLE_BASIC.GlobalFilters\\" sap:content-version=\\"1\\"/>
            <EntitySet Name=\\"SalesShare\\" EntityType=\\"GWSAMPLE_BASIC.SalesShareType\\"/>
            <EntitySet Name=\\"Runners\\" EntityType=\\"GWSAMPLE_BASIC.RunnersType\\"/>
            <EntitySet Name=\\"ShoeSales\\" EntityType=\\"GWSAMPLE_BASIC.ShoeSalesType\\"/>
            <EntitySet Name=\\"Inventory\\" EntityType=\\"GWSAMPLE_BASIC.InventoryType\\"/>
            <EntitySet Name=\\"ProductSet\\" EntityType=\\"GWSAMPLE_BASIC.Product\\" sap:content-version=\\"1\\"/>
            <EntitySet Name=\\"SalesOrderSet\\" EntityType=\\"GWSAMPLE_BASIC.SalesOrder\\" sap:updatable=\\"false\\" sap:content-version=\\"1\\"/>
            <EntitySet Name=\\"ContactSet\\" EntityType=\\"GWSAMPLE_BASIC.Contact\\" sap:content-version=\\"1\\"/>
            <EntitySet Name=\\"VH_CountrySet\\" EntityType=\\"GWSAMPLE_BASIC.VH_Country\\" sap:creatable=\\"false\\" sap:updatable=\\"false\\" sap:deletable=\\"false\\"
            sap:pageable=\\"false\\" sap:content-version=\\"1\\"/>
            <EntitySet Name=\\"VH_CurrencySet\\" EntityType=\\"GWSAMPLE_BASIC.VH_Currency\\" sap:creatable=\\"false\\" sap:updatable=\\"false\\" sap:deletable=\\"false\\"
            sap:pageable=\\"false\\" sap:content-version=\\"1\\"/>
            <EntitySet Name=\\"VH_BPRoleSet\\" EntityType=\\"GWSAMPLE_BASIC.VH_BPRole\\" sap:creatable=\\"false\\" sap:updatable=\\"false\\" sap:deletable=\\"false\\"
            sap:pageable=\\"false\\" sap:content-version=\\"1\\"/>
            <AssociationSet Name=\\"Assoc_VH_Currency_Products_AssocSet\\" Association=\\"GWSAMPLE_BASIC.Assoc_VH_Currency_Products\\" sap:creatable=\\"false\\"
            sap:updatable=\\"false\\" sap:deletable=\\"false\\" sap:content-version=\\"1\\">
            <End EntitySet=\\"VH_CurrencySet\\" Role=\\"FromRole_Assoc_VH_Currency_Products\\"/>
            <End EntitySet=\\"ProductSet\\" Role=\\"ToRole_Assoc_VH_Currency_Products\\"/>
        </AssociationSet>
        <AssociationSet Name=\\"Assoc_VH_Country_Contacts_AssocSet\\" Association=\\"GWSAMPLE_BASIC.Assoc_VH_Country_Contacts\\" sap:creatable=\\"false\\"
        sap:updatable=\\"false\\" sap:deletable=\\"false\\" sap:content-version=\\"1\\">
        <End EntitySet=\\"VH_CountrySet\\" Role=\\"FromRole_Assoc_VH_Country_Contacts\\"/>
        <End EntitySet=\\"ContactSet\\" Role=\\"ToRole_Assoc_VH_Country_Contacts\\"/>
    </AssociationSet>
    <AssociationSet Name=\\"Assoc_VH_BPRole_BusinessPartners_AssocSe\\" Association=\\"GWSAMPLE_BASIC.Assoc_VH_BPRole_BusinessPartners\\"
    sap:creatable=\\"false\\" sap:updatable=\\"false\\" sap:deletable=\\"false\\" sap:content-version=\\"1\\">
    <End EntitySet=\\"VH_BPRoleSet\\" Role=\\"FromRole_Assoc_VH_BPRole_BusinessPartners\\"/>
    <End EntitySet=\\"BusinessPartnerSet\\" Role=\\"ToRole_Assoc_VH_BPRole_BusinessPartners\\"/>
</AssociationSet>
<AssociationSet Name=\\"Assoc_VH_Currency_BusinessPartners_Assoc\\" Association=\\"GWSAMPLE_BASIC.Assoc_VH_Currency_BusinessPartners\\"
sap:creatable=\\"false\\" sap:updatable=\\"false\\" sap:deletable=\\"false\\" sap:content-version=\\"1\\">
<End EntitySet=\\"VH_CurrencySet\\" Role=\\"FromRole_Assoc_VH_Currency_BusinessPartners\\"/>
<End EntitySet=\\"BusinessPartnerSet\\" Role=\\"ToRole_Assoc_VH_Currency_BusinessPartners\\"/>
</AssociationSet>
<AssociationSet Name=\\"Assoc_BusinessPartner_Products_AssocSet\\" Association=\\"GWSAMPLE_BASIC.Assoc_BusinessPartner_Products\\"
sap:creatable=\\"false\\" sap:updatable=\\"false\\" sap:deletable=\\"false\\" sap:content-version=\\"1\\">
<End EntitySet=\\"BusinessPartnerSet\\" Role=\\"FromRole_Assoc_BusinessPartner_Products\\"/>
<End EntitySet=\\"ProductSet\\" Role=\\"ToRole_Assoc_BusinessPartner_Products\\"/>
</AssociationSet>
<AssociationSet Name=\\"Assoc_VH_Country_BusinessPartners_AssocS\\" Association=\\"GWSAMPLE_BASIC.Assoc_VH_Country_BusinessPartners\\"
sap:creatable=\\"false\\" sap:updatable=\\"false\\" sap:deletable=\\"false\\" sap:content-version=\\"1\\">
<End EntitySet=\\"VH_CountrySet\\" Role=\\"FromRole_Assoc_VH_Country_BusinessPartners\\"/>
<End EntitySet=\\"BusinessPartnerSet\\" Role=\\"ToRole_Assoc_VH_Country_BusinessPartners\\"/>
</AssociationSet>
<AssociationSet Name=\\"Assoc_VH_Currency_SalesOrders_AssocSet\\" Association=\\"GWSAMPLE_BASIC.Assoc_VH_Currency_SalesOrders\\"
sap:creatable=\\"false\\" sap:updatable=\\"false\\" sap:deletable=\\"false\\" sap:content-version=\\"1\\">
<End EntitySet=\\"VH_CurrencySet\\" Role=\\"FromRole_Assoc_VH_Currency_SalesOrders\\"/>
<End EntitySet=\\"SalesOrderSet\\" Role=\\"ToRole_Assoc_VH_Currency_SalesOrders\\"/>
</AssociationSet>
<AssociationSet Name=\\"Assoc_BusinessPartner_SalesOrders_AssocS\\" Association=\\"GWSAMPLE_BASIC.Assoc_BusinessPartner_SalesOrders\\"
sap:creatable=\\"false\\" sap:updatable=\\"false\\" sap:deletable=\\"false\\" sap:content-version=\\"1\\">
<End EntitySet=\\"BusinessPartnerSet\\" Role=\\"FromRole_Assoc_BusinessPartner_SalesOrders\\"/>
<End EntitySet=\\"SalesOrderSet\\" Role=\\"ToRole_Assoc_BusinessPartner_SalesOrders\\"/>
</AssociationSet>
<AssociationSet Name=\\"Assoc_GlobalParameters_GlobalFilters_Set\\" Association=\\"GWSAMPLE_BASIC.Assoc_GlobalParameters_GlobalFilters\\"
sap:creatable=\\"false\\" sap:updatable=\\"false\\" sap:deletable=\\"false\\" sap:content-version=\\"1\\">
<End EntitySet=\\"GlobalParameters\\" Role=\\"FromRole_Assoc_GlobalParameters_GlobalFilters\\"/>
<End EntitySet=\\"GlobalFilters\\" Role=\\"ToRole_Assoc_GlobalParameters_GlobalFilters\\"/>
</AssociationSet>
<!--
<AssociationSet Name=\\"Assoc_VH_Currency_SalesOrderLineItems_As\\" Association=\\"GWSAMPLE_BASIC.Assoc_VH_Currency_SalesOrderLineItems\\"
sap:creatable=\\"false\\" sap:updatable=\\"false\\" sap:deletable=\\"false\\" sap:content-version=\\"1\\">
<End EntitySet=\\"VH_CurrencySet\\" Role=\\"FromRole_Assoc_VH_Currency_SalesOrderLineItems\\"/>
<End EntitySet=\\"SalesOrderLineItemSet\\" Role=\\"ToRole_Assoc_VH_Currency_SalesOrderLineItems\\"/>
</AssociationSet>
-->
<AssociationSet Name=\\"Assoc_BusinessPartner_Contacts_AssocSet\\" Association=\\"GWSAMPLE_BASIC.Assoc_BusinessPartner_Contacts\\"
sap:creatable=\\"false\\" sap:updatable=\\"false\\" sap:deletable=\\"false\\" sap:content-version=\\"1\\">
<End EntitySet=\\"BusinessPartnerSet\\" Role=\\"FromRole_Assoc_BusinessPartner_Contacts\\"/>
<End EntitySet=\\"ContactSet\\" Role=\\"ToRole_Assoc_BusinessPartner_Contacts\\"/>
</AssociationSet>
</EntityContainer>
<atom:link rel=\\"self\\" href=\\"http://dewdflhanaui5.emea.global.corp.sap:8001/sap/opu/odata/IWBEP/GWSAMPLE_BASIC/$metadata\\"
xmlns:atom=\\"http://www.w3.org/2005/Atom\\"/>
<atom:link rel=\\"latest-version\\" href=\\"http://dewdflhanaui5.emea.global.corp.sap:8001/sap/opu/odata/IWBEP/GWSAMPLE_BASIC/$metadata\\"
xmlns:atom=\\"http://www.w3.org/2005/Atom\\"/>
</Schema>
</edmx:DataServices>
</edmx:Edmx>",
    "state": "modified",
  },
  "webapp/manifest.json": Object {
    "contents": "{
  \\"_version\\": \\"1.37.0\\",
  \\"sap.app\\": {
    \\"id\\": \\"feovp1\\",
    \\"type\\": \\"application\\",
    \\"i18n\\": \\"i18n/i18n.properties\\",
    \\"applicationVersion\\": {
      \\"version\\": \\"0.0.1\\"
    },
    \\"title\\": \\"{{appTitle}}\\",
    \\"description\\": \\"{{appDescription}}\\",
    \\"resources\\": \\"resources.json\\",
    \\"sourceTemplate\\": {
      \\"id\\": \\"test-fe-template\\",
      \\"version\\": \\"1.2.3-test\\"
    },
    \\"dataSources\\": {
      \\"mainService\\": {
        \\"uri\\": \\"/sap/opu/odata/sap/GWSAMPLE_BASIC/\\",
        \\"type\\": \\"OData\\",
        \\"settings\\": {
          \\"annotations\\": [
            \\"GWSAMPLE_BASIC\\",
            \\"annotation\\"
          ],
          \\"localUri\\": \\"localService/metadata.xml\\",
          \\"odataVersion\\": \\"2.0\\"
        }
      },
      \\"GWSAMPLE_BASIC\\": {
        \\"uri\\": \\"/sap/opu/odata/IWFND/CATALOGSERVICE;v=2/Annotations(TechnicalName='GWSAMPLE_BASIC',Version='0001')/$value/\\",
        \\"type\\": \\"ODataAnnotation\\",
        \\"settings\\": {
          \\"localUri\\": \\"localService/GWSAMPLE_BASIC.xml\\"
        }
      },
      \\"annotation\\": {
        \\"type\\": \\"ODataAnnotation\\",
        \\"uri\\": \\"annotations/annotation.xml\\",
        \\"settings\\": {
          \\"localUri\\": \\"annotations/annotation.xml\\"
        }
      }
    }
  },
  \\"sap.ui\\": {
    \\"technology\\": \\"UI5\\",
    \\"icons\\": {
      \\"icon\\": \\"\\",
      \\"favIcon\\": \\"\\",
      \\"phone\\": \\"\\",
      \\"phone@2\\": \\"\\",
      \\"tablet\\": \\"\\",
      \\"tablet@2\\": \\"\\"
    },
    \\"deviceTypes\\": {
      \\"desktop\\": true,
      \\"tablet\\": true,
      \\"phone\\": true
    }
  },
  \\"sap.ui5\\": {
    \\"flexEnabled\\": true,
    \\"dependencies\\": {
      \\"minUI5Version\\": \\"1.90.0\\",
      \\"libs\\": {
        \\"sap.m\\": {},
        \\"sap.ui.core\\": {},
        \\"sap.ushell\\": {},
        \\"sap.f\\": {},
        \\"sap.ui.comp\\": {},
        \\"sap.ui.generic.app\\": {},
        \\"sap.suite.ui.generic.template\\": {},
        \\"sap.ovp\\": {},
        \\"sap.ui.rta\\": {},
        \\"sap.ui.layout\\": {}
      }
    },
    \\"contentDensities\\": {
      \\"compact\\": true,
      \\"cozy\\": true
    },
    \\"models\\": {
      \\"i18n\\": {
        \\"type\\": \\"sap.ui.model.resource.ResourceModel\\",
        \\"settings\\": {
          \\"bundleName\\": \\"feovp1.i18n.i18n\\"
        }
      },
      \\"mainModel\\": {
        \\"dataSource\\": \\"mainService\\",
        \\"preload\\": true,
        \\"settings\\": {
          \\"defaultBindingMode\\": \\"TwoWay\\",
          \\"defaultCountMode\\": \\"Inline\\",
          \\"refreshAfterChange\\": false,
          \\"metadataUrlParams\\": {
            \\"sap-value-list\\": \\"none\\"
          }
        }
      },
      \\"@i18n\\": {
        \\"type\\": \\"sap.ui.model.resource.ResourceModel\\",
        \\"uri\\": \\"i18n/i18n.properties\\"
      }
    },
    \\"resources\\": {
      \\"css\\": []
    },
    \\"routing\\": {
      \\"config\\": {},
      \\"routes\\": [],
      \\"targets\\": {}
    }
  },
  \\"sap.ovp\\": {
    \\"globalFilterModel\\": \\"mainModel\\",
    \\"globalFilterEntityType\\": \\"GlobalFilters\\",
    \\"containerLayout\\": \\"resizable\\",
    \\"enableLiveFilter\\": true,
    \\"considerAnalyticalParameters\\": false,
    \\"cards\\": {}
  },
  \\"sap.fiori\\": {
    \\"registrationIds\\": [],
    \\"archeType\\": \\"analytical\\"
  }
}
",
    "state": "modified",
  },
  "webapp/test/changes_loader.js": Object {
    "contents": "//Loads and extends the openui5 FileListBaseConnector

const parsedUI5Version = sap.ui.version.split('.');

//For UI5 version >= 1.80, the location of the FileListBaseConnector is different
const connectorPath =
    parseInt(parsedUI5Version[0], 10) >= 1 && parseInt(parsedUI5Version[1], 10) >= 80
        ? 'sap/ui/fl/write/api/connectors/FileListBaseConnector'
        : 'sap/ui/fl/initial/api/connectors/FileListBaseConnector';

sap.ui.define(['sap/base/util/merge', connectorPath], function(merge, FileListBaseConnector) {
    var trustedHosts = [/^localhost$/, /^.*.applicationstudio.cloud.sap$/];
    var url = new URL(window.location.toString());
    var isValidHost = trustedHosts.some((host) => {
        return host.test(url.hostname);
    });
    return merge({}, FileListBaseConnector, {
        getFileList: function() {
            return new Promise(function(resolve, reject) {
                // If no changes found, maybe because the app was executed without doing a build.
                // Check for changes folder and load the changes, if any.
                if (!isValidHost) {
                    reject('cannot load flex changes: invalid host');
                }
                $.ajax({
                    url: url.origin + '/changes/',
                    type: 'GET',
                    cache: false
                })
                    .then(function(sChangesFolderContent) {
                        var regex = /(\\\\/changes\\\\/[^\\"]*\\\\.[a-zA-Z]*)/g;
                        var result = regex.exec(sChangesFolderContent);
                        var aChanges = [];
                        while (result !== null) {
                            aChanges.push(result[1]);
                            result = regex.exec(sChangesFolderContent);
                        }
                        resolve(aChanges);
                    })
                    .fail(function(obj) {
                        // No changes folder, then just resolve
                        resolve();
                    });
            });
        }
    });
});
",
    "state": "modified",
  },
  "webapp/test/changes_preview.js": Object {
    "contents": "//Load the fake lrep connector only if ui5 version < 1.78
var version = sap.ui.version.split(\\".\\");
if (parseInt(version[0], 10) <= 1 && parseInt(version[1], 10) < 78) {
    sap.ui.getCore().loadLibraries([\\"sap/ui/fl\\"]);
    sap.ui.require([\\"sap/ui/fl/FakeLrepConnector\\"], function (FakeLrepConnector) {
        jQuery.extend(FakeLrepConnector.prototype, {
            create: function (oChange) {
                return Promise.resolve();
            },
            stringToAscii: function (sCodeAsString) {
                if (!sCodeAsString || sCodeAsString.length === 0) {
                    return \\"\\";
                }
                var sAsciiString = \\"\\";
                for (var i = 0; i < sCodeAsString.length; i++) {
                    sAsciiString += sCodeAsString.charCodeAt(i) + \\",\\";
                }
                if (
                    sAsciiString !== null &&
                    sAsciiString.length > 0 &&
                    sAsciiString.charAt(sAsciiString.length - 1) === \\",\\"
                ) {
                    sAsciiString = sAsciiString.substring(0, sAsciiString.length - 1);
                }
                return sAsciiString;
            },
            /*
             * Get the content of the sap-ui-cachebuster-info.json file
             * to get the paths to the changes files
             * and get their content
             */
            loadChanges: function () {
                var oResult = {
                    changes: [],
                    settings: {
                        isKeyUser: true,
                        isAtoAvailable: false,
                        isProductiveSystem: false
                    }
                };

                //Get the content of the changes folder.
                var aPromises = [];
                var sCacheBusterFilePath = \\"/sap-ui-cachebuster-info.json\\";
                var trustedHosts = [/^localhost$/, /^.*.applicationstudio.cloud.sap$/];
                var url = new URL(window.location.toString());
                var isValidHost = trustedHosts.some((host) => {
                    return host.test(url.hostname);
                });
                return new Promise(function (resolve, reject) {
                    if (!isValidHost) {
                        reject(\\"cannot load flex changes: invalid host\\");
                    }
                    $.ajax({
                        url: url.origin + sCacheBusterFilePath,
                        type: \\"GET\\",
                        cache: false
                    })
                        .then(function (oCachebusterContent) {
                            //we are looking for only change files
                            var aChangeFilesPaths = Object.keys(oCachebusterContent).filter(function (sPath) {
                                return sPath.endsWith(\\".change\\");
                            });
                            $.each(aChangeFilesPaths, function (index, sFilePath) {
                                //now as we support MTA projects we need to take only changes which are relevant for
                                //the current HTML5 module
                                //sap-ui-cachebuster-info.json for MTA doesn\\"t start with \\"webapp/changes\\" but from <MTA-HTML5-MODULE-NAME>
                                //possible change file path patterns
                                //webapp/changes/<change-file>
                                //<MTA-HTML5-MODULE-NAME>/webapp/changes/<change-file>
                                if (sFilePath.indexOf(\\"changes\\") === 0) {
                                    /*eslint-disable no-param-reassign*/
                                    if (!isValidHost) {
                                        reject(\\"cannot load flex changes: invalid host\\");
                                    }
                                    aPromises.push(
                                        $.ajax({
                                            url: url.origin + \\"/\\" + sFilePath,
                                            type: \\"GET\\",
                                            cache: false
                                        }).then(function (sChangeContent) {
                                            return JSON.parse(sChangeContent);
                                        })
                                    );
                                }
                            });
                        })
                        .always(function () {
                            return Promise.all(aPromises).then(function (aChanges) {
                                return new Promise(function (resolveInner, rejectInner) {
                                    // If no changes found, maybe because the app was executed without doing a build.
                                    // Check for changes folder and load the changes, if any.
                                    if (aChanges.length === 0) {
                                        if (!isValidHost) {
                                            rejectInner(\\"cannot load flex changes: invalid host\\");
                                        }
                                        $.ajax({
                                            url: url.origin + \\"/changes/\\",
                                            type: \\"GET\\",
                                            cache: false
                                        })
                                            .then(function (sChangesFolderContent) {
                                                var regex = /(\\\\/changes\\\\/[^\\"]*\\\\.[a-zA-Z]*)/g;
                                                var result = regex.exec(sChangesFolderContent);

                                                while (result !== null) {
                                                    if (!isValidHost) {
                                                        rejectInner(\\"cannot load flex changes: invalid host\\");
                                                    }
                                                    aPromises.push(
                                                        $.ajax({
                                                            url: url.origin + result[1],
                                                            type: \\"GET\\",
                                                            cache: false
                                                        }).then(function (sChangeContent) {
                                                            return JSON.parse(sChangeContent);
                                                        })
                                                    );
                                                    result = regex.exec(sChangesFolderContent);
                                                }
                                                resolveInner(Promise.all(aPromises));
                                            })
                                            .fail(function (obj) {
                                                // No changes folder, then just resolve
                                                resolveInner(aChanges);
                                            });
                                    } else {
                                        resolveInner(aChanges);
                                    }
                                }).then(function (aCheckChanges) {
                                    var aChangePromises = [],
                                        aProcessedChanges = [];
                                    aCheckChanges.forEach(function (oChange) {
                                        var sChangeType = oChange.changeType;
                                        if (sChangeType === \\"addXML\\" || sChangeType === \\"codeExt\\") {
                                            /*eslint-disable no-nested-ternary*/
                                            var sPath =
                                                sChangeType === \\"addXML\\"
                                                    ? oChange.content.fragmentPath
                                                    : sChangeType === \\"codeExt\\"
                                                        ? oChange.content.codeRef
                                                        : \\"\\";
                                            var sWebappPath = sPath.match(/webapp(.*)/);
                                            var sUrl = \\"/\\" + sWebappPath[0];
                                            aChangePromises.push(
                                                $.ajax({
                                                    url: sUrl,
                                                    type: \\"GET\\",
                                                    cache: false
                                                }).then(function (oFileDocument) {
                                                    if (sChangeType === \\"addXML\\") {
                                                        oChange.content.fragment = FakeLrepConnector.prototype.stringToAscii(
                                                            oFileDocument.documentElement.outerHTML
                                                        );
                                                        oChange.content.selectedFragmentContent =
                                                            oFileDocument.documentElement.outerHTML;
                                                    } else if (sChangeType === \\"codeExt\\") {
                                                        oChange.content.code = FakeLrepConnector.prototype.stringToAscii(
                                                            oFileDocument
                                                        );
                                                        oChange.content.extensionControllerContent = oFileDocument;
                                                    }
                                                    return oChange;
                                                })
                                            );
                                        } else {
                                            aProcessedChanges.push(oChange);
                                        }
                                    });
                                    // aChanges holds the content of all change files from the project (empty array if no such files)
                                    // sort the array by the creation timestamp of the changes
                                    if (aChangePromises.length > 0) {
                                        return Promise.all(aChangePromises).then(function (aUpdatedChanges) {
                                            aUpdatedChanges.forEach(function (oChange) {
                                                aProcessedChanges.push(oChange);
                                            });
                                            aProcessedChanges.sort(function (change1, change2) {
                                                return new Date(change1.creation) - new Date(change2.creation);
                                            });
                                            oResult.changes = aProcessedChanges;
                                            var oLrepChange = {
                                                changes: oResult,
                                                componentClassName: \\"feovp1\\"
                                            };
                                            resolve(oLrepChange);
                                        });
                                    } else {
                                        aProcessedChanges.sort(function (change1, change2) {
                                            return new Date(change1.creation) - new Date(change2.creation);
                                        });
                                        oResult.changes = aProcessedChanges;
                                        var oLrepChange = {
                                            changes: oResult,
                                            componentClassName: \\"feovp1\\"
                                        };
                                        resolve(oLrepChange);
                                    }
                                });
                            });
                        });
                });
            }
        });
        FakeLrepConnector.enableFakeConnector();
    });
}
",
    "state": "modified",
  },
  "webapp/test/flpSandbox.html": Object {
    "contents": "<!DOCTYPE HTML>
<html>
<!-- Copyright (c) 2015 SAP AG, All Rights Reserved -->
<head>
    <meta http-equiv=\\"X-UA-Compatible\\" content=\\"IE=edge\\">
    <meta charset=\\"UTF-8\\">
    <meta name=\\"viewport\\" content=\\"width=device-width, initial-scale=1.0\\">
    <title>{{appTitle}}</title>

    <!-- Bootstrap the unified shell in sandbox mode for standalone usage.

         The renderer is specified in the global Unified Shell configuration object \\"sap-ushell-config\\".

         The fiori2 renderer will render the shell header allowing, for instance,
         testing of additional application setting buttons.

         The navigation target resolution service is configured in a way that the empty URL hash is
         resolved to our own application.

         This example uses relative path references for the SAPUI5 resources and test-resources;
         it might be necessary to adapt them depending on the target runtime platform.
         The sandbox platform is restricted to development or demo use cases and must NOT be used
         for productive scenarios.
    -->
    <script type=\\"text/javascript\\">
        window[\\"sap-ushell-config\\"] = {
            defaultRenderer: \\"fiori2\\",
            bootstrapPlugins: {
                \\"RuntimeAuthoringPlugin\\": {
                    component: \\"sap.ushell.plugins.rta\\",
                    config: {
                        validateAppVersion: false
                    }
                }
            },
            renderers: {
                fiori2: {
                    componentData: {
                        config: {
                            search: \\"hidden\\"
                        }
                    }
                }
            },
            applications: {
                \\"feovp1-tile\\": {
                    title: \\"App \\\\\\"Title\\\\\\" \\\\\\\\\\\\\\"\\",
                    description: \\"A Fiori application.\\",
                    additionalInformation: \\"SAPUI5.Component=feovp1\\",
                    applicationType: \\"URL\\",
                    url: \\"../\\"
                }
            }
        };
    </script>

    <script src=\\"../test-resources/sap/ushell/bootstrap/sandbox.js\\" id=\\"sap-ushell-bootstrap\\"></script>
    <!-- Bootstrap the UI5 core library. 'data-sap-ui-frameOptions=\\"allow\\"'' is a NON-SECURE setting for test environments -->
    <script id=\\"sap-ui-bootstrap\\"
        src=\\"../resources/sap-ui-core.js\\"
        data-sap-ui-libs=\\"sap.m,sap.ui.core,sap.ushell,sap.f,sap.ui.comp,sap.ui.generic.app,sap.suite.ui.generic.template,sap.ovp,sap.ui.rta,sap.ui.layout\\"
        data-sap-ui-async=\\"true\\"
        data-sap-ui-preload=\\"async\\"
        data-sap-ui-theme=\\"sap_belize\\"
        data-sap-ui-compatVersion=\\"edge\\"
        data-sap-ui-language=\\"en\\"
        data-sap-ui-resourceroots='{\\"feovp1\\": \\"../\\"}'
        data-sap-ui-frameOptions=\\"allow\\"
        data-sap-ui-flexibilityServices='[{\\"applyConnector\\":\\"feovp1/test/changes_loader\\", \\"custom\\":true}]'>
        </script>
        <script id=\\"locate-reuse-libs\\" src=\\"../utils/locate-reuse-libs.js\\" data-sap-ui-manifest-uri=\\"../manifest.json\\">
        </script>
</head>

<!-- UI Content -->

<body class=\\"sapUiBody\\" id=\\"content\\">
</body>

</html>
",
    "state": "modified",
  },
  "webapp/utils/locate-reuse-libs.js": Object {
    "contents": "/*eslint-disable semi, no-console*/
(function (sap) {
  var fioriToolsGetManifestLibs = function (manifestPath) {
    var url = manifestPath;
    var result = \\"\\";
    // SAPUI5 delivered namespaces from https://ui5.sap.com/#/api/sap
    var ui5Libs = [
      \\"sap.apf\\",
      \\"sap.base\\",
      \\"sap.chart\\",
      \\"sap.collaboration\\",
      \\"sap.f\\",
      \\"sap.fe\\",
      \\"sap.fileviewer\\",
      \\"sap.gantt\\",
      \\"sap.landvisz\\",
      \\"sap.m\\",
      \\"sap.ndc\\",
      \\"sap.ovp\\",
      \\"sap.rules\\",
      \\"sap.suite\\",
      \\"sap.tnt\\",
      \\"sap.ui\\",
      \\"sap.uiext\\",
      \\"sap.ushell\\",
      \\"sap.uxap\\",
      \\"sap.viz\\",
      \\"sap.webanalytics\\",
      \\"sap.zen\\"
    ];
    function getKeys(libOrComp,libOrCompKeysString) {
      Object.keys(libOrComp).forEach(function (libOrCompKey) {
        // ignore libs or Components that start with SAPUI5 delivered namespaces
        if (!ui5Libs.some(function (substring) { return libOrCompKey === substring || libOrCompKey.startsWith(substring + \\".\\"); })) {
          if (libOrCompKeysString.length > 0) {
            libOrCompKeysString = libOrCompKeysString + \\",\\" + libOrCompKey;
          } else {
            libOrCompKeysString = libOrCompKey;
          }
        }
      });
      return libOrCompKeysString;
    }
    return new Promise(function (resolve, reject) {
      $.ajax(url)
        .done(function (manifest) {
          if (manifest) {
            if (
              manifest[\\"sap.ui5\\"] &&
              manifest[\\"sap.ui5\\"].dependencies
            ) {
              if (manifest[\\"sap.ui5\\"].dependencies.libs){
                result = getKeys(manifest[\\"sap.ui5\\"].dependencies.libs, result)
              }
              if (manifest[\\"sap.ui5\\"].dependencies.components){
                result = getKeys(manifest[\\"sap.ui5\\"].dependencies.components, result)
              }
            }
            if (
              manifest[\\"sap.ui5\\"] &&
              manifest[\\"sap.ui5\\"].componentUsages
            ) {
              result = getKeys(manifest[\\"sap.ui5\\"].componentUsages, result)
            }
          }
          resolve(result);
        })
        .fail(function (error) {
          reject(new Error(\\"Could not fetch manifest at '\\" + manifestPath));
        });
    });
  };
  /**
   * Registers the module paths for dependencies of the given component.
   * @param {string} manifestPath The the path to the app manifest path
   * for which the dependencies should be registered.
   * @returns {Promise} A promise which is resolved when the ajax request for
   * the app-index was successful and the module paths were registered.
   */
  sap.registerComponentDependencyPaths = function (manifestPath) {
    /*eslint-disable semi, consistent-return*/
    return fioriToolsGetManifestLibs(manifestPath).then(function (libs) {
      if (libs && libs.length > 0) {
        var url = \\"/sap/bc/ui2/app_index/ui5_app_info?id=\\" + libs;
        var sapClient = jQuery.sap.getUriParameters().get(\\"sap-client\\");
        if (sapClient && sapClient.length === 3) {
          url = url + \\"&sap-client=\\" + sapClient;
        }
        return $.ajax(url).done(function (data) {
          if (data) {
            Object.keys(data).forEach(function (moduleDefinitionKey) {
              var moduleDefinition = data[moduleDefinitionKey];
              if (moduleDefinition && moduleDefinition.dependencies) {
                moduleDefinition.dependencies.forEach(function (dependency) {
                  if (dependency.url && dependency.url.length > 0 && dependency.type === \\"UI5LIB\\") {
                    jQuery.sap.log.info(
                      \\"Registering Library \\" +
                      dependency.componentId +
                      \\" from server \\" +
                      dependency.url
                    );
                    jQuery.sap.registerModulePath(dependency.componentId, dependency.url);
                  }
                });
              }
            });
          }
        });
      }
    });
  };
})(sap);

/*eslint-disable sap-browser-api-warning, sap-no-dom-access*/
var scripts = document.getElementsByTagName(\\"script\\");
var currentScript = document.getElementById('locate-reuse-libs');
if(!currentScript){
    currentScript = document.currentScript;
};
var manifestUri = currentScript.getAttribute(\\"data-sap-ui-manifest-uri\\");
var componentName = currentScript.getAttribute(\\"data-sap-ui-componentName\\");
var useMockserver = currentScript.getAttribute(\\"data-sap-ui-use-mockserver\\");
sap.registerComponentDependencyPaths(manifestUri)
  .catch(function (error) {
    jQuery.sap.log.error(error);
  })
  .finally(function () {

    // setting the app title with internationalization
    sap.ui.getCore().attachInit(function () {
      jQuery.sap.require(\\"jquery.sap.resources\\");
      var sLocale = sap.ui.getCore().getConfiguration().getLanguage();
      var oBundle = jQuery.sap.resources({
        url: \\"i18n/i18n.properties\\",
        locale: sLocale
      });
      document.title = oBundle.getText(\\"appTitle\\");
    });

    if (componentName && componentName.length > 0) {
      if (useMockserver && useMockserver === \\"true\\") {
        sap.ui.getCore().attachInit(function () {
          sap.ui.require([componentName.replace(/\\\\./g, \\"/\\") + \\"/localService/mockserver\\"], function (server) {
            // set up test service for local testing
            server.init();
            // initialize the ushell sandbox component
            sap.ushell.Container.createRenderer().placeAt(\\"content\\");
          });
        });
      } else {
        // Requiring the ComponentSupport module automatically executes the component initialisation for all declaratively defined components
        sap.ui.require([\\"sap/ui/core/ComponentSupport\\"]);

        // setting the app title with the i18n text
        sap.ui.getCore().attachInit(function () {
          jQuery.sap.require(\\"jquery.sap.resources\\");
          var sLocale = sap.ui.getCore().getConfiguration().getLanguage();
          var oBundle = jQuery.sap.resources({
            url: \\"i18n/i18n.properties\\",
            locale: sLocale
          });
          document.title = oBundle.getText(\\"appTitle\\");
        });
      }
    } else {
      sap.ui.getCore().attachInit(function () {
        // initialize the ushell sandbox component
        sap.ushell.Container.createRenderer().placeAt(\\"content\\");
      });
    }
  });

sap.registerComponentDependencyPaths(manifestUri);
",
    "state": "modified",
  },
}
`;

exports[`Fiori Elements template: ovpTemplate Generate files for template: ovpV4 1`] = `
Object {
  ".gitignore": Object {
    "contents": "node_modules/
dist/
.scp/
.env
Makefile*.mta
mta_archives
mta-*
resources
archive.zip
.*_mta_build_tmp",
    "state": "modified",
  },
  "package.json": Object {
    "contents": "{
  \\"name\\": \\"feovp2\\",
  \\"version\\": \\"0.0.1\\",
  \\"private\\": true,
  \\"description\\": \\"A Fiori application.\\",
  \\"keywords\\": [
    \\"ui5\\",
    \\"openui5\\",
    \\"sapui5\\"
  ],
  \\"main\\": \\"webapp/index.html\\",
  \\"dependencies\\": {},
  \\"devDependencies\\": {
    \\"@ui5/cli\\": \\"^2.14.1\\",
    \\"@sap/ux-ui5-tooling\\": \\"1\\",
<<<<<<< HEAD
    \\"@sap/ux-specification\\": \\"UI5-1.97\\",
    \\"@sap/ux-ui5-fe-mockserver-middleware\\": \\"1\\"
=======
    \\"@sap-ux/ui5-middleware-fe-mockserver\\": \\"2\\"
>>>>>>> 6b613bf0
  },
  \\"scripts\\": {
    \\"start\\": \\"fiori run --open \\\\\\"test/flpSandbox.html?sap-ui-xx-viewCache=false#feovp2-tile\\\\\\"\\",
    \\"start-local\\": \\"fiori run --config ./ui5-local.yaml --open \\\\\\"test/flpSandbox.html?sap-ui-xx-viewCache=false#feovp2-tile\\\\\\"\\",
    \\"build\\": \\"ui5 build --config=ui5.yaml --clean-dest --dest dist\\",
    \\"deploy\\": \\"fiori verify\\",
    \\"deploy-config\\": \\"fiori add deploy-config\\",
    \\"start-noflp\\": \\"fiori run --open \\\\\\"index.html?sap-ui-xx-viewCache=false\\\\\\"\\",
    \\"start-mock\\": \\"fiori run --config ./ui5-mock.yaml --open \\\\\\"test/flpSandbox.html?sap-ui-xx-viewCache=false#feovp2-tile\\\\\\"\\"
  },
  \\"ui5\\": {
    \\"dependencies\\": [
      \\"@sap/ux-ui5-tooling\\",
      \\"@sap-ux/ui5-middleware-fe-mockserver\\"
    ]
  },
  \\"sapux\\": true
}
",
    "state": "modified",
  },
  "ui5-local.yaml": Object {
    "contents": "# yaml-language-server: $schema=https://sap.github.io/ui5-tooling/schema/ui5.yaml.json

specVersion: \\"2.5\\"
metadata:
  name: feovp2
type: application
framework:
  name: SAPUI5
  version: 1.97.0
  libraries:
    - name: sap.m
    - name: sap.ui.core
    - name: sap.ushell
    - name: sap.fe.templates
    - name: sap.ovp
    - name: sap.ui.rta
    - name: sap.ui.layout
    - name: themelib_sap_fiori_3
server:
  customMiddleware:
    - name: fiori-tools-appreload
      afterMiddleware: compression
      configuration:
        port: 35729
        path: webapp
        delay: 300
    - name: fiori-tools-proxy
      afterMiddleware: compression
      configuration:
        ignoreCertError: false # If set to true, certificate errors will be ignored. E.g. self-signed certificates will be accepted
        backend:
          - path: /sap
            url: http://example.alp.v4
    - name: sap-fe-mockserver
      beforeMiddleware: csp
      configuration:
        mountPath: /
        services:
          - urlPath: /sap/opu/odata4/sap/c_salesordermanage_srv/srvd/sap/c_salesordermanage_sd_aggregate/0001
            metadataPath: ./webapp/localService/metadata.xml
            mockdataPath: ./webapp/localService/data
            generateMockData: true
        annotations: []
",
    "state": "modified",
  },
  "ui5-mock.yaml": Object {
    "contents": "# yaml-language-server: $schema=https://sap.github.io/ui5-tooling/schema/ui5.yaml.json

specVersion: \\"2.5\\"
metadata:
  name: feovp2
type: application
server:
  customMiddleware:
    - name: fiori-tools-proxy
      afterMiddleware: compression
      configuration:
        ignoreCertError: false # If set to true, certificate errors will be ignored. E.g. self-signed certificates will be accepted
        ui5:
          path:
            - /resources
            - /test-resources
          url: https://ui5.sap.com
        backend:
          - path: /sap
            url: http://example.alp.v4
    - name: fiori-tools-appreload
      afterMiddleware: compression
      configuration:
        port: 35729
        path: webapp
        delay: 300
    - name: sap-fe-mockserver
      beforeMiddleware: csp
      configuration:
        mountPath: /
        services:
          - urlPath: /sap/opu/odata4/sap/c_salesordermanage_srv/srvd/sap/c_salesordermanage_sd_aggregate/0001
            metadataPath: ./webapp/localService/metadata.xml
            mockdataPath: ./webapp/localService/data
            generateMockData: true
        annotations: []
",
    "state": "modified",
  },
  "ui5.yaml": Object {
    "contents": "# yaml-language-server: $schema=https://sap.github.io/ui5-tooling/schema/ui5.yaml.json

specVersion: \\"2.5\\"
metadata:
  name: feovp2
type: application
server:
  customMiddleware:
    - name: fiori-tools-proxy
      afterMiddleware: compression
      configuration:
        ignoreCertError: false # If set to true, certificate errors will be ignored. E.g. self-signed certificates will be accepted
        ui5:
          path:
            - /resources
            - /test-resources
          url: https://ui5.sap.com
        backend:
          - path: /sap
            url: http://example.alp.v4
    - name: fiori-tools-appreload
      afterMiddleware: compression
      configuration:
        port: 35729
        path: webapp
        delay: 300
",
    "state": "modified",
  },
  "webapp/Component.js": Object {
    "contents": "sap.ui.define(
    [\\"sap/ovp/app/Component\\"],
    function (Component) {
        \\"use strict\\";

        return Component.extend(\\"feovp2.Component\\", {
            metadata: {
                manifest: \\"json\\"
            }
        });
    }
);",
    "state": "modified",
  },
  "webapp/annotations/annotation.xml": Object {
    "contents": "<edmx:Edmx xmlns:edmx=\\"http://docs.oasis-open.org/odata/ns/edmx\\" Version=\\"4.0\\">
    <edmx:Reference Uri=\\"https://sap.github.io/odata-vocabularies/vocabularies/Common.xml\\">
        <edmx:Include Namespace=\\"com.sap.vocabularies.Common.v1\\" Alias=\\"Common\\"/>
    </edmx:Reference>
    <edmx:Reference Uri=\\"https://sap.github.io/odata-vocabularies/vocabularies/UI.xml\\">
        <edmx:Include Namespace=\\"com.sap.vocabularies.UI.v1\\" Alias=\\"UI\\"/>
    </edmx:Reference>
    <edmx:Reference Uri=\\"https://sap.github.io/odata-vocabularies/vocabularies/Communication.xml\\">
        <edmx:Include Namespace=\\"com.sap.vocabularies.Communication.v1\\" Alias=\\"Communication\\"/>
    </edmx:Reference>
    <edmx:Reference Uri=\\"/sap/opu/odata4/sap/c_salesordermanage_srv/srvd/sap/c_salesordermanage_sd_aggregate/0001/$metadata\\">
        <edmx:Include Namespace=\\"com.c_salesordermanage_sd_aggregate\\"/>
    </edmx:Reference>
    <edmx:DataServices>
        <Schema xmlns=\\"http://docs.oasis-open.org/odata/ns/edm\\" Namespace=\\"local\\">
        </Schema>
    </edmx:DataServices>
</edmx:Edmx>",
    "state": "modified",
  },
  "webapp/i18n/i18n.properties": Object {
    "contents": "# This is the resource bundle for feovp2

#Texts for manifest.json

#XTIT: Application name
appTitle=App \\"Title\\" \\\\\\"

#YDES: Application description
appDescription=A Fiori application.",
    "state": "modified",
  },
  "webapp/index.html": Object {
    "contents": "<!DOCTYPE html>
<html>
<head>
    <meta charset=\\"UTF-8\\">
    <meta name=\\"viewport\\" content=\\"width=device-width, initial-scale=1.0\\">
    <meta http-equiv=\\"X-UA-Compatible\\" content=\\"IE=edge\\">
    <title>App &#34;Title&#34; \\\\&#34;</title>
    <style>
        html, body, body > div, #container, #container-uiarea {
            height: 100%;
        }
    </style>
    <script
        id=\\"sap-ui-bootstrap\\"
        src=\\"resources/sap-ui-core.js\\"
        data-sap-ui-theme=\\"sap_fiori_3\\"
        data-sap-ui-resourceroots='{
            \\"feovp2\\": \\"./\\"
        }'
        data-sap-ui-compatVersion=\\"edge\\"
        data-sap-ui-async=\\"true\\"
        data-sap-ui-frameOptions=\\"trusted\\"
    ></script>
    <script id=\\"locate-reuse-libs\\" src=\\"./utils/locate-reuse-libs.js\\"
        data-sap-ui-manifest-uri=\\"./manifest.json\\"
        data-sap-ui-componentName=\\"feovp2\\">
    </script> 
</head>
<body class=\\"sapUiBody sapUiSizeCompact\\" id=\\"content\\">
    <div
        data-sap-ui-component
        data-name=\\"feovp2\\"
        data-id=\\"container\\"
        data-settings='{\\"id\\" : \\"feovp2\\"}'
        data-handle-validation=\\"true\\"
    ></div>
</body>
</html>",
    "state": "modified",
  },
  "webapp/localService/metadata.xml": Object {
    "contents": "<?xml version=\\"1.0\\" encoding=\\"utf-8\\"?>
<edmx:Edmx Version=\\"4.0\\" xmlns:edmx=\\"http://docs.oasis-open.org/odata/ns/edmx\\">
    <edmx:Reference Uri=\\"https://oasis-tcs.github.io/odata-vocabularies/vocabularies/Org.OData.Aggregation.V1.xml\\">
        <edmx:Include Alias=\\"Aggregation\\" Namespace=\\"Org.OData.Aggregation.V1\\"/>
    </edmx:Reference>
    <edmx:Reference Uri=\\"https://sap.github.io/odata-vocabularies/vocabularies/Analytics.xml\\">
        <edmx:Include Alias=\\"Analytics\\" Namespace=\\"com.sap.vocabularies.Analytics.v1\\"/>
    </edmx:Reference>
    <edmx:Reference Uri=\\"https://oasis-tcs.github.io/odata-vocabularies/vocabularies/Org.OData.Capabilities.V1.xml\\">
        <edmx:Include Alias=\\"Capabilities\\" Namespace=\\"Org.OData.Capabilities.V1\\"/>
    </edmx:Reference>
    <edmx:Reference Uri=\\"https://sap.github.io/odata-vocabularies/vocabularies/Common.xml\\">
        <edmx:Include Alias=\\"Common\\" Namespace=\\"com.sap.vocabularies.Common.v1\\"/>
    </edmx:Reference>
    <edmx:Reference Uri=\\"https://sap.github.io/odata-vocabularies/vocabularies/Communication.xml\\">
        <edmx:Include Alias=\\"Communication\\" Namespace=\\"com.sap.vocabularies.Communication.v1\\"/>
    </edmx:Reference>
    <edmx:Reference Uri=\\"https://oasis-tcs.github.io/odata-vocabularies/vocabularies/Org.OData.Core.V1.xml\\">
        <edmx:Include Alias=\\"Core\\" Namespace=\\"Org.OData.Core.V1\\"/>
    </edmx:Reference>
    <edmx:Reference Uri=\\"https://oasis-tcs.github.io/odata-vocabularies/vocabularies/Org.OData.Measures.V1.xml\\">
        <edmx:Include Alias=\\"Measures\\" Namespace=\\"Org.OData.Measures.V1\\"/>
    </edmx:Reference>
    <edmx:Reference Uri=\\"https://sap.github.io/odata-vocabularies/vocabularies/PersonalData.xml\\">
        <edmx:Include Alias=\\"PersonalData\\" Namespace=\\"com.sap.vocabularies.PersonalData.v1\\"/>
    </edmx:Reference>
    <edmx:Reference Uri=\\"https://sap.github.io/odata-vocabularies/vocabularies/UI.xml\\">
        <edmx:Include Alias=\\"UI\\" Namespace=\\"com.sap.vocabularies.UI.v1\\"/>
    </edmx:Reference>
    <edmx:DataServices>
        <Schema Namespace=\\"com.c_salesordermanage_sd_aggregate\\" xmlns=\\"http://docs.oasis-open.org/odata/ns/edm\\">
            <EntityContainer Name=\\"EntityContainer\\">
                <EntitySet Name=\\"BillingBlockReason\\" EntityType=\\"com.c_salesordermanage_sd_aggregate.BillingBlockReason\\"/>
                <EntitySet Name=\\"CreditLimitDetails\\" EntityType=\\"com.c_salesordermanage_sd_aggregate.CreditLimitDetails\\"/>
                <EntitySet Name=\\"Customer\\" EntityType=\\"com.c_salesordermanage_sd_aggregate.Customer\\"/>
                <EntitySet Name=\\"CustomerPaymentTerms\\" EntityType=\\"com.c_salesordermanage_sd_aggregate.CustomerPaymentTerms\\">
                    <NavigationPropertyBinding Path=\\"_CustomerPaymentTermsEx\\" Target=\\"CustomerPaymentTermsExtended\\"/>
                </EntitySet>
                <EntitySet Name=\\"CustomerPaymentTermsExtended\\" EntityType=\\"com.c_salesordermanage_sd_aggregate.CustomerPaymentTermsExtended\\">
                    <NavigationPropertyBinding Path=\\"_OriginalCustomerPaymentTerms\\" Target=\\"CustomerPaymentTerms\\"/>
                </EntitySet>
                <EntitySet Name=\\"CustomerPurchaseOrderType\\" EntityType=\\"com.c_salesordermanage_sd_aggregate.CustomerPurchaseOrderType\\"/>
                <EntitySet Name=\\"DeliveryBlockReason\\" EntityType=\\"com.c_salesordermanage_sd_aggregate.DeliveryBlockReason\\"/>
                <EntitySet Name=\\"DeliveryBlockReasonType\\" EntityType=\\"com.c_salesordermanage_sd_aggregate.DeliveryBlockReasonType\\"/>
                <EntitySet Name=\\"DeliveryPriority\\" EntityType=\\"com.c_salesordermanage_sd_aggregate.DeliveryPriority\\"/>
                <EntitySet Name=\\"DistributionChannel\\" EntityType=\\"com.c_salesordermanage_sd_aggregate.DistributionChannel\\"/>
                <EntitySet Name=\\"HeaderPartner\\" EntityType=\\"com.c_salesordermanage_sd_aggregate.HeaderPartner\\">
                    <NavigationPropertyBinding Path=\\"owner\\" Target=\\"SalesOrderManage\\"/>
                </EntitySet>
                <EntitySet Name=\\"HeaderShipToParty\\" EntityType=\\"com.c_salesordermanage_sd_aggregate.HeaderShipToParty\\">
                    <NavigationPropertyBinding Path=\\"_ShipToPartyVH\\" Target=\\"Customer\\"/>
                </EntitySet>
                <EntitySet Name=\\"IncotermsClassification\\" EntityType=\\"com.c_salesordermanage_sd_aggregate.IncotermsClassification\\"/>
                <EntitySet Name=\\"IncotermsVersion\\" EntityType=\\"com.c_salesordermanage_sd_aggregate.IncotermsVersion\\"/>
                <EntitySet Name=\\"Material\\" EntityType=\\"com.c_salesordermanage_sd_aggregate.Material\\">
                    <NavigationPropertyBinding Path=\\"_MaterialGroup\\" Target=\\"MaterialGroup\\"/>
                    <NavigationPropertyBinding Path=\\"_MaterialRatings\\" Target=\\"MaterialRatings\\"/>
                </EntitySet>
                <EntitySet Name=\\"MaterialCategory\\" EntityType=\\"com.c_salesordermanage_sd_aggregate.MaterialCategory\\"/>
                <EntitySet Name=\\"MaterialCountry\\" EntityType=\\"com.c_salesordermanage_sd_aggregate.MaterialCountry\\"/>
                <EntitySet Name=\\"MaterialDetails\\" EntityType=\\"com.c_salesordermanage_sd_aggregate.MaterialDetails\\">
                    <NavigationPropertyBinding Path=\\"material\\" Target=\\"Material\\"/>
                    <NavigationPropertyBinding Path=\\"_ModelYear\\" Target=\\"MaterialYears\\"/>
                    <NavigationPropertyBinding Path=\\"WarrantyYearDetail\\" Target=\\"WarrantyYearDetails\\"/>
                    <NavigationPropertyBinding Path=\\"_WarrantyYear\\" Target=\\"MaterialYears\\"/>
                    <NavigationPropertyBinding Path=\\"_MaterialCountry\\" Target=\\"MaterialCountry\\"/>
                    <NavigationPropertyBinding Path=\\"_MaterialCategory\\" Target=\\"MaterialCategory\\"/>
                    <NavigationPropertyBinding Path=\\"owner\\" Target=\\"SalesOrderItem\\"/>
                    <NavigationPropertyBinding Path=\\"_MaterialRatings\\" Target=\\"MaterialRatings\\"/>
                </EntitySet>
                <EntitySet Name=\\"MaterialGroup\\" EntityType=\\"com.c_salesordermanage_sd_aggregate.MaterialGroup\\"/>
                <EntitySet Name=\\"MaterialRatings\\" EntityType=\\"com.c_salesordermanage_sd_aggregate.MaterialRatings\\">
                    <NavigationPropertyBinding Path=\\"_Rating\\" Target=\\"Rating\\"/>
                    <NavigationPropertyBinding Path=\\"material\\" Target=\\"Material\\"/>
                    <NavigationPropertyBinding Path=\\"materialdetail\\" Target=\\"MaterialDetails\\"/>
                    <NavigationPropertyBinding Path=\\"_MaterialRatingsDetails\\" Target=\\"MaterialRatingsDetails\\"/>
                </EntitySet>
                <EntitySet Name=\\"MaterialRatingsDetails\\" EntityType=\\"com.c_salesordermanage_sd_aggregate.MaterialRatingsDetails\\">
                    <NavigationPropertyBinding Path=\\"material\\" Target=\\"Material\\"/>
                    <NavigationPropertyBinding Path=\\"materialrating\\" Target=\\"MaterialRatings\\"/>
                </EntitySet>
                <EntitySet Name=\\"MaterialYears\\" EntityType=\\"com.c_salesordermanage_sd_aggregate.MaterialYears\\">
                    <NavigationPropertyBinding Path=\\"WarrantyYearDetail_Association\\" Target=\\"WarrantyYearDetails\\"/>
                </EntitySet>
                <EntitySet Name=\\"OrganizationDivision\\" EntityType=\\"com.c_salesordermanage_sd_aggregate.OrganizationDivision\\"/>
                <EntitySet Name=\\"OverallBillingBlockStatus\\" EntityType=\\"com.c_salesordermanage_sd_aggregate.OverallBillingBlockStatus\\"/>
                <EntitySet Name=\\"OverallDeliveryBlockStatus\\" EntityType=\\"com.c_salesordermanage_sd_aggregate.OverallDeliveryBlockStatus\\"/>
                <EntitySet Name=\\"OverallSDProcessStatus\\" EntityType=\\"com.c_salesordermanage_sd_aggregate.OverallSDProcessStatus\\"/>
                <EntitySet Name=\\"Rating\\" EntityType=\\"com.c_salesordermanage_sd_aggregate.Rating\\"/>
                <EntitySet Name=\\"SDDocumentReason\\" EntityType=\\"com.c_salesordermanage_sd_aggregate.SDDocumentReason\\"/>
                <EntitySet Name=\\"SalesDistrict\\" EntityType=\\"com.c_salesordermanage_sd_aggregate.SalesDistrict\\"/>
                <EntitySet Name=\\"SalesGroup\\" EntityType=\\"com.c_salesordermanage_sd_aggregate.SalesGroup\\"/>
                <EntitySet Name=\\"SalesOffice\\" EntityType=\\"com.c_salesordermanage_sd_aggregate.SalesOffice\\"/>
                <EntitySet Name=\\"SalesOrderItem\\" EntityType=\\"com.c_salesordermanage_sd_aggregate.SalesOrderItem\\">
                    <NavigationPropertyBinding Path=\\"_CustomerPaymentTerms\\" Target=\\"CustomerPaymentTerms\\"/>
                    <NavigationPropertyBinding Path=\\"_DeliveryPriority\\" Target=\\"DeliveryPriority\\"/>
                    <NavigationPropertyBinding Path=\\"_IncotermsClassification\\" Target=\\"IncotermsClassification\\"/>
                    <NavigationPropertyBinding Path=\\"_IncotermsVersion\\" Target=\\"IncotermsVersion\\"/>
                    <NavigationPropertyBinding Path=\\"_ItemBillingBlockReason\\" Target=\\"BillingBlockReason\\"/>
                    <NavigationPropertyBinding Path=\\"_ItemCategory\\" Target=\\"SalesOrderItemCategory\\"/>
                    <NavigationPropertyBinding Path=\\"_Material\\" Target=\\"Material\\"/>
                    <NavigationPropertyBinding Path=\\"_MaterialGroup\\" Target=\\"MaterialGroup\\"/>
                    <NavigationPropertyBinding Path=\\"_RequestedQuantityUnit\\" Target=\\"UnitOfMeasure\\"/>
                    <NavigationPropertyBinding Path=\\"_SalesOrder\\" Target=\\"SalesOrderType\\"/>
                    <NavigationPropertyBinding Path=\\"_ShippingPoint\\" Target=\\"ShippingPoint\\"/>
                    <NavigationPropertyBinding Path=\\"_ShippingType\\" Target=\\"ShippingType\\"/>
                    <NavigationPropertyBinding Path=\\"_ReferencedSalesOrder\\" Target=\\"SalesOrderManage\\"/>
                    <NavigationPropertyBinding Path=\\"_ReferencedSalesOrderItem\\" Target=\\"SalesOrderItem\\"/>
                    <NavigationPropertyBinding Path=\\"owner\\" Target=\\"SalesOrderManage\\"/>
                    <NavigationPropertyBinding Path=\\"_MaterialDetails\\" Target=\\"MaterialDetails\\"/>
                    <NavigationPropertyBinding Path=\\"_ScheduleLine\\" Target=\\"SalesOrderScheduleLineType\\"/>
                </EntitySet>
                <EntitySet Name=\\"SalesOrderItemCategory\\" EntityType=\\"com.c_salesordermanage_sd_aggregate.SalesOrderItemCategory\\"/>
                <EntitySet Name=\\"SalesOrderManage\\" EntityType=\\"com.c_salesordermanage_sd_aggregate.SalesOrderManage\\">
                    <NavigationPropertyBinding Path=\\"_CustomerPaymentTerms\\" Target=\\"CustomerPaymentTerms\\"/>
                    <NavigationPropertyBinding Path=\\"_CustomerPurchaseOrderType\\" Target=\\"CustomerPurchaseOrderType\\"/>
                    <NavigationPropertyBinding Path=\\"_DeliveryBlockReason\\" Target=\\"DeliveryBlockReason\\"/>
                    <NavigationPropertyBinding Path=\\"_DistributionChannel\\" Target=\\"DistributionChannel\\"/>
                    <NavigationPropertyBinding Path=\\"_HeaderBillingBlockReason\\" Target=\\"BillingBlockReason\\"/>
                    <NavigationPropertyBinding Path=\\"_IncotermsClassification\\" Target=\\"IncotermsClassification\\"/>
                    <NavigationPropertyBinding Path=\\"_IncotermsVersion\\" Target=\\"IncotermsVersion\\"/>
                    <NavigationPropertyBinding Path=\\"_OrganizationDivision\\" Target=\\"OrganizationDivision\\"/>
                    <NavigationPropertyBinding Path=\\"_OverallBillingBlockStatus\\" Target=\\"OverallBillingBlockStatus\\"/>
                    <NavigationPropertyBinding Path=\\"_OverallDeliveryBlockStatus\\" Target=\\"OverallDeliveryBlockStatus\\"/>
                    <NavigationPropertyBinding Path=\\"_OverallSDProcessStatus\\" Target=\\"OverallSDProcessStatus\\"/>
                    <NavigationPropertyBinding Path=\\"_CreditLimitDetails\\" Target=\\"CreditLimitDetails\\"/>
                    <NavigationPropertyBinding Path=\\"_SalesDistrict\\" Target=\\"SalesDistrict\\"/>
                    <NavigationPropertyBinding Path=\\"_SalesGroup\\" Target=\\"SalesGroup\\"/>
                    <NavigationPropertyBinding Path=\\"_SalesOffice\\" Target=\\"SalesOffice\\"/>
                    <NavigationPropertyBinding Path=\\"_SalesOrderType\\" Target=\\"SalesOrderType\\"/>
                    <NavigationPropertyBinding Path=\\"_SalesOrganization\\" Target=\\"SalesOrganization\\"/>
                    <NavigationPropertyBinding Path=\\"_SDDocumentReason\\" Target=\\"SDDocumentReason\\"/>
                    <NavigationPropertyBinding Path=\\"_ShippingCondition\\" Target=\\"ShippingCondition\\"/>
                    <NavigationPropertyBinding Path=\\"_ShippingType\\" Target=\\"ShippingType\\"/>
                    <NavigationPropertyBinding Path=\\"_ShipToParty\\" Target=\\"HeaderShipToParty\\"/>
                    <NavigationPropertyBinding Path=\\"_SoldToParty\\" Target=\\"Customer\\"/>
                    <NavigationPropertyBinding Path=\\"_ReferencedSalesOrder\\" Target=\\"SalesOrderManage\\"/>
                    <NavigationPropertyBinding Path=\\"_Item\\" Target=\\"SalesOrderItem\\"/>
                    <NavigationPropertyBinding Path=\\"_Partner\\" Target=\\"HeaderPartner\\"/>
                </EntitySet>
                <EntitySet Name=\\"SalesOrderScheduleLineType\\" EntityType=\\"com.c_salesordermanage_sd_aggregate.SalesOrderScheduleLineType\\">
                    <NavigationPropertyBinding Path=\\"_DelivBlockReasonForSchedLine\\" Target=\\"DeliveryBlockReasonType\\"/>
                    <NavigationPropertyBinding Path=\\"_OrderQuantityUnit\\" Target=\\"UnitOfMeasure\\"/>
                    <NavigationPropertyBinding Path=\\"owner\\" Target=\\"SalesOrderItem\\"/>
                </EntitySet>
                <EntitySet Name=\\"SalesOrderType\\" EntityType=\\"com.c_salesordermanage_sd_aggregate.SalesOrderType\\"/>
                <EntitySet Name=\\"SalesOrganization\\" EntityType=\\"com.c_salesordermanage_sd_aggregate.SalesOrganization\\"/>
                <EntitySet Name=\\"ShippingCondition\\" EntityType=\\"com.c_salesordermanage_sd_aggregate.ShippingCondition\\"/>
                <EntitySet Name=\\"ShippingPoint\\" EntityType=\\"com.c_salesordermanage_sd_aggregate.ShippingPoint\\"/>
                <EntitySet Name=\\"ShippingType\\" EntityType=\\"com.c_salesordermanage_sd_aggregate.ShippingType\\"/>
                <EntitySet Name=\\"UnitOfMeasure\\" EntityType=\\"com.c_salesordermanage_sd_aggregate.UnitOfMeasure\\"/>
                <EntitySet Name=\\"WarrantyYearDetails\\" EntityType=\\"com.c_salesordermanage_sd_aggregate.WarrantyYearDetails\\"/>
            </EntityContainer>
            <EntityType Name=\\"BillingBlockReason\\">
                <Key>
                    <PropertyRef Name=\\"BillingBlockReason\\"/>
                </Key>
                <Property Name=\\"BillingBlockReason\\" Type=\\"Edm.String\\" MaxLength=\\"2\\" Nullable=\\"false\\"/>
                <Property Name=\\"BillingBlockReason_Text\\" Type=\\"Edm.String\\" MaxLength=\\"20\\"/>
            </EntityType>
            <EntityType Name=\\"CreditLimitDetails\\">
                <Key>
                    <PropertyRef Name=\\"SalesDocument\\"/>
                </Key>
                <Property Name=\\"SalesDocument\\" Type=\\"Edm.String\\" MaxLength=\\"10\\" Nullable=\\"false\\"/>
                <Property Name=\\"CustomerCreditExposureAmount\\" Type=\\"Edm.Decimal\\" Scale=\\"2\\" Precision=\\"23\\"/>
                <Property Name=\\"Delivered\\" Type=\\"Edm.Boolean\\"/>
                <Property Name=\\"CustomerCreditExposureAmountHidden\\" Type=\\"Edm.Decimal\\" Scale=\\"2\\" Precision=\\"23\\"/>
                <Property Name=\\"CustomerCreditForecast\\" Type=\\"Edm.Decimal\\" Scale=\\"2\\" Precision=\\"23\\"/>
                <Property Name=\\"CustomerCreditExposureAmount_text\\" Type=\\"Edm.String\\" MaxLength=\\"15\\"/>
                <Property Name=\\"CustomerCreditLimitAmount\\" Type=\\"Edm.Decimal\\" Scale=\\"2\\" Precision=\\"23\\"/>
                <Property Name=\\"MaximumCreditValue\\" Type=\\"Edm.Decimal\\" Scale=\\"2\\" Precision=\\"23\\"/>
                <Property Name=\\"CustomerCreditLimitAmount_text\\" Type=\\"Edm.String\\" MaxLength=\\"15\\"/>
                <Property Name=\\"TransactionCurrency\\" Type=\\"Edm.String\\" MaxLength=\\"5\\"/>
                <Property Name=\\"CustomerIsAboveThreshold\\" Type=\\"Edm.Int32\\"/>
                <Property Name=\\"ToleranceRangeLow\\" Type=\\"Edm.Decimal\\" Scale=\\"2\\" Precision=\\"23\\"/>
                <Property Name=\\"ToleranceRangeHigh\\" Type=\\"Edm.Decimal\\" Scale=\\"2\\" Precision=\\"23\\"/>
                <Property Name=\\"DeviationRangeLow\\" Type=\\"Edm.Decimal\\" Scale=\\"2\\" Precision=\\"23\\"/>
                <Property Name=\\"DeviationRangeHigh\\" Type=\\"Edm.Decimal\\" Scale=\\"2\\" Precision=\\"23\\"/>
                <Property Name=\\"AcceptanceRangeLow\\" Type=\\"Edm.Decimal\\" Scale=\\"2\\" Precision=\\"23\\"/>
                <Property Name=\\"AcceptanceRangeHigh\\" Type=\\"Edm.Decimal\\" Scale=\\"2\\" Precision=\\"23\\"/>
            </EntityType>
            <EntityType Name=\\"Customer\\">
                <Key>
                    <PropertyRef Name=\\"Customer\\"/>
                </Key>
                <Property Name=\\"Customer\\" Type=\\"Edm.String\\" MaxLength=\\"10\\" Nullable=\\"false\\"/>
                <Property Name=\\"CustomerName\\" Type=\\"Edm.String\\" MaxLength=\\"80\\"/>
                <Property Name=\\"PredefinedField\\" Type=\\"Edm.String\\" MaxLength=\\"80\\"/>
                <Property Name=\\"Initials\\" Type=\\"Edm.String\\" MaxLength=\\"10\\"/>
                <Property Name=\\"Delivered\\" Type=\\"Edm.Boolean\\"/>
                <Property Name=\\"OrganizationBPName1\\" Type=\\"Edm.String\\" MaxLength=\\"35\\"/>
                <Property Name=\\"OrganizationBPName2\\" Type=\\"Edm.String\\" MaxLength=\\"35\\"/>
                <Property Name=\\"BusinessPartnerImageURL\\" Type=\\"Edm.String\\"/>
                <Property Name=\\"StreetName\\" Type=\\"Edm.String\\"/>
                <Property Name=\\"HouseNumber\\" Type=\\"Edm.String\\"/>
                <Property Name=\\"PostalCode\\" Type=\\"Edm.String\\" MaxLength=\\"10\\"/>
                <Property Name=\\"CityName\\" Type=\\"Edm.String\\" MaxLength=\\"40\\"/>
                <Property Name=\\"Country\\" Type=\\"Edm.String\\" MaxLength=\\"3\\"/>
                <Property Name=\\"InternationalPhoneNumber\\" Type=\\"Edm.String\\" MaxLength=\\"30\\"/>
                <Property Name=\\"EmailAddress\\" Type=\\"Edm.String\\" MaxLength=\\"241\\"/>
            </EntityType>
            <EntityType Name=\\"CustomerPaymentTerms\\">
                <Key>
                    <PropertyRef Name=\\"CustomerPaymentTerms\\"/>
                </Key>
                <Property Name=\\"CustomerPaymentTerms\\" Type=\\"Edm.String\\" MaxLength=\\"4\\" Nullable=\\"false\\"/>
                <Property Name=\\"CustomerPaymentTerms_Text\\" Type=\\"Edm.String\\" MaxLength=\\"30\\"/>
                <NavigationProperty Name=\\"_CustomerPaymentTermsEx\\" Type=\\"com.c_salesordermanage_sd_aggregate.CustomerPaymentTermsExtended\\">
                    <ReferentialConstraint Property=\\"CustomerPaymentTerms\\" ReferencedProperty=\\"CustomerPaymentTerms\\"/>
                </NavigationProperty>
            </EntityType>
            <EntityType Name=\\"CustomerPaymentTermsExtended\\">
                <Key>
                    <PropertyRef Name=\\"CustomerPaymentTerms\\"/>
                </Key>
                <Property Name=\\"CustomerPaymentTerms\\" Type=\\"Edm.String\\" MaxLength=\\"4\\" Nullable=\\"false\\"/>
                <Property Name=\\"CustomerPaymentTermsExtended_Text\\" Type=\\"Edm.String\\" MaxLength=\\"60\\"/>
                <NavigationProperty Name=\\"_OriginalCustomerPaymentTerms\\" Type=\\"com.c_salesordermanage_sd_aggregate.CustomerPaymentTerms\\">
                    <ReferentialConstraint Property=\\"CustomerPaymentTerms\\" ReferencedProperty=\\"CustomerPaymentTerms\\"/>
                </NavigationProperty>
            </EntityType>
            <EntityType Name=\\"CustomerPurchaseOrderType\\">
                <Key>
                    <PropertyRef Name=\\"CustomerPurchaseOrderType\\"/>
                </Key>
                <Property Name=\\"CustomerPurchaseOrderType\\" Type=\\"Edm.String\\" MaxLength=\\"4\\" Nullable=\\"false\\"/>
                <Property Name=\\"CustomerPurchaseOrderType_Text\\" Type=\\"Edm.String\\" MaxLength=\\"20\\"/>
            </EntityType>
            <EntityType Name=\\"DeliveryBlockReason\\">
                <Key>
                    <PropertyRef Name=\\"DeliveryBlockReason\\"/>
                </Key>
                <Property Name=\\"DeliveryBlockReason\\" Type=\\"Edm.String\\" MaxLength=\\"2\\" Nullable=\\"false\\"/>
                <Property Name=\\"DeliveryBlockReason_Text\\" Type=\\"Edm.String\\" MaxLength=\\"20\\"/>
                <Property Name=\\"DeliveryDueListBlock\\" Type=\\"Edm.Boolean\\"/>
            </EntityType>
            <EntityType Name=\\"DeliveryBlockReasonType\\">
                <Key>
                    <PropertyRef Name=\\"DeliveryBlockReason\\"/>
                </Key>
                <Property Name=\\"DeliveryBlockReason\\" Type=\\"Edm.String\\" MaxLength=\\"2\\" Nullable=\\"false\\"/>
                <Property Name=\\"DeliveryBlockReason_text\\" Type=\\"Edm.String\\" MaxLength=\\"20\\" Nullable=\\"false\\"/>
                <Property Name=\\"DeliveryDueListBlock\\" Type=\\"Edm.Boolean\\" Nullable=\\"false\\"/>
            </EntityType>
            <EntityType Name=\\"DeliveryPriority\\">
                <Key>
                    <PropertyRef Name=\\"DeliveryPriority\\"/>
                </Key>
                <Property Name=\\"DeliveryPriority\\" Type=\\"Edm.String\\" MaxLength=\\"2\\" Nullable=\\"false\\"/>
                <Property Name=\\"DeliveryPriority_Text\\" Type=\\"Edm.String\\" MaxLength=\\"20\\"/>
            </EntityType>
            <EntityType Name=\\"DistributionChannel\\">
                <Key>
                    <PropertyRef Name=\\"DistributionChannel\\"/>
                </Key>
                <Property Name=\\"DistributionChannel\\" Type=\\"Edm.String\\" MaxLength=\\"2\\" Nullable=\\"false\\"/>
                <Property Name=\\"DistributionChannel_Text\\" Type=\\"Edm.String\\" MaxLength=\\"20\\"/>
            </EntityType>
            <EntityType Name=\\"HeaderPartner\\">
                <Key>
                    <PropertyRef Name=\\"ID\\"/>
                </Key>
                <Property Name=\\"ID\\" Type=\\"Edm.Guid\\" Nullable=\\"false\\"/>
                <Property Name=\\"SalesOrder\\" Type=\\"Edm.String\\" MaxLength=\\"10\\" Nullable=\\"false\\"/>
                <Property Name=\\"PartnerFunction\\" Type=\\"Edm.String\\" MaxLength=\\"2\\"/>
                <Property Name=\\"BusinessPartner\\" Type=\\"Edm.String\\" MaxLength=\\"10\\"/>
                <Property Name=\\"Rating\\" Type=\\"Edm.Decimal\\" Scale=\\"2\\" Precision=\\"4\\"/>
                <Property Name=\\"Progress\\" Type=\\"Edm.Decimal\\" Scale=\\"1\\" Precision=\\"4\\"/>
                <Property Name=\\"SemanticObject\\" Type=\\"Edm.String\\" MaxLength=\\"15\\"/>
                <Property Name=\\"AddressID\\" Type=\\"Edm.String\\" MaxLength=\\"10\\"/>
                <Property Name=\\"FullName\\" Type=\\"Edm.String\\" MaxLength=\\"80\\"/>
                <Property Name=\\"PhoneNumber\\" Type=\\"Edm.String\\" MaxLength=\\"30\\"/>
                <Property Name=\\"PostalCode\\" Type=\\"Edm.String\\" MaxLength=\\"10\\"/>
                <Property Name=\\"CityName\\" Type=\\"Edm.String\\" MaxLength=\\"40\\"/>
                <Property Name=\\"Country\\" Type=\\"Edm.String\\" MaxLength=\\"3\\"/>
                <Property Name=\\"isVerified\\" Type=\\"Edm.Boolean\\"/>
                <NavigationProperty Name=\\"owner\\" Type=\\"com.c_salesordermanage_sd_aggregate.SalesOrderManage\\" Partner=\\"_Partner\\">
                    <ReferentialConstraint Property=\\"owner_ID\\" ReferencedProperty=\\"ID\\"/>
                </NavigationProperty>
                <Property Name=\\"owner_ID\\" Type=\\"Edm.Guid\\"/>
            </EntityType>
            <EntityType Name=\\"HeaderShipToParty\\">
                <Key>
                    <PropertyRef Name=\\"ID\\"/>
                </Key>
                <Property Name=\\"ID\\" Type=\\"Edm.Guid\\" Nullable=\\"false\\"/>
                <Property Name=\\"BusinessPartner\\" Type=\\"Edm.String\\" MaxLength=\\"10\\"/>
                <Property Name=\\"PostalCode\\" Type=\\"Edm.String\\" MaxLength=\\"10\\"/>
                <Property Name=\\"fieldReadOnly\\" Type=\\"Edm.Int32\\"/>
                <Property Name=\\"CityName\\" Type=\\"Edm.String\\" MaxLength=\\"40\\"/>
                <Property Name=\\"isHidden\\" Type=\\"Edm.Boolean\\"/>
                <Property Name=\\"isUpdatable\\" Type=\\"Edm.Boolean\\"/>
                <Property Name=\\"Country\\" Type=\\"Edm.String\\" MaxLength=\\"3\\"/>
                <Property Name=\\"StreetName\\" Type=\\"Edm.String\\" MaxLength=\\"60\\"/>
                <Property Name=\\"HouseNumber\\" Type=\\"Edm.String\\" MaxLength=\\"10\\"/>
                <Property Name=\\"isVerified\\" Type=\\"Edm.Boolean\\"/>
                <Property Name=\\"isDelivered\\" Type=\\"Edm.Boolean\\"/>
                <NavigationProperty Name=\\"_ShipToPartyVH\\" Type=\\"com.c_salesordermanage_sd_aggregate.Customer\\">
                    <ReferentialConstraint Property=\\"BusinessPartner\\" ReferencedProperty=\\"Customer\\"/>
                </NavigationProperty>
            </EntityType>
            <EntityType Name=\\"IncotermsClassification\\">
                <Key>
                    <PropertyRef Name=\\"IncotermsClassification\\"/>
                </Key>
                <Property Name=\\"IncotermsClassification\\" Type=\\"Edm.String\\" MaxLength=\\"3\\" Nullable=\\"false\\"/>
                <Property Name=\\"IncotermsClassification_Text\\" Type=\\"Edm.String\\" MaxLength=\\"30\\"/>
                <Property Name=\\"LocationIsMandatory\\" Type=\\"Edm.Boolean\\"/>
            </EntityType>
            <EntityType Name=\\"IncotermsVersion\\">
                <Key>
                    <PropertyRef Name=\\"IncotermsVersion\\"/>
                </Key>
                <Property Name=\\"IncotermsVersion\\" Type=\\"Edm.String\\" MaxLength=\\"4\\" Nullable=\\"false\\"/>
                <Property Name=\\"IncotermsVersion_Text\\" Type=\\"Edm.String\\" MaxLength=\\"30\\"/>
            </EntityType>
            <EntityType Name=\\"Material\\">
                <Key>
                    <PropertyRef Name=\\"Material\\"/>
                </Key>
                <Property Name=\\"Material\\" Type=\\"Edm.String\\" MaxLength=\\"18\\" Nullable=\\"false\\"/>
                <Property Name=\\"isHidden\\" Type=\\"Edm.Boolean\\"/>
                <Property Name=\\"isUpdatable\\" Type=\\"Edm.Boolean\\"/>
                <Property Name=\\"Material_Text\\" Type=\\"Edm.String\\" MaxLength=\\"40\\"/>
                <NavigationProperty Name=\\"_MaterialGroup\\" Type=\\"com.c_salesordermanage_sd_aggregate.MaterialGroup\\">
                    <ReferentialConstraint Property=\\"_MaterialGroup_MaterialGroup\\" ReferencedProperty=\\"MaterialGroup\\"/>
                </NavigationProperty>
                <NavigationProperty Name=\\"_MaterialRatings\\" Type=\\"Collection(com.c_salesordermanage_sd_aggregate.MaterialRatings)\\" Partner=\\"material\\">
                    <OnDelete Action=\\"Cascade\\"/>
                </NavigationProperty>
                <Property Name=\\"_MaterialGroup_MaterialGroup\\" Type=\\"Edm.String\\" MaxLength=\\"9\\"/>
            </EntityType>
            <EntityType Name=\\"MaterialCategory\\">
                <Key>
                    <PropertyRef Name=\\"Category\\"/>
                </Key>
                <Property Name=\\"Category\\" Type=\\"Edm.String\\" MaxLength=\\"2\\" Nullable=\\"false\\"/>
                <Property Name=\\"Category_Text\\" Type=\\"Edm.String\\" MaxLength=\\"20\\"/>
            </EntityType>
            <EntityType Name=\\"MaterialCountry\\">
                <Key>
                    <PropertyRef Name=\\"Country\\"/>
                </Key>
                <Property Name=\\"Country\\" Type=\\"Edm.String\\" MaxLength=\\"2\\" Nullable=\\"false\\"/>
                <Property Name=\\"Country_Text\\" Type=\\"Edm.String\\" MaxLength=\\"20\\"/>
            </EntityType>
            <EntityType Name=\\"MaterialDetails\\">
                <Key>
                    <PropertyRef Name=\\"ID\\"/>
                </Key>
                <Property Name=\\"ID\\" Type=\\"Edm.Guid\\" Nullable=\\"false\\"/>
                <Property Name=\\"ModelYear\\" Type=\\"Edm.String\\" MaxLength=\\"4\\" Nullable=\\"false\\"/>
                <Property Name=\\"WarrantyYear\\" Type=\\"Edm.String\\" MaxLength=\\"4\\" Nullable=\\"false\\"/>
                <Property Name=\\"BrandCategory\\" Type=\\"Edm.String\\" MaxLength=\\"20\\" Nullable=\\"false\\"/>
                <Property Name=\\"FabricationCountry\\" Type=\\"Edm.String\\" MaxLength=\\"20\\" Nullable=\\"false\\"/>
                <NavigationProperty Name=\\"material\\" Type=\\"com.c_salesordermanage_sd_aggregate.Material\\">
                    <ReferentialConstraint Property=\\"material_Material\\" ReferencedProperty=\\"Material\\"/>
                </NavigationProperty>
                <NavigationProperty Name=\\"_ModelYear\\" Type=\\"com.c_salesordermanage_sd_aggregate.MaterialYears\\">
                    <ReferentialConstraint Property=\\"ModelYear\\" ReferencedProperty=\\"Model_Year\\"/>
                </NavigationProperty>
                <NavigationProperty Name=\\"WarrantyYearDetail\\" Type=\\"com.c_salesordermanage_sd_aggregate.WarrantyYearDetails\\">
                    <ReferentialConstraint Property=\\"WarrantyYearDetail_ID\\" ReferencedProperty=\\"ID\\"/>
                </NavigationProperty>
                <NavigationProperty Name=\\"_WarrantyYear\\" Type=\\"com.c_salesordermanage_sd_aggregate.MaterialYears\\">
                    <ReferentialConstraint Property=\\"_WarrantyYear_Model_Year\\" ReferencedProperty=\\"Model_Year\\"/>
                </NavigationProperty>
                <NavigationProperty Name=\\"_MaterialCountry\\" Type=\\"com.c_salesordermanage_sd_aggregate.MaterialCountry\\">
                    <ReferentialConstraint Property=\\"FabricationCountry\\" ReferencedProperty=\\"Country\\"/>
                </NavigationProperty>
                <NavigationProperty Name=\\"_MaterialCategory\\" Type=\\"com.c_salesordermanage_sd_aggregate.MaterialCategory\\">
                    <ReferentialConstraint Property=\\"BrandCategory\\" ReferencedProperty=\\"Category\\"/>
                </NavigationProperty>
                <NavigationProperty Name=\\"owner\\" Type=\\"com.c_salesordermanage_sd_aggregate.SalesOrderItem\\" Partner=\\"_MaterialDetails\\">
                    <ReferentialConstraint Property=\\"owner_ID\\" ReferencedProperty=\\"ID\\"/>
                </NavigationProperty>
                <NavigationProperty Name=\\"_MaterialRatings\\" Type=\\"Collection(com.c_salesordermanage_sd_aggregate.MaterialRatings)\\" Partner=\\"materialdetail\\">
                    <OnDelete Action=\\"Cascade\\"/>
                </NavigationProperty>
                <Property Name=\\"material_Material\\" Type=\\"Edm.String\\" MaxLength=\\"18\\"/>
                <Property Name=\\"WarrantyYearDetail_ID\\" Type=\\"Edm.Guid\\"/>
                <Property Name=\\"_WarrantyYear_Model_Year\\" Type=\\"Edm.String\\" MaxLength=\\"4\\"/>
                <Property Name=\\"owner_ID\\" Type=\\"Edm.Guid\\"/>
            </EntityType>
            <EntityType Name=\\"MaterialGroup\\">
                <Key>
                    <PropertyRef Name=\\"MaterialGroup\\"/>
                </Key>
                <Property Name=\\"MaterialGroup\\" Type=\\"Edm.String\\" MaxLength=\\"9\\" Nullable=\\"false\\"/>
                <Property Name=\\"MaterialGroup_Text\\" Type=\\"Edm.String\\" MaxLength=\\"20\\"/>
            </EntityType>
            <EntityType Name=\\"MaterialRatings\\">
                <Key>
                    <PropertyRef Name=\\"ID\\"/>
                </Key>
                <Property Name=\\"ID\\" Type=\\"Edm.Guid\\" Nullable=\\"false\\"/>
                <Property Name=\\"Rating\\" Type=\\"Edm.Decimal\\" Scale=\\"2\\" Precision=\\"4\\" Nullable=\\"false\\"/>
                <Property Name=\\"Title\\" Type=\\"Edm.String\\" MaxLength=\\"25\\" Nullable=\\"false\\"/>
                <NavigationProperty Name=\\"_Rating\\" Type=\\"com.c_salesordermanage_sd_aggregate.Rating\\">
                    <ReferentialConstraint Property=\\"Rating\\" ReferencedProperty=\\"Rating\\"/>
                </NavigationProperty>
                <NavigationProperty Name=\\"material\\" Type=\\"com.c_salesordermanage_sd_aggregate.Material\\" Partner=\\"_MaterialRatings\\">
                    <ReferentialConstraint Property=\\"material_Material\\" ReferencedProperty=\\"Material\\"/>
                </NavigationProperty>
                <Property Name=\\"isDeletable\\" Type=\\"Edm.Boolean\\"/>
                <NavigationProperty Name=\\"materialdetail\\" Type=\\"com.c_salesordermanage_sd_aggregate.MaterialDetails\\" Partner=\\"_MaterialRatings\\">
                    <ReferentialConstraint Property=\\"materialdetail_ID\\" ReferencedProperty=\\"ID\\"/>
                </NavigationProperty>
                <NavigationProperty Name=\\"_MaterialRatingsDetails\\" Type=\\"Collection(com.c_salesordermanage_sd_aggregate.MaterialRatingsDetails)\\" Partner=\\"materialrating\\">
                    <OnDelete Action=\\"Cascade\\"/>
                </NavigationProperty>
                <Property Name=\\"material_Material\\" Type=\\"Edm.String\\" MaxLength=\\"18\\"/>
                <Property Name=\\"materialdetail_ID\\" Type=\\"Edm.Guid\\"/>
            </EntityType>
            <EntityType Name=\\"MaterialRatingsDetails\\">
                <Key>
                    <PropertyRef Name=\\"ID\\"/>
                </Key>
                <Property Name=\\"ID\\" Type=\\"Edm.Guid\\" Nullable=\\"false\\"/>
                <Property Name=\\"Comments\\" Type=\\"Edm.String\\" MaxLength=\\"1000\\" Nullable=\\"false\\"/>
                <Property Name=\\"CREATEDAT\\" Type=\\"Edm.DateTimeOffset\\" Nullable=\\"false\\"/>
                <Property Name=\\"MODIFIEDAT\\" Type=\\"Edm.DateTimeOffset\\" Nullable=\\"false\\"/>
                <Property Name=\\"MODIFIEDBY\\" Type=\\"Edm.String\\" MaxLength=\\"241\\" Nullable=\\"false\\"/>
                <NavigationProperty Name=\\"material\\" Type=\\"com.c_salesordermanage_sd_aggregate.Material\\">
                    <ReferentialConstraint Property=\\"material_Material\\" ReferencedProperty=\\"Material\\"/>
                </NavigationProperty>
                <NavigationProperty Name=\\"materialrating\\" Type=\\"com.c_salesordermanage_sd_aggregate.MaterialRatings\\" Partner=\\"_MaterialRatingsDetails\\">
                    <ReferentialConstraint Property=\\"materialrating_ID\\" ReferencedProperty=\\"ID\\"/>
                </NavigationProperty>
                <Property Name=\\"material_Material\\" Type=\\"Edm.String\\" MaxLength=\\"18\\"/>
                <Property Name=\\"materialrating_ID\\" Type=\\"Edm.Guid\\"/>
            </EntityType>
            <EntityType Name=\\"MaterialYears\\">
                <Key>
                    <PropertyRef Name=\\"Model_Year\\"/>
                </Key>
                <Property Name=\\"Model_Year\\" Type=\\"Edm.String\\" MaxLength=\\"4\\" Nullable=\\"false\\"/>
                <Property Name=\\"Warranty_Expiration\\" Type=\\"Edm.String\\" MaxLength=\\"4\\"/>
                <Property Name=\\"WarrantyYearDetail_ID\\" Type=\\"Edm.Guid\\"/>
                <NavigationProperty Name=\\"WarrantyYearDetail_Association\\" Type=\\"com.c_salesordermanage_sd_aggregate.WarrantyYearDetails\\">
                    <ReferentialConstraint Property=\\"WarrantyYearDetail_ID\\" ReferencedProperty=\\"ID\\"/>
                </NavigationProperty>
            </EntityType>
            <EntityType Name=\\"OrganizationDivision\\">
                <Key>
                    <PropertyRef Name=\\"Division\\"/>
                </Key>
                <Property Name=\\"Division\\" Type=\\"Edm.String\\" MaxLength=\\"2\\" Nullable=\\"false\\"/>
                <Property Name=\\"Division_Text\\" Type=\\"Edm.String\\" MaxLength=\\"20\\"/>
            </EntityType>
            <EntityType Name=\\"OverallBillingBlockStatus\\">
                <Key>
                    <PropertyRef Name=\\"OverallBillingBlockStatus\\"/>
                </Key>
                <Property Name=\\"OverallBillingBlockStatus\\" Type=\\"Edm.String\\" MaxLength=\\"1\\" Nullable=\\"false\\"/>
                <Property Name=\\"OverallBillingBlockStatus_Text\\" Type=\\"Edm.String\\" MaxLength=\\"20\\"/>
            </EntityType>
            <EntityType Name=\\"OverallDeliveryBlockStatus\\">
                <Key>
                    <PropertyRef Name=\\"OverallDeliveryBlockStatus\\"/>
                </Key>
                <Property Name=\\"OverallDeliveryBlockStatus\\" Type=\\"Edm.String\\" MaxLength=\\"1\\" Nullable=\\"false\\"/>
                <Property Name=\\"OverallDeliveryBlockStatus_Text\\" Type=\\"Edm.String\\" MaxLength=\\"20\\"/>
            </EntityType>
            <EntityType Name=\\"OverallSDProcessStatus\\">
                <Key>
                    <PropertyRef Name=\\"OverallSDProcessStatus\\"/>
                </Key>
                <Property Name=\\"OverallSDProcessStatus\\" Type=\\"Edm.String\\" MaxLength=\\"1\\" Nullable=\\"false\\"/>
                <Property Name=\\"OverallSDProcessStatus_Text\\" Type=\\"Edm.String\\" MaxLength=\\"20\\"/>
            </EntityType>
            <EntityType Name=\\"Rating\\">
                <Key>
                    <PropertyRef Name=\\"Rating\\"/>
                </Key>
                <Property Name=\\"Rating\\" Type=\\"Edm.Decimal\\" Scale=\\"2\\" Precision=\\"4\\" Nullable=\\"false\\"/>
                <Property Name=\\"Rating_Text\\" Type=\\"Edm.String\\" MaxLength=\\"25\\"/>
            </EntityType>
            <EntityType Name=\\"SDDocumentReason\\">
                <Key>
                    <PropertyRef Name=\\"SDDocumentReason\\"/>
                </Key>
                <Property Name=\\"SDDocumentReason\\" Type=\\"Edm.String\\" MaxLength=\\"3\\" Nullable=\\"false\\"/>
                <Property Name=\\"SDDocumentReason_Text\\" Type=\\"Edm.String\\" MaxLength=\\"40\\"/>
            </EntityType>
            <EntityType Name=\\"SalesDistrict\\">
                <Key>
                    <PropertyRef Name=\\"SalesDistrict\\"/>
                </Key>
                <Property Name=\\"SalesDistrict\\" Type=\\"Edm.String\\" MaxLength=\\"6\\" Nullable=\\"false\\"/>
                <Property Name=\\"SalesDistrict_Text\\" Type=\\"Edm.String\\" MaxLength=\\"20\\"/>
            </EntityType>
            <EntityType Name=\\"SalesGroup\\">
                <Key>
                    <PropertyRef Name=\\"SalesGroup\\"/>
                </Key>
                <Property Name=\\"SalesGroup\\" Type=\\"Edm.String\\" MaxLength=\\"3\\" Nullable=\\"false\\"/>
                <Property Name=\\"SalesGroup_Text\\" Type=\\"Edm.String\\" MaxLength=\\"20\\"/>
            </EntityType>
            <EntityType Name=\\"SalesOffice\\">
                <Key>
                    <PropertyRef Name=\\"SalesOffice\\"/>
                </Key>
                <Property Name=\\"SalesOffice\\" Type=\\"Edm.String\\" MaxLength=\\"4\\" Nullable=\\"false\\"/>
                <Property Name=\\"SalesOffice_Text\\" Type=\\"Edm.String\\" MaxLength=\\"20\\"/>
            </EntityType>
            <EntityType Name=\\"SalesOrderItem\\">
                <Key>
                    <PropertyRef Name=\\"ID\\"/>
                </Key>
                <Property Name=\\"ID\\" Type=\\"Edm.Guid\\" Nullable=\\"false\\"/>
                <Property Name=\\"SalesOrder\\" Type=\\"Edm.String\\" MaxLength=\\"10\\" Nullable=\\"false\\"/>
                <Property Name=\\"SalesOrderItem\\" Type=\\"Edm.Int32\\" Nullable=\\"false\\"/>
                <Property Name=\\"Route\\" Type=\\"Edm.String\\" MaxLength=\\"6\\"/>
                <Property Name=\\"HigherLevelItem\\" Type=\\"Edm.Int32\\"/>
                <Property Name=\\"SalesOrderItemCategory\\" Type=\\"Edm.String\\" MaxLength=\\"4\\"/>
                <Property Name=\\"fieldControlType_item\\" Type=\\"Edm.Int32\\"/>
                <Property Name=\\"Material\\" Type=\\"Edm.String\\" MaxLength=\\"40\\"/>
                <Property Name=\\"PurchaseOrderByCustomer\\" Type=\\"Edm.String\\" MaxLength=\\"35\\"/>
                <Property Name=\\"RequestedDeliveryDate\\" Type=\\"Edm.Date\\"/>
                <Property Name=\\"ConfirmedDeliveryDate\\" Type=\\"Edm.Date\\"/>
                <Property Name=\\"RequestedQuantity\\" Type=\\"Edm.Decimal\\" Scale=\\"3\\" Precision=\\"15\\"/>
                <Property Name=\\"RequestedQuantityUnit\\" Type=\\"Edm.String\\" MaxLength=\\"40\\"/>
                <Property Name=\\"PricingDate\\" Type=\\"Edm.Date\\"/>
                <Property Name=\\"MaterialGroup\\" Type=\\"Edm.String\\" MaxLength=\\"9\\"/>
                <Property Name=\\"Batch\\" Type=\\"Edm.String\\" MaxLength=\\"10\\"/>
                <Property Name=\\"Plant\\" Type=\\"Edm.String\\" MaxLength=\\"4\\"/>
                <Property Name=\\"StorageLocation\\" Type=\\"Edm.String\\" MaxLength=\\"4\\"/>
                <Property Name=\\"ShippingPoint\\" Type=\\"Edm.String\\" MaxLength=\\"4\\"/>
                <Property Name=\\"ShippingType\\" Type=\\"Edm.String\\" MaxLength=\\"2\\"/>
                <Property Name=\\"DeliveryPriority\\" Type=\\"Edm.String\\" MaxLength=\\"2\\"/>
                <Property Name=\\"IncotermsClassification\\" Type=\\"Edm.String\\" MaxLength=\\"3\\"/>
                <Property Name=\\"IncotermsLocation1\\" Type=\\"Edm.String\\" MaxLength=\\"70\\"/>
                <Property Name=\\"IncotermsLocation2\\" Type=\\"Edm.String\\" MaxLength=\\"70\\"/>
                <Property Name=\\"IncotermsVersion\\" Type=\\"Edm.String\\" MaxLength=\\"4\\"/>
                <Property Name=\\"CustomerPaymentTerms\\" Type=\\"Edm.String\\" MaxLength=\\"4\\"/>
                <Property Name=\\"ItemBillingBlockReason\\" Type=\\"Edm.String\\" MaxLength=\\"2\\"/>
                <Property Name=\\"TransactionCurrency\\" Type=\\"Edm.String\\" MaxLength=\\"5\\"/>
                <Property Name=\\"NetAmount\\" Type=\\"Edm.Decimal\\" Scale=\\"2\\" Precision=\\"15\\"/>
                <Property Name=\\"NetAmountHidden\\" Type=\\"Edm.Decimal\\" Scale=\\"10\\" Precision=\\"15\\"/>
                <Property Name=\\"NetAmount_text\\" Type=\\"Edm.String\\" MaxLength=\\"10\\"/>
                <Property Name=\\"Delivered\\" Type=\\"Edm.Boolean\\"/>
                <Property Name=\\"CFhidden\\" Type=\\"Edm.Boolean\\"/>
                <Property Name=\\"CF2hidden\\" Type=\\"Edm.Boolean\\"/>
                <Property Name=\\"isVerified\\" Type=\\"Edm.Boolean\\"/>
                <Property Name=\\"ToleranceRangeLow\\" Type=\\"Edm.Decimal\\" Scale=\\"0\\" Precision=\\"23\\"/>
                <Property Name=\\"ToleranceRangeHigh\\" Type=\\"Edm.Decimal\\" Scale=\\"0\\" Precision=\\"23\\"/>
                <Property Name=\\"DeviationRangeLow\\" Type=\\"Edm.Decimal\\" Scale=\\"0\\" Precision=\\"23\\"/>
                <Property Name=\\"DeviationRangeHigh\\" Type=\\"Edm.Decimal\\" Scale=\\"0\\" Precision=\\"23\\"/>
                <Property Name=\\"AcceptanceRangeLow\\" Type=\\"Edm.Decimal\\" Scale=\\"0\\" Precision=\\"23\\"/>
                <Property Name=\\"AcceptanceRangeHigh\\" Type=\\"Edm.Decimal\\" Scale=\\"0\\" Precision=\\"23\\"/>
                <Property Name=\\"Criticality\\" Type=\\"Edm.Int32\\"/>
                <Property Name=\\"SalesOrganization\\" Type=\\"Edm.String\\" MaxLength=\\"4\\"/>
                <Property Name=\\"DistributionChannel\\" Type=\\"Edm.String\\" MaxLength=\\"2\\"/>
                <Property Name=\\"ReferencedSalesOrderID\\" Type=\\"Edm.Guid\\"/>
                <Property Name=\\"ReferencedSalesOrderItemID\\" Type=\\"Edm.Guid\\"/>
                <NavigationProperty Name=\\"_CustomerPaymentTerms\\" Type=\\"com.c_salesordermanage_sd_aggregate.CustomerPaymentTerms\\">
                    <ReferentialConstraint Property=\\"_CustomerPaymentTerms_CustomerPaymentTerms\\" ReferencedProperty=\\"CustomerPaymentTerms\\"/>
                </NavigationProperty>
                <NavigationProperty Name=\\"_DeliveryPriority\\" Type=\\"com.c_salesordermanage_sd_aggregate.DeliveryPriority\\">
                    <ReferentialConstraint Property=\\"_DeliveryPriority_DeliveryPriority\\" ReferencedProperty=\\"DeliveryPriority\\"/>
                </NavigationProperty>
                <NavigationProperty Name=\\"_IncotermsClassification\\" Type=\\"com.c_salesordermanage_sd_aggregate.IncotermsClassification\\">
                    <ReferentialConstraint Property=\\"_IncotermsClassification_IncotermsClassification\\" ReferencedProperty=\\"IncotermsClassification\\"/>
                </NavigationProperty>
                <NavigationProperty Name=\\"_IncotermsVersion\\" Type=\\"com.c_salesordermanage_sd_aggregate.IncotermsVersion\\">
                    <ReferentialConstraint Property=\\"_IncotermsVersion_IncotermsVersion\\" ReferencedProperty=\\"IncotermsVersion\\"/>
                </NavigationProperty>
                <NavigationProperty Name=\\"_ItemBillingBlockReason\\" Type=\\"com.c_salesordermanage_sd_aggregate.BillingBlockReason\\">
                    <ReferentialConstraint Property=\\"_ItemBillingBlockReason_BillingBlockReason\\" ReferencedProperty=\\"BillingBlockReason\\"/>
                </NavigationProperty>
                <NavigationProperty Name=\\"_ItemCategory\\" Type=\\"com.c_salesordermanage_sd_aggregate.SalesOrderItemCategory\\">
                    <ReferentialConstraint Property=\\"_ItemCategory_SalesDocumentItemCategory\\" ReferencedProperty=\\"SalesDocumentItemCategory\\"/>
                </NavigationProperty>
                <NavigationProperty Name=\\"_Material\\" Type=\\"com.c_salesordermanage_sd_aggregate.Material\\">
                    <ReferentialConstraint Property=\\"Material\\" ReferencedProperty=\\"Material\\"/>
                </NavigationProperty>
                <NavigationProperty Name=\\"_MaterialGroup\\" Type=\\"com.c_salesordermanage_sd_aggregate.MaterialGroup\\">
                    <ReferentialConstraint Property=\\"_MaterialGroup_MaterialGroup\\" ReferencedProperty=\\"MaterialGroup\\"/>
                </NavigationProperty>
                <NavigationProperty Name=\\"_RequestedQuantityUnit\\" Type=\\"com.c_salesordermanage_sd_aggregate.UnitOfMeasure\\">
                    <ReferentialConstraint Property=\\"RequestedQuantityUnit\\" ReferencedProperty=\\"UnitOfMeasure\\"/>
                </NavigationProperty>
                <NavigationProperty Name=\\"_SalesOrder\\" Type=\\"com.c_salesordermanage_sd_aggregate.SalesOrderType\\">
                    <ReferentialConstraint Property=\\"_SalesOrder_SalesOrderType\\" ReferencedProperty=\\"SalesOrderType\\"/>
                </NavigationProperty>
                <NavigationProperty Name=\\"_ShippingPoint\\" Type=\\"com.c_salesordermanage_sd_aggregate.ShippingPoint\\">
                    <ReferentialConstraint Property=\\"_ShippingPoint_ShippingPoint\\" ReferencedProperty=\\"ShippingPoint\\"/>
                </NavigationProperty>
                <NavigationProperty Name=\\"_ShippingType\\" Type=\\"com.c_salesordermanage_sd_aggregate.ShippingType\\">
                    <ReferentialConstraint Property=\\"_ShippingType_ShippingType\\" ReferencedProperty=\\"ShippingType\\"/>
                </NavigationProperty>
                <NavigationProperty Name=\\"_ReferencedSalesOrder\\" Type=\\"com.c_salesordermanage_sd_aggregate.SalesOrderManage\\">
                    <ReferentialConstraint Property=\\"ReferencedSalesOrderID\\" ReferencedProperty=\\"ID\\"/>
                </NavigationProperty>
                <NavigationProperty Name=\\"_ReferencedSalesOrderItem\\" Type=\\"com.c_salesordermanage_sd_aggregate.SalesOrderItem\\">
                    <ReferentialConstraint Property=\\"ReferencedSalesOrderItemID\\" ReferencedProperty=\\"ID\\"/>
                </NavigationProperty>
                <Property Name=\\"SalesOrderItemText\\" Type=\\"Edm.String\\" MaxLength=\\"40\\"/>
                <Property Name=\\"TargetAmount\\" Type=\\"Edm.Decimal\\" Scale=\\"2\\" Precision=\\"15\\"/>
                <NavigationProperty Name=\\"owner\\" Type=\\"com.c_salesordermanage_sd_aggregate.SalesOrderManage\\" Partner=\\"_Item\\">
                    <ReferentialConstraint Property=\\"owner_ID\\" ReferencedProperty=\\"ID\\"/>
                </NavigationProperty>
                <NavigationProperty Name=\\"_MaterialDetails\\" Type=\\"Collection(com.c_salesordermanage_sd_aggregate.MaterialDetails)\\" Partner=\\"owner\\">
                    <OnDelete Action=\\"Cascade\\"/>
                </NavigationProperty>
                <NavigationProperty Name=\\"_ScheduleLine\\" Type=\\"Collection(com.c_salesordermanage_sd_aggregate.SalesOrderScheduleLineType)\\" Partner=\\"owner\\">
                    <OnDelete Action=\\"Cascade\\"/>
                </NavigationProperty>
                <Property Name=\\"_CustomerPaymentTerms_CustomerPaymentTerms\\" Type=\\"Edm.String\\" MaxLength=\\"4\\"/>
                <Property Name=\\"_DeliveryPriority_DeliveryPriority\\" Type=\\"Edm.String\\" MaxLength=\\"2\\"/>
                <Property Name=\\"_IncotermsClassification_IncotermsClassification\\" Type=\\"Edm.String\\" MaxLength=\\"3\\"/>
                <Property Name=\\"_IncotermsVersion_IncotermsVersion\\" Type=\\"Edm.String\\" MaxLength=\\"4\\"/>
                <Property Name=\\"_ItemBillingBlockReason_BillingBlockReason\\" Type=\\"Edm.String\\" MaxLength=\\"2\\"/>
                <Property Name=\\"_ItemCategory_SalesDocumentItemCategory\\" Type=\\"Edm.String\\" MaxLength=\\"4\\"/>
                <Property Name=\\"_MaterialGroup_MaterialGroup\\" Type=\\"Edm.String\\" MaxLength=\\"9\\"/>
                <Property Name=\\"_SalesOrder_SalesOrderType\\" Type=\\"Edm.String\\" MaxLength=\\"4\\"/>
                <Property Name=\\"_ShippingPoint_ShippingPoint\\" Type=\\"Edm.String\\" MaxLength=\\"4\\"/>
                <Property Name=\\"_ShippingType_ShippingType\\" Type=\\"Edm.String\\" MaxLength=\\"2\\"/>
                <Property Name=\\"owner_ID\\" Type=\\"Edm.Guid\\"/>
            </EntityType>
            <EntityType Name=\\"SalesOrderItemCategory\\">
                <Key>
                    <PropertyRef Name=\\"SalesDocumentItemCategory\\"/>
                </Key>
                <Property Name=\\"SalesDocumentItemCategory\\" Type=\\"Edm.String\\" MaxLength=\\"4\\" Nullable=\\"false\\"/>
                <Property Name=\\"SalesDocumentItemCategory_Text\\" Type=\\"Edm.String\\" MaxLength=\\"20\\"/>
                <Property Name=\\"ScheduleLineIsAllowed\\" Type=\\"Edm.Boolean\\"/>
            </EntityType>
            <EntityType Name=\\"SalesOrderManage\\">
                <Key>
                    <PropertyRef Name=\\"ID\\"/>
                </Key>
                <Property Name=\\"ID\\" Type=\\"Edm.Guid\\" Nullable=\\"false\\"/>
                <Property Name=\\"SalesOrder\\" Type=\\"Edm.String\\" MaxLength=\\"10\\" Nullable=\\"false\\"/>
                <Property Name=\\"Delivered\\" Type=\\"Edm.Boolean\\"/>
                <Property Name=\\"CFhidden\\" Type=\\"Edm.Boolean\\"/>
                <Property Name=\\"CF2hidden\\" Type=\\"Edm.Boolean\\"/>
                <Property Name=\\"ReturnInProcess\\" Type=\\"Edm.Boolean\\"/>
                <Property Name=\\"SalesOrderType\\" Type=\\"Edm.String\\" MaxLength=\\"4\\"/>
                <Property Name=\\"ImageUrl\\" Type=\\"Edm.String\\"/>
                <Property Name=\\"DataFieldWithUrl\\" Type=\\"Edm.String\\"/>
                <Property Name=\\"SoldToParty\\" Type=\\"Edm.String\\" MaxLength=\\"10\\"/>
                <Property Name=\\"SalesOrganization\\" Type=\\"Edm.String\\" MaxLength=\\"4\\"/>
                <Property Name=\\"Rating\\" Type=\\"Edm.Decimal\\" Scale=\\"2\\" Precision=\\"4\\"/>
                <Property Name=\\"Progress\\" Type=\\"Edm.Decimal\\" Scale=\\"1\\" Precision=\\"4\\"/>
                <Property Name=\\"DistributionChannel\\" Type=\\"Edm.String\\" MaxLength=\\"2\\"/>
                <Property Name=\\"OrganizationDivision\\" Type=\\"Edm.String\\" MaxLength=\\"2\\"/>
                <Property Name=\\"SalesOffice\\" Type=\\"Edm.String\\" MaxLength=\\"4\\"/>
                <Property Name=\\"SalesGroup\\" Type=\\"Edm.String\\" MaxLength=\\"3\\"/>
                <Property Name=\\"SalesDistrict\\" Type=\\"Edm.String\\" MaxLength=\\"6\\"/>
                <Property Name=\\"PurchaseOrderByCustomer\\" Type=\\"Edm.String\\" MaxLength=\\"35\\"/>
                <Property Name=\\"CustomerPurchaseOrderType\\" Type=\\"Edm.String\\" MaxLength=\\"4\\"/>
                <Property Name=\\"CustomerPurchaseOrderDate\\" Type=\\"Edm.Date\\"/>
                <Property Name=\\"SDDocumentReason\\" Type=\\"Edm.String\\" MaxLength=\\"3\\"/>
                <Property Name=\\"PricingDate\\" Type=\\"Edm.Date\\"/>
                <Property Name=\\"ShippingCondition\\" Type=\\"Edm.String\\" MaxLength=\\"2\\"/>
                <Property Name=\\"CompleteDeliveryIsDefined\\" Type=\\"Edm.Boolean\\"/>
                <Property Name=\\"ShippingType\\" Type=\\"Edm.String\\" MaxLength=\\"2\\"/>
                <Property Name=\\"IncotermsClassification\\" Type=\\"Edm.String\\" MaxLength=\\"3\\"/>
                <Property Name=\\"IncotermsVersion\\" Type=\\"Edm.String\\" MaxLength=\\"4\\"/>
                <Property Name=\\"fieldControlType_item\\" Type=\\"Edm.Int32\\"/>
                <Property Name=\\"fieldControlType\\" Type=\\"Edm.Int32\\"/>
                <Property Name=\\"TrialInt64\\" Type=\\"Edm.Int64\\"/>
                <Property Name=\\"TrialDouble\\" Type=\\"Edm.Double\\"/>
                <Property Name=\\"TrialTOD\\" Type=\\"Edm.TimeOfDay\\"/>
                <Property Name=\\"IncotermsLocation1\\" Type=\\"Edm.String\\" MaxLength=\\"70\\"/>
                <Property Name=\\"IncotermsLocation2\\" Type=\\"Edm.String\\" MaxLength=\\"70\\"/>
                <Property Name=\\"HeaderBillingBlockReason\\" Type=\\"Edm.String\\" MaxLength=\\"2\\"/>
                <Property Name=\\"DeliveryBlockReason\\" Type=\\"Edm.String\\" MaxLength=\\"2\\"/>
                <Property Name=\\"CustomerPaymentTerms\\" Type=\\"Edm.String\\" MaxLength=\\"4\\"/>
                <Property Name=\\"TotalNetAmount\\" Type=\\"Edm.Decimal\\" Scale=\\"10\\" Precision=\\"15\\"/>
                <Property Name=\\"TotalNetAmount2\\" Type=\\"Edm.Decimal\\" Scale=\\"10\\" Precision=\\"15\\"/>
                <Property Name=\\"TransactionCurrency\\" Type=\\"Edm.String\\" MaxLength=\\"5\\"/>
                <Property Name=\\"OverallSDProcessStatus\\" Type=\\"Edm.String\\" MaxLength=\\"1\\"/>
                <Property Name=\\"StatusCriticality\\" Type=\\"Edm.Int32\\"/>
                <Property Name=\\"OverallDeliveryBlockStatus\\" Type=\\"Edm.String\\" MaxLength=\\"1\\"/>
                <Property Name=\\"OverallBillingBlockStatus\\" Type=\\"Edm.String\\" MaxLength=\\"1\\"/>
                <Property Name=\\"LastChangedDateTime\\" Type=\\"Edm.DateTimeOffset\\"/>
                <Property Name=\\"SalesOrderDate\\" Type=\\"Edm.Date\\"/>
                <Property Name=\\"SalesOrderTypeName\\" Type=\\"Edm.String\\" MaxLength=\\"20\\"/>
                <Property Name=\\"DeliveryBlockCriticality\\" Type=\\"Edm.Byte\\"/>
                <Property Name=\\"BillingBlockCriticality\\" Type=\\"Edm.Byte\\"/>
                <Property Name=\\"DescriptionFieldForOPACleanup\\" Type=\\"Edm.String\\" MaxLength=\\"40\\"/>
                <Property Name=\\"ReferencedSalesOrderID\\" Type=\\"Edm.Guid\\"/>
                <Property Name=\\"isVerified\\" Type=\\"Edm.Boolean\\"/>
                <Property Name=\\"isDeletable\\" Type=\\"Edm.Boolean\\"/>
                <Property Name=\\"isDeleteHidden\\" Type=\\"Edm.Boolean\\"/>
                <Property Name=\\"isCreateHidden\\" Type=\\"Edm.Boolean\\"/>
                <Property Name=\\"editActionIsEnabled\\" Type=\\"Edm.Boolean\\"/>
                <Property Name=\\"editActionIsDisabled\\" Type=\\"Edm.Boolean\\"/>
                <Property Name=\\"document_name\\" Type=\\"Edm.String\\"/>
                <Property Name=\\"document_content\\" Type=\\"Edm.Stream\\"/>
                <Property Name=\\"document_type\\" Type=\\"Edm.String\\"/>
                <NavigationProperty Name=\\"_CustomerPaymentTerms\\" Type=\\"com.c_salesordermanage_sd_aggregate.CustomerPaymentTerms\\">
                    <ReferentialConstraint Property=\\"CustomerPaymentTerms\\" ReferencedProperty=\\"CustomerPaymentTerms\\"/>
                </NavigationProperty>
                <NavigationProperty Name=\\"_CustomerPurchaseOrderType\\" Type=\\"com.c_salesordermanage_sd_aggregate.CustomerPurchaseOrderType\\">
                    <ReferentialConstraint Property=\\"_CustomerPurchaseOrderType_CustomerPurchaseOrderType\\" ReferencedProperty=\\"CustomerPurchaseOrderType\\"/>
                </NavigationProperty>
                <NavigationProperty Name=\\"_DeliveryBlockReason\\" Type=\\"com.c_salesordermanage_sd_aggregate.DeliveryBlockReason\\">
                    <ReferentialConstraint Property=\\"_DeliveryBlockReason_DeliveryBlockReason\\" ReferencedProperty=\\"DeliveryBlockReason\\"/>
                </NavigationProperty>
                <NavigationProperty Name=\\"_DistributionChannel\\" Type=\\"com.c_salesordermanage_sd_aggregate.DistributionChannel\\">
                    <ReferentialConstraint Property=\\"_DistributionChannel_DistributionChannel\\" ReferencedProperty=\\"DistributionChannel\\"/>
                </NavigationProperty>
                <NavigationProperty Name=\\"_HeaderBillingBlockReason\\" Type=\\"com.c_salesordermanage_sd_aggregate.BillingBlockReason\\">
                    <ReferentialConstraint Property=\\"_HeaderBillingBlockReason_BillingBlockReason\\" ReferencedProperty=\\"BillingBlockReason\\"/>
                </NavigationProperty>
                <NavigationProperty Name=\\"_IncotermsClassification\\" Type=\\"com.c_salesordermanage_sd_aggregate.IncotermsClassification\\">
                    <ReferentialConstraint Property=\\"IncotermsClassification\\" ReferencedProperty=\\"IncotermsClassification\\"/>
                </NavigationProperty>
                <NavigationProperty Name=\\"_IncotermsVersion\\" Type=\\"com.c_salesordermanage_sd_aggregate.IncotermsVersion\\">
                    <ReferentialConstraint Property=\\"IncotermsVersion\\" ReferencedProperty=\\"IncotermsVersion\\"/>
                </NavigationProperty>
                <NavigationProperty Name=\\"_OrganizationDivision\\" Type=\\"com.c_salesordermanage_sd_aggregate.OrganizationDivision\\">
                    <ReferentialConstraint Property=\\"_OrganizationDivision_Division\\" ReferencedProperty=\\"Division\\"/>
                </NavigationProperty>
                <NavigationProperty Name=\\"_OverallBillingBlockStatus\\" Type=\\"com.c_salesordermanage_sd_aggregate.OverallBillingBlockStatus\\">
                    <ReferentialConstraint Property=\\"_OverallBillingBlockStatus_OverallBillingBlockStatus\\" ReferencedProperty=\\"OverallBillingBlockStatus\\"/>
                </NavigationProperty>
                <NavigationProperty Name=\\"_OverallDeliveryBlockStatus\\" Type=\\"com.c_salesordermanage_sd_aggregate.OverallDeliveryBlockStatus\\">
                    <ReferentialConstraint Property=\\"_OverallDeliveryBlockStatus_OverallDeliveryBlockStatus\\" ReferencedProperty=\\"OverallDeliveryBlockStatus\\"/>
                </NavigationProperty>
                <NavigationProperty Name=\\"_OverallSDProcessStatus\\" Type=\\"com.c_salesordermanage_sd_aggregate.OverallSDProcessStatus\\">
                    <ReferentialConstraint Property=\\"OverallSDProcessStatus\\" ReferencedProperty=\\"OverallSDProcessStatus\\"/>
                </NavigationProperty>
                <NavigationProperty Name=\\"_CreditLimitDetails\\" Type=\\"com.c_salesordermanage_sd_aggregate.CreditLimitDetails\\">
                    <ReferentialConstraint Property=\\"SalesOrder\\" ReferencedProperty=\\"SalesDocument\\"/>
                </NavigationProperty>
                <NavigationProperty Name=\\"_SalesDistrict\\" Type=\\"com.c_salesordermanage_sd_aggregate.SalesDistrict\\">
                    <ReferentialConstraint Property=\\"_SalesDistrict_SalesDistrict\\" ReferencedProperty=\\"SalesDistrict\\"/>
                </NavigationProperty>
                <NavigationProperty Name=\\"_SalesGroup\\" Type=\\"com.c_salesordermanage_sd_aggregate.SalesGroup\\">
                    <ReferentialConstraint Property=\\"_SalesGroup_SalesGroup\\" ReferencedProperty=\\"SalesGroup\\"/>
                </NavigationProperty>
                <NavigationProperty Name=\\"_SalesOffice\\" Type=\\"com.c_salesordermanage_sd_aggregate.SalesOffice\\">
                    <ReferentialConstraint Property=\\"_SalesOffice_SalesOffice\\" ReferencedProperty=\\"SalesOffice\\"/>
                </NavigationProperty>
                <NavigationProperty Name=\\"_SalesOrderType\\" Type=\\"com.c_salesordermanage_sd_aggregate.SalesOrderType\\">
                    <ReferentialConstraint Property=\\"SalesOrderType\\" ReferencedProperty=\\"SalesOrderType\\"/>
                </NavigationProperty>
                <NavigationProperty Name=\\"_SalesOrganization\\" Type=\\"com.c_salesordermanage_sd_aggregate.SalesOrganization\\">
                    <ReferentialConstraint Property=\\"_SalesOrganization_SalesOrganization\\" ReferencedProperty=\\"SalesOrganization\\"/>
                </NavigationProperty>
                <NavigationProperty Name=\\"_SDDocumentReason\\" Type=\\"com.c_salesordermanage_sd_aggregate.SDDocumentReason\\">
                    <ReferentialConstraint Property=\\"_SDDocumentReason_SDDocumentReason\\" ReferencedProperty=\\"SDDocumentReason\\"/>
                </NavigationProperty>
                <NavigationProperty Name=\\"_ShippingCondition\\" Type=\\"com.c_salesordermanage_sd_aggregate.ShippingCondition\\">
                    <ReferentialConstraint Property=\\"ShippingCondition\\" ReferencedProperty=\\"ShippingCondition\\"/>
                </NavigationProperty>
                <NavigationProperty Name=\\"_ShippingType\\" Type=\\"com.c_salesordermanage_sd_aggregate.ShippingType\\">
                    <ReferentialConstraint Property=\\"_ShippingType_ShippingType\\" ReferencedProperty=\\"ShippingType\\"/>
                </NavigationProperty>
                <NavigationProperty Name=\\"_ShipToParty\\" Type=\\"com.c_salesordermanage_sd_aggregate.HeaderShipToParty\\">
                    <OnDelete Action=\\"Cascade\\"/>
                    <ReferentialConstraint Property=\\"_ShipToParty_ID\\" ReferencedProperty=\\"ID\\"/>
                </NavigationProperty>
                <NavigationProperty Name=\\"_SoldToParty\\" Type=\\"com.c_salesordermanage_sd_aggregate.Customer\\">
                    <ReferentialConstraint Property=\\"SoldToParty\\" ReferencedProperty=\\"Customer\\"/>
                </NavigationProperty>
                <NavigationProperty Name=\\"_ReferencedSalesOrder\\" Type=\\"com.c_salesordermanage_sd_aggregate.SalesOrderManage\\">
                    <ReferentialConstraint Property=\\"ReferencedSalesOrderID\\" ReferencedProperty=\\"ID\\"/>
                </NavigationProperty>
                <Property Name=\\"SalesOrderText\\" Type=\\"Edm.String\\" MaxLength=\\"20\\" Nullable=\\"false\\"/>
                <Property Name=\\"CustomerName\\" Type=\\"Edm.String\\" MaxLength=\\"50\\"/>
                <Property Name=\\"OrganizationName\\" Type=\\"Edm.String\\" MaxLength=\\"30\\"/>
                <Property Name=\\"PaymentMethod\\" Type=\\"Edm.String\\" MaxLength=\\"1\\"/>
                <Property Name=\\"NetPricing\\" Type=\\"Edm.Decimal\\" Scale=\\"10\\" Precision=\\"15\\"/>
                <NavigationProperty Name=\\"_Item\\" Type=\\"Collection(com.c_salesordermanage_sd_aggregate.SalesOrderItem)\\" Partner=\\"owner\\">
                    <OnDelete Action=\\"Cascade\\"/>
                </NavigationProperty>
                <NavigationProperty Name=\\"_Partner\\" Type=\\"Collection(com.c_salesordermanage_sd_aggregate.HeaderPartner)\\" Partner=\\"owner\\">
                    <OnDelete Action=\\"Cascade\\"/>
                </NavigationProperty>
                <Property Name=\\"_CustomerPurchaseOrderType_CustomerPurchaseOrderType\\" Type=\\"Edm.String\\" MaxLength=\\"4\\"/>
                <Property Name=\\"_DeliveryBlockReason_DeliveryBlockReason\\" Type=\\"Edm.String\\" MaxLength=\\"2\\"/>
                <Property Name=\\"_DistributionChannel_DistributionChannel\\" Type=\\"Edm.String\\" MaxLength=\\"2\\"/>
                <Property Name=\\"_HeaderBillingBlockReason_BillingBlockReason\\" Type=\\"Edm.String\\" MaxLength=\\"2\\"/>
                <Property Name=\\"_OrganizationDivision_Division\\" Type=\\"Edm.String\\" MaxLength=\\"2\\"/>
                <Property Name=\\"_OverallBillingBlockStatus_OverallBillingBlockStatus\\" Type=\\"Edm.String\\" MaxLength=\\"1\\"/>
                <Property Name=\\"_OverallDeliveryBlockStatus_OverallDeliveryBlockStatus\\" Type=\\"Edm.String\\" MaxLength=\\"1\\"/>
                <Property Name=\\"_SalesDistrict_SalesDistrict\\" Type=\\"Edm.String\\" MaxLength=\\"6\\"/>
                <Property Name=\\"_SalesGroup_SalesGroup\\" Type=\\"Edm.String\\" MaxLength=\\"3\\"/>
                <Property Name=\\"_SalesOffice_SalesOffice\\" Type=\\"Edm.String\\" MaxLength=\\"4\\"/>
                <Property Name=\\"_SalesOrganization_SalesOrganization\\" Type=\\"Edm.String\\" MaxLength=\\"4\\"/>
                <Property Name=\\"_SDDocumentReason_SDDocumentReason\\" Type=\\"Edm.String\\" MaxLength=\\"3\\"/>
                <Property Name=\\"_ShippingType_ShippingType\\" Type=\\"Edm.String\\" MaxLength=\\"2\\"/>
                <Property Name=\\"_ShipToParty_ID\\" Type=\\"Edm.Guid\\"/>
            </EntityType>
            <EntityType Name=\\"SalesOrderScheduleLineType\\">
                <Key>
                    <PropertyRef Name=\\"ID\\"/>
                </Key>
                <Property Name=\\"ID\\" Type=\\"Edm.Guid\\" Nullable=\\"false\\"/>
                <Property Name=\\"SalesOrder\\" Type=\\"Edm.String\\" MaxLength=\\"40\\" Nullable=\\"false\\"/>
                <Property Name=\\"ScheduleLine\\" Type=\\"Edm.String\\" MaxLength=\\"4\\" Nullable=\\"false\\"/>
                <Property Name=\\"OrderQuantityUnit\\" Type=\\"Edm.String\\" MaxLength=\\"3\\" Nullable=\\"false\\"/>
                <Property Name=\\"ScheduleLineOrderQuantity\\" Type=\\"Edm.Decimal\\" Scale=\\"3\\" Precision=\\"13\\" Nullable=\\"false\\"/>
                <Property Name=\\"ConfdOrderQtyByMatlAvailCheck\\" Type=\\"Edm.Decimal\\" Scale=\\"3\\" Precision=\\"13\\" Nullable=\\"false\\"/>
                <Property Name=\\"DeliveredQtyInOrderQtyUnit\\" Type=\\"Edm.Decimal\\" Scale=\\"3\\" Precision=\\"13\\" Nullable=\\"false\\"/>
                <Property Name=\\"OpenConfdDelivQtyInOrdQtyUnit\\" Type=\\"Edm.Decimal\\" Scale=\\"3\\" Precision=\\"13\\" Nullable=\\"false\\"/>
                <Property Name=\\"RequestedDeliveryDate\\" Type=\\"Edm.Date\\"/>
                <Property Name=\\"ConfirmedDeliveryDate\\" Type=\\"Edm.Date\\"/>
                <Property Name=\\"DelivBlockReasonForSchedLine\\" Type=\\"Edm.String\\" MaxLength=\\"2\\"/>
                <NavigationProperty Name=\\"_DelivBlockReasonForSchedLine\\" Type=\\"com.c_salesordermanage_sd_aggregate.DeliveryBlockReasonType\\">
                    <ReferentialConstraint Property=\\"DelivBlockReasonForSchedLine\\" ReferencedProperty=\\"DeliveryBlockReason\\"/>
                </NavigationProperty>
                <NavigationProperty Name=\\"_OrderQuantityUnit\\" Type=\\"com.c_salesordermanage_sd_aggregate.UnitOfMeasure\\">
                    <ReferentialConstraint Property=\\"OrderQuantityUnit\\" ReferencedProperty=\\"UnitOfMeasure\\"/>
                </NavigationProperty>
                <NavigationProperty Name=\\"owner\\" Type=\\"com.c_salesordermanage_sd_aggregate.SalesOrderItem\\" Partner=\\"_ScheduleLine\\">
                    <ReferentialConstraint Property=\\"owner_ID\\" ReferencedProperty=\\"ID\\"/>
                </NavigationProperty>
                <Property Name=\\"owner_ID\\" Type=\\"Edm.Guid\\"/>
            </EntityType>
            <EntityType Name=\\"SalesOrderType\\">
                <Key>
                    <PropertyRef Name=\\"SalesOrderType\\"/>
                </Key>
                <Property Name=\\"SalesOrderType\\" Type=\\"Edm.String\\" MaxLength=\\"4\\" Nullable=\\"false\\"/>
                <Property Name=\\"SalesOrderType_Text\\" Type=\\"Edm.String\\" MaxLength=\\"20\\"/>
                <Property Name=\\"SalesOrderProcessingType\\" Type=\\"Edm.String\\" MaxLength=\\"1\\"/>
                <Property Name=\\"OrderTypeForBillingRequest\\" Type=\\"Edm.String\\" MaxLength=\\"4\\"/>
            </EntityType>
            <EntityType Name=\\"SalesOrganization\\">
                <Key>
                    <PropertyRef Name=\\"SalesOrganization\\"/>
                </Key>
                <Property Name=\\"SalesOrganization\\" Type=\\"Edm.String\\" MaxLength=\\"4\\" Nullable=\\"false\\"/>
                <Property Name=\\"SalesOrganization_Text\\" Type=\\"Edm.String\\" MaxLength=\\"20\\"/>
                <Property Name=\\"SalesOrganizationCurrency\\" Type=\\"Edm.String\\" MaxLength=\\"5\\"/>
                <Property Name=\\"CompanyCode\\" Type=\\"Edm.String\\" MaxLength=\\"4\\"/>
                <Property Name=\\"IntercompanyBillingCustomer\\" Type=\\"Edm.String\\" MaxLength=\\"10\\"/>
            </EntityType>
            <EntityType Name=\\"ShippingCondition\\">
                <Key>
                    <PropertyRef Name=\\"ShippingCondition\\"/>
                </Key>
                <Property Name=\\"ShippingCondition\\" Type=\\"Edm.String\\" MaxLength=\\"2\\" Nullable=\\"false\\"/>
                <Property Name=\\"ShippingCondition_Text\\" Type=\\"Edm.String\\" MaxLength=\\"20\\"/>
                <Property Name=\\"SoldToParty\\" Type=\\"Edm.String\\" MaxLength=\\"10\\"/>
            </EntityType>
            <EntityType Name=\\"ShippingPoint\\">
                <Key>
                    <PropertyRef Name=\\"ShippingPoint\\"/>
                </Key>
                <Property Name=\\"ShippingPoint\\" Type=\\"Edm.String\\" MaxLength=\\"4\\" Nullable=\\"false\\"/>
                <Property Name=\\"ShippingPoint_Text\\" Type=\\"Edm.String\\" MaxLength=\\"30\\"/>
            </EntityType>
            <EntityType Name=\\"ShippingType\\">
                <Key>
                    <PropertyRef Name=\\"ShippingType\\"/>
                </Key>
                <Property Name=\\"ShippingType\\" Type=\\"Edm.String\\" MaxLength=\\"2\\" Nullable=\\"false\\"/>
                <Property Name=\\"ShippingType_Text\\" Type=\\"Edm.String\\" MaxLength=\\"20\\"/>
            </EntityType>
            <EntityType Name=\\"UnitOfMeasure\\">
                <Key>
                    <PropertyRef Name=\\"UnitOfMeasure\\"/>
                </Key>
                <Property Name=\\"UnitOfMeasure\\" Type=\\"Edm.String\\" MaxLength=\\"40\\" Nullable=\\"false\\"/>
                <Property Name=\\"UnitOfMeasure_Text\\" Type=\\"Edm.String\\" MaxLength=\\"30\\"/>
                <Property Name=\\"UnitOfMeasureDimension\\" Type=\\"Edm.String\\" MaxLength=\\"6\\"/>
                <Property Name=\\"UnitOfMeasureISOCode\\" Type=\\"Edm.String\\" MaxLength=\\"3\\"/>
                <Property Name=\\"UnitOfMeasureNumberOfDecimals\\" Type=\\"Edm.Int32\\"/>
                <Property Name=\\"UnitOfMeasureDspNmbrOfDcmls\\" Type=\\"Edm.Int32\\"/>
            </EntityType>
            <EntityType Name=\\"WarrantyYearDetails\\">
                <Key>
                    <PropertyRef Name=\\"ID\\"/>
                </Key>
                <Property Name=\\"ID\\" Type=\\"Edm.Guid\\" Nullable=\\"false\\"/>
                <Property Name=\\"WarrantyExpiration\\" Type=\\"Edm.String\\" MaxLength=\\"4\\"/>
                <Property Name=\\"WarrantyYearsDetail\\" Type=\\"Edm.String\\" MaxLength=\\"40\\"/>
            </EntityType>
            <Action Name=\\"DummyBoundAction\\" IsBound=\\"true\\" EntitySetPath=\\"_it\\">
                <Parameter Name=\\"_it\\" Type=\\"com.c_salesordermanage_sd_aggregate.SalesOrderItem\\"/>
                <ReturnType Type=\\"com.c_salesordermanage_sd_aggregate.SalesOrderItem\\"/>
            </Action>
            <Action Name=\\"DummyBoundAction\\" IsBound=\\"true\\" EntitySetPath=\\"_it\\">
                <Parameter Name=\\"_it\\" Type=\\"com.c_salesordermanage_sd_aggregate.SalesOrderManage\\"/>
                <ReturnType Type=\\"com.c_salesordermanage_sd_aggregate.SalesOrderManage\\"/>
            </Action>
            <Action Name=\\"IdentificationFormAction\\" IsBound=\\"true\\" EntitySetPath=\\"_it\\">
                <Parameter Name=\\"_it\\" Type=\\"com.c_salesordermanage_sd_aggregate.SalesOrderItem\\"/>
                <ReturnType Type=\\"com.c_salesordermanage_sd_aggregate.SalesOrderItem\\"/>
            </Action>
            <Action Name=\\"OPAvailableTrueAction\\" IsBound=\\"true\\" EntitySetPath=\\"_it\\">
                <Parameter Name=\\"_it\\" Type=\\"com.c_salesordermanage_sd_aggregate.SalesOrderManage\\"/>
                <ReturnType Type=\\"com.c_salesordermanage_sd_aggregate.SalesOrderManage\\"/>
            </Action>
            <Action Name=\\"OPAvailableFalseAction\\" IsBound=\\"true\\" EntitySetPath=\\"_it\\">
                <Parameter Name=\\"_it\\" Type=\\"com.c_salesordermanage_sd_aggregate.SalesOrderManage\\"/>
                <ReturnType Type=\\"com.c_salesordermanage_sd_aggregate.SalesOrderManage\\"/>
            </Action>
            <Action Name=\\"OPAvailableNullAction\\" IsBound=\\"true\\" EntitySetPath=\\"_it\\">
                <Parameter Name=\\"_it\\" Type=\\"com.c_salesordermanage_sd_aggregate.SalesOrderManage\\"/>
                <ReturnType Type=\\"com.c_salesordermanage_sd_aggregate.SalesOrderManage\\"/>
            </Action>
            <Action Name=\\"EnableEditAction\\" IsBound=\\"true\\" EntitySetPath=\\"_it\\">
                <Parameter Name=\\"_it\\" Type=\\"com.c_salesordermanage_sd_aggregate.SalesOrderManage\\"/>
                <ReturnType Type=\\"com.c_salesordermanage_sd_aggregate.SalesOrderManage\\"/>
            </Action>
            <Action Name=\\"CreateWithSalesOrderType\\" IsBound=\\"true\\" EntitySetPath=\\"_it\\">
                <Parameter Name=\\"_it\\" Type=\\"com.c_salesordermanage_sd_aggregate.SalesOrderManage\\"/>
                <ReturnType Type=\\"com.c_salesordermanage_sd_aggregate.SalesOrderManage\\"/>
            </Action>
            <Action Name=\\"ChangeOrderStatus\\" IsBound=\\"true\\" EntitySetPath=\\"_it\\">
                <Parameter Name=\\"_it\\" Type=\\"com.c_salesordermanage_sd_aggregate.SalesOrderManage\\"/>
                <ReturnType Type=\\"com.c_salesordermanage_sd_aggregate.SalesOrderManage\\"/>
            </Action>
            <Action Name=\\"FacetFormAction\\" IsBound=\\"true\\" EntitySetPath=\\"_it\\">
                <Parameter Name=\\"_it\\" Type=\\"com.c_salesordermanage_sd_aggregate.SalesOrderManage\\"/>
                <ReturnType Type=\\"com.c_salesordermanage_sd_aggregate.SalesOrderManage\\"/>
            </Action>
            <Annotations Target=\\"com.c_salesordermanage_sd_aggregate.BillingBlockReason\\">
                <Annotation Term=\\"Common.Label\\" String=\\"Value Help for Billing Block Reason\\"/>
            </Annotations>
            <Annotations Target=\\"com.c_salesordermanage_sd_aggregate.BillingBlockReason/BillingBlockReason\\">
                <Annotation Term=\\"Common.Heading\\" String=\\"Block\\"/>
                <Annotation Term=\\"Common.IsUpperCase\\" Bool=\\"true\\"/>
                <Annotation Term=\\"Common.Label\\" String=\\"Billing Block\\"/>
                <Annotation Term=\\"Common.Text\\" Path=\\"BillingBlockReason_Text\\"/>
            </Annotations>
            <Annotations Target=\\"com.c_salesordermanage_sd_aggregate.BillingBlockReason/BillingBlockReason_Text\\">
                <Annotation Term=\\"Core.Immutable\\" Bool=\\"true\\"/>
            </Annotations>
            <Annotations Target=\\"com.c_salesordermanage_sd_aggregate.CreditLimitDetails\\">
                <Annotation Term=\\"Common.Label\\" String=\\"Bullet Chart\\"/>
                <Annotation Term=\\"UI.Chart\\" Qualifier=\\"CreditLimitChart\\">
                    <Record Type=\\"UI.ChartDefinitionType\\">
                        <PropertyValue Property=\\"ChartType\\" EnumMember=\\"UI.ChartType/Bullet\\"/>
                        <PropertyValue Property=\\"Description\\" String=\\"Credit Exposure\\"/>
                        <PropertyValue Property=\\"MeasureAttributes\\">
                            <Collection>
                                <Record Type=\\"UI.ChartMeasureAttributeType\\">
                                    <PropertyValue Property=\\"Measure\\" PropertyPath=\\"CustomerCreditExposureAmount\\"/>
                                    <PropertyValue Property=\\"Role\\" EnumMember=\\"UI.ChartMeasureRoleType/Axis1\\"/>
                                    <PropertyValue Property=\\"DataPoint\\" AnnotationPath=\\"@UI.DataPoint#CustomerCreditExposureAmount\\"/>
                                </Record>
                            </Collection>
                        </PropertyValue>
                        <PropertyValue Property=\\"Measures\\">
                            <Collection>
                                <PropertyPath>CustomerCreditExposureAmount</PropertyPath>
                            </Collection>
                        </PropertyValue>
                        <PropertyValue Property=\\"Title\\" String=\\"Credit Limit Consumption\\"/>
                    </Record>
                </Annotation>
                <Annotation Term=\\"UI.Chart\\" Qualifier=\\"HarveyBallCriticalityPath\\">
                    <Record Type=\\"UI.ChartDefinitionType\\">
                        <PropertyValue Property=\\"ChartType\\" EnumMember=\\"UI.ChartType/Pie\\"/>
                        <PropertyValue Property=\\"Description\\" String=\\"Testing HarveyBall MicroChart\\"/>
                        <PropertyValue Property=\\"MeasureAttributes\\">
                            <Collection>
                                <Record Type=\\"UI.ChartMeasureAttributeType\\">
                                    <PropertyValue Property=\\"Measure\\" PropertyPath=\\"CustomerCreditExposureAmount\\"/>
                                    <PropertyValue Property=\\"Role\\" EnumMember=\\"UI.ChartMeasureRoleType/Axis1\\"/>
                                    <PropertyValue Property=\\"DataPoint\\" AnnotationPath=\\"@UI.DataPoint#HarveyBallValuePath\\"/>
                                </Record>
                            </Collection>
                        </PropertyValue>
                        <PropertyValue Property=\\"Measures\\">
                            <Collection>
                                <PropertyPath>CustomerCreditExposureAmount</PropertyPath>
                            </Collection>
                        </PropertyValue>
                        <PropertyValue Property=\\"Title\\" String=\\"Credit Limit HarveyBall MicroChart\\"/>
                    </Record>
                </Annotation>
                <Annotation Term=\\"UI.Chart\\" Qualifier=\\"RadialCriticalityPath\\">
                    <Record Type=\\"UI.ChartDefinitionType\\">
                        <PropertyValue Property=\\"ChartType\\" EnumMember=\\"UI.ChartType/Donut\\"/>
                        <PropertyValue Property=\\"Description\\" String=\\"Testing Radial MicroChart\\"/>
                        <PropertyValue Property=\\"MeasureAttributes\\">
                            <Collection>
                                <Record Type=\\"UI.ChartMeasureAttributeType\\">
                                    <PropertyValue Property=\\"Measure\\" PropertyPath=\\"CustomerCreditExposureAmount\\"/>
                                    <PropertyValue Property=\\"Role\\" EnumMember=\\"UI.ChartMeasureRoleType/Axis1\\"/>
                                    <PropertyValue Property=\\"DataPoint\\" AnnotationPath=\\"@UI.DataPoint#RadialValuePath\\"/>
                                </Record>
                            </Collection>
                        </PropertyValue>
                        <PropertyValue Property=\\"Measures\\">
                            <Collection>
                                <PropertyPath>CustomerCreditExposureAmount</PropertyPath>
                            </Collection>
                        </PropertyValue>
                        <PropertyValue Property=\\"Title\\" String=\\"Credit Limit Radial MicroChart\\"/>
                    </Record>
                </Annotation>
                <Annotation Term=\\"UI.Chart\\" Qualifier=\\"RadialCriticalityPathHidden\\">
                    <Record Type=\\"UI.ChartDefinitionType\\">
                        <PropertyValue Property=\\"ChartType\\" EnumMember=\\"UI.ChartType/Donut\\"/>
                        <PropertyValue Property=\\"Description\\" String=\\"Testing Radial MicroChart Hidden\\"/>
                        <PropertyValue Property=\\"MeasureAttributes\\">
                            <Collection>
                                <Record Type=\\"UI.ChartMeasureAttributeType\\">
                                    <PropertyValue Property=\\"Measure\\" PropertyPath=\\"CustomerCreditExposureAmountHidden\\"/>
                                    <PropertyValue Property=\\"Role\\" EnumMember=\\"UI.ChartMeasureRoleType/Axis1\\"/>
                                    <PropertyValue Property=\\"DataPoint\\" AnnotationPath=\\"@UI.DataPoint#RadialValuePathHidden\\"/>
                                </Record>
                            </Collection>
                        </PropertyValue>
                        <PropertyValue Property=\\"Measures\\">
                            <Collection>
                                <PropertyPath>CustomerCreditExposureAmountHidden</PropertyPath>
                            </Collection>
                        </PropertyValue>
                        <PropertyValue Property=\\"Title\\" String=\\"Credit Limit Radial MicroChart Hidden\\"/>
                    </Record>
                </Annotation>
                <Annotation Term=\\"UI.DataPoint\\" Qualifier=\\"CustomerCreditExposureAmount\\">
                    <Record Type=\\"UI.DataPointType\\">
                        <PropertyValue Property=\\"CriticalityCalculation\\">
                            <Record Type=\\"UI.CriticalityCalculationType\\">
                                <PropertyValue Property=\\"AcceptanceRangeHighValue\\" Path=\\"AcceptanceRangeHigh\\"/>
                                <PropertyValue Property=\\"AcceptanceRangeLowValue\\" Path=\\"AcceptanceRangeLow\\"/>
                                <PropertyValue Property=\\"DeviationRangeHighValue\\" Path=\\"DeviationRangeHigh\\"/>
                                <PropertyValue Property=\\"DeviationRangeLowValue\\" Path=\\"DeviationRangeLow\\"/>
                                <PropertyValue Property=\\"ImprovementDirection\\" EnumMember=\\"UI.ImprovementDirectionType/Maximize\\"/>
                                <PropertyValue Property=\\"ToleranceRangeHighValue\\" Path=\\"ToleranceRangeHigh\\"/>
                                <PropertyValue Property=\\"ToleranceRangeLowValue\\" Path=\\"ToleranceRangeLow\\"/>
                            </Record>
                        </PropertyValue>
                        <PropertyValue Property=\\"Description\\" String=\\"Bullet Micro Chart\\"/>
                        <PropertyValue Property=\\"ForecastValue\\" Path=\\"CustomerCreditForecast\\"/>
                        <PropertyValue Property=\\"MaximumValue\\" Decimal=\\"7000\\"/>
                        <PropertyValue Property=\\"MinimumValue\\" Decimal=\\"200\\"/>
                        <PropertyValue Property=\\"TargetValue\\" Path=\\"CustomerCreditLimitAmount\\"/>
                        <PropertyValue Property=\\"Title\\" String=\\"Exposure Amount\\"/>
                        <PropertyValue Property=\\"Value\\" Path=\\"CustomerCreditExposureAmount\\"/>
                    </Record>
                </Annotation>
                <Annotation Term=\\"UI.DataPoint\\" Qualifier=\\"HarveyBallValuePath\\">
                    <Record Type=\\"UI.DataPointType\\">
                        <PropertyValue Property=\\"Criticality\\" Path=\\"CustomerIsAboveThreshold\\"/>
                        <PropertyValue Property=\\"MaximumValue\\" Path=\\"CustomerCreditLimitAmount\\"/>
                        <PropertyValue Property=\\"Value\\" Path=\\"CustomerCreditExposureAmount\\"/>
                    </Record>
                </Annotation>
                <Annotation Term=\\"UI.DataPoint\\" Qualifier=\\"RadialValuePath\\">
                    <Record Type=\\"UI.DataPointType\\">
                        <PropertyValue Property=\\"Criticality\\" Path=\\"CustomerIsAboveThreshold\\"/>
                        <PropertyValue Property=\\"TargetValue\\" Path=\\"CustomerCreditLimitAmount\\"/>
                        <PropertyValue Property=\\"Value\\" Path=\\"CustomerCreditExposureAmount\\"/>
                    </Record>
                </Annotation>
                <Annotation Term=\\"UI.DataPoint\\" Qualifier=\\"RadialValuePathHidden\\">
                    <Record Type=\\"UI.DataPointType\\">
                        <PropertyValue Property=\\"Criticality\\" Path=\\"CustomerIsAboveThreshold\\"/>
                        <PropertyValue Property=\\"TargetValue\\" Path=\\"CustomerCreditLimitAmount\\"/>
                        <PropertyValue Property=\\"Value\\" Path=\\"CustomerCreditExposureAmountHidden\\"/>
                    </Record>
                </Annotation>
            </Annotations>
            <Annotations Target=\\"com.c_salesordermanage_sd_aggregate.CreditLimitDetails/CustomerCreditExposureAmount\\">
                <Annotation Term=\\"Measures.ISOCurrency\\" Path=\\"TransactionCurrency\\"/>
            </Annotations>
            <Annotations Target=\\"com.c_salesordermanage_sd_aggregate.CreditLimitDetails/Delivered\\">
                <Annotation Term=\\"Common.Label\\" String=\\"Delivery Status\\"/>
            </Annotations>
            <Annotations Target=\\"com.c_salesordermanage_sd_aggregate.CreditLimitDetails/CustomerCreditExposureAmountHidden\\">
                <Annotation Term=\\"Measures.ISOCurrency\\" Path=\\"TransactionCurrency\\"/>
                <Annotation Term=\\"UI.Hidden\\" Path=\\"Delivered\\"/>
            </Annotations>
            <Annotations Target=\\"com.c_salesordermanage_sd_aggregate.CreditLimitDetails/CustomerCreditForecast\\">
                <Annotation Term=\\"Measures.ISOCurrency\\" Path=\\"TransactionCurrency\\"/>
            </Annotations>
            <Annotations Target=\\"com.c_salesordermanage_sd_aggregate.CreditLimitDetails/CustomerCreditLimitAmount\\">
                <Annotation Term=\\"Measures.ISOCurrency\\" Path=\\"TransactionCurrency\\"/>
            </Annotations>
            <Annotations Target=\\"com.c_salesordermanage_sd_aggregate.Customer\\">
                <Annotation Term=\\"Common.IsNaturalPerson\\" Bool=\\"true\\"/>
                <Annotation Term=\\"Common.Label\\" String=\\"Sold-to Party\\"/>
                <Annotation Term=\\"Communication.Contact\\">
                    <Record Type=\\"Communication.ContactType\\">
                        <PropertyValue Property=\\"adr\\">
                            <Collection>
                                <Record Type=\\"Communication.AddressType\\">
                                    <PropertyValue Property=\\"type\\" EnumMember=\\"Communication.ContactInformationType/work\\"/>
                                    <PropertyValue Property=\\"code\\" Path=\\"PostalCode\\"/>
                                    <PropertyValue Property=\\"country\\" Path=\\"Country\\"/>
                                    <PropertyValue Property=\\"locality\\" Path=\\"CityName\\"/>
                                </Record>
                            </Collection>
                        </PropertyValue>
                        <PropertyValue Property=\\"email\\">
                            <Collection>
                                <Record Type=\\"Communication.EmailAddressType\\">
                                    <PropertyValue Property=\\"type\\" EnumMember=\\"Communication.ContactInformationType/work\\"/>
                                    <PropertyValue Property=\\"address\\" Path=\\"EmailAddress\\"/>
                                </Record>
                            </Collection>
                        </PropertyValue>
                        <PropertyValue Property=\\"fn\\" Path=\\"CustomerName\\"/>
                        <PropertyValue Property=\\"tel\\">
                            <Collection>
                                <Record Type=\\"Communication.PhoneNumberType\\">
                                    <PropertyValue Property=\\"type\\" EnumMember=\\"Communication.PhoneType/fax\\"/>
                                    <PropertyValue Property=\\"uri\\" Path=\\"InternationalPhoneNumber\\"/>
                                </Record>
                            </Collection>
                        </PropertyValue>
                    </Record>
                </Annotation>
                <Annotation Term=\\"UI.Facets\\">
                    <Collection>
                        <Record Type=\\"UI.CollectionFacet\\">
                            <PropertyValue Property=\\"Label\\" String=\\"Header\\"/>
                            <PropertyValue Property=\\"ID\\" String=\\"HeaderInfo\\"/>
                            <PropertyValue Property=\\"Facets\\">
                                <Collection>
                                    <Record Type=\\"UI.CollectionFacet\\">
                                        <PropertyValue Property=\\"ID\\" String=\\"GeneralInfo\\"/>
                                        <PropertyValue Property=\\"Label\\" String=\\"General Information\\"/>
                                        <PropertyValue Property=\\"Facets\\">
                                            <Collection>
                                                <Record Type=\\"UI.ReferenceFacet\\">
                                                    <PropertyValue Property=\\"Label\\" String=\\"Adress\\"/>
                                                    <PropertyValue Property=\\"ID\\" String=\\"Adress\\"/>
                                                    <PropertyValue Property=\\"Target\\" AnnotationPath=\\"@UI.FieldGroup#SoldToQuickView\\"/>
                                                    <Annotation Term=\\"UI.Importance\\" EnumMember=\\"UI.ImportanceType/High\\"/>
                                                    <Annotation Term=\\"UI.Hidden\\" Bool=\\"false\\"/>
                                                </Record>
                                            </Collection>
                                        </PropertyValue>
                                        <Annotation Term=\\"UI.Importance\\" EnumMember=\\"UI.ImportanceType/High\\"/>
                                    </Record>
                                </Collection>
                            </PropertyValue>
                        </Record>
                    </Collection>
                </Annotation>
                <Annotation Term=\\"UI.FieldGroup\\" Qualifier=\\"SoldToQuickView\\">
                    <Record Type=\\"UI.FieldGroupType\\">
                        <PropertyValue Property=\\"Data\\">
                            <Collection>
                                <Record Type=\\"UI.DataField\\">
                                    <PropertyValue Property=\\"Value\\" Path=\\"PostalCode\\"/>
                                </Record>
                                <Record Type=\\"UI.DataField\\">
                                    <PropertyValue Property=\\"Value\\" Path=\\"CityName\\"/>
                                </Record>
                                <Record Type=\\"UI.DataField\\">
                                    <PropertyValue Property=\\"Value\\" Path=\\"Country\\"/>
                                </Record>
                            </Collection>
                        </PropertyValue>
                    </Record>
                </Annotation>
                <Annotation Term=\\"UI.HeaderInfo\\">
                    <Record Type=\\"UI.HeaderInfoType\\">
                        <PropertyValue Property=\\"Description\\">
                            <Record Type=\\"UI.DataField\\">
                                <PropertyValue Property=\\"Value\\" Path=\\"CustomerName\\"/>
                            </Record>
                        </PropertyValue>
                        <PropertyValue Property=\\"Initials\\" Path=\\"Initials\\"/>
                        <PropertyValue Property=\\"Title\\">
                            <Record Type=\\"UI.DataField\\">
                                <PropertyValue Property=\\"Value\\" Path=\\"Customer\\"/>
                            </Record>
                        </PropertyValue>
                        <PropertyValue Property=\\"TypeName\\" String=\\"Customer\\"/>
                        <PropertyValue Property=\\"TypeNamePlural\\" String=\\"Customers\\"/>
                    </Record>
                </Annotation>
                <Annotation Term=\\"UI.Identification\\">
                    <Collection>
                        <Record Type=\\"UI.DataField\\">
                            <PropertyValue Property=\\"Value\\" Path=\\"Customer\\"/>
                        </Record>
                        <Record Type=\\"UI.DataField\\">
                            <PropertyValue Property=\\"Value\\" Path=\\"CustomerName\\"/>
                        </Record>
                        <Record Type=\\"UI.DataField\\">
                            <PropertyValue Property=\\"Value\\" Path=\\"Delivered\\"/>
                        </Record>
                        <Record Type=\\"UI.DataField\\">
                            <PropertyValue Property=\\"Value\\" Path=\\"OrganizationBPName1\\"/>
                        </Record>
                        <Record Type=\\"UI.DataField\\">
                            <PropertyValue Property=\\"Value\\" Path=\\"OrganizationBPName2\\"/>
                        </Record>
                        <Record Type=\\"UI.DataField\\">
                            <PropertyValue Property=\\"Value\\" Path=\\"BusinessPartnerImageURL\\"/>
                        </Record>
                        <Record Type=\\"UI.DataField\\">
                            <PropertyValue Property=\\"Value\\" Path=\\"PostalCode\\"/>
                        </Record>
                        <Record Type=\\"UI.DataField\\">
                            <PropertyValue Property=\\"Value\\" Path=\\"CityName\\"/>
                        </Record>
                        <Record Type=\\"UI.DataField\\">
                            <PropertyValue Property=\\"Value\\" Path=\\"Country\\"/>
                        </Record>
                        <Record Type=\\"UI.DataField\\">
                            <PropertyValue Property=\\"Value\\" Path=\\"InternationalPhoneNumber\\"/>
                        </Record>
                        <Record Type=\\"UI.DataField\\">
                            <PropertyValue Property=\\"Value\\" Path=\\"EmailAddress\\"/>
                        </Record>
                    </Collection>
                </Annotation>
                <Annotation Term=\\"UI.LineItem\\">
                    <Collection>
                        <Record Type=\\"UI.DataField\\">
                            <PropertyValue Property=\\"Value\\" Path=\\"Customer\\"/>
                        </Record>
                        <Record Type=\\"UI.DataField\\">
                            <PropertyValue Property=\\"Value\\" Path=\\"Delivered\\"/>
                        </Record>
                    </Collection>
                </Annotation>
                <Annotation Term=\\"UI.QuickViewFacets\\">
                    <Collection>
                        <Record Type=\\"UI.ReferenceFacet\\">
                            <PropertyValue Property=\\"Label\\" String=\\"Address\\"/>
                            <PropertyValue Property=\\"Target\\" AnnotationPath=\\"@Communication.Contact\\"/>
                            <Annotation Term=\\"UI.Hidden\\" Bool=\\"false\\"/>
                        </Record>
                        <Record Type=\\"UI.ReferenceFacet\\">
                            <PropertyValue Property=\\"Label\\" String=\\"Address\\"/>
                            <PropertyValue Property=\\"Target\\" AnnotationPath=\\"@UI.FieldGroup#SoldToQuickView\\"/>
                        </Record>
                    </Collection>
                </Annotation>
            </Annotations>
            <Annotations Target=\\"com.c_salesordermanage_sd_aggregate.Customer/Customer\\">
                <Annotation Term=\\"Common.Heading\\" String=\\"Customer\\"/>
                <Annotation Term=\\"Common.IsUpperCase\\" Bool=\\"true\\"/>
                <Annotation Term=\\"Common.Label\\" String=\\"Customer\\"/>
                <Annotation Term=\\"Common.QuickInfo\\" String=\\"Customer Number\\"/>
                <Annotation Term=\\"Common.Text\\" Path=\\"CustomerName\\"/>
            </Annotations>
            <Annotations Target=\\"com.c_salesordermanage_sd_aggregate.Customer/CustomerName\\">
                <Annotation Term=\\"Common.Heading\\" String=\\"Customer\\"/>
                <Annotation Term=\\"Common.Label\\" String=\\"Name\\"/>
                <Annotation Term=\\"Common.QuickInfo\\" String=\\"Name of Customer\\"/>
                <Annotation Term=\\"Common.ValueList\\">
                    <Record Type=\\"Common.ValueListType\\">
                        <PropertyValue Property=\\"CollectionPath\\" String=\\"Customer\\"/>
                        <PropertyValue Property=\\"Label\\" String=\\"Customer\\"/>
                        <PropertyValue Property=\\"Parameters\\">
                            <Collection>
                                <Record Type=\\"Common.ValueListParameterInOut\\">
                                    <PropertyValue Property=\\"LocalDataProperty\\" PropertyPath=\\"Customer\\"/>
                                    <PropertyValue Property=\\"ValueListProperty\\" String=\\"Customer\\"/>
                                </Record>
                                <Record Type=\\"Common.ValueListParameterInOut\\">
                                    <PropertyValue Property=\\"LocalDataProperty\\" PropertyPath=\\"CustomerName\\"/>
                                    <PropertyValue Property=\\"ValueListProperty\\" String=\\"CustomerName\\"/>
                                </Record>
                                <Record Type=\\"Common.ValueListParameterInOut\\">
                                    <PropertyValue Property=\\"LocalDataProperty\\" PropertyPath=\\"CityName\\"/>
                                    <PropertyValue Property=\\"ValueListProperty\\" String=\\"CityName\\"/>
                                </Record>
                                <Record Type=\\"Common.ValueListParameterInOut\\">
                                    <PropertyValue Property=\\"LocalDataProperty\\" PropertyPath=\\"Country\\"/>
                                    <PropertyValue Property=\\"ValueListProperty\\" String=\\"Country\\"/>
                                </Record>
                                <Record Type=\\"Common.ValueListParameterInOut\\">
                                    <PropertyValue Property=\\"LocalDataProperty\\" PropertyPath=\\"EmailAddress\\"/>
                                    <PropertyValue Property=\\"ValueListProperty\\" String=\\"EmailAddress\\"/>
                                </Record>
                            </Collection>
                        </PropertyValue>
                    </Record>
                </Annotation>
            </Annotations>
            <Annotations Target=\\"com.c_salesordermanage_sd_aggregate.Customer/PredefinedField\\">
                <Annotation Term=\\"Common.Label\\" String=\\"PredefinedField\\"/>
            </Annotations>
            <Annotations Target=\\"com.c_salesordermanage_sd_aggregate.Customer/Delivered\\">
                <Annotation Term=\\"Common.Label\\" String=\\"Delivery Status\\"/>
            </Annotations>
            <Annotations Target=\\"com.c_salesordermanage_sd_aggregate.Customer/OrganizationBPName1\\">
                <Annotation Term=\\"Common.Heading\\" String=\\"Name 1\\"/>
                <Annotation Term=\\"Common.Label\\" String=\\"Name\\"/>
                <Annotation Term=\\"Common.QuickInfo\\" String=\\"Name 1\\"/>
                <Annotation Term=\\"UI.Hidden\\" Bool=\\"true\\"/>
            </Annotations>
            <Annotations Target=\\"com.c_salesordermanage_sd_aggregate.Customer/OrganizationBPName2\\">
                <Annotation Term=\\"Common.Label\\" String=\\"Name 2\\"/>
                <Annotation Term=\\"UI.Hidden\\" Bool=\\"true\\"/>
            </Annotations>
            <Annotations Target=\\"com.c_salesordermanage_sd_aggregate.Customer/BusinessPartnerImageURL\\">
                <Annotation Term=\\"UI.Hidden\\" Bool=\\"true\\"/>
            </Annotations>
            <Annotations Target=\\"com.c_salesordermanage_sd_aggregate.Customer/StreetName\\">
                <Annotation Term=\\"Common.Label\\" String=\\"Street\\"/>
                <Annotation Term=\\"Core.Immutable\\" Bool=\\"true\\"/>
            </Annotations>
            <Annotations Target=\\"com.c_salesordermanage_sd_aggregate.Customer/HouseNumber\\">
                <Annotation Term=\\"Common.Label\\" String=\\"House Number\\"/>
                <Annotation Term=\\"Core.Immutable\\" Bool=\\"true\\"/>
            </Annotations>
            <Annotations Target=\\"com.c_salesordermanage_sd_aggregate.Customer/PostalCode\\">
                <Annotation Term=\\"Common.Heading\\" String=\\"Post. Code\\"/>
                <Annotation Term=\\"Common.IsUpperCase\\" Bool=\\"true\\"/>
                <Annotation Term=\\"Common.Label\\" String=\\"Postal Code\\"/>
                <Annotation Term=\\"Common.QuickInfo\\" String=\\"City Postal Code\\"/>
            </Annotations>
            <Annotations Target=\\"com.c_salesordermanage_sd_aggregate.Customer/CityName\\">
                <Annotation Term=\\"Common.Label\\" String=\\"City\\"/>
            </Annotations>
            <Annotations Target=\\"com.c_salesordermanage_sd_aggregate.Customer/Country\\">
                <Annotation Term=\\"Common.Heading\\" String=\\"Ctr\\"/>
                <Annotation Term=\\"Common.IsUpperCase\\" Bool=\\"true\\"/>
                <Annotation Term=\\"Common.Label\\" String=\\"Country Key\\"/>
            </Annotations>
            <Annotations Target=\\"com.c_salesordermanage_sd_aggregate.Customer/InternationalPhoneNumber\\">
                <Annotation Term=\\"Common.IsUpperCase\\" Bool=\\"true\\"/>
                <Annotation Term=\\"Common.Label\\" String=\\"Telephone Number\\"/>
                <Annotation Term=\\"Common.QuickInfo\\" String=\\"Complete Number: Dialling Code+Number+Extension\\"/>
                <Annotation Term=\\"UI.Hidden\\" Bool=\\"true\\"/>
            </Annotations>
            <Annotations Target=\\"com.c_salesordermanage_sd_aggregate.Customer/EmailAddress\\">
                <Annotation Term=\\"Common.Label\\" String=\\"Email Address\\"/>
                <Annotation Term=\\"UI.Hidden\\" Bool=\\"true\\"/>
            </Annotations>
            <Annotations Target=\\"com.c_salesordermanage_sd_aggregate.CustomerPaymentTerms\\">
                <Annotation Term=\\"Common.Label\\" String=\\"Customer Payment Terms\\"/>
            </Annotations>
            <Annotations Target=\\"com.c_salesordermanage_sd_aggregate.CustomerPaymentTerms/CustomerPaymentTerms\\">
                <Annotation Term=\\"Common.Heading\\" String=\\"PayT\\"/>
                <Annotation Term=\\"Common.IsUpperCase\\" Bool=\\"true\\"/>
                <Annotation Term=\\"Common.Label\\" String=\\"Payment Terms\\"/>
                <Annotation Term=\\"Common.QuickInfo\\" String=\\"Terms of Payment Key\\"/>
                <Annotation Term=\\"Common.Text\\" Path=\\"CustomerPaymentTerms_Text\\"/>
            </Annotations>
            <Annotations Target=\\"com.c_salesordermanage_sd_aggregate.CustomerPaymentTerms/CustomerPaymentTerms_Text\\">
                <Annotation Term=\\"Common.Label\\" String=\\"Description\\"/>
                <Annotation Term=\\"Common.QuickInfo\\" String=\\"Description of terms of payment\\"/>
                <Annotation Term=\\"Core.Immutable\\" Bool=\\"true\\"/>
            </Annotations>
            <Annotations Target=\\"com.c_salesordermanage_sd_aggregate.CustomerPaymentTermsExtended\\">
                <Annotation Term=\\"Common.Label\\" String=\\"Customer Payment Terms Extended\\"/>
            </Annotations>
            <Annotations Target=\\"com.c_salesordermanage_sd_aggregate.CustomerPaymentTermsExtended/CustomerPaymentTerms\\">
                <Annotation Term=\\"Common.Heading\\" String=\\"PayT\\"/>
                <Annotation Term=\\"Common.IsUpperCase\\" Bool=\\"true\\"/>
                <Annotation Term=\\"Common.Label\\" String=\\"Payment Terms\\"/>
                <Annotation Term=\\"Common.QuickInfo\\" String=\\"Terms of Payment Key\\"/>
                <Annotation Term=\\"Common.Text\\" Path=\\"CustomerPaymentTermsExtended_Text\\"/>
            </Annotations>
            <Annotations Target=\\"com.c_salesordermanage_sd_aggregate.CustomerPaymentTermsExtended/CustomerPaymentTermsExtended_Text\\">
                <Annotation Term=\\"Common.Label\\" String=\\"Description\\"/>
                <Annotation Term=\\"Common.QuickInfo\\" String=\\"Description of terms of payment\\"/>
                <Annotation Term=\\"Core.Immutable\\" Bool=\\"true\\"/>
            </Annotations>
            <Annotations Target=\\"com.c_salesordermanage_sd_aggregate.CustomerPurchaseOrderType\\">
                <Annotation Term=\\"Common.Label\\" String=\\"Customer Purchase Order Type\\"/>
            </Annotations>
            <Annotations Target=\\"com.c_salesordermanage_sd_aggregate.CustomerPurchaseOrderType/CustomerPurchaseOrderType\\">
                <Annotation Term=\\"Common.Heading\\" String=\\"POtyp\\"/>
                <Annotation Term=\\"Common.IsUpperCase\\" Bool=\\"true\\"/>
                <Annotation Term=\\"Common.Label\\" String=\\"Purchase Order Type\\"/>
                <Annotation Term=\\"Common.QuickInfo\\" String=\\"Customer Purchase Order Type\\"/>
                <Annotation Term=\\"Common.Text\\" Path=\\"CustomerPurchaseOrderType_Text\\"/>
            </Annotations>
            <Annotations Target=\\"com.c_salesordermanage_sd_aggregate.CustomerPurchaseOrderType/CustomerPurchaseOrderType_Text\\">
                <Annotation Term=\\"Common.Label\\" String=\\"Description\\"/>
                <Annotation Term=\\"Core.Immutable\\" Bool=\\"true\\"/>
            </Annotations>
            <Annotations Target=\\"com.c_salesordermanage_sd_aggregate.DeliveryBlockReason\\">
                <Annotation Term=\\"Common.Label\\" String=\\"Delivery Block Reason\\"/>
            </Annotations>
            <Annotations Target=\\"com.c_salesordermanage_sd_aggregate.DeliveryBlockReason/DeliveryBlockReason\\">
                <Annotation Term=\\"Common.Heading\\" String=\\"DB\\"/>
                <Annotation Term=\\"Common.IsUpperCase\\" Bool=\\"true\\"/>
                <Annotation Term=\\"Common.Label\\" String=\\"Delivery Block\\"/>
                <Annotation Term=\\"Common.QuickInfo\\" String=\\"Default Delivery Block\\"/>
                <Annotation Term=\\"Common.Text\\" Path=\\"DeliveryBlockReason_Text\\"/>
                <Annotation Term=\\"UI.HiddenFilter\\" Bool=\\"true\\"/>
            </Annotations>
            <Annotations Target=\\"com.c_salesordermanage_sd_aggregate.DeliveryBlockReason/DeliveryBlockReason_Text\\">
                <Annotation Term=\\"Common.Heading\\" String=\\"Delivery Block Description\\"/>
                <Annotation Term=\\"Common.Label\\" String=\\"Delivery Block Desc.\\"/>
                <Annotation Term=\\"Common.QuickInfo\\" String=\\"Description\\"/>
                <Annotation Term=\\"Core.Immutable\\" Bool=\\"true\\"/>
                <Annotation Term=\\"UI.HiddenFilter\\" Bool=\\"true\\"/>
            </Annotations>
            <Annotations Target=\\"com.c_salesordermanage_sd_aggregate.DeliveryBlockReason/DeliveryDueListBlock\\">
                <Annotation Term=\\"Common.Label\\" String=\\"Delv. Due List Block\\"/>
                <Annotation Term=\\"Common.QuickInfo\\" String=\\"Delivery Due List Block\\"/>
            </Annotations>
            <Annotations Target=\\"com.c_salesordermanage_sd_aggregate.DeliveryBlockReasonType\\">
                <Annotation Term=\\"Common.Label\\" String=\\"Delivery Block Reason\\"/>
                <Annotation Term=\\"Common.SemanticKey\\">
                    <Collection>
                        <PropertyPath>DeliveryBlockReason</PropertyPath>
                    </Collection>
                </Annotation>
            </Annotations>
            <Annotations Target=\\"com.c_salesordermanage_sd_aggregate.DeliveryPriority\\">
                <Annotation Term=\\"Common.Label\\" String=\\"Delivery Priority\\"/>
            </Annotations>
            <Annotations Target=\\"com.c_salesordermanage_sd_aggregate.DeliveryPriority/DeliveryPriority\\">
                <Annotation Term=\\"Common.Heading\\" String=\\"DPrio\\"/>
                <Annotation Term=\\"Common.IsDigitSequence\\" Bool=\\"true\\"/>
                <Annotation Term=\\"Common.Label\\" String=\\"Delivery Priority\\"/>
                <Annotation Term=\\"Common.Text\\" Path=\\"DeliveryPriority_Text\\"/>
            </Annotations>
            <Annotations Target=\\"com.c_salesordermanage_sd_aggregate.DeliveryPriority/DeliveryPriority_Text\\">
                <Annotation Term=\\"Common.Label\\" String=\\"Description\\"/>
                <Annotation Term=\\"Core.Immutable\\" Bool=\\"true\\"/>
            </Annotations>
            <Annotations Target=\\"com.c_salesordermanage_sd_aggregate.DistributionChannel\\">
                <Annotation Term=\\"Common.Label\\" String=\\"Distribution Channel\\"/>
            </Annotations>
            <Annotations Target=\\"com.c_salesordermanage_sd_aggregate.DistributionChannel/DistributionChannel\\">
                <Annotation Term=\\"Common.Heading\\" String=\\"DChl\\"/>
                <Annotation Term=\\"Common.IsUpperCase\\" Bool=\\"true\\"/>
                <Annotation Term=\\"Common.Label\\" String=\\"Distribution Channel\\"/>
                <Annotation Term=\\"Common.Text\\" Path=\\"DistributionChannel_Text\\"/>
            </Annotations>
            <Annotations Target=\\"com.c_salesordermanage_sd_aggregate.DistributionChannel/DistributionChannel_Text\\">
                <Annotation Term=\\"Common.Label\\" String=\\"Distribution Channel Description\\"/>
                <Annotation Term=\\"Core.Immutable\\" Bool=\\"true\\"/>
            </Annotations>
            <Annotations Target=\\"com.c_salesordermanage_sd_aggregate.HeaderPartner\\">
                <Annotation Term=\\"Common.Label\\" String=\\"Manage Sales Order Header Partner\\"/>
                <Annotation Term=\\"Communication.Contact\\">
                    <Record Type=\\"Communication.ContactType\\">
                        <PropertyValue Property=\\"email\\">
                            <Collection>
                                <Record Type=\\"Communication.EmailAddressType\\">
                                    <PropertyValue Property=\\"type\\" EnumMember=\\"Communication.ContactInformationType/work\\"/>
                                    <PropertyValue Property=\\"address\\" Path=\\"BusinessPartner\\"/>
                                </Record>
                            </Collection>
                        </PropertyValue>
                        <PropertyValue Property=\\"fn\\" Path=\\"FullName\\"/>
                    </Record>
                </Annotation>
                <Annotation Term=\\"UI.CreateHidden\\" Path=\\"owner/isCreateHidden\\"/>
                <Annotation Term=\\"UI.DataPoint\\" Qualifier=\\"Progress2\\">
                    <Record Type=\\"UI.DataPointType\\">
                        <PropertyValue Property=\\"TargetValue\\" Int=\\"100\\"/>
                        <PropertyValue Property=\\"Title\\" String=\\"Progress\\"/>
                        <PropertyValue Property=\\"Value\\" Path=\\"Progress\\"/>
                        <PropertyValue Property=\\"Visualization\\" EnumMember=\\"UI.VisualizationType/Progress\\"/>
                    </Record>
                </Annotation>
                <Annotation Term=\\"UI.DataPoint\\" Qualifier=\\"Rating2\\">
                    <Record Type=\\"UI.DataPointType\\">
                        <PropertyValue Property=\\"TargetValue\\" Int=\\"5\\"/>
                        <PropertyValue Property=\\"Title\\" String=\\"Rating\\"/>
                        <PropertyValue Property=\\"Value\\" Path=\\"Rating\\"/>
                        <PropertyValue Property=\\"Visualization\\" EnumMember=\\"UI.VisualizationType/Rating\\"/>
                    </Record>
                </Annotation>
                <Annotation Term=\\"UI.FieldGroup\\" Qualifier=\\"multipleActionFields\\">
                    <Record Type=\\"UI.FieldGroupType\\">
                        <PropertyValue Property=\\"Data\\">
                            <Collection>
                                <Record Type=\\"UI.DataField\\">
                                    <PropertyValue Property=\\"Value\\" Path=\\"PartnerFunction\\"/>
                                </Record>
                                <Record Type=\\"UI.DataFieldForAnnotation\\">
                                    <PropertyValue Property=\\"Target\\" AnnotationPath=\\"@UI.DataPoint#Rating2\\"/>
                                </Record>
                                <Record Type=\\"UI.DataFieldForAction\\">
                                    <PropertyValue Property=\\"Label\\" String=\\"Change Order Status (Parent)\\"/>
                                    <PropertyValue Property=\\"Action\\" String=\\"com.c_salesordermanage_sd_aggregate.ParentBasedAction\\"/>
                                </Record>
                            </Collection>
                        </PropertyValue>
                    </Record>
                </Annotation>
                <Annotation Term=\\"UI.HeaderInfo\\">
                    <Record Type=\\"UI.HeaderInfoType\\">
                        <PropertyValue Property=\\"TypeName\\" String=\\"Business Partner\\"/>
                        <PropertyValue Property=\\"TypeNamePlural\\" String=\\"Business Partners\\"/>
                    </Record>
                </Annotation>
                <Annotation Term=\\"UI.LineItem\\">
                    <Collection>
                        <Record Type=\\"UI.DataFieldForAction\\">
                            <PropertyValue Property=\\"Label\\" String=\\"Dummy Action\\"/>
                            <PropertyValue Property=\\"Action\\" String=\\"com.c_salesordermanage_sd_aggregate.ChangeOrderStatus\\"/>
                        </Record>
                        <Record Type=\\"UI.DataFieldForAnnotation\\">
                            <PropertyValue Property=\\"Target\\" AnnotationPath=\\"@UI.FieldGroup#multipleActionFields\\"/>
                            <PropertyValue Property=\\"Label\\" String=\\"Partner function\\"/>
                        </Record>
                        <Record Type=\\"UI.DataFieldForIntentBasedNavigation\\">
                            <PropertyValue Property=\\"SemanticObject\\" String=\\"SalesOrder\\"/>
                            <PropertyValue Property=\\"Action\\" String=\\"manageInline\\"/>
                            <PropertyValue Property=\\"Label\\" String=\\"IBN\\"/>
                            <PropertyValue Property=\\"RequiresContext\\" Bool=\\"false\\"/>
                        </Record>
                        <Record Type=\\"UI.DataFieldForAnnotation\\">
                            <PropertyValue Property=\\"Target\\" AnnotationPath=\\"@Communication.Contact\\"/>
                            <PropertyValue Property=\\"Label\\" String=\\"Supplier\\"/>
                        </Record>
                        <Record Type=\\"UI.DataField\\">
                            <PropertyValue Property=\\"Value\\" Path=\\"BusinessPartner\\"/>
                        </Record>
                        <Record Type=\\"UI.DataField\\">
                            <PropertyValue Property=\\"Value\\" Path=\\"FullName\\"/>
                        </Record>
                        <Record Type=\\"UI.DataField\\">
                            <PropertyValue Property=\\"Value\\" Path=\\"isVerified\\"/>
                        </Record>
                    </Collection>
                </Annotation>
            </Annotations>
            <Annotations Target=\\"com.c_salesordermanage_sd_aggregate.EntityContainer/HeaderPartner\\">
                <Annotation Term=\\"Capabilities.DeleteRestrictions\\">
                    <Record Type=\\"Capabilities.DeleteRestrictionsType\\">
                        <PropertyValue Property=\\"Deletable\\" Path=\\"owner/ReturnInProcess\\"/>
                    </Record>
                </Annotation>
                <Annotation Term=\\"Capabilities.InsertRestrictions\\">
                    <Record Type=\\"Capabilities.InsertRestrictionsType\\">
                        <PropertyValue Property=\\"Insertable\\" Path=\\"owner/ReturnInProcess\\"/>
                    </Record>
                </Annotation>
                <Annotation Term=\\"UI.CreateHidden\\" Path=\\"owner/isCreateHidden\\"/>
            </Annotations>
            <Annotations Target=\\"com.c_salesordermanage_sd_aggregate.HeaderPartner/ID\\">
                <Annotation Term=\\"Common.Label\\" String=\\"Partner UUID\\"/>
                <Annotation Term=\\"Core.Computed\\" Bool=\\"true\\"/>
            </Annotations>
            <Annotations Target=\\"com.c_salesordermanage_sd_aggregate.HeaderPartner/SalesOrder\\">
                <Annotation Term=\\"Common.Label\\" String=\\"Sales Order No.\\"/>
                <Annotation Term=\\"Core.Computed\\" Bool=\\"true\\"/>
            </Annotations>
            <Annotations Target=\\"com.c_salesordermanage_sd_aggregate.HeaderPartner/PartnerFunction\\">
                <Annotation Term=\\"Common.IsUpperCase\\" Bool=\\"true\\"/>
                <Annotation Term=\\"Common.Label\\" String=\\"Partner function\\"/>
            </Annotations>
            <Annotations Target=\\"com.c_salesordermanage_sd_aggregate.HeaderPartner/BusinessPartner\\">
                <Annotation Term=\\"Common.FieldControl\\" EnumMember=\\"Common.FieldControlType/Mandatory\\"/>
                <Annotation Term=\\"Common.IsUpperCase\\" Bool=\\"true\\"/>
                <Annotation Term=\\"Common.Label\\" String=\\"Business Partner\\"/>
                <Annotation Term=\\"Common.ValueList\\" Qualifier=\\"BusinessPartner\\">
                    <Record Type=\\"Common.ValueListType\\">
                        <PropertyValue Property=\\"CollectionPath\\" String=\\"BusinessPartner\\"/>
                        <PropertyValue Property=\\"Label\\" String=\\"Business Partner\\"/>
                        <PropertyValue Property=\\"Parameters\\">
                            <Collection>
                                <Record Type=\\"Common.ValueListParameterInOut\\">
                                    <PropertyValue Property=\\"LocalDataProperty\\" PropertyPath=\\"BusinessPartner\\"/>
                                    <PropertyValue Property=\\"ValueListProperty\\" String=\\"BusinessPartner\\"/>
                                    <Annotation Term=\\"UI.Importance\\" EnumMember=\\"UI.ImportanceType/High\\"/>
                                </Record>
                                <Record Type=\\"Common.ValueListParameterDisplayOnly\\">
                                    <PropertyValue Property=\\"ValueListProperty\\" String=\\"FullName\\"/>
                                    <Annotation Term=\\"UI.Importance\\" EnumMember=\\"UI.ImportanceType/High\\"/>
                                </Record>
                                <Record Type=\\"Common.ValueListParameterDisplayOnly\\">
                                    <PropertyValue Property=\\"ValueListProperty\\" String=\\"Country\\"/>
                                    <Annotation Term=\\"UI.Importance\\" EnumMember=\\"UI.ImportanceType/High\\"/>
                                </Record>
                            </Collection>
                        </PropertyValue>
                    </Record>
                </Annotation>
                <Annotation Term=\\"Common.ValueList\\">
                    <Record Type=\\"Common.ValueListType\\">
                        <PropertyValue Property=\\"CollectionPath\\" String=\\"Customer\\"/>
                        <PropertyValue Property=\\"Label\\" String=\\"Customer\\"/>
                        <PropertyValue Property=\\"Parameters\\">
                            <Collection>
                                <Record Type=\\"Common.ValueListParameterInOut\\">
                                    <PropertyValue Property=\\"LocalDataProperty\\" PropertyPath=\\"BusinessPartner\\"/>
                                    <PropertyValue Property=\\"ValueListProperty\\" String=\\"Customer\\"/>
                                    <Annotation Term=\\"UI.Importance\\" EnumMember=\\"UI.ImportanceType/High\\"/>
                                </Record>
                                <Record Type=\\"Common.ValueListParameterDisplayOnly\\">
                                    <PropertyValue Property=\\"ValueListProperty\\" String=\\"CustomerName\\"/>
                                    <Annotation Term=\\"UI.Importance\\" EnumMember=\\"UI.ImportanceType/High\\"/>
                                </Record>
                            </Collection>
                        </PropertyValue>
                    </Record>
                </Annotation>
            </Annotations>
            <Annotations Target=\\"com.c_salesordermanage_sd_aggregate.HeaderPartner/Rating\\">
                <Annotation Term=\\"Common.Label\\" String=\\"Rating\\"/>
            </Annotations>
            <Annotations Target=\\"com.c_salesordermanage_sd_aggregate.HeaderPartner/Progress\\">
                <Annotation Term=\\"Common.Label\\" String=\\"Progress\\"/>
            </Annotations>
            <Annotations Target=\\"com.c_salesordermanage_sd_aggregate.HeaderPartner/AddressID\\">
                <Annotation Term=\\"Common.IsUpperCase\\" Bool=\\"true\\"/>
                <Annotation Term=\\"Common.Label\\" String=\\"Address\\"/>
            </Annotations>
            <Annotations Target=\\"com.c_salesordermanage_sd_aggregate.HeaderPartner/FullName\\">
                <Annotation Term=\\"Common.Label\\" String=\\"Full Name\\"/>
            </Annotations>
            <Annotations Target=\\"com.c_salesordermanage_sd_aggregate.HeaderPartner/PhoneNumber\\">
                <Annotation Term=\\"Common.IsUpperCase\\" Bool=\\"true\\"/>
                <Annotation Term=\\"Common.Label\\" String=\\"Telephone\\"/>
            </Annotations>
            <Annotations Target=\\"com.c_salesordermanage_sd_aggregate.HeaderPartner/PostalCode\\">
                <Annotation Term=\\"Common.IsUpperCase\\" Bool=\\"true\\"/>
                <Annotation Term=\\"Common.Label\\" String=\\"Postal Code\\"/>
            </Annotations>
            <Annotations Target=\\"com.c_salesordermanage_sd_aggregate.HeaderPartner/Country\\">
                <Annotation Term=\\"Common.IsUpperCase\\" Bool=\\"true\\"/>
                <Annotation Term=\\"Common.Label\\" String=\\"Country Key\\"/>
            </Annotations>
            <Annotations Target=\\"com.c_salesordermanage_sd_aggregate.HeaderShipToParty\\">
                <Annotation Term=\\"UI.FieldGroup\\" Qualifier=\\"AddressData\\">
                    <Record Type=\\"UI.FieldGroupType\\">
                        <PropertyValue Property=\\"Data\\">
                            <Collection>
                                <Record Type=\\"UI.DataField\\">
                                    <PropertyValue Property=\\"Label\\" String=\\"Ship To Party\\"/>
                                    <PropertyValue Property=\\"Value\\" Path=\\"BusinessPartner\\"/>
                                    <Annotation Term=\\"UI.Importance\\" EnumMember=\\"UI.ImportanceType/High\\"/>
                                </Record>
                                <Record Type=\\"UI.DataField\\">
                                    <PropertyValue Property=\\"Value\\" Path=\\"StreetName\\"/>
                                    <Annotation Term=\\"UI.Importance\\" EnumMember=\\"UI.ImportanceType/High\\"/>
                                </Record>
                                <Record Type=\\"UI.DataFieldWithUrl\\">
                                    <PropertyValue Property=\\"Label\\" String=\\"FLP\\"/>
                                    <PropertyValue Property=\\"Url\\" String=\\"http://veui5infra.dhcp.wdf.sap.corp:8080/sapui5-sdk-internal/test-resources/sap/fe/templates/internal/demokit/flpSandbox.html?useBackendUrl=http://10.236.138.74:8080#Shell-home\\"/>
                                    <PropertyValue Property=\\"Value\\" String=\\"Shell Home\\"/>
                                    <Annotation Term=\\"UI.Importance\\" EnumMember=\\"UI.ImportanceType/High\\"/>
                                </Record>
                                <Record Type=\\"UI.DataFieldForAction\\">
                                    <PropertyValue Property=\\"Label\\" String=\\"Change Address\\"/>
                                    <PropertyValue Property=\\"Action\\" String=\\"com.c_salesordermanage_sd.ChangeAddress\\"/>
                                    <Annotation Term=\\"UI.Hidden\\" Path=\\"isHidden\\"/>
                                </Record>
                                <Record Type=\\"UI.DataField\\">
                                    <PropertyValue Property=\\"Value\\" Path=\\"HouseNumber\\"/>
                                    <Annotation Term=\\"UI.Importance\\" EnumMember=\\"UI.ImportanceType/High\\"/>
                                </Record>
                                <Record Type=\\"UI.DataField\\">
                                    <PropertyValue Property=\\"Value\\" Path=\\"PostalCode\\"/>
                                    <Annotation Term=\\"UI.Importance\\" EnumMember=\\"UI.ImportanceType/High\\"/>
                                </Record>
                                <Record Type=\\"UI.DataField\\">
                                    <PropertyValue Property=\\"Value\\" Path=\\"CityName\\"/>
                                    <Annotation Term=\\"UI.Importance\\" EnumMember=\\"UI.ImportanceType/High\\"/>
                                </Record>
                                <Record Type=\\"UI.DataField\\">
                                    <PropertyValue Property=\\"Value\\" Path=\\"Country\\"/>
                                    <Annotation Term=\\"UI.Importance\\" EnumMember=\\"UI.ImportanceType/High\\"/>
                                </Record>
                            </Collection>
                        </PropertyValue>
                    </Record>
                </Annotation>
            </Annotations>
            <Annotations Target=\\"com.c_salesordermanage_sd_aggregate.HeaderShipToParty/ID\\">
                <Annotation Term=\\"Common.Label\\" String=\\"ID\\"/>
                <Annotation Term=\\"Core.Computed\\" Bool=\\"true\\"/>
                <Annotation Term=\\"UI.HiddenFilter\\" Bool=\\"true\\"/>
            </Annotations>
            <Annotations Target=\\"com.c_salesordermanage_sd_aggregate.HeaderShipToParty/BusinessPartner\\">
                <Annotation Term=\\"Common.IsUpperCase\\" Bool=\\"true\\"/>
                <Annotation Term=\\"Common.Label\\" String=\\"Customer\\"/>
                <Annotation Term=\\"Common.QuickInfo\\" String=\\"Customer Number\\"/>
                <Annotation Term=\\"Common.SemanticObject\\" String=\\"SalesOrder\\"/>
                <Annotation Term=\\"Common.SemanticObject\\" Qualifier=\\"customer\\" String=\\"Customer\\"/>
                <Annotation Term=\\"Common.SemanticObjectMapping\\">
                    <Collection>
                        <Record Type=\\"Common.SemanticObjectMappingType\\">
                            <PropertyValue Property=\\"LocalProperty\\" PropertyPath=\\"BusinessPartner\\"/>
                            <PropertyValue Property=\\"SemanticObjectProperty\\" String=\\"SoldToParty\\"/>
                        </Record>
                    </Collection>
                </Annotation>
                <Annotation Term=\\"Common.SemanticObjectMapping\\" Qualifier=\\"customer\\">
                    <Collection>
                        <Record Type=\\"Common.SemanticObjectMappingType\\">
                            <PropertyValue Property=\\"LocalProperty\\" PropertyPath=\\"BusinessPartner\\"/>
                            <PropertyValue Property=\\"SemanticObjectProperty\\" String=\\"Customer\\"/>
                        </Record>
                    </Collection>
                </Annotation>
                <Annotation Term=\\"Common.Text\\" Path=\\"_ShipToPartyVH/CustomerName\\">
                    <Annotation Term=\\"UI.TextArrangement\\" EnumMember=\\"UI.TextArrangementType/TextFirst\\"/>
                </Annotation>
                <Annotation Term=\\"Common.ValueList\\">
                    <Record Type=\\"Common.ValueListType\\">
                        <PropertyValue Property=\\"CollectionPath\\" String=\\"Customer\\"/>
                        <PropertyValue Property=\\"Label\\" String=\\"Ship-to Party\\"/>
                        <PropertyValue Property=\\"Parameters\\">
                            <Collection>
                                <Record Type=\\"Common.ValueListParameterInOut\\">
                                    <PropertyValue Property=\\"LocalDataProperty\\" PropertyPath=\\"BusinessPartner\\"/>
                                    <PropertyValue Property=\\"ValueListProperty\\" String=\\"Customer\\"/>
                                </Record>
                                <Record Type=\\"Common.ValueListParameterDisplayOnly\\">
                                    <PropertyValue Property=\\"ValueListProperty\\" String=\\"CustomerName\\"/>
                                </Record>
                                <Record Type=\\"Common.ValueListParameterDisplayOnly\\">
                                    <PropertyValue Property=\\"ValueListProperty\\" String=\\"OrganizationBPName1\\"/>
                                </Record>
                                <Record Type=\\"Common.ValueListParameterDisplayOnly\\">
                                    <PropertyValue Property=\\"ValueListProperty\\" String=\\"OrganizationBPName2\\"/>
                                </Record>
                                <Record Type=\\"Common.ValueListParameterDisplayOnly\\">
                                    <PropertyValue Property=\\"ValueListProperty\\" String=\\"BusinessPartnerImageURL\\"/>
                                </Record>
                                <Record Type=\\"Common.ValueListParameterDisplayOnly\\">
                                    <PropertyValue Property=\\"ValueListProperty\\" String=\\"PostalCode\\"/>
                                </Record>
                                <Record Type=\\"Common.ValueListParameterDisplayOnly\\">
                                    <PropertyValue Property=\\"ValueListProperty\\" String=\\"CityName\\"/>
                                </Record>
                                <Record Type=\\"Common.ValueListParameterDisplayOnly\\">
                                    <PropertyValue Property=\\"ValueListProperty\\" String=\\"Country\\"/>
                                </Record>
                                <Record Type=\\"Common.ValueListParameterDisplayOnly\\">
                                    <PropertyValue Property=\\"ValueListProperty\\" String=\\"InternationalPhoneNumber\\"/>
                                </Record>
                                <Record Type=\\"Common.ValueListParameterDisplayOnly\\">
                                    <PropertyValue Property=\\"ValueListProperty\\" String=\\"EmailAddress\\"/>
                                </Record>
                            </Collection>
                        </PropertyValue>
                    </Record>
                </Annotation>
            </Annotations>
            <Annotations Target=\\"com.c_salesordermanage_sd_aggregate.HeaderShipToParty/PostalCode\\">
                <Annotation Term=\\"Common.FieldControl\\" Path=\\"fieldReadOnly\\"/>
                <Annotation Term=\\"Common.IsUpperCase\\" Bool=\\"true\\"/>
                <Annotation Term=\\"Common.Label\\" String=\\"Postal Code\\"/>
            </Annotations>
            <Annotations Target=\\"com.c_salesordermanage_sd_aggregate.HeaderShipToParty/CityName\\">
                <Annotation Term=\\"Common.Label\\" String=\\"City\\"/>
                <Annotation Term=\\"Core.Computed\\" Bool=\\"true\\"/>
            </Annotations>
            <Annotations Target=\\"com.c_salesordermanage_sd_aggregate.HeaderShipToParty/isHidden\\">
                <Annotation Term=\\"Common.Label\\" String=\\"Is Hidden\\"/>
            </Annotations>
            <Annotations Target=\\"com.c_salesordermanage_sd_aggregate.HeaderShipToParty/isUpdatable\\">
                <Annotation Term=\\"Common.Label\\" String=\\"Is Updatable\\"/>
            </Annotations>
            <Annotations Target=\\"com.c_salesordermanage_sd_aggregate.HeaderShipToParty/Country\\">
                <Annotation Term=\\"Common.IsUpperCase\\" Bool=\\"true\\"/>
                <Annotation Term=\\"Common.Label\\" String=\\"Country Key\\"/>
                <Annotation Term=\\"Core.Computed\\" Bool=\\"true\\"/>
            </Annotations>
            <Annotations Target=\\"com.c_salesordermanage_sd_aggregate.HeaderShipToParty/StreetName\\">
                <Annotation Term=\\"Common.Label\\" String=\\"Street\\"/>
                <Annotation Term=\\"Core.Computed\\" Bool=\\"true\\"/>
            </Annotations>
            <Annotations Target=\\"com.c_salesordermanage_sd_aggregate.HeaderShipToParty/HouseNumber\\">
                <Annotation Term=\\"Common.Label\\" String=\\"House Number\\"/>
                <Annotation Term=\\"Core.Computed\\" Bool=\\"true\\"/>
            </Annotations>
            <Annotations Target=\\"com.c_salesordermanage_sd_aggregate.IncotermsClassification\\">
                <Annotation Term=\\"Common.Label\\" String=\\"Incoterms Classification\\"/>
            </Annotations>
            <Annotations Target=\\"com.c_salesordermanage_sd_aggregate.IncotermsClassification/IncotermsClassification\\">
                <Annotation Term=\\"Common.Heading\\" String=\\"IncoT\\"/>
                <Annotation Term=\\"Common.IsUpperCase\\" Bool=\\"true\\"/>
                <Annotation Term=\\"Common.Label\\" String=\\"Incoterms\\"/>
                <Annotation Term=\\"Common.QuickInfo\\" String=\\"Incoterms (Part 1)\\"/>
                <Annotation Term=\\"Common.Text\\" Path=\\"IncotermsClassification_Text\\"/>
            </Annotations>
            <Annotations Target=\\"com.c_salesordermanage_sd_aggregate.IncotermsClassification/IncotermsClassification_Text\\">
                <Annotation Term=\\"Common.Label\\" String=\\"Description\\"/>
                <Annotation Term=\\"Core.Immutable\\" Bool=\\"true\\"/>
            </Annotations>
            <Annotations Target=\\"com.c_salesordermanage_sd_aggregate.IncotermsClassification/LocationIsMandatory\\">
                <Annotation Term=\\"Common.Heading\\" String=\\"Cty\\"/>
                <Annotation Term=\\"Common.Label\\" String=\\"Location Mandatory\\"/>
                <Annotation Term=\\"Common.QuickInfo\\" String=\\"Location is mandatory\\"/>
            </Annotations>
            <Annotations Target=\\"com.c_salesordermanage_sd_aggregate.IncotermsVersion\\">
                <Annotation Term=\\"Common.Label\\" String=\\"Incoterms Version\\"/>
            </Annotations>
            <Annotations Target=\\"com.c_salesordermanage_sd_aggregate.IncotermsVersion/IncotermsVersion\\">
                <Annotation Term=\\"Common.Heading\\" String=\\"IncoV\\"/>
                <Annotation Term=\\"Common.IsUpperCase\\" Bool=\\"true\\"/>
                <Annotation Term=\\"Common.Label\\" String=\\"Incoterms version\\"/>
                <Annotation Term=\\"Common.Text\\" Path=\\"IncotermsVersion_Text\\"/>
            </Annotations>
            <Annotations Target=\\"com.c_salesordermanage_sd_aggregate.IncotermsVersion/IncotermsVersion_Text\\">
                <Annotation Term=\\"Common.Label\\" String=\\"Description\\"/>
                <Annotation Term=\\"Core.Immutable\\" Bool=\\"true\\"/>
            </Annotations>
            <Annotations Target=\\"com.c_salesordermanage_sd_aggregate.Material\\">
                <Annotation Term=\\"Common.Label\\" String=\\"Material\\"/>
            </Annotations>
            <Annotations Target=\\"com.c_salesordermanage_sd_aggregate.EntityContainer/Material\\">
                <Annotation Term=\\"Capabilities.DeleteRestrictions\\">
                    <Record Type=\\"Capabilities.DeleteRestrictionsType\\">
                        <PropertyValue Property=\\"Deletable\\" Bool=\\"false\\"/>
                    </Record>
                </Annotation>
                <Annotation Term=\\"Capabilities.InsertRestrictions\\">
                    <Record Type=\\"Capabilities.InsertRestrictionsType\\">
                        <PropertyValue Property=\\"Insertable\\" Bool=\\"false\\"/>
                    </Record>
                </Annotation>
                <Annotation Term=\\"Capabilities.UpdateRestrictions\\">
                    <Record Type=\\"Capabilities.UpdateRestrictionsType\\">
                        <PropertyValue Property=\\"Updatable\\" Bool=\\"false\\"/>
                    </Record>
                </Annotation>
            </Annotations>
            <Annotations Target=\\"com.c_salesordermanage_sd_aggregate.Material/Material\\">
                <Annotation Term=\\"Common.IsUpperCase\\" Bool=\\"true\\"/>
                <Annotation Term=\\"Common.Label\\" String=\\"Material\\"/>
                <Annotation Term=\\"Common.Text\\" Path=\\"Material_Text\\"/>
                <Annotation Term=\\"Core.Computed\\" Bool=\\"true\\"/>
            </Annotations>
            <Annotations Target=\\"com.c_salesordermanage_sd_aggregate.Material/isHidden\\">
                <Annotation Term=\\"Common.Label\\" String=\\"Is Hidden\\"/>
                <Annotation Term=\\"Core.Computed\\" Bool=\\"true\\"/>
            </Annotations>
            <Annotations Target=\\"com.c_salesordermanage_sd_aggregate.Material/isUpdatable\\">
                <Annotation Term=\\"Common.Label\\" String=\\"Is Updatable\\"/>
                <Annotation Term=\\"Core.Computed\\" Bool=\\"true\\"/>
            </Annotations>
            <Annotations Target=\\"com.c_salesordermanage_sd_aggregate.Material/Material_Text\\">
                <Annotation Term=\\"Common.Label\\" String=\\"Material Description\\"/>
                <Annotation Term=\\"Core.Computed\\" Bool=\\"true\\"/>
            </Annotations>
            <Annotations Target=\\"com.c_salesordermanage_sd_aggregate.MaterialCategory\\">
                <Annotation Term=\\"Common.Label\\" String=\\"Material category\\"/>
            </Annotations>
            <Annotations Target=\\"com.c_salesordermanage_sd_aggregate.MaterialCategory/Category\\">
                <Annotation Term=\\"Common.FieldControl\\" EnumMember=\\"Common.FieldControlType/Mandatory\\"/>
                <Annotation Term=\\"Common.Label\\" String=\\"Category\\"/>
            </Annotations>
            <Annotations Target=\\"com.c_salesordermanage_sd_aggregate.MaterialCategory/Category_Text\\">
                <Annotation Term=\\"Common.Label\\" String=\\"Category Code\\"/>
                <Annotation Term=\\"Core.Immutable\\" Bool=\\"true\\"/>
            </Annotations>
            <Annotations Target=\\"com.c_salesordermanage_sd_aggregate.MaterialCountry\\">
                <Annotation Term=\\"Common.Label\\" String=\\"Material country\\"/>
            </Annotations>
            <Annotations Target=\\"com.c_salesordermanage_sd_aggregate.MaterialCountry/Country\\">
                <Annotation Term=\\"Common.FieldControl\\" EnumMember=\\"Common.FieldControlType/Mandatory\\"/>
                <Annotation Term=\\"Common.Label\\" String=\\"Country Code\\"/>
            </Annotations>
            <Annotations Target=\\"com.c_salesordermanage_sd_aggregate.MaterialCountry/Country_Text\\">
                <Annotation Term=\\"Common.Label\\" String=\\"Fabrication Country\\"/>
                <Annotation Term=\\"Core.Immutable\\" Bool=\\"true\\"/>
            </Annotations>
            <Annotations Target=\\"com.c_salesordermanage_sd_aggregate.MaterialDetails\\">
                <Annotation Term=\\"Common.Label\\" String=\\"Material Details\\"/>
                <Annotation Term=\\"Common.SemanticKey\\">
                    <Collection>
                        <PropertyPath>owner/SalesOrder</PropertyPath>
                    </Collection>
                </Annotation>
                <Annotation Term=\\"Common.SideEffects\\" Qualifier=\\"MaterialDetailsModelYearChange\\">
                    <Record Type=\\"Common.SideEffectsType\\">
                        <PropertyValue Property=\\"SourceProperties\\">
                            <Collection>
                                <PropertyPath>ModelYear</PropertyPath>
                            </Collection>
                        </PropertyValue>
                        <PropertyValue Property=\\"TargetProperties\\">
                            <Collection>
                                <String>WarrantyYear</String>
                            </Collection>
                        </PropertyValue>
                    </Record>
                </Annotation>
                <Annotation Term=\\"UI.Facets\\">
                    <Collection>
                        <Record Type=\\"UI.ReferenceFacet\\">
                            <PropertyValue Property=\\"Label\\" String=\\"Material Information\\"/>
                            <PropertyValue Property=\\"Target\\" AnnotationPath=\\"@UI.Identification\\"/>
                            <PropertyValue Property=\\"ID\\" String=\\"MaterialDetailsFacet\\"/>
                            <Annotation Term=\\"UI.Importance\\" EnumMember=\\"UI.ImportanceType/High\\"/>
                        </Record>
                        <Record Type=\\"UI.ReferenceFacet\\">
                            <PropertyValue Property=\\"Label\\" String=\\"Material Reviews\\"/>
                            <PropertyValue Property=\\"ID\\" String=\\"MaterialRatingsFacet\\"/>
                            <PropertyValue Property=\\"Target\\" AnnotationPath=\\"_MaterialRatings/@UI.LineItem\\"/>
                            <Annotation Term=\\"UI.Importance\\" EnumMember=\\"UI.ImportanceType/High\\"/>
                        </Record>
                    </Collection>
                </Annotation>
                <Annotation Term=\\"UI.HeaderInfo\\">
                    <Record Type=\\"UI.HeaderInfoType\\">
                        <PropertyValue Property=\\"Description\\">
                            <Record Type=\\"UI.DataField\\">
                                <PropertyValue Property=\\"Value\\" Path=\\"material/Material_Text\\"/>
                            </Record>
                        </PropertyValue>
                        <PropertyValue Property=\\"Title\\">
                            <Record Type=\\"UI.DataField\\">
                                <PropertyValue Property=\\"Value\\" Path=\\"material/Material\\"/>
                            </Record>
                        </PropertyValue>
                        <PropertyValue Property=\\"TypeName\\" String=\\"Material Details\\"/>
                        <PropertyValue Property=\\"TypeNamePlural\\" String=\\"Material Details\\"/>
                    </Record>
                </Annotation>
                <Annotation Term=\\"UI.Identification\\">
                    <Collection>
                        <Record Type=\\"UI.DataFieldForAction\\">
                            <PropertyValue Property=\\"Label\\" String=\\"Change Material Category\\"/>
                            <PropertyValue Property=\\"Action\\" String=\\"com.c_salesordermanage_sd.MaterialCategoryFormAction\\"/>
                        </Record>
                        <Record Type=\\"UI.DataField\\">
                            <PropertyValue Property=\\"Value\\" Path=\\"ModelYear\\"/>
                            <Annotation Term=\\"UI.Importance\\" EnumMember=\\"UI.ImportanceType/High\\"/>
                        </Record>
                        <Record Type=\\"UI.DataField\\">
                            <PropertyValue Property=\\"Value\\" Path=\\"WarrantyYear\\"/>
                            <Annotation Term=\\"UI.Importance\\" EnumMember=\\"UI.ImportanceType/High\\"/>
                        </Record>
                        <Record Type=\\"UI.DataField\\">
                            <PropertyValue Property=\\"Value\\" Path=\\"BrandCategory\\"/>
                            <Annotation Term=\\"UI.Importance\\" EnumMember=\\"UI.ImportanceType/High\\"/>
                        </Record>
                        <Record Type=\\"UI.DataField\\">
                            <PropertyValue Property=\\"Value\\" Path=\\"FabricationCountry\\"/>
                            <Annotation Term=\\"UI.Importance\\" EnumMember=\\"UI.ImportanceType/High\\"/>
                        </Record>
                    </Collection>
                </Annotation>
                <Annotation Term=\\"UI.LineItem\\">
                    <Collection>
                        <Record Type=\\"UI.DataField\\">
                            <PropertyValue Property=\\"Value\\" Path=\\"ModelYear\\"/>
                            <Annotation Term=\\"UI.Importance\\" EnumMember=\\"UI.ImportanceType/High\\"/>
                        </Record>
                        <Record Type=\\"UI.DataField\\">
                            <PropertyValue Property=\\"Value\\" Path=\\"WarrantyYear\\"/>
                            <Annotation Term=\\"UI.Importance\\" EnumMember=\\"UI.ImportanceType/High\\"/>
                        </Record>
                        <Record Type=\\"UI.DataField\\">
                            <PropertyValue Property=\\"Value\\" Path=\\"BrandCategory\\"/>
                            <Annotation Term=\\"UI.Importance\\" EnumMember=\\"UI.ImportanceType/High\\"/>
                        </Record>
                        <Record Type=\\"UI.DataField\\">
                            <PropertyValue Property=\\"Value\\" Path=\\"FabricationCountry\\"/>
                            <Annotation Term=\\"UI.Importance\\" EnumMember=\\"UI.ImportanceType/High\\"/>
                        </Record>
                        <Record Type=\\"UI.DataFieldForAction\\">
                            <PropertyValue Property=\\"Label\\" String=\\"Material Details Bound Action\\"/>
                            <PropertyValue Property=\\"Action\\" String=\\"com.c_salesordermanage_sd.MaterialDetailsBoundAction\\"/>
                            <Annotation Term=\\"UI.Hidden\\" Path=\\"owner/owner/ReturnInProcess\\"/>
                        </Record>
                    </Collection>
                </Annotation>
            </Annotations>
            <Annotations Target=\\"com.c_salesordermanage_sd_aggregate.EntityContainer/MaterialDetails\\">
                <Annotation Term=\\"Capabilities.DeleteRestrictions\\">
                    <Record Type=\\"Capabilities.DeleteRestrictionsType\\">
                        <PropertyValue Property=\\"Deletable\\" Bool=\\"true\\"/>
                    </Record>
                </Annotation>
                <Annotation Term=\\"Common.SideEffects\\" Qualifier=\\"MaterialDetailsModelYearChange\\">
                    <Record Type=\\"Common.SideEffectsType\\">
                        <PropertyValue Property=\\"SourceProperties\\">
                            <Collection>
                                <PropertyPath>ModelYear</PropertyPath>
                            </Collection>
                        </PropertyValue>
                        <PropertyValue Property=\\"TargetProperties\\">
                            <Collection>
                                <String>WarrantyYear</String>
                            </Collection>
                        </PropertyValue>
                    </Record>
                </Annotation>
            </Annotations>
            <Annotations Target=\\"com.c_salesordermanage_sd_aggregate.MaterialDetails/ID\\">
                <Annotation Term=\\"Core.Computed\\" Bool=\\"true\\"/>
            </Annotations>
            <Annotations Target=\\"com.c_salesordermanage_sd_aggregate.MaterialDetails/ModelYear\\">
                <Annotation Term=\\"Common.FieldControl\\" EnumMember=\\"Common.FieldControlType/Mandatory\\"/>
                <Annotation Term=\\"Common.Label\\" String=\\"Model Year\\"/>
                <Annotation Term=\\"Common.ValueList\\">
                    <Record Type=\\"Common.ValueListType\\">
                        <PropertyValue Property=\\"CollectionPath\\" String=\\"MaterialYears\\"/>
                        <PropertyValue Property=\\"Label\\" String=\\"Model Year\\"/>
                        <PropertyValue Property=\\"Parameters\\">
                            <Collection>
                                <Record Type=\\"Common.ValueListParameterInOut\\">
                                    <PropertyValue Property=\\"LocalDataProperty\\" PropertyPath=\\"ModelYear\\"/>
                                    <PropertyValue Property=\\"ValueListProperty\\" String=\\"Model_Year\\"/>
                                </Record>
                                <Record Type=\\"Common.ValueListParameterDisplayOnly\\">
                                    <PropertyValue Property=\\"ValueListProperty\\" String=\\"WarrantyYearDetail_Association/WarrantyYearsDetail\\"/>
                                </Record>
                            </Collection>
                        </PropertyValue>
                    </Record>
                </Annotation>
            </Annotations>
            <Annotations Target=\\"com.c_salesordermanage_sd_aggregate.MaterialDetails/WarrantyYear\\">
                <Annotation Term=\\"Common.FieldControl\\" EnumMember=\\"Common.FieldControlType/Mandatory\\"/>
                <Annotation Term=\\"Common.Label\\" String=\\"Warranty Expiration\\"/>
                <Annotation Term=\\"Common.Text\\" Path=\\"_WarrantyYear/Warranty_Expiration\\"/>
            </Annotations>
            <Annotations Target=\\"com.c_salesordermanage_sd_aggregate.MaterialDetails/BrandCategory\\">
                <Annotation Term=\\"Common.FieldControl\\" EnumMember=\\"Common.FieldControlType/Mandatory\\"/>
                <Annotation Term=\\"Common.Label\\" String=\\"Material Category\\"/>
                <Annotation Term=\\"Common.Text\\" Path=\\"_MaterialCategory/Category_Text\\"/>
                <Annotation Term=\\"Common.ValueList\\" Qualifier=\\"Special\\">
                    <Record Type=\\"Common.ValueListType\\">
                        <PropertyValue Property=\\"CollectionPath\\" String=\\"MaterialCategory\\"/>
                        <PropertyValue Property=\\"Label\\" String=\\"Category for the Material-SPECIAL-\\"/>
                        <PropertyValue Property=\\"Parameters\\">
                            <Collection>
                                <Record Type=\\"Common.ValueListParameterInOut\\">
                                    <PropertyValue Property=\\"LocalDataProperty\\" PropertyPath=\\"BrandCategory\\"/>
                                    <PropertyValue Property=\\"ValueListProperty\\" String=\\"Category\\"/>
                                </Record>
                                <Record Type=\\"Common.ValueListParameterDisplayOnly\\">
                                    <PropertyValue Property=\\"ValueListProperty\\" String=\\"Category_Text\\"/>
                                </Record>
                            </Collection>
                        </PropertyValue>
                    </Record>
                </Annotation>
                <Annotation Term=\\"Common.ValueList\\">
                    <Record Type=\\"Common.ValueListType\\">
                        <PropertyValue Property=\\"CollectionPath\\" String=\\"MaterialCategory\\"/>
                        <PropertyValue Property=\\"Label\\" String=\\"Category for the Material\\"/>
                        <PropertyValue Property=\\"Parameters\\">
                            <Collection>
                                <Record Type=\\"Common.ValueListParameterInOut\\">
                                    <PropertyValue Property=\\"LocalDataProperty\\" PropertyPath=\\"BrandCategory\\"/>
                                    <PropertyValue Property=\\"ValueListProperty\\" String=\\"Category\\"/>
                                </Record>
                                <Record Type=\\"Common.ValueListParameterDisplayOnly\\">
                                    <PropertyValue Property=\\"ValueListProperty\\" String=\\"Category_Text\\"/>
                                </Record>
                            </Collection>
                        </PropertyValue>
                    </Record>
                </Annotation>
            </Annotations>
            <Annotations Target=\\"com.c_salesordermanage_sd_aggregate.MaterialDetails/FabricationCountry\\">
                <Annotation Term=\\"Common.FieldControl\\" EnumMember=\\"Common.FieldControlType/Mandatory\\"/>
                <Annotation Term=\\"Common.Label\\" String=\\"Fabrication Country\\"/>
                <Annotation Term=\\"Common.Text\\" Path=\\"_MaterialCountry/Country_Text\\"/>
                <Annotation Term=\\"Common.ValueList\\">
                    <Record Type=\\"Common.ValueListType\\">
                        <PropertyValue Property=\\"CollectionPath\\" String=\\"MaterialCountry\\"/>
                        <PropertyValue Property=\\"Label\\" String=\\"Fabrication Country for the Material\\"/>
                        <PropertyValue Property=\\"Parameters\\">
                            <Collection>
                                <Record Type=\\"Common.ValueListParameterInOut\\">
                                    <PropertyValue Property=\\"LocalDataProperty\\" PropertyPath=\\"FabricationCountry\\"/>
                                    <PropertyValue Property=\\"ValueListProperty\\" String=\\"Country\\"/>
                                </Record>
                                <Record Type=\\"Common.ValueListParameterDisplayOnly\\">
                                    <PropertyValue Property=\\"ValueListProperty\\" String=\\"Country_Text\\"/>
                                </Record>
                            </Collection>
                        </PropertyValue>
                    </Record>
                </Annotation>
            </Annotations>
            <Annotations Target=\\"com.c_salesordermanage_sd_aggregate.MaterialGroup\\">
                <Annotation Term=\\"Common.Label\\" String=\\"Material Group\\"/>
            </Annotations>
            <Annotations Target=\\"com.c_salesordermanage_sd_aggregate.MaterialGroup/MaterialGroup\\">
                <Annotation Term=\\"Common.Heading\\" String=\\"Prd Group\\"/>
                <Annotation Term=\\"Common.IsUpperCase\\" Bool=\\"true\\"/>
                <Annotation Term=\\"Common.Label\\" String=\\"Product Group\\"/>
                <Annotation Term=\\"Common.Text\\" Path=\\"MaterialGroup_Text\\"/>
            </Annotations>
            <Annotations Target=\\"com.c_salesordermanage_sd_aggregate.MaterialGroup/MaterialGroup_Text\\">
                <Annotation Term=\\"Common.Label\\" String=\\"Product Group Desc.\\"/>
                <Annotation Term=\\"Common.QuickInfo\\" String=\\"Product Group Description\\"/>
                <Annotation Term=\\"Core.Immutable\\" Bool=\\"true\\"/>
            </Annotations>
            <Annotations Target=\\"com.c_salesordermanage_sd_aggregate.MaterialRatings\\">
                <Annotation Term=\\"Common.Label\\" String=\\"Material Rating\\"/>
                <Annotation Term=\\"Common.SemanticKey\\">
                    <Collection>
                        <PropertyPath>materialdetail/ID</PropertyPath>
                        <PropertyPath>materialdetail/FabricationCountry</PropertyPath>
                    </Collection>
                </Annotation>
                <Annotation Term=\\"UI.DataPoint\\" Qualifier=\\"Rating\\">
                    <Record Type=\\"UI.DataPointType\\">
                        <PropertyValue Property=\\"TargetValue\\" Int=\\"5\\"/>
                        <PropertyValue Property=\\"Title\\" String=\\"Rating\\"/>
                        <PropertyValue Property=\\"Value\\" Path=\\"Rating\\"/>
                        <PropertyValue Property=\\"Visualization\\" EnumMember=\\"UI.VisualizationType/Rating\\"/>
                    </Record>
                </Annotation>
                <Annotation Term=\\"UI.Facets\\">
                    <Collection>
                        <Record Type=\\"UI.ReferenceFacet\\">
                            <PropertyValue Property=\\"Label\\" String=\\"Material Review\\"/>
                            <PropertyValue Property=\\"ID\\" String=\\"MaterialRatingsFacet\\"/>
                            <PropertyValue Property=\\"Target\\" AnnotationPath=\\"@UI.Identification\\"/>
                            <Annotation Term=\\"UI.Importance\\" EnumMember=\\"UI.ImportanceType/High\\"/>
                        </Record>
                        <Record Type=\\"UI.ReferenceFacet\\">
                            <PropertyValue Property=\\"Label\\" String=\\"Material Review Details\\"/>
                            <PropertyValue Property=\\"ID\\" String=\\"MaterialRatingsDetailsFacet\\"/>
                            <PropertyValue Property=\\"Target\\" AnnotationPath=\\"_MaterialRatingsDetails/@UI.LineItem\\"/>
                            <Annotation Term=\\"UI.Importance\\" EnumMember=\\"UI.ImportanceType/High\\"/>
                        </Record>
                    </Collection>
                </Annotation>
                <Annotation Term=\\"UI.HeaderInfo\\">
                    <Record Type=\\"UI.HeaderInfoType\\">
                        <PropertyValue Property=\\"Description\\">
                            <Record Type=\\"UI.DataField\\">
                                <PropertyValue Property=\\"Value\\" Path=\\"material/Material\\"/>
                            </Record>
                        </PropertyValue>
                        <PropertyValue Property=\\"Title\\">
                            <Record Type=\\"UI.DataField\\">
                                <PropertyValue Property=\\"Value\\" Path=\\"Title\\"/>
                            </Record>
                        </PropertyValue>
                        <PropertyValue Property=\\"TypeName\\" String=\\"Material Rating\\"/>
                        <PropertyValue Property=\\"TypeNamePlural\\" String=\\"Material Ratings\\"/>
                    </Record>
                </Annotation>
                <Annotation Term=\\"UI.Identification\\">
                    <Collection>
                        <Record Type=\\"UI.DataFieldForAction\\">
                            <PropertyValue Property=\\"Label\\" String=\\"Change Current Rating\\"/>
                            <PropertyValue Property=\\"Action\\" String=\\"com.c_salesordermanage_sd.RatingFormAction\\"/>
                        </Record>
                        <Record Type=\\"UI.DataFieldForAnnotation\\">
                            <PropertyValue Property=\\"Target\\" AnnotationPath=\\"@UI.DataPoint#Rating\\"/>
                            <PropertyValue Property=\\"Label\\" String=\\"Rating\\"/>
                            <Annotation Term=\\"UI.Importance\\" EnumMember=\\"UI.ImportanceType/High\\"/>
                        </Record>
                        <Record Type=\\"UI.DataField\\">
                            <PropertyValue Property=\\"Value\\" Path=\\"Title\\"/>
                            <Annotation Term=\\"UI.Importance\\" EnumMember=\\"UI.ImportanceType/High\\"/>
                        </Record>
                    </Collection>
                </Annotation>
                <Annotation Term=\\"UI.LineItem\\">
                    <Collection>
                        <Record Type=\\"UI.DataFieldForAnnotation\\">
                            <PropertyValue Property=\\"Target\\" AnnotationPath=\\"@UI.DataPoint#Rating\\"/>
                            <PropertyValue Property=\\"Label\\" String=\\"Rating\\"/>
                            <Annotation Term=\\"UI.Importance\\" EnumMember=\\"UI.ImportanceType/High\\"/>
                        </Record>
                        <Record Type=\\"UI.DataField\\">
                            <PropertyValue Property=\\"Value\\" Path=\\"Title\\"/>
                            <Annotation Term=\\"UI.Importance\\" EnumMember=\\"UI.ImportanceType/High\\"/>
                        </Record>
                        <Record Type=\\"UI.DataFieldForAction\\">
                            <PropertyValue Property=\\"Label\\" String=\\"Material Ratings Bound Action\\"/>
                            <PropertyValue Property=\\"Action\\" String=\\"com.c_salesordermanage_sd.MaterialRatingsBoundAction\\"/>
                            <Annotation Term=\\"UI.Hidden\\" Path=\\"material/isHidden\\"/>
                        </Record>
                    </Collection>
                </Annotation>
            </Annotations>
            <Annotations Target=\\"com.c_salesordermanage_sd_aggregate.EntityContainer/MaterialRatings\\">
                <Annotation Term=\\"Capabilities.DeleteRestrictions\\">
                    <Record Type=\\"Capabilities.DeleteRestrictionsType\\">
                        <PropertyValue Property=\\"Deletable\\" Path=\\"isDeletable\\"/>
                    </Record>
                </Annotation>
            </Annotations>
            <Annotations Target=\\"com.c_salesordermanage_sd_aggregate.MaterialRatings/ID\\">
                <Annotation Term=\\"Core.Computed\\" Bool=\\"true\\"/>
            </Annotations>
            <Annotations Target=\\"com.c_salesordermanage_sd_aggregate.MaterialRatings/Rating\\">
                <Annotation Term=\\"Common.FieldControl\\" EnumMember=\\"Common.FieldControlType/Mandatory\\"/>
                <Annotation Term=\\"Common.Label\\" String=\\"Rating\\"/>
                <Annotation Term=\\"Common.Text\\" Path=\\"_Rating/Rating_Text\\"/>
                <Annotation Term=\\"Common.ValueList\\">
                    <Record Type=\\"Common.ValueListType\\">
                        <PropertyValue Property=\\"CollectionPath\\" String=\\"Rating\\"/>
                        <PropertyValue Property=\\"Label\\" String=\\"Rating for the Material\\"/>
                        <PropertyValue Property=\\"Parameters\\">
                            <Collection>
                                <Record Type=\\"Common.ValueListParameterInOut\\">
                                    <PropertyValue Property=\\"LocalDataProperty\\" PropertyPath=\\"Rating\\"/>
                                    <PropertyValue Property=\\"ValueListProperty\\" String=\\"Rating\\"/>
                                </Record>
                                <Record Type=\\"Common.ValueListParameterDisplayOnly\\">
                                    <PropertyValue Property=\\"ValueListProperty\\" String=\\"Rating_Text\\"/>
                                </Record>
                            </Collection>
                        </PropertyValue>
                    </Record>
                </Annotation>
            </Annotations>
            <Annotations Target=\\"com.c_salesordermanage_sd_aggregate.MaterialRatings/Title\\">
                <Annotation Term=\\"Common.FieldControl\\" EnumMember=\\"Common.FieldControlType/Mandatory\\"/>
                <Annotation Term=\\"Common.Label\\" String=\\"Title\\"/>
            </Annotations>
            <Annotations Target=\\"com.c_salesordermanage_sd_aggregate.MaterialRatingsDetails\\">
                <Annotation Term=\\"Common.Label\\" String=\\"Material Rating Details\\"/>
                <Annotation Term=\\"UI.Facets\\">
                    <Collection>
                        <Record Type=\\"UI.ReferenceFacet\\">
                            <PropertyValue Property=\\"ID\\" String=\\"Facet\\"/>
                            <PropertyValue Property=\\"Target\\" AnnotationPath=\\"@UI.Identification\\"/>
                            <Annotation Term=\\"UI.Importance\\" EnumMember=\\"UI.ImportanceType/High\\"/>
                        </Record>
                    </Collection>
                </Annotation>
                <Annotation Term=\\"UI.HeaderInfo\\">
                    <Record Type=\\"UI.HeaderInfoType\\">
                        <PropertyValue Property=\\"Description\\">
                            <Record Type=\\"UI.DataField\\">
                                <PropertyValue Property=\\"Value\\" Path=\\"material/Material_Text\\"/>
                            </Record>
                        </PropertyValue>
                        <PropertyValue Property=\\"Title\\">
                            <Record Type=\\"UI.DataField\\">
                                <PropertyValue Property=\\"Value\\" Path=\\"material/Material\\"/>
                            </Record>
                        </PropertyValue>
                        <PropertyValue Property=\\"TypeName\\" String=\\"Review Details\\"/>
                        <PropertyValue Property=\\"TypeNamePlural\\" String=\\"Review Details\\"/>
                    </Record>
                </Annotation>
                <Annotation Term=\\"UI.Identification\\">
                    <Collection>
                        <Record Type=\\"UI.DataFieldForAction\\">
                            <PropertyValue Property=\\"Label\\" String=\\"Change Current Comments\\"/>
                            <PropertyValue Property=\\"Action\\" String=\\"com.c_salesordermanage_sd.RatingCommentsFormAction\\"/>
                        </Record>
                        <Record Type=\\"UI.DataField\\">
                            <PropertyValue Property=\\"Value\\" Path=\\"CREATEDAT\\"/>
                            <Annotation Term=\\"UI.Importance\\" EnumMember=\\"UI.ImportanceType/High\\"/>
                        </Record>
                        <Record Type=\\"UI.DataField\\">
                            <PropertyValue Property=\\"Value\\" Path=\\"MODIFIEDAT\\"/>
                            <Annotation Term=\\"UI.Importance\\" EnumMember=\\"UI.ImportanceType/High\\"/>
                        </Record>
                        <Record Type=\\"UI.DataField\\">
                            <PropertyValue Property=\\"Value\\" Path=\\"MODIFIEDBY\\"/>
                            <Annotation Term=\\"UI.Importance\\" EnumMember=\\"UI.ImportanceType/High\\"/>
                        </Record>
                        <Record Type=\\"UI.DataField\\">
                            <PropertyValue Property=\\"Value\\" Path=\\"Comments\\"/>
                            <Annotation Term=\\"UI.Importance\\" EnumMember=\\"UI.ImportanceType/High\\"/>
                        </Record>
                    </Collection>
                </Annotation>
                <Annotation Term=\\"UI.LineItem\\">
                    <Collection>
                        <Record Type=\\"UI.DataField\\">
                            <PropertyValue Property=\\"Value\\" Path=\\"CREATEDAT\\"/>
                            <Annotation Term=\\"UI.Importance\\" EnumMember=\\"UI.ImportanceType/High\\"/>
                        </Record>
                        <Record Type=\\"UI.DataField\\">
                            <PropertyValue Property=\\"Value\\" Path=\\"MODIFIEDAT\\"/>
                            <Annotation Term=\\"UI.Importance\\" EnumMember=\\"UI.ImportanceType/High\\"/>
                        </Record>
                        <Record Type=\\"UI.DataField\\">
                            <PropertyValue Property=\\"Value\\" Path=\\"MODIFIEDBY\\"/>
                            <Annotation Term=\\"UI.Importance\\" EnumMember=\\"UI.ImportanceType/High\\"/>
                        </Record>
                        <Record Type=\\"UI.DataField\\">
                            <PropertyValue Property=\\"Value\\" Path=\\"Comments\\"/>
                            <Annotation Term=\\"UI.Importance\\" EnumMember=\\"UI.ImportanceType/High\\"/>
                        </Record>
                        <Record Type=\\"UI.DataFieldForAction\\">
                            <PropertyValue Property=\\"Label\\" String=\\"Ratings Details Bound Action\\"/>
                            <PropertyValue Property=\\"Action\\" String=\\"com.c_salesordermanage_sd.MaterialRatingsDetailsBoundAction\\"/>
                            <Annotation Term=\\"UI.Hidden\\" Path=\\"material/isHidden\\"/>
                        </Record>
                    </Collection>
                </Annotation>
            </Annotations>
            <Annotations Target=\\"com.c_salesordermanage_sd_aggregate.MaterialRatingsDetails/ID\\">
                <Annotation Term=\\"Core.Computed\\" Bool=\\"true\\"/>
            </Annotations>
            <Annotations Target=\\"com.c_salesordermanage_sd_aggregate.MaterialRatingsDetails/Comments\\">
                <Annotation Term=\\"Common.FieldControl\\" EnumMember=\\"Common.FieldControlType/Mandatory\\"/>
                <Annotation Term=\\"Common.Label\\" String=\\"Comments\\"/>
            </Annotations>
            <Annotations Target=\\"com.c_salesordermanage_sd_aggregate.MaterialRatingsDetails/CREATEDAT\\">
                <Annotation Term=\\"Common.FieldControl\\" EnumMember=\\"Common.FieldControlType/Mandatory\\"/>
                <Annotation Term=\\"Common.Label\\" String=\\"Created At\\"/>
            </Annotations>
            <Annotations Target=\\"com.c_salesordermanage_sd_aggregate.MaterialRatingsDetails/MODIFIEDAT\\">
                <Annotation Term=\\"Common.FieldControl\\" EnumMember=\\"Common.FieldControlType/Mandatory\\"/>
                <Annotation Term=\\"Common.Label\\" String=\\"Modified At\\"/>
            </Annotations>
            <Annotations Target=\\"com.c_salesordermanage_sd_aggregate.MaterialRatingsDetails/MODIFIEDBY\\">
                <Annotation Term=\\"Common.FieldControl\\" EnumMember=\\"Common.FieldControlType/Mandatory\\"/>
                <Annotation Term=\\"Common.Label\\" String=\\"Modified By\\"/>
            </Annotations>
            <Annotations Target=\\"com.c_salesordermanage_sd_aggregate.MaterialYears\\">
                <Annotation Term=\\"Common.Label\\" String=\\"Material years\\"/>
            </Annotations>
            <Annotations Target=\\"com.c_salesordermanage_sd_aggregate.MaterialYears/Model_Year\\">
                <Annotation Term=\\"Common.FieldControl\\" EnumMember=\\"Common.FieldControlType/Mandatory\\"/>
                <Annotation Term=\\"Common.Label\\" String=\\"Model Year\\"/>
                <Annotation Term=\\"Core.Immutable\\" Bool=\\"true\\"/>
            </Annotations>
            <Annotations Target=\\"com.c_salesordermanage_sd_aggregate.MaterialYears/Warranty_Expiration\\">
                <Annotation Term=\\"Common.FieldControl\\" EnumMember=\\"Common.FieldControlType/Mandatory\\"/>
                <Annotation Term=\\"Common.Label\\" String=\\"Warranty Expiration\\"/>
                <Annotation Term=\\"Core.Immutable\\" Bool=\\"true\\"/>
            </Annotations>
            <Annotations Target=\\"com.c_salesordermanage_sd_aggregate.OrganizationDivision\\">
                <Annotation Term=\\"Common.Label\\" String=\\"Division\\"/>
            </Annotations>
            <Annotations Target=\\"com.c_salesordermanage_sd_aggregate.OrganizationDivision/Division\\">
                <Annotation Term=\\"Common.Heading\\" String=\\"Dv\\"/>
                <Annotation Term=\\"Common.IsUpperCase\\" Bool=\\"true\\"/>
                <Annotation Term=\\"Common.Label\\" String=\\"Division\\"/>
                <Annotation Term=\\"Common.Text\\" Path=\\"Division_Text\\"/>
            </Annotations>
            <Annotations Target=\\"com.c_salesordermanage_sd_aggregate.OrganizationDivision/Division_Text\\">
                <Annotation Term=\\"Common.Label\\" String=\\"Division Description\\"/>
                <Annotation Term=\\"Core.Immutable\\" Bool=\\"true\\"/>
            </Annotations>
            <Annotations Target=\\"com.c_salesordermanage_sd_aggregate.OverallBillingBlockStatus\\">
                <Annotation Term=\\"Common.Label\\" String=\\"Overall Billing Block Status\\"/>
            </Annotations>
            <Annotations Target=\\"com.c_salesordermanage_sd_aggregate.OverallBillingBlockStatus/OverallBillingBlockStatus\\">
                <Annotation Term=\\"Common.Text\\" Path=\\"OverallBillingBlockStatus_Text\\"/>
            </Annotations>
            <Annotations Target=\\"com.c_salesordermanage_sd_aggregate.OverallBillingBlockStatus/OverallBillingBlockStatus_Text\\">
                <Annotation Term=\\"Core.Immutable\\" Bool=\\"true\\"/>
            </Annotations>
            <Annotations Target=\\"com.c_salesordermanage_sd_aggregate.OverallDeliveryBlockStatus\\">
                <Annotation Term=\\"Common.Label\\" String=\\"Overall Delivery Block Status\\"/>
            </Annotations>
            <Annotations Target=\\"com.c_salesordermanage_sd_aggregate.OverallDeliveryBlockStatus/OverallDeliveryBlockStatus\\">
                <Annotation Term=\\"Common.Text\\" Path=\\"OverallDeliveryBlockStatus_Text\\"/>
            </Annotations>
            <Annotations Target=\\"com.c_salesordermanage_sd_aggregate.OverallDeliveryBlockStatus/OverallDeliveryBlockStatus_Text\\">
                <Annotation Term=\\"Common.Label\\" String=\\"Description\\"/>
                <Annotation Term=\\"Common.QuickInfo\\" String=\\"Status Description\\"/>
                <Annotation Term=\\"Core.Immutable\\" Bool=\\"true\\"/>
            </Annotations>
            <Annotations Target=\\"com.c_salesordermanage_sd_aggregate.OverallSDProcessStatus\\">
                <Annotation Term=\\"Common.Label\\" String=\\"Overall SD Process Status\\"/>
            </Annotations>
            <Annotations Target=\\"com.c_salesordermanage_sd_aggregate.OverallSDProcessStatus/OverallSDProcessStatus\\">
                <Annotation Term=\\"Common.Label\\" String=\\"Overall Status\\"/>
                <Annotation Term=\\"Common.Text\\" Path=\\"OverallSDProcessStatus_Text\\">
                    <Annotation Term=\\"UI.TextArrangement\\" EnumMember=\\"UI.TextArrangementType/TextFirst\\"/>
                </Annotation>
            </Annotations>
            <Annotations Target=\\"com.c_salesordermanage_sd_aggregate.OverallSDProcessStatus/OverallSDProcessStatus_Text\\">
                <Annotation Term=\\"Common.Label\\" String=\\"Description\\"/>
                <Annotation Term=\\"Common.QuickInfo\\" String=\\"Status Description\\"/>
                <Annotation Term=\\"Core.Immutable\\" Bool=\\"true\\"/>
            </Annotations>
            <Annotations Target=\\"com.c_salesordermanage_sd_aggregate.Rating\\">
                <Annotation Term=\\"Common.Label\\" String=\\"Rating\\"/>
            </Annotations>
            <Annotations Target=\\"com.c_salesordermanage_sd_aggregate.Rating/Rating\\">
                <Annotation Term=\\"Common.FieldControl\\" EnumMember=\\"Common.FieldControlType/Mandatory\\"/>
                <Annotation Term=\\"Common.Label\\" String=\\"Material Rating\\"/>
            </Annotations>
            <Annotations Target=\\"com.c_salesordermanage_sd_aggregate.Rating/Rating_Text\\">
                <Annotation Term=\\"Common.Label\\" String=\\"Description\\"/>
                <Annotation Term=\\"Core.Immutable\\" Bool=\\"true\\"/>
            </Annotations>
            <Annotations Target=\\"com.c_salesordermanage_sd_aggregate.SDDocumentReason\\">
                <Annotation Term=\\"Common.Label\\" String=\\"SD Document Reason\\"/>
            </Annotations>
            <Annotations Target=\\"com.c_salesordermanage_sd_aggregate.SDDocumentReason/SDDocumentReason\\">
                <Annotation Term=\\"Common.Heading\\" String=\\"OrdRs\\"/>
                <Annotation Term=\\"Common.IsUpperCase\\" Bool=\\"true\\"/>
                <Annotation Term=\\"Common.Label\\" String=\\"Order Reason\\"/>
                <Annotation Term=\\"Common.QuickInfo\\" String=\\"Order Reason (Reason for the Business Transaction)\\"/>
                <Annotation Term=\\"Common.Text\\" Path=\\"SDDocumentReason_Text\\"/>
            </Annotations>
            <Annotations Target=\\"com.c_salesordermanage_sd_aggregate.SDDocumentReason/SDDocumentReason_Text\\">
                <Annotation Term=\\"Common.Label\\" String=\\"Description\\"/>
                <Annotation Term=\\"Core.Immutable\\" Bool=\\"true\\"/>
            </Annotations>
            <Annotations Target=\\"com.c_salesordermanage_sd_aggregate.SalesDistrict\\">
                <Annotation Term=\\"Common.Label\\" String=\\"Sales District\\"/>
            </Annotations>
            <Annotations Target=\\"com.c_salesordermanage_sd_aggregate.SalesDistrict/SalesDistrict\\">
                <Annotation Term=\\"Common.Heading\\" String=\\"SDst\\"/>
                <Annotation Term=\\"Common.IsUpperCase\\" Bool=\\"true\\"/>
                <Annotation Term=\\"Common.Label\\" String=\\"Sales District\\"/>
                <Annotation Term=\\"Common.Text\\" Path=\\"SalesDistrict_Text\\"/>
            </Annotations>
            <Annotations Target=\\"com.c_salesordermanage_sd_aggregate.SalesDistrict/SalesDistrict_Text\\">
                <Annotation Term=\\"Common.Label\\" String=\\"District name\\"/>
                <Annotation Term=\\"Common.QuickInfo\\" String=\\"Name of the district\\"/>
                <Annotation Term=\\"Core.Immutable\\" Bool=\\"true\\"/>
            </Annotations>
            <Annotations Target=\\"com.c_salesordermanage_sd_aggregate.SalesGroup\\">
                <Annotation Term=\\"Common.Label\\" String=\\"Sales Group\\"/>
            </Annotations>
            <Annotations Target=\\"com.c_salesordermanage_sd_aggregate.SalesGroup/SalesGroup\\">
                <Annotation Term=\\"Common.Heading\\" String=\\"SGrp\\"/>
                <Annotation Term=\\"Common.IsUpperCase\\" Bool=\\"true\\"/>
                <Annotation Term=\\"Common.Label\\" String=\\"Sales Group\\"/>
                <Annotation Term=\\"Common.Text\\" Path=\\"SalesGroup_Text\\"/>
            </Annotations>
            <Annotations Target=\\"com.c_salesordermanage_sd_aggregate.SalesGroup/SalesGroup_Text\\">
                <Annotation Term=\\"Common.Label\\" String=\\"Sales Group Description\\"/>
                <Annotation Term=\\"Core.Immutable\\" Bool=\\"true\\"/>
            </Annotations>
            <Annotations Target=\\"com.c_salesordermanage_sd_aggregate.SalesOffice\\">
                <Annotation Term=\\"Common.Label\\" String=\\"Sales Office\\"/>
            </Annotations>
            <Annotations Target=\\"com.c_salesordermanage_sd_aggregate.SalesOffice/SalesOffice\\">
                <Annotation Term=\\"Common.Heading\\" String=\\"SOff.\\"/>
                <Annotation Term=\\"Common.IsUpperCase\\" Bool=\\"true\\"/>
                <Annotation Term=\\"Common.Label\\" String=\\"Sales Office\\"/>
                <Annotation Term=\\"Common.Text\\" Path=\\"SalesOffice_Text\\"/>
            </Annotations>
            <Annotations Target=\\"com.c_salesordermanage_sd_aggregate.SalesOffice/SalesOffice_Text\\">
                <Annotation Term=\\"Common.Label\\" String=\\"Sales Office Description\\"/>
                <Annotation Term=\\"Core.Immutable\\" Bool=\\"true\\"/>
            </Annotations>
            <Annotations Target=\\"com.c_salesordermanage_sd_aggregate.SalesOrderItem\\">
                <Annotation Term=\\"Analytics.AggregatedProperties\\">
                    <Collection>
                        <Record Type=\\"Analytics.AggregatedPropertyType\\">
                            <PropertyValue Property=\\"Name\\" String=\\"minAmount\\"/>
                            <PropertyValue Property=\\"AggregationMethod\\" String=\\"min\\"/>
                            <PropertyValue Property=\\"AggregatableProperty\\" PropertyPath=\\"NetAmount\\"/>
                            <Annotation Term=\\"Common.Label\\" String=\\"Minimal Net Amount\\"/>
                        </Record>
                        <Record Type=\\"Analytics.AggregatedPropertyType\\">
                            <PropertyValue Property=\\"Name\\" String=\\"maxAmount\\"/>
                            <PropertyValue Property=\\"AggregationMethod\\" String=\\"max\\"/>
                            <PropertyValue Property=\\"AggregatableProperty\\" PropertyPath=\\"NetAmount\\"/>
                            <Annotation Term=\\"Common.Label\\" String=\\"Maximal Net Amount\\"/>
                        </Record>
                        <Record Type=\\"Analytics.AggregatedPropertyType\\">
                            <PropertyValue Property=\\"Name\\" String=\\"avgAmount\\"/>
                            <PropertyValue Property=\\"AggregationMethod\\" String=\\"average\\"/>
                            <PropertyValue Property=\\"AggregatableProperty\\" PropertyPath=\\"NetAmount\\"/>
                            <Annotation Term=\\"Common.Label\\" String=\\"Average Net Amount\\"/>
                        </Record>
                    </Collection>
                </Annotation>
                <Annotation Term=\\"Common.Label\\" String=\\"Manage Sales Order Item (Transacl Procg)\\"/>
                <Annotation Term=\\"Common.SemanticKey\\">
                    <Collection>
                        <PropertyPath>SalesOrder</PropertyPath>
                        <PropertyPath>SalesOrderItem</PropertyPath>
                    </Collection>
                </Annotation>
                <Annotation Term=\\"Common.SideEffects\\" Qualifier=\\"ItemRequestedQuantityChange\\">
                    <Record Type=\\"Common.SideEffectsType\\">
                        <PropertyValue Property=\\"SourceProperties\\">
                            <Collection>
                                <PropertyPath>RequestedQuantity</PropertyPath>
                            </Collection>
                        </PropertyValue>
                        <PropertyValue Property=\\"TargetEntities\\">
                            <Collection>
                                <NavigationPropertyPath>_ScheduleLine</NavigationPropertyPath>
                            </Collection>
                        </PropertyValue>
                        <PropertyValue Property=\\"TargetProperties\\">
                            <Collection>
                                <String>NetAmount</String>
                                <String>SalesOrderItemCategory</String>
                                <String>Material</String>
                                <String>ShippingPoint</String>
                                <String>MaterialGroup</String>
                                <String>DeliveryPriority</String>
                                <String>ShippingType</String>
                                <String>Route</String>
                                <String>ItemBillingBlockReason</String>
                                <String>IncotermsClassification</String>
                                <String>IncotermsVersion</String>
                                <String>CustomerPaymentTerms</String>
                                <String>StorageLocation</String>
                                <String>Plant</String>
                                <String>Batch</String>
                                <String>RequestedQuantityUnit</String>
                            </Collection>
                        </PropertyValue>
                    </Record>
                </Annotation>
                <Annotation Term=\\"Common.SideEffects\\" Qualifier=\\"MaterialDetailsModelYearChange\\">
                    <Record Type=\\"Common.SideEffectsType\\">
                        <PropertyValue Property=\\"SourceProperties\\">
                            <Collection>
                                <PropertyPath>_MaterialDetails/ModelYear</PropertyPath>
                            </Collection>
                        </PropertyValue>
                        <PropertyValue Property=\\"TargetProperties\\">
                            <Collection>
                                <String>_MaterialDetails/WarrantyYear</String>
                            </Collection>
                        </PropertyValue>
                    </Record>
                </Annotation>
                <Annotation Term=\\"Common.SideEffects\\" Qualifier=\\"PlantChange\\">
                    <Record Type=\\"Common.SideEffectsType\\">
                        <PropertyValue Property=\\"SourceProperties\\">
                            <Collection>
                                <PropertyPath>Plant</PropertyPath>
                            </Collection>
                        </PropertyValue>
                        <PropertyValue Property=\\"TargetEntities\\">
                            <Collection>
                                <NavigationPropertyPath>_ScheduleLine</NavigationPropertyPath>
                            </Collection>
                        </PropertyValue>
                        <PropertyValue Property=\\"TargetProperties\\">
                            <Collection>
                                <String>Plant</String>
                                <String>ShippingPoint</String>
                                <String>Route</String>
                            </Collection>
                        </PropertyValue>
                    </Record>
                </Annotation>
                <Annotation Term=\\"Common.SideEffects\\" Qualifier=\\"PricingDateChange\\">
                    <Record Type=\\"Common.SideEffectsType\\">
                        <PropertyValue Property=\\"SourceProperties\\">
                            <Collection>
                                <PropertyPath>PricingDate</PropertyPath>
                            </Collection>
                        </PropertyValue>
                        <PropertyValue Property=\\"TargetProperties\\">
                            <Collection>
                                <String>NetAmount</String>
                            </Collection>
                        </PropertyValue>
                    </Record>
                </Annotation>
                <Annotation Term=\\"Common.SideEffects\\" Qualifier=\\"RequestedDeliveryDateChange\\">
                    <Record Type=\\"Common.SideEffectsType\\">
                        <PropertyValue Property=\\"SourceProperties\\">
                            <Collection>
                                <PropertyPath>RequestedDeliveryDate</PropertyPath>
                            </Collection>
                        </PropertyValue>
                        <PropertyValue Property=\\"TargetEntities\\">
                            <Collection>
                                <NavigationPropertyPath>_ScheduleLine</NavigationPropertyPath>
                            </Collection>
                        </PropertyValue>
                    </Record>
                </Annotation>
                <Annotation Term=\\"Common.SideEffects\\" Qualifier=\\"RouteChange\\">
                    <Record Type=\\"Common.SideEffectsType\\">
                        <PropertyValue Property=\\"SourceProperties\\">
                            <Collection>
                                <PropertyPath>Route</PropertyPath>
                            </Collection>
                        </PropertyValue>
                        <PropertyValue Property=\\"TargetEntities\\">
                            <Collection>
                                <NavigationPropertyPath>_ScheduleLine</NavigationPropertyPath>
                            </Collection>
                        </PropertyValue>
                    </Record>
                </Annotation>
                <Annotation Term=\\"Common.SideEffects\\" Qualifier=\\"ShippingPointChange\\">
                    <Record Type=\\"Common.SideEffectsType\\">
                        <PropertyValue Property=\\"SourceProperties\\">
                            <Collection>
                                <PropertyPath>ShippingPoint</PropertyPath>
                            </Collection>
                        </PropertyValue>
                        <PropertyValue Property=\\"TargetEntities\\">
                            <Collection>
                                <NavigationPropertyPath>_ScheduleLine</NavigationPropertyPath>
                            </Collection>
                        </PropertyValue>
                        <PropertyValue Property=\\"TargetProperties\\">
                            <Collection>
                                <String>Route</String>
                            </Collection>
                        </PropertyValue>
                    </Record>
                </Annotation>
                <Annotation Term=\\"Common.SideEffects\\" Qualifier=\\"StorageLocationChange\\">
                    <Record Type=\\"Common.SideEffectsType\\">
                        <PropertyValue Property=\\"SourceProperties\\">
                            <Collection>
                                <PropertyPath>StorageLocation</PropertyPath>
                                <PropertyPath>ShippingPoint</PropertyPath>
                            </Collection>
                        </PropertyValue>
                        <PropertyValue Property=\\"TargetEntities\\">
                            <Collection>
                                <NavigationPropertyPath>_ScheduleLine</NavigationPropertyPath>
                            </Collection>
                        </PropertyValue>
                    </Record>
                </Annotation>
                <Annotation Term=\\"UI.Chart\\" Qualifier=\\"AreaMaxPath\\">
                    <Record Type=\\"UI.ChartDefinitionType\\">
                        <PropertyValue Property=\\"ChartType\\" EnumMember=\\"UI.ChartType/Area\\"/>
                        <PropertyValue Property=\\"Description\\" String=\\"Testing Area Chart\\"/>
                        <PropertyValue Property=\\"Dimensions\\">
                            <Collection>
                                <PropertyPath>SalesOrderItem</PropertyPath>
                            </Collection>
                        </PropertyValue>
                        <PropertyValue Property=\\"MeasureAttributes\\">
                            <Collection>
                                <Record Type=\\"UI.ChartMeasureAttributeType\\">
                                    <PropertyValue Property=\\"Measure\\" PropertyPath=\\"NetAmount\\"/>
                                    <PropertyValue Property=\\"Role\\" EnumMember=\\"UI.ChartMeasureRoleType/Axis1\\"/>
                                    <PropertyValue Property=\\"DataPoint\\" AnnotationPath=\\"@UI.DataPoint#AreaMaxPath\\"/>
                                </Record>
                            </Collection>
                        </PropertyValue>
                        <PropertyValue Property=\\"Measures\\">
                            <Collection>
                                <PropertyPath>NetAmount</PropertyPath>
                            </Collection>
                        </PropertyValue>
                        <PropertyValue Property=\\"Title\\" String=\\"Items Area Chart\\"/>
                    </Record>
                </Annotation>
                <Annotation Term=\\"UI.Chart\\" Qualifier=\\"BarStackedPath\\">
                    <Record Type=\\"UI.ChartDefinitionType\\">
                        <PropertyValue Property=\\"ChartType\\" EnumMember=\\"UI.ChartType/BarStacked\\"/>
                        <PropertyValue Property=\\"Description\\" String=\\"Testing Stacked Bar Chart\\"/>
                        <PropertyValue Property=\\"MeasureAttributes\\">
                            <Collection>
                                <Record Type=\\"UI.ChartMeasureAttributeType\\">
                                    <PropertyValue Property=\\"Measure\\" PropertyPath=\\"NetAmount\\"/>
                                    <PropertyValue Property=\\"Role\\" EnumMember=\\"UI.ChartMeasureRoleType/Axis1\\"/>
                                    <PropertyValue Property=\\"DataPoint\\" AnnotationPath=\\"@UI.DataPoint#BarStackedPath\\"/>
                                </Record>
                            </Collection>
                        </PropertyValue>
                        <PropertyValue Property=\\"Measures\\">
                            <Collection>
                                <PropertyPath>NetAmount</PropertyPath>
                            </Collection>
                        </PropertyValue>
                        <PropertyValue Property=\\"Title\\" String=\\"Items Stacked Bar Chart\\"/>
                    </Record>
                </Annotation>
                <Annotation Term=\\"UI.Chart\\" Qualifier=\\"ColumnMaxPath\\">
                    <Record Type=\\"UI.ChartDefinitionType\\">
                        <PropertyValue Property=\\"ChartType\\" EnumMember=\\"UI.ChartType/Column\\"/>
                        <PropertyValue Property=\\"Description\\" String=\\"Testing Column Chart\\"/>
                        <PropertyValue Property=\\"Dimensions\\">
                            <Collection>
                                <PropertyPath>SalesOrderItem</PropertyPath>
                            </Collection>
                        </PropertyValue>
                        <PropertyValue Property=\\"MeasureAttributes\\">
                            <Collection>
                                <Record Type=\\"UI.ChartMeasureAttributeType\\">
                                    <PropertyValue Property=\\"Measure\\" PropertyPath=\\"NetAmount\\"/>
                                    <PropertyValue Property=\\"Role\\" EnumMember=\\"UI.ChartMeasureRoleType/Axis1\\"/>
                                    <PropertyValue Property=\\"DataPoint\\" AnnotationPath=\\"@UI.DataPoint#ColumnMaxPath\\"/>
                                </Record>
                            </Collection>
                        </PropertyValue>
                        <PropertyValue Property=\\"Measures\\">
                            <Collection>
                                <PropertyPath>NetAmount</PropertyPath>
                            </Collection>
                        </PropertyValue>
                        <PropertyValue Property=\\"Title\\" String=\\"Items Column Chart\\"/>
                    </Record>
                </Annotation>
                <Annotation Term=\\"UI.Chart\\" Qualifier=\\"ComparisonPath\\">
                    <Record Type=\\"UI.ChartDefinitionType\\">
                        <PropertyValue Property=\\"ChartType\\" EnumMember=\\"UI.ChartType/Bar\\"/>
                        <PropertyValue Property=\\"Description\\" String=\\"Testing Comparison Chart\\"/>
                        <PropertyValue Property=\\"Dimensions\\">
                            <Collection>
                                <PropertyPath>SalesOrderItem</PropertyPath>
                            </Collection>
                        </PropertyValue>
                        <PropertyValue Property=\\"MeasureAttributes\\">
                            <Collection>
                                <Record Type=\\"UI.ChartMeasureAttributeType\\">
                                    <PropertyValue Property=\\"Measure\\" PropertyPath=\\"NetAmount\\"/>
                                    <PropertyValue Property=\\"Role\\" EnumMember=\\"UI.ChartMeasureRoleType/Axis1\\"/>
                                    <PropertyValue Property=\\"DataPoint\\" AnnotationPath=\\"@UI.DataPoint#ComparisonPath\\"/>
                                </Record>
                            </Collection>
                        </PropertyValue>
                        <PropertyValue Property=\\"Measures\\">
                            <Collection>
                                <PropertyPath>NetAmount</PropertyPath>
                            </Collection>
                        </PropertyValue>
                        <PropertyValue Property=\\"Title\\" String=\\"Items Comparison Chart\\"/>
                    </Record>
                </Annotation>
                <Annotation Term=\\"UI.Chart\\" Qualifier=\\"LineMaxPath\\">
                    <Record Type=\\"UI.ChartDefinitionType\\">
                        <PropertyValue Property=\\"ChartType\\" EnumMember=\\"UI.ChartType/Line\\"/>
                        <PropertyValue Property=\\"Description\\" String=\\"Testing Line Chart\\"/>
                        <PropertyValue Property=\\"Dimensions\\">
                            <Collection>
                                <PropertyPath>SalesOrderItem</PropertyPath>
                            </Collection>
                        </PropertyValue>
                        <PropertyValue Property=\\"MeasureAttributes\\">
                            <Collection>
                                <Record Type=\\"UI.ChartMeasureAttributeType\\">
                                    <PropertyValue Property=\\"Measure\\" PropertyPath=\\"NetAmount\\"/>
                                    <PropertyValue Property=\\"Role\\" EnumMember=\\"UI.ChartMeasureRoleType/Axis1\\"/>
                                    <PropertyValue Property=\\"DataPoint\\" AnnotationPath=\\"@UI.DataPoint#LineValueCriticality\\"/>
                                </Record>
                                <Record Type=\\"UI.ChartMeasureAttributeType\\">
                                    <PropertyValue Property=\\"Measure\\" PropertyPath=\\"TargetAmount\\"/>
                                    <PropertyValue Property=\\"Role\\" EnumMember=\\"UI.ChartMeasureRoleType/Axis1\\"/>
                                    <PropertyValue Property=\\"DataPoint\\" AnnotationPath=\\"@UI.DataPoint#LineTargetCriticality\\"/>
                                </Record>
                            </Collection>
                        </PropertyValue>
                        <PropertyValue Property=\\"Measures\\">
                            <Collection>
                                <PropertyPath>NetAmount</PropertyPath>
                                <PropertyPath>TargetAmount</PropertyPath>
                            </Collection>
                        </PropertyValue>
                        <PropertyValue Property=\\"Title\\" String=\\"Items Line Chart\\"/>
                    </Record>
                </Annotation>
                <Annotation Term=\\"UI.Chart\\" Qualifier=\\"LineMaxPathHidden\\">
                    <Record Type=\\"UI.ChartDefinitionType\\">
                        <PropertyValue Property=\\"ChartType\\" EnumMember=\\"UI.ChartType/Line\\"/>
                        <PropertyValue Property=\\"Description\\" String=\\"Testing Line Chart\\"/>
                        <PropertyValue Property=\\"Dimensions\\">
                            <Collection>
                                <PropertyPath>SalesOrderItem</PropertyPath>
                            </Collection>
                        </PropertyValue>
                        <PropertyValue Property=\\"MeasureAttributes\\">
                            <Collection>
                                <Record Type=\\"UI.ChartMeasureAttributeType\\">
                                    <PropertyValue Property=\\"Measure\\" PropertyPath=\\"NetAmountHidden\\"/>
                                    <PropertyValue Property=\\"Role\\" EnumMember=\\"UI.ChartMeasureRoleType/Axis1\\"/>
                                    <PropertyValue Property=\\"DataPoint\\" AnnotationPath=\\"@UI.DataPoint#LineValueCriticalityHidden\\"/>
                                </Record>
                                <Record Type=\\"UI.ChartMeasureAttributeType\\">
                                    <PropertyValue Property=\\"Measure\\" PropertyPath=\\"TargetAmount\\"/>
                                    <PropertyValue Property=\\"Role\\" EnumMember=\\"UI.ChartMeasureRoleType/Axis1\\"/>
                                    <PropertyValue Property=\\"DataPoint\\" AnnotationPath=\\"@UI.DataPoint#LineTargetCriticalityHidden\\"/>
                                </Record>
                            </Collection>
                        </PropertyValue>
                        <PropertyValue Property=\\"Measures\\">
                            <Collection>
                                <PropertyPath>NetAmountHidden</PropertyPath>
                                <PropertyPath>TargetAmount</PropertyPath>
                            </Collection>
                        </PropertyValue>
                        <PropertyValue Property=\\"Title\\" String=\\"Items Line Chart\\"/>
                    </Record>
                </Annotation>
                <Annotation Term=\\"UI.Chart\\">
                    <Record Type=\\"UI.ChartDefinitionType\\">
                        <PropertyValue Property=\\"Actions\\">
                            <Collection>
                                <Record Type=\\"UI.DataFieldForIntentBasedNavigation\\">
                                    <PropertyValue Property=\\"SemanticObject\\" String=\\"v4Freestyle\\"/>
                                    <PropertyValue Property=\\"Action\\" String=\\"Inbound\\"/>
                                    <PropertyValue Property=\\"Label\\" String=\\"IBN\\"/>
                                    <PropertyValue Property=\\"RequiresContext\\" Bool=\\"true\\"/>
                                </Record>
                                <Record Type=\\"UI.DataFieldForAction\\">
                                    <PropertyValue Property=\\"Label\\" String=\\"Dummy Bound Action\\"/>
                                    <PropertyValue Property=\\"Action\\" String=\\"com.c_salesordermanage_sd_aggregate.DummyBoundAction\\"/>
                                    <Annotation Term=\\"UI.Hidden\\" Path=\\"owner/Delivered\\"/>
                                </Record>
                            </Collection>
                        </PropertyValue>
                        <PropertyValue Property=\\"ChartType\\" EnumMember=\\"UI.ChartType/Column\\"/>
                        <PropertyValue Property=\\"Description\\" String=\\"Testing Line Chart\\"/>
                        <PropertyValue Property=\\"DimensionAttributes\\">
                            <Collection>
                                <Record Type=\\"UI.ChartDimensionAttributeType\\">
                                    <PropertyValue Property=\\"Dimension\\" PropertyPath=\\"SalesOrderItem\\"/>
                                    <PropertyValue Property=\\"Role\\" EnumMember=\\"UI.ChartDimensionRoleType/Category\\"/>
                                </Record>
                                <Record Type=\\"UI.ChartDimensionAttributeType\\">
                                    <PropertyValue Property=\\"Dimension\\" PropertyPath=\\"SalesOrderItemCategory\\"/>
                                    <PropertyValue Property=\\"Role\\" EnumMember=\\"UI.ChartDimensionRoleType/Category\\"/>
                                </Record>
                            </Collection>
                        </PropertyValue>
                        <PropertyValue Property=\\"Dimensions\\">
                            <Collection>
                                <PropertyPath>SalesOrderItem</PropertyPath>
                            </Collection>
                        </PropertyValue>
                        <PropertyValue Property=\\"MeasureAttributes\\">
                            <Collection>
                                <Record Type=\\"UI.ChartMeasureAttributeType\\">
                                    <PropertyValue Property=\\"Measure\\" PropertyPath=\\"maxAmount\\"/>
                                    <PropertyValue Property=\\"Role\\" EnumMember=\\"UI.ChartMeasureRoleType/Axis1\\"/>
                                </Record>
                            </Collection>
                        </PropertyValue>
                        <PropertyValue Property=\\"Measures\\">
                            <Collection>
                                <PropertyPath>maxAmount</PropertyPath>
                            </Collection>
                        </PropertyValue>
                        <PropertyValue Property=\\"Title\\" String=\\"Amount Line Chart\\"/>
                    </Record>
                </Annotation>
                <Annotation Term=\\"UI.DataPoint\\" Qualifier=\\"AreaMaxPath\\">
                    <Record Type=\\"UI.DataPointType\\">
                        <PropertyValue Property=\\"CriticalityCalculation\\">
                            <Record Type=\\"UI.CriticalityCalculationType\\">
                                <PropertyValue Property=\\"AcceptanceRangeHighValue\\" Path=\\"AcceptanceRangeHigh\\"/>
                                <PropertyValue Property=\\"AcceptanceRangeLowValue\\" Path=\\"AcceptanceRangeLow\\"/>
                                <PropertyValue Property=\\"DeviationRangeHighValue\\" Path=\\"DeviationRangeHigh\\"/>
                                <PropertyValue Property=\\"DeviationRangeLowValue\\" Path=\\"DeviationRangeLow\\"/>
                                <PropertyValue Property=\\"ImprovementDirection\\" EnumMember=\\"UI.ImprovementDirectionType/Target\\"/>
                                <PropertyValue Property=\\"ToleranceRangeHighValue\\" Path=\\"ToleranceRangeHigh\\"/>
                                <PropertyValue Property=\\"ToleranceRangeLowValue\\" Path=\\"ToleranceRangeLow\\"/>
                            </Record>
                        </PropertyValue>
                        <PropertyValue Property=\\"Description\\" String=\\"Area Micro Chart\\"/>
                        <PropertyValue Property=\\"TargetValue\\" Path=\\"TargetAmount\\"/>
                        <PropertyValue Property=\\"Title\\" String=\\"Data\\"/>
                        <PropertyValue Property=\\"Value\\" Path=\\"NetAmount\\"/>
                    </Record>
                </Annotation>
                <Annotation Term=\\"UI.DataPoint\\" Qualifier=\\"BarStackedPath\\">
                    <Record Type=\\"UI.DataPointType\\">
                        <PropertyValue Property=\\"Criticality\\" Path=\\"Criticality\\"/>
                        <PropertyValue Property=\\"Title\\" String=\\"Net Amount\\"/>
                        <PropertyValue Property=\\"Value\\" Path=\\"NetAmount\\"/>
                    </Record>
                </Annotation>
                <Annotation Term=\\"UI.DataPoint\\" Qualifier=\\"ColumnMaxPath\\">
                    <Record Type=\\"UI.DataPointType\\">
                        <PropertyValue Property=\\"CriticalityCalculation\\">
                            <Record Type=\\"UI.CriticalityCalculationType\\">
                                <PropertyValue Property=\\"AcceptanceRangeHighValue\\" Path=\\"AcceptanceRangeHigh\\"/>
                                <PropertyValue Property=\\"AcceptanceRangeLowValue\\" Path=\\"AcceptanceRangeLow\\"/>
                                <PropertyValue Property=\\"DeviationRangeHighValue\\" Path=\\"DeviationRangeHigh\\"/>
                                <PropertyValue Property=\\"DeviationRangeLowValue\\" Path=\\"DeviationRangeLow\\"/>
                                <PropertyValue Property=\\"ImprovementDirection\\" EnumMember=\\"UI.ImprovementDirectionType/Maximize\\"/>
                                <PropertyValue Property=\\"ToleranceRangeHighValue\\" Path=\\"ToleranceRangeHigh\\"/>
                                <PropertyValue Property=\\"ToleranceRangeLowValue\\" Path=\\"ToleranceRangeLow\\"/>
                            </Record>
                        </PropertyValue>
                        <PropertyValue Property=\\"Description\\" String=\\"Column Micro Chart\\"/>
                        <PropertyValue Property=\\"Title\\" String=\\"Data\\"/>
                        <PropertyValue Property=\\"Value\\" Path=\\"NetAmount\\"/>
                    </Record>
                </Annotation>
                <Annotation Term=\\"UI.DataPoint\\" Qualifier=\\"ComparisonPath\\">
                    <Record Type=\\"UI.DataPointType\\">
                        <PropertyValue Property=\\"Criticality\\" Path=\\"Criticality\\"/>
                        <PropertyValue Property=\\"Title\\" String=\\"Net Amount\\"/>
                        <PropertyValue Property=\\"Value\\" Path=\\"NetAmount\\"/>
                    </Record>
                </Annotation>
                <Annotation Term=\\"UI.DataPoint\\" Qualifier=\\"LineTargetCriticality\\">
                    <Record Type=\\"UI.DataPointType\\">
                        <PropertyValue Property=\\"Criticality\\" EnumMember=\\"UI.CriticalityType/Neutral\\"/>
                        <PropertyValue Property=\\"Description\\" String=\\"Target Amount Line\\"/>
                        <PropertyValue Property=\\"Title\\" String=\\"Target Amount\\"/>
                        <PropertyValue Property=\\"Value\\" Path=\\"TargetAmount\\"/>
                    </Record>
                </Annotation>
                <Annotation Term=\\"UI.DataPoint\\" Qualifier=\\"LineTargetCriticalityHidden\\">
                    <Record Type=\\"UI.DataPointType\\">
                        <PropertyValue Property=\\"Criticality\\" EnumMember=\\"UI.CriticalityType/Neutral\\"/>
                        <PropertyValue Property=\\"Description\\" String=\\"Target Amount Line\\"/>
                        <PropertyValue Property=\\"Title\\" String=\\"Target Amount\\"/>
                        <PropertyValue Property=\\"Value\\" Path=\\"TargetAmount\\"/>
                    </Record>
                </Annotation>
                <Annotation Term=\\"UI.DataPoint\\" Qualifier=\\"LineValueCriticality\\">
                    <Record Type=\\"UI.DataPointType\\">
                        <PropertyValue Property=\\"Criticality\\" EnumMember=\\"UI.CriticalityType/Positive\\"/>
                        <PropertyValue Property=\\"Description\\" String=\\"Net Amount Line\\"/>
                        <PropertyValue Property=\\"Title\\" String=\\"Net Amount\\"/>
                        <PropertyValue Property=\\"Value\\" Path=\\"NetAmount\\"/>
                    </Record>
                </Annotation>
                <Annotation Term=\\"UI.DataPoint\\" Qualifier=\\"LineValueCriticalityHidden\\">
                    <Record Type=\\"UI.DataPointType\\">
                        <PropertyValue Property=\\"Criticality\\" EnumMember=\\"UI.CriticalityType/Positive\\"/>
                        <PropertyValue Property=\\"Description\\" String=\\"Net Amount Hidden Line\\"/>
                        <PropertyValue Property=\\"Title\\" String=\\"Net Amount Hidden\\"/>
                        <PropertyValue Property=\\"Value\\" Path=\\"NetAmountHidden\\"/>
                    </Record>
                </Annotation>
                <Annotation Term=\\"UI.Facets\\">
                    <Collection>
                        <Record Type=\\"UI.ReferenceFacet\\">
                            <PropertyValue Property=\\"Label\\" String=\\"Item Information\\"/>
                            <PropertyValue Property=\\"Target\\" AnnotationPath=\\"@UI.Identification\\"/>
                        </Record>
                        <Record Type=\\"UI.ReferenceFacet\\">
                            <PropertyValue Property=\\"Label\\" String=\\"Material Details\\"/>
                            <PropertyValue Property=\\"ID\\" String=\\"MaterialDetailsFacet\\"/>
                            <PropertyValue Property=\\"Target\\" AnnotationPath=\\"_MaterialDetails/@UI.LineItem\\"/>
                            <Annotation Term=\\"UI.Importance\\" EnumMember=\\"UI.ImportanceType/High\\"/>
                        </Record>
                    </Collection>
                </Annotation>
                <Annotation Term=\\"UI.HeaderInfo\\">
                    <Record Type=\\"UI.HeaderInfoType\\">
                        <PropertyValue Property=\\"Description\\">
                            <Record Type=\\"UI.DataField\\">
                                <PropertyValue Property=\\"Value\\" Path=\\"owner/SalesOrder\\"/>
                            </Record>
                        </PropertyValue>
                        <PropertyValue Property=\\"Title\\">
                            <Record Type=\\"UI.DataField\\">
                                <PropertyValue Property=\\"Value\\" Path=\\"SalesOrderItem\\"/>
                            </Record>
                        </PropertyValue>
                        <PropertyValue Property=\\"TypeName\\" String=\\"Sales Order Item\\"/>
                        <PropertyValue Property=\\"TypeNamePlural\\" String=\\"Sales Order Items\\"/>
                    </Record>
                </Annotation>
                <Annotation Term=\\"UI.Identification\\">
                    <Collection>
                        <Record Type=\\"UI.DataFieldForAction\\">
                            <PropertyValue Property=\\"Label\\" String=\\"Identification Form Action\\"/>
                            <PropertyValue Property=\\"Action\\" String=\\"com.c_salesordermanage_sd_aggregate.IdentificationFormAction\\"/>
                        </Record>
                        <Record Type=\\"UI.DataFieldWithNavigationPath\\">
                            <PropertyValue Property=\\"Label\\" String=\\"Referenced Sales Order\\"/>
                            <PropertyValue Property=\\"Value\\" Path=\\"_ReferencedSalesOrder/SalesOrder\\"/>
                            <PropertyValue Property=\\"Target\\" NavigationPropertyPath=\\"SalesOrderManage\\"/>
                        </Record>
                        <Record Type=\\"UI.DataField\\">
                            <PropertyValue Property=\\"Value\\" Path=\\"SalesOrderItem\\"/>
                        </Record>
                        <Record Type=\\"UI.DataField\\">
                            <PropertyValue Property=\\"Value\\" Path=\\"Material\\"/>
                        </Record>
                        <Record Type=\\"UI.DataField\\">
                            <PropertyValue Property=\\"Value\\" Path=\\"RequestedQuantity\\"/>
                        </Record>
                        <Record Type=\\"UI.DataField\\">
                            <PropertyValue Property=\\"Value\\" Path=\\"NetAmount\\"/>
                        </Record>
                        <Record Type=\\"UI.DataFieldWithNavigationPath\\">
                            <PropertyValue Property=\\"Label\\" String=\\"Referenced Sales Order Item\\"/>
                            <PropertyValue Property=\\"Value\\" Path=\\"_ReferencedSalesOrderItem/SalesOrderItem\\"/>
                            <PropertyValue Property=\\"Target\\" NavigationPropertyPath=\\"SalesOrderItem\\"/>
                        </Record>
                    </Collection>
                </Annotation>
                <Annotation Term=\\"UI.LineItem\\">
                    <Collection>
                        <Record Type=\\"UI.DataField\\">
                            <PropertyValue Property=\\"Value\\" Path=\\"SalesOrderItem\\"/>
                            <Annotation Term=\\"UI.Importance\\" EnumMember=\\"UI.ImportanceType/High\\"/>
                        </Record>
                        <Record Type=\\"UI.DataField\\">
                            <PropertyValue Property=\\"Value\\" Path=\\"HigherLevelItem\\"/>
                            <Annotation Term=\\"UI.Importance\\" EnumMember=\\"UI.ImportanceType/High\\"/>
                        </Record>
                        <Record Type=\\"UI.DataField\\">
                            <PropertyValue Property=\\"Value\\" Path=\\"Material\\"/>
                            <Annotation Term=\\"UI.Importance\\" EnumMember=\\"UI.ImportanceType/High\\"/>
                        </Record>
                        <Record Type=\\"UI.DataField\\">
                            <PropertyValue Property=\\"Value\\" Path=\\"RequestedQuantity\\"/>
                            <Annotation Term=\\"UI.Importance\\" EnumMember=\\"UI.ImportanceType/High\\"/>
                        </Record>
                        <Record Type=\\"UI.DataField\\">
                            <PropertyValue Property=\\"Value\\" Path=\\"SalesOrderItemCategory\\"/>
                            <Annotation Term=\\"UI.Importance\\" EnumMember=\\"UI.ImportanceType/High\\"/>
                        </Record>
                        <Record Type=\\"UI.DataField\\">
                            <PropertyValue Property=\\"Value\\" Path=\\"RequestedDeliveryDate\\"/>
                            <Annotation Term=\\"UI.Importance\\" EnumMember=\\"UI.ImportanceType/High\\"/>
                            <Annotation Term=\\"UI.Hidden\\" Path=\\"owner/isVerified\\"/>
                        </Record>
                        <Record Type=\\"UI.DataField\\">
                            <PropertyValue Property=\\"Value\\" Path=\\"NetAmount\\"/>
                            <Annotation Term=\\"UI.Importance\\" EnumMember=\\"UI.ImportanceType/High\\"/>
                        </Record>
                        <Record Type=\\"UI.DataField\\">
                            <PropertyValue Property=\\"Value\\" Path=\\"_Material/Material\\"/>
                            <Annotation Term=\\"UI.Importance\\" EnumMember=\\"UI.ImportanceType/High\\"/>
                        </Record>
                        <Record Type=\\"UI.DataField\\">
                            <PropertyValue Property=\\"Value\\" Path=\\"isVerified\\"/>
                        </Record>
                        <Record Type=\\"UI.DataFieldWithNavigationPath\\">
                            <PropertyValue Property=\\"Label\\" String=\\"Referenced Sales Order\\"/>
                            <PropertyValue Property=\\"Value\\" Path=\\"_ReferencedSalesOrder/SalesOrder\\"/>
                            <PropertyValue Property=\\"Target\\" NavigationPropertyPath=\\"SalesOrderManage\\"/>
                        </Record>
                        <Record Type=\\"UI.DataFieldForIntentBasedNavigation\\">
                            <PropertyValue Property=\\"SemanticObject\\" String=\\"SalesOrder\\"/>
                            <PropertyValue Property=\\"Action\\" String=\\"manageInline\\"/>
                            <PropertyValue Property=\\"Label\\" String=\\"IBN\\"/>
                            <PropertyValue Property=\\"RequiresContext\\" Bool=\\"false\\"/>
                        </Record>
                        <Record Type=\\"UI.DataFieldForIntentBasedNavigation\\">
                            <PropertyValue Property=\\"SemanticObject\\" String=\\"SalesOrder\\"/>
                            <PropertyValue Property=\\"Action\\" String=\\"manageInline\\"/>
                            <PropertyValue Property=\\"Label\\" String=\\"IBN with context\\"/>
                            <PropertyValue Property=\\"RequiresContext\\" Bool=\\"true\\"/>
                        </Record>
                        <Record Type=\\"UI.DataFieldForAction\\">
                            <PropertyValue Property=\\"Label\\" String=\\"View Return Status\\"/>
                            <PropertyValue Property=\\"Action\\" String=\\"com.c_salesordermanage_sd_aggregate/ReturnInProcess\\"/>
                            <Annotation Term=\\"UI.Hidden\\" Path=\\"owner/ReturnInProcess\\"/>
                        </Record>
                        <Record Type=\\"UI.DataFieldForAction\\">
                            <PropertyValue Property=\\"Label\\" String=\\"Dummy Bound Action\\"/>
                            <PropertyValue Property=\\"Action\\" String=\\"com.c_salesordermanage_sd_aggregate.DummyBoundAction\\"/>
                            <Annotation Term=\\"UI.Hidden\\" Path=\\"owner/ReturnInProcess\\"/>
                        </Record>
                        <Record Type=\\"UI.DataFieldForAction\\">
                            <PropertyValue Property=\\"Label\\" String=\\"Bound Action\\"/>
                            <PropertyValue Property=\\"Inline\\" Bool=\\"true\\"/>
                            <PropertyValue Property=\\"Action\\" String=\\"com.c_salesordermanage_sd_aggregate.DummyBoundAction\\"/>
                        </Record>
                        <Record Type=\\"UI.DataFieldForIntentBasedNavigation\\">
                            <PropertyValue Property=\\"SemanticObject\\" String=\\"SalesOrder\\"/>
                            <PropertyValue Property=\\"Label\\" String=\\"IBN\\"/>
                            <PropertyValue Property=\\"Action\\" String=\\"manageInline\\"/>
                            <PropertyValue Property=\\"Inline\\" Bool=\\"true\\"/>
                            <PropertyValue Property=\\"RequiresContext\\" Bool=\\"true\\"/>
                        </Record>
                    </Collection>
                </Annotation>
                <Annotation Term=\\"UI.PresentationVariant\\">
                    <Record Type=\\"UI.PresentationVariantType\\">
                        <PropertyValue Property=\\"Visualizations\\">
                            <Collection>
                                <AnnotationPath>@UI.Chart</AnnotationPath>
                                <AnnotationPath>@UI.LineItem</AnnotationPath>
                            </Collection>
                        </PropertyValue>
                    </Record>
                </Annotation>
            </Annotations>
            <Annotations Target=\\"com.c_salesordermanage_sd_aggregate.EntityContainer/SalesOrderItem\\">
                <Annotation Term=\\"Aggregation.ApplySupported\\">
                    <Record Type=\\"Aggregation.ApplySupportedType\\">
                        <PropertyValue Property=\\"CustomAggregationMethods\\">
                            <Collection>
                                <String>Custom.concat</String>
                            </Collection>
                        </PropertyValue>
                        <PropertyValue Property=\\"PropertyRestrictions\\" Bool=\\"true\\"/>
                        <PropertyValue Property=\\"Rollup\\" EnumMember=\\"Aggregation.RollupType/None\\"/>
                        <PropertyValue Property=\\"Transformations\\">
                            <Collection>
                                <String>aggregate</String>
                                <String>topcount</String>
                                <String>bottomcount</String>
                                <String>identity</String>
                                <String>concat</String>
                                <String>groupby</String>
                                <String>filter</String>
                                <String>expand</String>
                                <String>top</String>
                                <String>skip</String>
                                <String>orderby</String>
                                <String>search</String>
                            </Collection>
                        </PropertyValue>
                    </Record>
                </Annotation>
                <Annotation Term=\\"Capabilities.DeleteRestrictions\\">
                    <Record Type=\\"Capabilities.DeleteRestrictionsType\\">
                        <PropertyValue Property=\\"Deletable\\" Path=\\"isVerified\\"/>
                    </Record>
                </Annotation>
                <Annotation Term=\\"Capabilities.InsertRestrictions\\">
                    <Record Type=\\"Capabilities.InsertRestrictionsType\\">
                        <PropertyValue Property=\\"Insertable\\" Bool=\\"false\\"/>
                    </Record>
                </Annotation>
                <Annotation Term=\\"Capabilities.NavigationRestrictions\\">
                    <Record Type=\\"Capabilities.NavigationRestrictionsType\\">
                        <PropertyValue Property=\\"RestrictedProperties\\">
                            <Collection>
                                <Record Type=\\"Capabilities.NavigationPropertyRestriction\\">
                                    <PropertyValue Property=\\"NavigationProperty\\" NavigationPropertyPath=\\"_MaterialDetails\\"/>
                                    <PropertyValue Property=\\"DeleteRestrictions\\">
                                        <Record Type=\\"Capabilities.DeleteRestrictionsType\\">
                                            <PropertyValue Property=\\"Deletable\\" Path=\\"isVerified\\"/>
                                        </Record>
                                    </PropertyValue>
                                </Record>
                            </Collection>
                        </PropertyValue>
                    </Record>
                </Annotation>
                <Annotation Term=\\"Capabilities.UpdateRestrictions\\">
                    <Record Type=\\"Capabilities.UpdateRestrictionsType\\">
                        <PropertyValue Property=\\"Updatable\\" Bool=\\"true\\"/>
                    </Record>
                </Annotation>
                <Annotation Term=\\"Common.SideEffects\\" Qualifier=\\"ItemRequestedQuantityChange\\">
                    <Record Type=\\"Common.SideEffectsType\\">
                        <PropertyValue Property=\\"SourceProperties\\">
                            <Collection>
                                <PropertyPath>RequestedQuantity</PropertyPath>
                            </Collection>
                        </PropertyValue>
                        <PropertyValue Property=\\"TargetEntities\\">
                            <Collection>
                                <NavigationPropertyPath>_ScheduleLine</NavigationPropertyPath>
                            </Collection>
                        </PropertyValue>
                        <PropertyValue Property=\\"TargetProperties\\">
                            <Collection>
                                <String>NetAmount</String>
                                <String>SalesOrderItemCategory</String>
                                <String>Material</String>
                                <String>ShippingPoint</String>
                                <String>MaterialGroup</String>
                                <String>DeliveryPriority</String>
                                <String>ShippingType</String>
                                <String>Route</String>
                                <String>ItemBillingBlockReason</String>
                                <String>IncotermsClassification</String>
                                <String>IncotermsVersion</String>
                                <String>CustomerPaymentTerms</String>
                                <String>StorageLocation</String>
                                <String>Plant</String>
                                <String>Batch</String>
                                <String>RequestedQuantityUnit</String>
                            </Collection>
                        </PropertyValue>
                    </Record>
                </Annotation>
                <Annotation Term=\\"Common.SideEffects\\" Qualifier=\\"MaterialDetailsModelYearChange\\">
                    <Record Type=\\"Common.SideEffectsType\\">
                        <PropertyValue Property=\\"SourceProperties\\">
                            <Collection>
                                <PropertyPath>_MaterialDetails/ModelYear</PropertyPath>
                            </Collection>
                        </PropertyValue>
                        <PropertyValue Property=\\"TargetProperties\\">
                            <Collection>
                                <String>_MaterialDetails/WarrantyYear</String>
                            </Collection>
                        </PropertyValue>
                    </Record>
                </Annotation>
                <Annotation Term=\\"Common.SideEffects\\" Qualifier=\\"PlantChange\\">
                    <Record Type=\\"Common.SideEffectsType\\">
                        <PropertyValue Property=\\"SourceProperties\\">
                            <Collection>
                                <PropertyPath>Plant</PropertyPath>
                            </Collection>
                        </PropertyValue>
                        <PropertyValue Property=\\"TargetEntities\\">
                            <Collection>
                                <NavigationPropertyPath>_ScheduleLine</NavigationPropertyPath>
                            </Collection>
                        </PropertyValue>
                        <PropertyValue Property=\\"TargetProperties\\">
                            <Collection>
                                <String>Plant</String>
                                <String>ShippingPoint</String>
                                <String>Route</String>
                            </Collection>
                        </PropertyValue>
                    </Record>
                </Annotation>
                <Annotation Term=\\"Common.SideEffects\\" Qualifier=\\"PricingDateChange\\">
                    <Record Type=\\"Common.SideEffectsType\\">
                        <PropertyValue Property=\\"SourceProperties\\">
                            <Collection>
                                <PropertyPath>PricingDate</PropertyPath>
                            </Collection>
                        </PropertyValue>
                        <PropertyValue Property=\\"TargetProperties\\">
                            <Collection>
                                <String>NetAmount</String>
                            </Collection>
                        </PropertyValue>
                    </Record>
                </Annotation>
                <Annotation Term=\\"Common.SideEffects\\" Qualifier=\\"RequestedDeliveryDateChange\\">
                    <Record Type=\\"Common.SideEffectsType\\">
                        <PropertyValue Property=\\"SourceProperties\\">
                            <Collection>
                                <PropertyPath>RequestedDeliveryDate</PropertyPath>
                            </Collection>
                        </PropertyValue>
                        <PropertyValue Property=\\"TargetEntities\\">
                            <Collection>
                                <NavigationPropertyPath>_ScheduleLine</NavigationPropertyPath>
                            </Collection>
                        </PropertyValue>
                    </Record>
                </Annotation>
                <Annotation Term=\\"Common.SideEffects\\" Qualifier=\\"RouteChange\\">
                    <Record Type=\\"Common.SideEffectsType\\">
                        <PropertyValue Property=\\"SourceProperties\\">
                            <Collection>
                                <PropertyPath>Route</PropertyPath>
                            </Collection>
                        </PropertyValue>
                        <PropertyValue Property=\\"TargetEntities\\">
                            <Collection>
                                <NavigationPropertyPath>_ScheduleLine</NavigationPropertyPath>
                            </Collection>
                        </PropertyValue>
                    </Record>
                </Annotation>
                <Annotation Term=\\"Common.SideEffects\\" Qualifier=\\"ShippingPointChange\\">
                    <Record Type=\\"Common.SideEffectsType\\">
                        <PropertyValue Property=\\"SourceProperties\\">
                            <Collection>
                                <PropertyPath>ShippingPoint</PropertyPath>
                            </Collection>
                        </PropertyValue>
                        <PropertyValue Property=\\"TargetEntities\\">
                            <Collection>
                                <NavigationPropertyPath>_ScheduleLine</NavigationPropertyPath>
                            </Collection>
                        </PropertyValue>
                        <PropertyValue Property=\\"TargetProperties\\">
                            <Collection>
                                <String>Route</String>
                            </Collection>
                        </PropertyValue>
                    </Record>
                </Annotation>
                <Annotation Term=\\"Common.SideEffects\\" Qualifier=\\"StorageLocationChange\\">
                    <Record Type=\\"Common.SideEffectsType\\">
                        <PropertyValue Property=\\"SourceProperties\\">
                            <Collection>
                                <PropertyPath>StorageLocation</PropertyPath>
                                <PropertyPath>ShippingPoint</PropertyPath>
                            </Collection>
                        </PropertyValue>
                        <PropertyValue Property=\\"TargetEntities\\">
                            <Collection>
                                <NavigationPropertyPath>_ScheduleLine</NavigationPropertyPath>
                            </Collection>
                        </PropertyValue>
                    </Record>
                </Annotation>
                <Annotation Term=\\"UI.PresentationVariant\\">
                    <Record Type=\\"UI.PresentationVariantType\\">
                        <PropertyValue Property=\\"Visualizations\\">
                            <Collection>
                                <AnnotationPath>@UI.Chart</AnnotationPath>
                                <AnnotationPath>@UI.LineItem</AnnotationPath>
                            </Collection>
                        </PropertyValue>
                    </Record>
                </Annotation>
            </Annotations>
            <Annotations Target=\\"com.c_salesordermanage_sd_aggregate.SalesOrderItem/ID\\">
                <Annotation Term=\\"Common.Label\\" String=\\"Sales Order Item UUID\\"/>
                <Annotation Term=\\"Core.Computed\\" Bool=\\"true\\"/>
                <Annotation Term=\\"PersonalData.IsPotentiallySensitive\\" Bool=\\"true\\"/>
            </Annotations>
            <Annotations Target=\\"com.c_salesordermanage_sd_aggregate.SalesOrderItem/SalesOrder\\">
                <Annotation Term=\\"Common.Label\\" String=\\"Sales Order No.\\"/>
                <Annotation Term=\\"Core.Computed\\" Bool=\\"true\\"/>
            </Annotations>
            <Annotations Target=\\"com.c_salesordermanage_sd_aggregate.SalesOrderItem/SalesOrderItem\\">
                <Annotation Term=\\"Aggregation.Groupable\\" Bool=\\"true\\"/>
                <Annotation Term=\\"Common.Label\\" String=\\"Item\\"/>
                <Annotation Term=\\"Common.Text\\" Path=\\"SalesOrderItemText\\"/>
                <Annotation Term=\\"Core.Computed\\" Bool=\\"true\\"/>
            </Annotations>
            <Annotations Target=\\"com.c_salesordermanage_sd_aggregate.SalesOrderItem/Route\\">
                <Annotation Term=\\"Common.Label\\" String=\\"Route\\"/>
            </Annotations>
            <Annotations Target=\\"com.c_salesordermanage_sd_aggregate.SalesOrderItem/HigherLevelItem\\">
                <Annotation Term=\\"Common.Label\\" String=\\"Higher-Level Item\\"/>
                <Annotation Term=\\"Core.Computed\\" Bool=\\"true\\"/>
            </Annotations>
            <Annotations Target=\\"com.c_salesordermanage_sd_aggregate.SalesOrderItem/SalesOrderItemCategory\\">
                <Annotation Term=\\"Aggregation.Groupable\\" Bool=\\"true\\"/>
                <Annotation Term=\\"Common.IsUpperCase\\" Bool=\\"true\\"/>
                <Annotation Term=\\"Common.Label\\" String=\\"Item Category\\"/>
                <Annotation Term=\\"Common.Text\\" Path=\\"_ItemCategory/SalesDocumentItemCategory_Text\\"/>
                <Annotation Term=\\"Common.ValueList\\">
                    <Record Type=\\"Common.ValueListType\\">
                        <PropertyValue Property=\\"CollectionPath\\" String=\\"SalesOrderItemCategory\\"/>
                        <PropertyValue Property=\\"Label\\" String=\\"Sales Document Item Category\\"/>
                        <PropertyValue Property=\\"Parameters\\">
                            <Collection>
                                <Record Type=\\"Common.ValueListParameterInOut\\">
                                    <PropertyValue Property=\\"LocalDataProperty\\" PropertyPath=\\"SalesOrderItemCategory\\"/>
                                    <PropertyValue Property=\\"ValueListProperty\\" String=\\"SalesDocumentItemCategory\\"/>
                                </Record>
                                <Record Type=\\"Common.ValueListParameterDisplayOnly\\">
                                    <PropertyValue Property=\\"ValueListProperty\\" String=\\"SalesDocumentItemCategory_Text\\"/>
                                </Record>
                                <Record Type=\\"Common.ValueListParameterDisplayOnly\\">
                                    <PropertyValue Property=\\"ValueListProperty\\" String=\\"ScheduleLineIsAllowed\\"/>
                                </Record>
                            </Collection>
                        </PropertyValue>
                    </Record>
                </Annotation>
                <Annotation Term=\\"Core.Immutable\\" Bool=\\"true\\"/>
                <Annotation Term=\\"UI.ValueCriticality\\">
                    <Collection>
                        <Record Type=\\"UI.ValueCriticalityType\\">
                            <PropertyValue Property=\\"Value\\" String=\\"TAN\\"/>
                            <PropertyValue Property=\\"Criticality\\" EnumMember=\\"UI.CriticalityType/Negative\\"/>
                        </Record>
                        <Record Type=\\"UI.ValueCriticalityType\\">
                            <PropertyValue Property=\\"Value\\" String=\\"TAG\\"/>
                            <PropertyValue Property=\\"Criticality\\" EnumMember=\\"UI.CriticalityType/Positive\\"/>
                        </Record>
                    </Collection>
                </Annotation>
            </Annotations>
            <Annotations Target=\\"com.c_salesordermanage_sd_aggregate.SalesOrderItem/fieldControlType_item\\">
                <Annotation Term=\\"Common.Label\\" String=\\"FieldControlType for Items Table\\"/>
            </Annotations>
            <Annotations Target=\\"com.c_salesordermanage_sd_aggregate.SalesOrderItem/Material\\">
                <Annotation Term=\\"Aggregation.Groupable\\" Bool=\\"true\\"/>
                <Annotation Term=\\"Common.FieldControl\\" Path=\\"fieldControlType_item\\"/>
                <Annotation Term=\\"Common.IsUpperCase\\" Bool=\\"true\\"/>
                <Annotation Term=\\"Common.Label\\" String=\\"Material\\"/>
                <Annotation Term=\\"Common.Text\\" Path=\\"_Material/Material_Text\\"/>
                <Annotation Term=\\"Common.ValueList\\">
                    <Record Type=\\"Common.ValueListType\\">
                        <PropertyValue Property=\\"CollectionPath\\" String=\\"C_MaterialBySlsOrgDistrChnl\\"/>
                        <PropertyValue Property=\\"Label\\" String=\\"Materials for Manage Sales Order\\"/>
                        <PropertyValue Property=\\"Parameters\\">
                            <Collection>
                                <Record Type=\\"Common.ValueListParameterInOut\\">
                                    <PropertyValue Property=\\"LocalDataProperty\\" PropertyPath=\\"Material\\"/>
                                    <PropertyValue Property=\\"ValueListProperty\\" String=\\"Material\\"/>
                                </Record>
                                <Record Type=\\"Common.ValueListParameterIn\\">
                                    <PropertyValue Property=\\"LocalDataProperty\\" PropertyPath=\\"owner/DistributionChannel\\"/>
                                    <PropertyValue Property=\\"ValueListProperty\\" String=\\"DistributionChannel\\"/>
                                </Record>
                                <Record Type=\\"Common.ValueListParameterIn\\">
                                    <PropertyValue Property=\\"LocalDataProperty\\" PropertyPath=\\"owner/SalesOrganization\\"/>
                                    <PropertyValue Property=\\"ValueListProperty\\" String=\\"SalesOrganization\\"/>
                                </Record>
                                <Record Type=\\"Common.ValueListParameterOut\\">
                                    <PropertyValue Property=\\"LocalDataProperty\\" PropertyPath=\\"RequestedQuantityUnit\\"/>
                                    <PropertyValue Property=\\"ValueListProperty\\" String=\\"RequestedQuantityUnit\\"/>
                                </Record>
                                <Record Type=\\"Common.ValueListParameterDisplayOnly\\">
                                    <PropertyValue Property=\\"ValueListProperty\\" String=\\"MaterialName\\"/>
                                </Record>
                            </Collection>
                        </PropertyValue>
                    </Record>
                </Annotation>
            </Annotations>
            <Annotations Target=\\"com.c_salesordermanage_sd_aggregate.SalesOrderItem/RequestedDeliveryDate\\">
                <Annotation Term=\\"Common.Label\\" String=\\"Delivery Date\\"/>
            </Annotations>
            <Annotations Target=\\"com.c_salesordermanage_sd_aggregate.SalesOrderItem/RequestedQuantity\\">
                <Annotation Term=\\"Common.Label\\" String=\\"Requested Quantity\\"/>
                <Annotation Term=\\"Measures.Unit\\" Path=\\"RequestedQuantityUnit\\"/>
            </Annotations>
            <Annotations Target=\\"com.c_salesordermanage_sd_aggregate.SalesOrderItem/RequestedQuantityUnit\\">
                <Annotation Term=\\"Common.FieldControl\\" Path=\\"owner/fieldControlType_item\\"/>
                <Annotation Term=\\"Common.Label\\" String=\\"Requested Qty Unit\\"/>
                <Annotation Term=\\"Common.Text\\" Path=\\"_RequestedQuantityUnit/UnitOfMeasure_Text\\"/>
                <Annotation Term=\\"Common.ValueList\\">
                    <Record Type=\\"Common.ValueListType\\">
                        <PropertyValue Property=\\"CollectionPath\\" String=\\"C_ProductUnitsOfMeasureVH\\"/>
                        <PropertyValue Property=\\"Label\\" String=\\"Requested Quantity Units\\"/>
                        <PropertyValue Property=\\"Parameters\\">
                            <Collection>
                                <Record Type=\\"Common.ValueListParameterInOut\\">
                                    <PropertyValue Property=\\"LocalDataProperty\\" PropertyPath=\\"RequestedQuantityUnit\\"/>
                                    <PropertyValue Property=\\"ValueListProperty\\" String=\\"AlternativeUnit\\"/>
                                </Record>
                                <Record Type=\\"Common.ValueListParameterIn\\">
                                    <PropertyValue Property=\\"LocalDataProperty\\" PropertyPath=\\"Material\\"/>
                                    <PropertyValue Property=\\"ValueListProperty\\" String=\\"Product\\"/>
                                </Record>
                                <Record Type=\\"Common.ValueListParameterDisplayOnly\\">
                                    <PropertyValue Property=\\"ValueListProperty\\" String=\\"AlternativeUnit_Text\\"/>
                                </Record>
                                <Record Type=\\"Common.ValueListParameterDisplayOnly\\">
                                    <PropertyValue Property=\\"ValueListProperty\\" String=\\"QuantityNumerator\\"/>
                                </Record>
                                <Record Type=\\"Common.ValueListParameterDisplayOnly\\">
                                    <PropertyValue Property=\\"ValueListProperty\\" String=\\"QuantityDenominator\\"/>
                                </Record>
                            </Collection>
                        </PropertyValue>
                    </Record>
                </Annotation>
            </Annotations>
            <Annotations Target=\\"com.c_salesordermanage_sd_aggregate.SalesOrderItem/PricingDate\\">
                <Annotation Term=\\"Common.Label\\" String=\\"Pricing Date\\"/>
            </Annotations>
            <Annotations Target=\\"com.c_salesordermanage_sd_aggregate.SalesOrderItem/NetAmount\\">
                <Annotation Term=\\"Aggregation.Aggregatable\\" Bool=\\"true\\"/>
                <Annotation Term=\\"Aggregation.RecommendedAggregationMethod\\" String=\\"average\\"/>
                <Annotation Term=\\"Aggregation.SupportedAggregationMethods\\">
                    <Collection>
                        <String>min</String>
                        <String>max</String>
                        <String>average</String>
                    </Collection>
                </Annotation>
                <Annotation Term=\\"Analytics.Measure\\" Bool=\\"true\\"/>
                <Annotation Term=\\"Common.FieldControl\\" Path=\\"owner/fieldControlType_item\\"/>
                <Annotation Term=\\"Common.Label\\" String=\\"Net Value\\"/>
                <Annotation Term=\\"Core.Immutable\\" Bool=\\"true\\"/>
                <Annotation Term=\\"Measures.ISOCurrency\\" Path=\\"TransactionCurrency\\"/>
            </Annotations>
            <Annotations Target=\\"com.c_salesordermanage_sd_aggregate.SalesOrderItem/NetAmountHidden\\">
                <Annotation Term=\\"Common.Label\\" String=\\"Net Value\\"/>
                <Annotation Term=\\"Core.Immutable\\" Bool=\\"true\\"/>
                <Annotation Term=\\"Measures.ISOCurrency\\" Path=\\"TransactionCurrency\\"/>
                <Annotation Term=\\"UI.Hidden\\" Bool=\\"true\\"/>
            </Annotations>
            <Annotations Target=\\"com.c_salesordermanage_sd_aggregate.SalesOrderItem/isVerified\\">
                <Annotation Term=\\"Common.Label\\" String=\\"Verified Material\\"/>
            </Annotations>
            <Annotations Target=\\"com.c_salesordermanage_sd_aggregate.SalesOrderItem/TargetAmount\\">
                <Annotation Term=\\"Common.Label\\" String=\\"Target Value\\"/>
                <Annotation Term=\\"Core.Immutable\\" Bool=\\"true\\"/>
                <Annotation Term=\\"Measures.ISOCurrency\\" Path=\\"TransactionCurrency\\"/>
                <Annotation Term=\\"UI.ExcludeFromNavigationContext\\" Bool=\\"true\\"/>
            </Annotations>
            <Annotations Target=\\"com.c_salesordermanage_sd_aggregate.DummyBoundAction(com.c_salesordermanage_sd_aggregate.SalesOrderItem)\\">
                <Annotation Term=\\"Core.OperationAvailable\\" Path=\\"_it/owner/isVerified\\"/>
            </Annotations>
            <Annotations Target=\\"com.c_salesordermanage_sd_aggregate.IdentificationFormAction(com.c_salesordermanage_sd_aggregate.SalesOrderItem)\\">
                <Annotation Term=\\"Common.SideEffects\\">
                    <Record Type=\\"Common.SideEffectsType\\">
                        <PropertyValue Property=\\"SourceProperties\\">
                            <Collection>
                                <PropertyPath>_it/RequestedQuantity</PropertyPath>
                            </Collection>
                        </PropertyValue>
                        <PropertyValue Property=\\"TargetProperties\\">
                            <Collection>
                                <String>_it/RequestedQuantity</String>
                                <String>_it/NetAmount</String>
                            </Collection>
                        </PropertyValue>
                    </Record>
                </Annotation>
                <Annotation Term=\\"Core.OperationAvailable\\" Path=\\"_it/isVerified\\"/>
            </Annotations>
            <Annotations Target=\\"com.c_salesordermanage_sd_aggregate.SalesOrderItemCategory\\">
                <Annotation Term=\\"Common.Label\\" String=\\"Sales Document Item Category\\"/>
            </Annotations>
            <Annotations Target=\\"com.c_salesordermanage_sd_aggregate.SalesOrderItemCategory/SalesDocumentItemCategory\\">
                <Annotation Term=\\"Common.Heading\\" String=\\"ItCa\\"/>
                <Annotation Term=\\"Common.IsUpperCase\\" Bool=\\"true\\"/>
                <Annotation Term=\\"Common.Label\\" String=\\"Item Category\\"/>
                <Annotation Term=\\"Common.QuickInfo\\" String=\\"Sales Document Item Category\\"/>
                <Annotation Term=\\"Common.Text\\" Path=\\"SalesDocumentItemCategory\\"/>
            </Annotations>
            <Annotations Target=\\"com.c_salesordermanage_sd_aggregate.SalesOrderItemCategory/SalesDocumentItemCategory_Text\\">
                <Annotation Term=\\"Common.Label\\" String=\\"Description\\"/>
                <Annotation Term=\\"Core.Immutable\\" Bool=\\"true\\"/>
            </Annotations>
            <Annotations Target=\\"com.c_salesordermanage_sd_aggregate.SalesOrderItemCategory/ScheduleLineIsAllowed\\">
                <Annotation Term=\\"Common.Heading\\" String=\\"SchAl\\"/>
                <Annotation Term=\\"Common.Label\\" String=\\"Sched.lines allowed\\"/>
                <Annotation Term=\\"Common.QuickInfo\\" String=\\"Schedule lines allowed\\"/>
            </Annotations>
            <Annotations Target=\\"com.c_salesordermanage_sd_aggregate.SalesOrderManage\\">
                <Annotation Term=\\"Analytics.AggregatedProperties\\">
                    <Collection>
                        <Record Type=\\"Analytics.AggregatedPropertyType\\">
                            <PropertyValue Property=\\"Name\\" String=\\"minPricing\\"/>
                            <PropertyValue Property=\\"AggregationMethod\\" String=\\"min\\"/>
                            <PropertyValue Property=\\"AggregatableProperty\\" PropertyPath=\\"NetPricing\\"/>
                            <Annotation Term=\\"Common.Label\\" String=\\"Minimal Net Amount\\"/>
                        </Record>
                        <Record Type=\\"Analytics.AggregatedPropertyType\\">
                            <PropertyValue Property=\\"Name\\" String=\\"maxPricing\\"/>
                            <PropertyValue Property=\\"AggregationMethod\\" String=\\"max\\"/>
                            <PropertyValue Property=\\"AggregatableProperty\\" PropertyPath=\\"NetPricing\\"/>
                            <Annotation Term=\\"Common.Label\\" String=\\"Maximal Net Amount\\"/>
                        </Record>
                        <Record Type=\\"Analytics.AggregatedPropertyType\\">
                            <PropertyValue Property=\\"Name\\" String=\\"avgPricing\\"/>
                            <PropertyValue Property=\\"AggregationMethod\\" String=\\"average\\"/>
                            <PropertyValue Property=\\"AggregatableProperty\\" PropertyPath=\\"NetPricing\\"/>
                            <Annotation Term=\\"Common.Label\\" String=\\"Average Net Amount\\"/>
                        </Record>
                        <Record Type=\\"Analytics.AggregatedPropertyType\\">
                            <PropertyValue Property=\\"Name\\" String=\\"totalPricing\\"/>
                            <PropertyValue Property=\\"AggregationMethod\\" String=\\"sum\\"/>
                            <PropertyValue Property=\\"AggregatableProperty\\" PropertyPath=\\"NetPricing\\"/>
                            <Annotation Term=\\"Common.Label\\" String=\\"Total Net Amount\\"/>
                        </Record>
                    </Collection>
                </Annotation>
                <Annotation Term=\\"Common.Label\\" String=\\"Manage Sales Order\\"/>
                <Annotation Term=\\"Common.SemanticKey\\">
                    <Collection>
                        <PropertyPath>ID</PropertyPath>
                    </Collection>
                </Annotation>
                <Annotation Term=\\"Common.SemanticObject\\" String=\\"v4Freestyle\\"/>
                <Annotation Term=\\"Common.SemanticObject\\" Qualifier=\\"EntitySetQualifier\\" String=\\"SalesOrder\\"/>
                <Annotation Term=\\"Common.SemanticObjectMapping\\">
                    <Collection>
                        <Record Type=\\"Common.SemanticObjectMappingType\\">
                            <PropertyValue Property=\\"LocalProperty\\" PropertyPath=\\"SoldToParty\\"/>
                            <PropertyValue Property=\\"SemanticObjectProperty\\" String=\\"Client\\"/>
                        </Record>
                    </Collection>
                </Annotation>
                <Annotation Term=\\"Common.SemanticObjectMapping\\" Qualifier=\\"EntitySetQualifier\\">
                    <Collection>
                        <Record Type=\\"Common.SemanticObjectMappingType\\">
                            <PropertyValue Property=\\"LocalProperty\\" PropertyPath=\\"SoldToParty\\"/>
                            <PropertyValue Property=\\"SemanticObjectProperty\\" String=\\"Customer\\"/>
                        </Record>
                    </Collection>
                </Annotation>
                <Annotation Term=\\"Common.SemanticObjectUnavailableActions\\">
                    <Collection>
                        <String>Inbound</String>
                        <String>Outbound</String>
                    </Collection>
                </Annotation>
                <Annotation Term=\\"Common.SemanticObjectUnavailableActions\\" Qualifier=\\"EntitySetQualifier\\">
                    <Collection>
                        <String>aggregate</String>
                        <String>noanno</String>
                        <String>sticky</String>
                        <String>manageFCL</String>
                        <String>stickyFCL</String>
                    </Collection>
                </Annotation>
                <Annotation Term=\\"Common.SideEffects\\" Qualifier=\\"IncotermsChange\\">
                    <Record Type=\\"Common.SideEffectsType\\">
                        <PropertyValue Property=\\"SourceProperties\\">
                            <Collection>
                                <PropertyPath>IncotermsVersion</PropertyPath>
                            </Collection>
                        </PropertyValue>
                        <PropertyValue Property=\\"TargetProperties\\">
                            <Collection>
                                <String>IncotermsLocation1</String>
                            </Collection>
                        </PropertyValue>
                        <PropertyValue Property=\\"TriggerAction\\" String=\\"com.c_salesordermanage_sd.IncotermsDetermination\\"/>
                    </Record>
                </Annotation>
                <Annotation Term=\\"Common.SideEffects\\" Qualifier=\\"ItemCreationOrDeletion\\">
                    <Record Type=\\"Common.SideEffectsType\\">
                        <PropertyValue Property=\\"SourceEntities\\">
                            <Collection>
                                <NavigationPropertyPath>_Item</NavigationPropertyPath>
                            </Collection>
                        </PropertyValue>
                        <PropertyValue Property=\\"TargetProperties\\">
                            <Collection>
                                <String>TotalNetAmount</String>
                            </Collection>
                        </PropertyValue>
                    </Record>
                </Annotation>
                <Annotation Term=\\"Common.SideEffects\\" Qualifier=\\"ItemMaterialChange\\">
                    <Record Type=\\"Common.SideEffectsType\\">
                        <PropertyValue Property=\\"SourceProperties\\">
                            <Collection>
                                <PropertyPath>_Item/Material</PropertyPath>
                            </Collection>
                        </PropertyValue>
                        <PropertyValue Property=\\"TargetEntities\\">
                            <Collection>
                                <NavigationPropertyPath>_Item</NavigationPropertyPath>
                            </Collection>
                        </PropertyValue>
                        <PropertyValue Property=\\"TargetProperties\\">
                            <Collection>
                                <String>TotalNetAmount</String>
                            </Collection>
                        </PropertyValue>
                    </Record>
                </Annotation>
                <Annotation Term=\\"Common.SideEffects\\" Qualifier=\\"ItemRequestedQuantityChange\\">
                    <Record Type=\\"Common.SideEffectsType\\">
                        <PropertyValue Property=\\"SourceProperties\\">
                            <Collection>
                                <PropertyPath>_Item/RequestedQuantity</PropertyPath>
                            </Collection>
                        </PropertyValue>
                        <PropertyValue Property=\\"TargetEntities\\">
                            <Collection>
                                <NavigationPropertyPath>_Item</NavigationPropertyPath>
                            </Collection>
                        </PropertyValue>
                        <PropertyValue Property=\\"TargetProperties\\">
                            <Collection>
                                <String>TotalNetAmount</String>
                            </Collection>
                        </PropertyValue>
                    </Record>
                </Annotation>
                <Annotation Term=\\"Common.SideEffects\\" Qualifier=\\"ShipToPartyChange\\">
                    <Record Type=\\"Common.SideEffectsType\\">
                        <PropertyValue Property=\\"SourceProperties\\">
                            <Collection>
                                <PropertyPath>_ShipToParty/BusinessPartner</PropertyPath>
                            </Collection>
                        </PropertyValue>
                        <PropertyValue Property=\\"TargetEntities\\">
                            <Collection>
                                <NavigationPropertyPath>_ShipToParty</NavigationPropertyPath>
                                <NavigationPropertyPath>_Partner</NavigationPropertyPath>
                            </Collection>
                        </PropertyValue>
                    </Record>
                </Annotation>
                <Annotation Term=\\"Common.SideEffects\\" Qualifier=\\"SoldToChangeSalesAreaShipTo\\">
                    <Record Type=\\"Common.SideEffectsType\\">
                        <PropertyValue Property=\\"SourceProperties\\">
                            <Collection>
                                <PropertyPath>SoldToParty</PropertyPath>
                            </Collection>
                        </PropertyValue>
                        <PropertyValue Property=\\"TargetEntities\\">
                            <Collection>
                                <NavigationPropertyPath>_Partner</NavigationPropertyPath>
                            </Collection>
                        </PropertyValue>
                        <PropertyValue Property=\\"TargetProperties\\">
                            <Collection>
                                <String>SalesOrganization</String>
                                <String>DistributionChannel</String>
                                <String>OrganizationDivision</String>
                                <String>TotalNetAmount</String>
                                <String>_ShipToParty/*</String>
                            </Collection>
                        </PropertyValue>
                    </Record>
                </Annotation>
                <Annotation Term=\\"UI.Chart\\">
                    <Record Type=\\"UI.ChartDefinitionType\\">
                        <PropertyValue Property=\\"Actions\\">
                            <Collection>
                                <Record Type=\\"UI.DataFieldForAction\\">
                                    <PropertyValue Property=\\"Label\\" String=\\"Bound Action with params\\"/>
                                    <PropertyValue Property=\\"Action\\" String=\\"com.c_salesordermanage_sd_aggregate.CreateWithSalesOrderType\\"/>
                                </Record>
                                <Record Type=\\"UI.DataFieldForAction\\">
                                    <PropertyValue Property=\\"Label\\" String=\\"Unbound Action\\"/>
                                    <PropertyValue Property=\\"Action\\" String=\\"com.c_salesordermanage_sd_aggregate/UnboundAction\\"/>
                                </Record>
                                <Record Type=\\"UI.DataFieldForAction\\">
                                    <PropertyValue Property=\\"Label\\" String=\\"Confirmation Action\\"/>
                                    <PropertyValue Property=\\"Action\\" String=\\"com.c_salesordermanage_sd_aggregate/ReturnInProcess\\"/>
                                </Record>
                                <Record Type=\\"UI.DataFieldForIntentBasedNavigation\\">
                                    <PropertyValue Property=\\"SemanticObject\\" String=\\"SalesOrder\\"/>
                                    <PropertyValue Property=\\"Action\\" String=\\"manageInline\\"/>
                                    <PropertyValue Property=\\"Label\\" String=\\"IBN\\"/>
                                    <PropertyValue Property=\\"RequiresContext\\" Bool=\\"false\\"/>
                                </Record>
                                <Record Type=\\"UI.DataFieldForIntentBasedNavigation\\">
                                    <PropertyValue Property=\\"SemanticObject\\" String=\\"v4Freestyle\\"/>
                                    <PropertyValue Property=\\"Action\\" String=\\"Inbound\\"/>
                                    <PropertyValue Property=\\"Label\\" String=\\"IBN with context\\"/>
                                    <PropertyValue Property=\\"RequiresContext\\" Bool=\\"true\\"/>
                                </Record>
                            </Collection>
                        </PropertyValue>
                        <PropertyValue Property=\\"ChartType\\" EnumMember=\\"UI.ChartType/Column\\"/>
                        <PropertyValue Property=\\"Description\\" String=\\"Testing Line Chart\\"/>
                        <PropertyValue Property=\\"DimensionAttributes\\">
                            <Collection>
                                <Record Type=\\"UI.ChartDimensionAttributeType\\">
                                    <PropertyValue Property=\\"Dimension\\" PropertyPath=\\"SalesOrganization\\"/>
                                    <PropertyValue Property=\\"Role\\" EnumMember=\\"UI.ChartDimensionRoleType/Category\\"/>
                                </Record>
                            </Collection>
                        </PropertyValue>
                        <PropertyValue Property=\\"Dimensions\\">
                            <Collection>
                                <PropertyPath>SalesOrganization</PropertyPath>
                            </Collection>
                        </PropertyValue>
                        <PropertyValue Property=\\"MeasureAttributes\\">
                            <Collection>
                                <Record Type=\\"UI.ChartMeasureAttributeType\\">
                                    <PropertyValue Property=\\"Measure\\" PropertyPath=\\"totalPricing\\"/>
                                    <PropertyValue Property=\\"Role\\" EnumMember=\\"UI.ChartMeasureRoleType/Axis1\\"/>
                                </Record>
                            </Collection>
                        </PropertyValue>
                        <PropertyValue Property=\\"Measures\\">
                            <Collection>
                                <PropertyPath>totalPricing</PropertyPath>
                            </Collection>
                        </PropertyValue>
                        <PropertyValue Property=\\"Title\\" String=\\"Height Line Chart\\"/>
                    </Record>
                </Annotation>
                <Annotation Term=\\"UI.DataPoint\\" Qualifier=\\"NetValue\\">
                    <Record Type=\\"UI.DataPointType\\">
                        <PropertyValue Property=\\"Criticality\\" EnumMember=\\"UI.CriticalityType/Positive\\"/>
                        <PropertyValue Property=\\"Title\\" String=\\"Net Amount\\"/>
                        <PropertyValue Property=\\"Value\\" Path=\\"TotalNetAmount\\"/>
                    </Record>
                </Annotation>
                <Annotation Term=\\"UI.DataPoint\\" Qualifier=\\"Progress\\">
                    <Record Type=\\"UI.DataPointType\\">
                        <PropertyValue Property=\\"TargetValue\\" Int=\\"100\\"/>
                        <PropertyValue Property=\\"Title\\" String=\\"Progress\\"/>
                        <PropertyValue Property=\\"Value\\" Path=\\"Progress\\"/>
                        <PropertyValue Property=\\"Visualization\\" EnumMember=\\"UI.VisualizationType/Progress\\"/>
                    </Record>
                </Annotation>
                <Annotation Term=\\"UI.DataPoint\\" Qualifier=\\"Rating\\">
                    <Record Type=\\"UI.DataPointType\\">
                        <PropertyValue Property=\\"TargetValue\\" Int=\\"5\\"/>
                        <PropertyValue Property=\\"Title\\" String=\\"Rating\\"/>
                        <PropertyValue Property=\\"Value\\" Path=\\"Rating\\"/>
                        <PropertyValue Property=\\"Visualization\\" EnumMember=\\"UI.VisualizationType/Rating\\"/>
                    </Record>
                </Annotation>
                <Annotation Term=\\"UI.Facets\\">
                    <Collection>
                        <Record Type=\\"UI.CollectionFacet\\">
                            <PropertyValue Property=\\"Label\\" String=\\"Header\\"/>
                            <PropertyValue Property=\\"ID\\" String=\\"HeaderInfo\\"/>
                            <PropertyValue Property=\\"Facets\\">
                                <Collection>
                                    <Record Type=\\"UI.CollectionFacet\\">
                                        <PropertyValue Property=\\"ID\\" String=\\"GeneralInfo\\"/>
                                        <PropertyValue Property=\\"Label\\" String=\\"General Information\\"/>
                                        <PropertyValue Property=\\"Facets\\">
                                            <Collection>
                                                <Record Type=\\"UI.ReferenceFacet\\">
                                                    <PropertyValue Property=\\"Label\\" String=\\"Order Data\\"/>
                                                    <PropertyValue Property=\\"ID\\" String=\\"OrderData\\"/>
                                                    <PropertyValue Property=\\"Target\\" AnnotationPath=\\"@UI.FieldGroup#OrderData\\"/>
                                                    <Annotation Term=\\"UI.Importance\\" EnumMember=\\"UI.ImportanceType/High\\"/>
                                                    <Annotation Term=\\"UI.Hidden\\" Bool=\\"false\\"/>
                                                </Record>
                                                <Record Type=\\"UI.ReferenceFacet\\">
                                                    <PropertyValue Property=\\"Label\\" String=\\"Ship-To\\"/>
                                                    <PropertyValue Property=\\"ID\\" String=\\"AddressData\\"/>
                                                    <PropertyValue Property=\\"Target\\" AnnotationPath=\\"_ShipToParty/@UI.FieldGroup#AddressData\\"/>
                                                    <Annotation Term=\\"UI.Importance\\" EnumMember=\\"UI.ImportanceType/High\\"/>
                                                </Record>
                                                <Record Type=\\"UI.ReferenceFacet\\">
                                                    <PropertyValue Property=\\"Label\\" String=\\"Terms &amp; Conditions\\"/>
                                                    <PropertyValue Property=\\"ID\\" String=\\"TermsConditions\\"/>
                                                    <PropertyValue Property=\\"Target\\" AnnotationPath=\\"@UI.FieldGroup#TermsConditions\\"/>
                                                    <Annotation Term=\\"UI.Importance\\" EnumMember=\\"UI.ImportanceType/High\\"/>
                                                    <Annotation Term=\\"UI.Hidden\\" Path=\\"Delivered\\"/>
                                                </Record>
                                            </Collection>
                                        </PropertyValue>
                                        <Annotation Term=\\"UI.Importance\\" EnumMember=\\"UI.ImportanceType/High\\"/>
                                    </Record>
                                    <Record Type=\\"UI.ReferenceFacet\\">
                                        <PropertyValue Property=\\"Label\\" String=\\"Business Partners\\"/>
                                        <PropertyValue Property=\\"ID\\" String=\\"SalesOrderHeaderPartner\\"/>
                                        <PropertyValue Property=\\"Target\\" AnnotationPath=\\"_Partner/@UI.LineItem\\"/>
                                        <Annotation Term=\\"UI.Importance\\" EnumMember=\\"UI.ImportanceType/High\\"/>
                                    </Record>
                                </Collection>
                            </PropertyValue>
                        </Record>
                        <Record Type=\\"UI.ReferenceFacet\\">
                            <PropertyValue Property=\\"Label\\" String=\\"Customer Info\\"/>
                            <PropertyValue Property=\\"ID\\" String=\\"CustomerInfo\\"/>
                            <PropertyValue Property=\\"Target\\" AnnotationPath=\\"_SoldToParty/@UI.FieldGroup#Customer\\"/>
                            <Annotation Term=\\"UI.Importance\\" EnumMember=\\"UI.ImportanceType/High\\"/>
                        </Record>
                        <Record Type=\\"UI.ReferenceFacet\\">
                            <PropertyValue Property=\\"Label\\" String=\\"Items\\"/>
                            <PropertyValue Property=\\"ID\\" String=\\"SalesOrderItems\\"/>
                            <PropertyValue Property=\\"Target\\" AnnotationPath=\\"_Item/@UI.PresentationVariant\\"/>
                            <Annotation Term=\\"UI.Importance\\" EnumMember=\\"UI.ImportanceType/High\\"/>
                        </Record>
                    </Collection>
                </Annotation>
                <Annotation Term=\\"UI.FieldGroup\\" Qualifier=\\"OrderData\\">
                    <Record Type=\\"UI.FieldGroupType\\">
                        <PropertyValue Property=\\"Data\\">
                            <Collection>
                                <Record Type=\\"UI.DataFieldForIntentBasedNavigation\\">
                                    <PropertyValue Property=\\"SemanticObject\\" String=\\"SalesOrder\\"/>
                                    <PropertyValue Property=\\"Action\\" String=\\"manageInline\\"/>
                                    <PropertyValue Property=\\"Label\\" String=\\"IBN\\"/>
                                    <PropertyValue Property=\\"RequiresContext\\" Bool=\\"false\\"/>
                                </Record>
                                <Record Type=\\"UI.DataFieldForAction\\">
                                    <PropertyValue Property=\\"Label\\" String=\\"Facet Form Action\\"/>
                                    <PropertyValue Property=\\"Action\\" String=\\"com.c_salesordermanage_sd_aggregate.FacetFormAction\\"/>
                                    <Annotation Term=\\"UI.Importance\\" EnumMember=\\"UI.ImportanceType/High\\"/>
                                </Record>
                                <Record Type=\\"UI.DataFieldWithNavigationPath\\">
                                    <PropertyValue Property=\\"Label\\" String=\\"Referenced Sales Order\\"/>
                                    <PropertyValue Property=\\"Value\\" Path=\\"_ReferencedSalesOrder/SalesOrder\\"/>
                                    <PropertyValue Property=\\"Target\\" NavigationPropertyPath=\\"SalesOrderManage\\"/>
                                </Record>
                                <Record Type=\\"UI.DataField\\">
                                    <PropertyValue Property=\\"Value\\" Path=\\"SoldToParty\\"/>
                                    <Annotation Term=\\"UI.Importance\\" EnumMember=\\"UI.ImportanceType/High\\"/>
                                </Record>
                                <Record Type=\\"UI.DataField\\">
                                    <PropertyValue Property=\\"Value\\" Path=\\"ImageUrl\\"/>
                                    <PropertyValue Property=\\"IconUrl\\" Path=\\"ImageUrl\\"/>
                                    <PropertyValue Property=\\"Label\\" String=\\"SalesOrder Image\\"/>
                                    <Annotation Term=\\"UI.Importance\\" EnumMember=\\"UI.ImportanceType/High\\"/>
                                </Record>
                                <Record Type=\\"UI.DataField\\">
                                    <PropertyValue Property=\\"Value\\" Path=\\"PurchaseOrderByCustomer\\"/>
                                    <Annotation Term=\\"UI.Importance\\" EnumMember=\\"UI.ImportanceType/High\\"/>
                                </Record>
                                <Record Type=\\"UI.DataField\\">
                                    <PropertyValue Property=\\"Value\\" Path=\\"SalesOrderDate\\"/>
                                    <Annotation Term=\\"UI.Importance\\" EnumMember=\\"UI.ImportanceType/High\\"/>
                                    <Annotation Term=\\"UI.Hidden\\" Path=\\"Delivered\\"/>
                                </Record>
                                <Record Type=\\"UI.DataField\\">
                                    <PropertyValue Property=\\"Value\\" Path=\\"ShippingCondition\\"/>
                                    <Annotation Term=\\"UI.Importance\\" EnumMember=\\"UI.ImportanceType/High\\"/>
                                </Record>
                                <Record Type=\\"UI.DataField\\">
                                    <PropertyValue Property=\\"Value\\" Path=\\"OverallSDProcessStatus\\"/>
                                    <Annotation Term=\\"UI.Importance\\" EnumMember=\\"UI.ImportanceType/High\\"/>
                                    <PropertyValue Property=\\"Criticality\\" Path=\\"StatusCriticality\\"/>
                                </Record>
                                <Record Type=\\"UI.DataField\\">
                                    <PropertyValue Property=\\"Value\\" Path=\\"DescriptionFieldForOPACleanup\\"/>
                                    <Annotation Term=\\"UI.Importance\\" EnumMember=\\"UI.ImportanceType/High\\"/>
                                </Record>
                            </Collection>
                        </PropertyValue>
                    </Record>
                </Annotation>
                <Annotation Term=\\"UI.FieldGroup\\" Qualifier=\\"OrgData\\">
                    <Record Type=\\"UI.FieldGroupType\\">
                        <PropertyValue Property=\\"Data\\">
                            <Collection>
                                <Record Type=\\"UI.DataField\\">
                                    <PropertyValue Property=\\"Value\\" Path=\\"SalesOrganization\\"/>
                                    <Annotation Term=\\"UI.Importance\\" EnumMember=\\"UI.ImportanceType/High\\"/>
                                </Record>
                                <Record Type=\\"UI.DataField\\">
                                    <PropertyValue Property=\\"Value\\" Path=\\"DistributionChannel\\"/>
                                    <Annotation Term=\\"UI.Importance\\" EnumMember=\\"UI.ImportanceType/High\\"/>
                                    <Annotation Term=\\"UI.Hidden\\" Path=\\"Delivered\\"/>
                                </Record>
                                <Record Type=\\"UI.DataField\\">
                                    <PropertyValue Property=\\"Value\\" Path=\\"OrganizationDivision\\"/>
                                    <Annotation Term=\\"UI.Importance\\" EnumMember=\\"UI.ImportanceType/High\\"/>
                                </Record>
                            </Collection>
                        </PropertyValue>
                    </Record>
                </Annotation>
                <Annotation Term=\\"UI.FieldGroup\\" Qualifier=\\"OrgDataHeader\\">
                    <Record Type=\\"UI.FieldGroupType\\">
                        <PropertyValue Property=\\"Data\\">
                            <Collection>
                                <Record Type=\\"UI.DataField\\">
                                    <PropertyValue Property=\\"Value\\" Path=\\"TotalNetAmount\\"/>
                                    <Annotation Term=\\"UI.Importance\\" EnumMember=\\"UI.ImportanceType/High\\"/>
                                </Record>
                                <Record Type=\\"UI.DataField\\">
                                    <PropertyValue Property=\\"Value\\" Path=\\"TransactionCurrency\\"/>
                                    <Annotation Term=\\"UI.Importance\\" EnumMember=\\"UI.ImportanceType/High\\"/>
                                </Record>
                            </Collection>
                        </PropertyValue>
                    </Record>
                </Annotation>
                <Annotation Term=\\"UI.FieldGroup\\" Qualifier=\\"TermsConditions\\">
                    <Record Type=\\"UI.FieldGroupType\\">
                        <PropertyValue Property=\\"Data\\">
                            <Collection>
                                <Record Type=\\"UI.DataField\\">
                                    <PropertyValue Property=\\"Value\\" Path=\\"IncotermsClassification\\"/>
                                    <Annotation Term=\\"UI.Importance\\" EnumMember=\\"UI.ImportanceType/High\\"/>
                                </Record>
                                <Record Type=\\"UI.DataField\\">
                                    <PropertyValue Property=\\"Value\\" Path=\\"IncotermsVersion\\"/>
                                    <Annotation Term=\\"UI.Importance\\" EnumMember=\\"UI.ImportanceType/High\\"/>
                                </Record>
                                <Record Type=\\"UI.DataField\\">
                                    <PropertyValue Property=\\"Value\\" Path=\\"IncotermsLocation1\\"/>
                                    <Annotation Term=\\"UI.Importance\\" EnumMember=\\"UI.ImportanceType/High\\"/>
                                </Record>
                                <Record Type=\\"UI.DataField\\">
                                    <PropertyValue Property=\\"Value\\" Path=\\"IncotermsLocation2\\"/>
                                    <Annotation Term=\\"UI.Importance\\" EnumMember=\\"UI.ImportanceType/High\\"/>
                                </Record>
                                <Record Type=\\"UI.DataField\\">
                                    <PropertyValue Property=\\"Value\\" Path=\\"CustomerPaymentTerms\\"/>
                                    <Annotation Term=\\"UI.Importance\\" EnumMember=\\"UI.ImportanceType/High\\"/>
                                </Record>
                                <Record Type=\\"UI.DataField\\">
                                    <PropertyValue Property=\\"Value\\" Path=\\"CompleteDeliveryIsDefined\\"/>
                                    <Annotation Term=\\"UI.Importance\\" EnumMember=\\"UI.ImportanceType/High\\"/>
                                </Record>
                                <Record Type=\\"UI.DataField\\">
                                    <PropertyValue Property=\\"Value\\" Path=\\"PricingDate\\"/>
                                    <Annotation Term=\\"UI.Importance\\" EnumMember=\\"UI.ImportanceType/High\\"/>
                                </Record>
                            </Collection>
                        </PropertyValue>
                    </Record>
                </Annotation>
                <Annotation Term=\\"UI.FieldGroup\\" Qualifier=\\"multipleActionFields\\">
                    <Record Type=\\"UI.FieldGroupType\\">
                        <PropertyValue Property=\\"Data\\">
                            <Collection>
                                <Record Type=\\"UI.DataField\\">
                                    <PropertyValue Property=\\"Value\\" Path=\\"_SoldToParty/Customer\\"/>
                                </Record>
                                <Record Type=\\"UI.DataFieldForAnnotation\\">
                                    <PropertyValue Property=\\"Target\\" AnnotationPath=\\"@UI.DataPoint#Rating\\"/>
                                </Record>
                            </Collection>
                        </PropertyValue>
                    </Record>
                </Annotation>
                <Annotation Term=\\"UI.HeaderFacets\\">
                    <Collection>
                        <Record Type=\\"UI.ReferenceFacet\\">
                            <PropertyValue Property=\\"Label\\" String=\\"Sales Area\\"/>
                            <PropertyValue Property=\\"ID\\" String=\\"OrganizationalDataHeader\\"/>
                            <PropertyValue Property=\\"Target\\" AnnotationPath=\\"@UI.FieldGroup#OrgData\\"/>
                            <Annotation Term=\\"UI.Importance\\" EnumMember=\\"UI.ImportanceType/High\\"/>
                        </Record>
                        <Record Type=\\"UI.ReferenceFacet\\">
                            <PropertyValue Property=\\"Label\\" String=\\"Net Amount\\"/>
                            <PropertyValue Property=\\"ID\\" String=\\"NetValueDataHeader\\"/>
                            <PropertyValue Property=\\"Target\\" AnnotationPath=\\"@UI.DataPoint#NetValue\\"/>
                            <Annotation Term=\\"UI.Importance\\" EnumMember=\\"UI.ImportanceType/High\\"/>
                        </Record>
                        <Record Type=\\"UI.ReferenceFacet\\">
                            <PropertyValue Property=\\"Label\\" String=\\"Contact Info\\"/>
                            <PropertyValue Property=\\"ID\\" String=\\"ContactHeader\\"/>
                            <PropertyValue Property=\\"Target\\" AnnotationPath=\\"_SoldToParty/@Communication.Contact\\"/>
                            <Annotation Term=\\"UI.Importance\\" EnumMember=\\"UI.ImportanceType/High\\"/>
                        </Record>
                        <Record Type=\\"UI.ReferenceFacet\\">
                            <PropertyValue Property=\\"Label\\" String=\\"CreditLimitConsumption\\"/>
                            <PropertyValue Property=\\"ID\\" String=\\"CreditLimitChartHeader\\"/>
                            <PropertyValue Property=\\"Target\\" AnnotationPath=\\"_CreditLimitDetails/@UI.Chart#CreditLimitChart\\"/>
                            <Annotation Term=\\"UI.Importance\\" EnumMember=\\"UI.ImportanceType/High\\"/>
                        </Record>
                        <Record Type=\\"UI.ReferenceFacet\\">
                            <PropertyValue Property=\\"Label\\" String=\\"Comparison MicroChart\\"/>
                            <PropertyValue Property=\\"ID\\" String=\\"ComparisonMicroChart\\"/>
                            <PropertyValue Property=\\"Target\\" AnnotationPath=\\"_Item/@UI.Chart#ComparisonPath\\"/>
                            <Annotation Term=\\"UI.Importance\\" EnumMember=\\"UI.ImportanceType/High\\"/>
                        </Record>
                        <Record Type=\\"UI.ReferenceFacet\\">
                            <PropertyValue Property=\\"Label\\" String=\\"Radial MicroChart\\"/>
                            <PropertyValue Property=\\"ID\\" String=\\"RadialMicroChart\\"/>
                            <PropertyValue Property=\\"Target\\" AnnotationPath=\\"_CreditLimitDetails/@UI.Chart#RadialCriticalityPathHidden\\"/>
                            <Annotation Term=\\"UI.Importance\\" EnumMember=\\"UI.ImportanceType/High\\"/>
                        </Record>
                        <Record Type=\\"UI.ReferenceFacet\\">
                            <PropertyValue Property=\\"Label\\" String=\\"Rating Value\\"/>
                            <PropertyValue Property=\\"ID\\" String=\\"RatingHeader\\"/>
                            <PropertyValue Property=\\"Target\\" AnnotationPath=\\"@UI.DataPoint#Rating\\"/>
                            <Annotation Term=\\"UI.Importance\\" EnumMember=\\"UI.ImportanceType/High\\"/>
                        </Record>
                    </Collection>
                </Annotation>
                <Annotation Term=\\"UI.HeaderFacets\\" Qualifier=\\"MicroCharts\\">
                    <Collection>
                        <Record Type=\\"UI.ReferenceFacet\\">
                            <PropertyValue Property=\\"Label\\" String=\\"Column MicroChart\\"/>
                            <PropertyValue Property=\\"ID\\" String=\\"ColumnMicroChart\\"/>
                            <PropertyValue Property=\\"Target\\" AnnotationPath=\\"_Item/@UI.Chart#ColumnMaxPath\\"/>
                            <Annotation Term=\\"UI.Importance\\" EnumMember=\\"UI.ImportanceType/High\\"/>
                        </Record>
                        <Record Type=\\"UI.ReferenceFacet\\">
                            <PropertyValue Property=\\"Label\\" String=\\"Area MicroChart\\"/>
                            <PropertyValue Property=\\"ID\\" String=\\"AreaMicroChart\\"/>
                            <PropertyValue Property=\\"Target\\" AnnotationPath=\\"_Item/@UI.Chart#AreaMaxPath\\"/>
                            <Annotation Term=\\"UI.Importance\\" EnumMember=\\"UI.ImportanceType/High\\"/>
                        </Record>
                        <Record Type=\\"UI.ReferenceFacet\\">
                            <PropertyValue Property=\\"Label\\" String=\\"HarveyBall MicroChart\\"/>
                            <PropertyValue Property=\\"ID\\" String=\\"HarveyBallMicroChart\\"/>
                            <PropertyValue Property=\\"Target\\" AnnotationPath=\\"_CreditLimitDetails/@UI.Chart#HarveyBallCriticalityPath\\"/>
                            <Annotation Term=\\"UI.Importance\\" EnumMember=\\"UI.ImportanceType/High\\"/>
                        </Record>
                        <Record Type=\\"UI.ReferenceFacet\\">
                            <PropertyValue Property=\\"Label\\" String=\\"Line MicroChart\\"/>
                            <PropertyValue Property=\\"ID\\" String=\\"LineMicroChart\\"/>
                            <PropertyValue Property=\\"Target\\" AnnotationPath=\\"_Item/@UI.Chart#LineMaxPath\\"/>
                            <Annotation Term=\\"UI.Importance\\" EnumMember=\\"UI.ImportanceType/High\\"/>
                        </Record>
                        <Record Type=\\"UI.ReferenceFacet\\">
                            <PropertyValue Property=\\"Label\\" String=\\"Radial MicroChart\\"/>
                            <PropertyValue Property=\\"ID\\" String=\\"RadialMicroChart\\"/>
                            <PropertyValue Property=\\"Target\\" AnnotationPath=\\"_CreditLimitDetails/@UI.Chart#RadialCriticalityPath\\"/>
                            <Annotation Term=\\"UI.Importance\\" EnumMember=\\"UI.ImportanceType/High\\"/>
                        </Record>
                        <Record Type=\\"UI.ReferenceFacet\\">
                            <PropertyValue Property=\\"Label\\" String=\\"Stacked Bar MicroChart\\"/>
                            <PropertyValue Property=\\"ID\\" String=\\"BarStackedMicroChart\\"/>
                            <PropertyValue Property=\\"Target\\" AnnotationPath=\\"_Item/@UI.Chart#BarStackedPath\\"/>
                            <Annotation Term=\\"UI.Importance\\" EnumMember=\\"UI.ImportanceType/High\\"/>
                        </Record>
                    </Collection>
                </Annotation>
                <Annotation Term=\\"UI.HeaderInfo\\">
                    <Record Type=\\"UI.HeaderInfoType\\">
                        <PropertyValue Property=\\"Description\\">
                            <Record Type=\\"UI.DataField\\">
                                <PropertyValue Property=\\"Value\\" Path=\\"SalesOrderTypeName\\"/>
                            </Record>
                        </PropertyValue>
                        <PropertyValue Property=\\"ImageUrl\\" Path=\\"ImageUrl\\"/>
                        <PropertyValue Property=\\"Title\\">
                            <Record Type=\\"UI.DataField\\">
                                <PropertyValue Property=\\"Value\\" Path=\\"SalesOrder\\"/>
                            </Record>
                        </PropertyValue>
                        <PropertyValue Property=\\"TypeName\\" String=\\"Sales Order\\"/>
                        <PropertyValue Property=\\"TypeNamePlural\\" String=\\"Sales Orders\\"/>
                    </Record>
                </Annotation>
                <Annotation Term=\\"UI.Identification\\">
                    <Collection>
                        <Record Type=\\"UI.DataFieldForAction\\">
                            <PropertyValue Property=\\"Label\\" String=\\"Enable Edit\\"/>
                            <PropertyValue Property=\\"Action\\" String=\\"com.c_salesordermanage_sd_aggregate.EnableEditAction\\"/>
                            <Annotation Term=\\"UI.Hidden\\" Path=\\"editActionIsEnabled\\"/>
                        </Record>
                        <Record Type=\\"UI.DataFieldForAction\\">
                            <PropertyValue Property=\\"Label\\" String=\\"Change Order Status (Header)\\"/>
                            <PropertyValue Property=\\"Action\\" String=\\"com.c_salesordermanage_sd_aggregate.ChangeOrderStatus\\"/>
                            <Annotation Term=\\"UI.Hidden\\" Path=\\"editActionIsDisabled\\"/>
                        </Record>
                        <Record Type=\\"UI.DataFieldForAction\\">
                            <PropertyValue Property=\\"Label\\" String=\\"Change Order Status (Footer)\\"/>
                            <PropertyValue Property=\\"Action\\" String=\\"com.c_salesordermanage_sd_aggregate.ChangeOrderStatus\\"/>
                            <PropertyValue Property=\\"Determining\\" Bool=\\"true\\"/>
                            <Annotation Term=\\"UI.Hidden\\" Path=\\"editActionIsDisabled\\"/>
                        </Record>
                        <Record Type=\\"UI.DataFieldForAction\\">
                            <PropertyValue Property=\\"Label\\" String=\\"Bound Action with params\\"/>
                            <PropertyValue Property=\\"Action\\" String=\\"com.c_salesordermanage_sd_aggregate.CreateWithSalesOrderType\\"/>
                        </Record>
                        <Record Type=\\"UI.DataFieldForIntentBasedNavigation\\">
                            <PropertyValue Property=\\"SemanticObject\\" String=\\"SalesOrder\\"/>
                            <PropertyValue Property=\\"Action\\" String=\\"manageInline\\"/>
                            <PropertyValue Property=\\"Label\\" String=\\"IBN\\"/>
                            <PropertyValue Property=\\"RequiresContext\\" Bool=\\"false\\"/>
                        </Record>
                        <Record Type=\\"UI.DataField\\">
                            <PropertyValue Property=\\"Value\\" Path=\\"SalesOrderType\\"/>
                        </Record>
                        <Record Type=\\"UI.DataField\\">
                            <PropertyValue Property=\\"Value\\" Path=\\"SoldToParty\\"/>
                        </Record>
                        <Record Type=\\"UI.DataField\\">
                            <PropertyValue Property=\\"Value\\" Path=\\"SalesOrganization\\"/>
                        </Record>
                        <Record Type=\\"UI.DataField\\">
                            <PropertyValue Property=\\"Value\\" Path=\\"DistributionChannel\\"/>
                        </Record>
                        <Record Type=\\"UI.DataField\\">
                            <PropertyValue Property=\\"Value\\" Path=\\"OrganizationDivision\\"/>
                        </Record>
                        <Record Type=\\"UI.DataField\\">
                            <PropertyValue Property=\\"Value\\" Path=\\"PurchaseOrderByCustomer\\"/>
                        </Record>
                    </Collection>
                </Annotation>
                <Annotation Term=\\"UI.LineItem\\">
                    <Collection>
                        <Record Type=\\"UI.DataFieldForAction\\">
                            <PropertyValue Property=\\"Label\\" String=\\"Bound Action with params\\"/>
                            <PropertyValue Property=\\"Action\\" String=\\"com.c_salesordermanage_sd_aggregate.CreateWithSalesOrderType\\"/>
                        </Record>
                        <Record Type=\\"UI.DataFieldForAction\\">
                            <PropertyValue Property=\\"Label\\" String=\\"Unbound Action\\"/>
                            <PropertyValue Property=\\"Action\\" String=\\"com.c_salesordermanage_sd_aggregate/UnboundAction\\"/>
                        </Record>
                        <Record Type=\\"UI.DataFieldForAction\\">
                            <PropertyValue Property=\\"Label\\" String=\\"Confirmation Action\\"/>
                            <PropertyValue Property=\\"Action\\" String=\\"com.c_salesordermanage_sd_aggregate/ReturnInProcess\\"/>
                        </Record>
                        <Record Type=\\"UI.DataFieldForIntentBasedNavigation\\">
                            <PropertyValue Property=\\"SemanticObject\\" String=\\"SalesOrder\\"/>
                            <PropertyValue Property=\\"Action\\" String=\\"manageInline\\"/>
                            <PropertyValue Property=\\"Label\\" String=\\"IBN\\"/>
                            <PropertyValue Property=\\"RequiresContext\\" Bool=\\"false\\"/>
                        </Record>
                        <Record Type=\\"UI.DataFieldForIntentBasedNavigation\\">
                            <PropertyValue Property=\\"SemanticObject\\" String=\\"v4Freestyle\\"/>
                            <PropertyValue Property=\\"Action\\" String=\\"Inbound\\"/>
                            <PropertyValue Property=\\"Label\\" String=\\"IBN with context\\"/>
                            <PropertyValue Property=\\"RequiresContext\\" Bool=\\"true\\"/>
                        </Record>
                        <Record Type=\\"UI.DataField\\">
                            <PropertyValue Property=\\"Value\\" Path=\\"ID\\"/>
                        </Record>
                        <Record Type=\\"UI.DataField\\">
                            <PropertyValue Property=\\"Value\\" Path=\\"ImageUrl\\"/>
                            <PropertyValue Property=\\"Label\\" String=\\"SalesOrder Image\\"/>
                        </Record>
                        <Record Type=\\"UI.DataFieldForAnnotation\\">
                            <PropertyValue Property=\\"Target\\" AnnotationPath=\\"@UI.FieldGroup#multipleActionFields\\"/>
                            <PropertyValue Property=\\"Label\\" String=\\"Sold-To Party\\"/>
                        </Record>
                        <Record Type=\\"UI.DataField\\">
                            <PropertyValue Property=\\"Value\\" Path=\\"SalesOrderType\\"/>
                            <Annotation Term=\\"UI.Hidden\\" Path=\\"_ShipToParty/isHidden\\"/>
                        </Record>
                        <Record Type=\\"UI.DataField\\">
                            <PropertyValue Property=\\"Value\\" Path=\\"TotalNetAmount\\"/>
                            <Annotation Term=\\"UI.Hidden\\" Path=\\"Delivered\\"/>
                        </Record>
                    </Collection>
                </Annotation>
                <Annotation Term=\\"UI.LineItem\\" Qualifier=\\"Simplified\\">
                    <Collection>
                        <Record Type=\\"UI.DataField\\">
                            <PropertyValue Property=\\"Value\\" Path=\\"ID\\"/>
                        </Record>
                        <Record Type=\\"UI.DataField\\">
                            <PropertyValue Property=\\"Value\\" Path=\\"ImageUrl\\"/>
                        </Record>
                        <Record Type=\\"UI.DataFieldForAnnotation\\">
                            <PropertyValue Property=\\"Target\\" AnnotationPath=\\"@UI.FieldGroup#multipleActionFields\\"/>
                            <PropertyValue Property=\\"Label\\" String=\\"Sold-To Party\\"/>
                        </Record>
                        <Record Type=\\"UI.DataField\\">
                            <PropertyValue Property=\\"Value\\" Path=\\"SalesOrderType\\"/>
                            <Annotation Term=\\"UI.Hidden\\" Path=\\"_ShipToParty/isHidden\\"/>
                        </Record>
                        <Record Type=\\"UI.DataField\\">
                            <PropertyValue Property=\\"Value\\" Path=\\"OverallSDProcessStatus\\"/>
                            <PropertyValue Property=\\"Criticality\\" Path=\\"StatusCriticality\\"/>
                        </Record>
                    </Collection>
                </Annotation>
                <Annotation Term=\\"UI.PresentationVariant\\">
                    <Record Type=\\"UI.PresentationVariantType\\">
                        <PropertyValue Property=\\"Visualizations\\">
                            <Collection>
                                <AnnotationPath>@UI.Chart</AnnotationPath>
                                <AnnotationPath>@UI.LineItem</AnnotationPath>
                            </Collection>
                        </PropertyValue>
                    </Record>
                </Annotation>
                <Annotation Term=\\"UI.SelectionFields\\">
                    <Collection>
                        <PropertyPath>SalesOrder</PropertyPath>
                        <PropertyPath>SoldToParty</PropertyPath>
                        <PropertyPath>OverallSDProcessStatus</PropertyPath>
                        <PropertyPath>SalesOrderDate</PropertyPath>
                        <PropertyPath>ShippingCondition</PropertyPath>
                        <PropertyPath>SalesOrganization</PropertyPath>
                        <PropertyPath>DistributionChannel</PropertyPath>
                    </Collection>
                </Annotation>
                <Annotation Term=\\"UI.SelectionVariant\\" Qualifier=\\"Bad\\">
                    <Record Type=\\"UI.SelectionVariantType\\">
                        <PropertyValue Property=\\"SelectOptions\\">
                            <Collection>
                                <Record Type=\\"UI.SelectOptionType\\">
                                    <PropertyValue Property=\\"PropertyName\\" PropertyPath=\\"Rating\\"/>
                                    <PropertyValue Property=\\"Ranges\\">
                                        <Collection>
                                            <Record Type=\\"UI.SelectionRangeType\\">
                                                <PropertyValue Property=\\"Option\\" EnumMember=\\"UI.SelectionRangeOptionType/LT\\"/>
                                                <PropertyValue Property=\\"Low\\" String=\\"3\\"/>
                                            </Record>
                                        </Collection>
                                    </PropertyValue>
                                </Record>
                            </Collection>
                        </PropertyValue>
                        <PropertyValue Property=\\"Text\\" String=\\"Bad Rating/SV\\"/>
                    </Record>
                </Annotation>
                <Annotation Term=\\"UI.SelectionVariant\\" Qualifier=\\"Completed\\">
                    <Record Type=\\"UI.SelectionVariantType\\">
                        <PropertyValue Property=\\"SelectOptions\\">
                            <Collection>
                                <Record Type=\\"UI.SelectOptionType\\">
                                    <PropertyValue Property=\\"PropertyName\\" PropertyPath=\\"OverallSDProcessStatus\\"/>
                                    <PropertyValue Property=\\"Ranges\\">
                                        <Collection>
                                            <Record Type=\\"UI.SelectionRangeType\\">
                                                <PropertyValue Property=\\"Option\\" EnumMember=\\"UI.SelectionRangeOptionType/BT\\"/>
                                                <PropertyValue Property=\\"Low\\" String=\\"A\\"/>
                                                <PropertyValue Property=\\"High\\" String=\\"D\\"/>
                                            </Record>
                                            <Record Type=\\"UI.SelectionRangeType\\">
                                                <PropertyValue Property=\\"Option\\" EnumMember=\\"UI.SelectionRangeOptionType/BT\\"/>
                                                <PropertyValue Property=\\"Low\\" String=\\"B\\"/>
                                                <PropertyValue Property=\\"High\\" String=\\"C\\"/>
                                            </Record>
                                        </Collection>
                                    </PropertyValue>
                                </Record>
                            </Collection>
                        </PropertyValue>
                        <PropertyValue Property=\\"Text\\" String=\\"2 Ranges intersection - completed\\"/>
                    </Record>
                </Annotation>
                <Annotation Term=\\"UI.SelectionVariant\\" Qualifier=\\"Good\\">
                    <Record Type=\\"UI.SelectionVariantType\\">
                        <PropertyValue Property=\\"SelectOptions\\">
                            <Collection>
                                <Record Type=\\"UI.SelectOptionType\\">
                                    <PropertyValue Property=\\"PropertyName\\" PropertyPath=\\"Rating\\"/>
                                    <PropertyValue Property=\\"Ranges\\">
                                        <Collection>
                                            <Record Type=\\"UI.SelectionRangeType\\">
                                                <PropertyValue Property=\\"Option\\" EnumMember=\\"UI.SelectionRangeOptionType/EQ\\"/>
                                                <PropertyValue Property=\\"Low\\" String=\\"5\\"/>
                                            </Record>
                                        </Collection>
                                    </PropertyValue>
                                </Record>
                            </Collection>
                        </PropertyValue>
                        <PropertyValue Property=\\"Text\\" String=\\"Good Rating/SV\\"/>
                    </Record>
                </Annotation>
                <Annotation Term=\\"UI.SelectionVariant\\" Qualifier=\\"InProcess\\">
                    <Record Type=\\"UI.SelectionVariantType\\">
                        <PropertyValue Property=\\"SelectOptions\\">
                            <Collection>
                                <Record Type=\\"UI.SelectOptionType\\">
                                    <PropertyValue Property=\\"PropertyName\\" PropertyPath=\\"OverallSDProcessStatus\\"/>
                                    <PropertyValue Property=\\"Ranges\\">
                                        <Collection>
                                            <Record Type=\\"UI.SelectionRangeType\\">
                                                <PropertyValue Property=\\"Option\\" EnumMember=\\"UI.SelectionRangeOptionType/EQ\\"/>
                                                <PropertyValue Property=\\"Low\\" String=\\"B\\"/>
                                            </Record>
                                        </Collection>
                                    </PropertyValue>
                                </Record>
                            </Collection>
                        </PropertyValue>
                        <PropertyValue Property=\\"Text\\" String=\\"In Process\\"/>
                    </Record>
                </Annotation>
                <Annotation Term=\\"UI.SelectionVariant\\" Qualifier=\\"NotRelevant\\">
                    <Record Type=\\"UI.SelectionVariantType\\">
                        <PropertyValue Property=\\"SelectOptions\\">
                            <Collection>
                                <Record Type=\\"UI.SelectOptionType\\">
                                    <PropertyValue Property=\\"PropertyName\\" PropertyPath=\\"OverallSDProcessStatus\\"/>
                                    <PropertyValue Property=\\"Ranges\\">
                                        <Collection>
                                            <Record Type=\\"UI.SelectionRangeType\\">
                                                <PropertyValue Property=\\"Option\\" EnumMember=\\"UI.SelectionRangeOptionType/EQ\\"/>
                                                <PropertyValue Property=\\"Low\\" String=\\"D\\"/>
                                            </Record>
                                        </Collection>
                                    </PropertyValue>
                                </Record>
                            </Collection>
                        </PropertyValue>
                        <PropertyValue Property=\\"Text\\" String=\\"Not Relevant\\"/>
                    </Record>
                </Annotation>
                <Annotation Term=\\"UI.SelectionVariant\\" Qualifier=\\"Open\\">
                    <Record Type=\\"UI.SelectionVariantType\\">
                        <PropertyValue Property=\\"SelectOptions\\">
                            <Collection>
                                <Record Type=\\"UI.SelectOptionType\\">
                                    <PropertyValue Property=\\"PropertyName\\" PropertyPath=\\"OverallSDProcessStatus\\"/>
                                    <PropertyValue Property=\\"Ranges\\">
                                        <Collection>
                                            <Record Type=\\"UI.SelectionRangeType\\">
                                                <PropertyValue Property=\\"Option\\" EnumMember=\\"UI.SelectionRangeOptionType/EQ\\"/>
                                                <PropertyValue Property=\\"Low\\" String=\\"A\\"/>
                                            </Record>
                                        </Collection>
                                    </PropertyValue>
                                </Record>
                            </Collection>
                        </PropertyValue>
                        <PropertyValue Property=\\"Text\\" String=\\"Open\\"/>
                    </Record>
                </Annotation>
            </Annotations>
            <Annotations Target=\\"com.c_salesordermanage_sd_aggregate.EntityContainer/SalesOrderManage\\">
                <Annotation Term=\\"Aggregation.ApplySupported\\">
                    <Record Type=\\"Aggregation.ApplySupportedType\\">
                        <PropertyValue Property=\\"CustomAggregationMethods\\">
                            <Collection>
                                <String>Custom.concat</String>
                            </Collection>
                        </PropertyValue>
                        <PropertyValue Property=\\"PropertyRestrictions\\" Bool=\\"true\\"/>
                        <PropertyValue Property=\\"Rollup\\" EnumMember=\\"Aggregation.RollupType/None\\"/>
                        <PropertyValue Property=\\"Transformations\\">
                            <Collection>
                                <String>aggregate</String>
                                <String>topcount</String>
                                <String>bottomcount</String>
                                <String>identity</String>
                                <String>concat</String>
                                <String>groupby</String>
                                <String>filter</String>
                                <String>expand</String>
                                <String>top</String>
                                <String>skip</String>
                                <String>orderby</String>
                                <String>search</String>
                            </Collection>
                        </PropertyValue>
                    </Record>
                </Annotation>
                <Annotation Term=\\"Capabilities.DeleteRestrictions\\">
                    <Record Type=\\"Capabilities.DeleteRestrictionsType\\">
                        <PropertyValue Property=\\"Deletable\\" Path=\\"isDeletable\\"/>
                    </Record>
                </Annotation>
                <Annotation Term=\\"Capabilities.FilterRestrictions\\">
                    <Record Type=\\"Capabilities.FilterRestrictionsType\\">
                        <PropertyValue Property=\\"FilterExpressionRestrictions\\">
                            <Collection>
                                <Record Type=\\"Capabilities.FilterExpressionRestrictionType\\">
                                    <PropertyValue Property=\\"Property\\" PropertyPath=\\"SoldToParty\\"/>
                                    <PropertyValue Property=\\"AllowedExpressions\\" String=\\"SingleValue\\"/>
                                </Record>
                                <Record Type=\\"Capabilities.FilterExpressionRestrictionType\\">
                                    <PropertyValue Property=\\"Property\\" PropertyPath=\\"SalesOrderDate\\"/>
                                    <PropertyValue Property=\\"AllowedExpressions\\" String=\\"SingleRange\\"/>
                                </Record>
                            </Collection>
                        </PropertyValue>
                    </Record>
                </Annotation>
                <Annotation Term=\\"Capabilities.NavigationRestrictions\\">
                    <Record Type=\\"Capabilities.NavigationRestrictionsType\\">
                        <PropertyValue Property=\\"RestrictedProperties\\">
                            <Collection>
                                <Record Type=\\"Capabilities.NavigationPropertyRestriction\\">
                                    <PropertyValue Property=\\"NavigationProperty\\" NavigationPropertyPath=\\"_Item\\"/>
                                    <PropertyValue Property=\\"InsertRestrictions\\">
                                        <Record Type=\\"Capabilities.InsertRestrictionsType\\">
                                            <PropertyValue Property=\\"Insertable\\" Bool=\\"true\\"/>
                                        </Record>
                                    </PropertyValue>
                                </Record>
                            </Collection>
                        </PropertyValue>
                    </Record>
                </Annotation>
                <Annotation Term=\\"Capabilities.SearchRestrictions\\">
                    <Record Type=\\"Capabilities.SearchRestrictionsType\\">
                        <PropertyValue Property=\\"Searchable\\" Bool=\\"true\\"/>
                    </Record>
                </Annotation>
                <Annotation Term=\\"Common.SemanticObject\\" String=\\"v4Freestyle\\"/>
                <Annotation Term=\\"Common.SemanticObject\\" Qualifier=\\"EntitySetQualifier\\" String=\\"SalesOrder\\"/>
                <Annotation Term=\\"Common.SemanticObjectMapping\\">
                    <Collection>
                        <Record Type=\\"Common.SemanticObjectMappingType\\">
                            <PropertyValue Property=\\"LocalProperty\\" PropertyPath=\\"SoldToParty\\"/>
                            <PropertyValue Property=\\"SemanticObjectProperty\\" String=\\"Client\\"/>
                        </Record>
                    </Collection>
                </Annotation>
                <Annotation Term=\\"Common.SemanticObjectMapping\\" Qualifier=\\"EntitySetQualifier\\">
                    <Collection>
                        <Record Type=\\"Common.SemanticObjectMappingType\\">
                            <PropertyValue Property=\\"LocalProperty\\" PropertyPath=\\"SoldToParty\\"/>
                            <PropertyValue Property=\\"SemanticObjectProperty\\" String=\\"Customer\\"/>
                        </Record>
                    </Collection>
                </Annotation>
                <Annotation Term=\\"Common.SemanticObjectUnavailableActions\\">
                    <Collection>
                        <String>Inbound</String>
                        <String>Outbound</String>
                    </Collection>
                </Annotation>
                <Annotation Term=\\"Common.SemanticObjectUnavailableActions\\" Qualifier=\\"EntitySetQualifier\\">
                    <Collection>
                        <String>aggregate</String>
                        <String>noanno</String>
                        <String>sticky</String>
                        <String>manageFCL</String>
                        <String>stickyFCL</String>
                    </Collection>
                </Annotation>
                <Annotation Term=\\"Common.SideEffects\\" Qualifier=\\"IncotermsChange\\">
                    <Record Type=\\"Common.SideEffectsType\\">
                        <PropertyValue Property=\\"SourceProperties\\">
                            <Collection>
                                <PropertyPath>IncotermsVersion</PropertyPath>
                            </Collection>
                        </PropertyValue>
                        <PropertyValue Property=\\"TargetProperties\\">
                            <Collection>
                                <String>IncotermsLocation1</String>
                            </Collection>
                        </PropertyValue>
                        <PropertyValue Property=\\"TriggerAction\\" String=\\"com.c_salesordermanage_sd.IncotermsDetermination\\"/>
                    </Record>
                </Annotation>
                <Annotation Term=\\"Common.SideEffects\\" Qualifier=\\"ItemCreationOrDeletion\\">
                    <Record Type=\\"Common.SideEffectsType\\">
                        <PropertyValue Property=\\"SourceEntities\\">
                            <Collection>
                                <NavigationPropertyPath>_Item</NavigationPropertyPath>
                            </Collection>
                        </PropertyValue>
                        <PropertyValue Property=\\"TargetProperties\\">
                            <Collection>
                                <String>TotalNetAmount</String>
                            </Collection>
                        </PropertyValue>
                    </Record>
                </Annotation>
                <Annotation Term=\\"Common.SideEffects\\" Qualifier=\\"ItemMaterialChange\\">
                    <Record Type=\\"Common.SideEffectsType\\">
                        <PropertyValue Property=\\"SourceProperties\\">
                            <Collection>
                                <PropertyPath>_Item/Material</PropertyPath>
                            </Collection>
                        </PropertyValue>
                        <PropertyValue Property=\\"TargetEntities\\">
                            <Collection>
                                <NavigationPropertyPath>_Item</NavigationPropertyPath>
                            </Collection>
                        </PropertyValue>
                        <PropertyValue Property=\\"TargetProperties\\">
                            <Collection>
                                <String>TotalNetAmount</String>
                            </Collection>
                        </PropertyValue>
                    </Record>
                </Annotation>
                <Annotation Term=\\"Common.SideEffects\\" Qualifier=\\"ItemRequestedQuantityChange\\">
                    <Record Type=\\"Common.SideEffectsType\\">
                        <PropertyValue Property=\\"SourceProperties\\">
                            <Collection>
                                <PropertyPath>_Item/RequestedQuantity</PropertyPath>
                            </Collection>
                        </PropertyValue>
                        <PropertyValue Property=\\"TargetEntities\\">
                            <Collection>
                                <NavigationPropertyPath>_Item</NavigationPropertyPath>
                            </Collection>
                        </PropertyValue>
                        <PropertyValue Property=\\"TargetProperties\\">
                            <Collection>
                                <String>TotalNetAmount</String>
                            </Collection>
                        </PropertyValue>
                    </Record>
                </Annotation>
                <Annotation Term=\\"Common.SideEffects\\" Qualifier=\\"ShipToPartyChange\\">
                    <Record Type=\\"Common.SideEffectsType\\">
                        <PropertyValue Property=\\"SourceProperties\\">
                            <Collection>
                                <PropertyPath>_ShipToParty/BusinessPartner</PropertyPath>
                            </Collection>
                        </PropertyValue>
                        <PropertyValue Property=\\"TargetEntities\\">
                            <Collection>
                                <NavigationPropertyPath>_ShipToParty</NavigationPropertyPath>
                                <NavigationPropertyPath>_Partner</NavigationPropertyPath>
                            </Collection>
                        </PropertyValue>
                    </Record>
                </Annotation>
                <Annotation Term=\\"Common.SideEffects\\" Qualifier=\\"SoldToChangeSalesAreaShipTo\\">
                    <Record Type=\\"Common.SideEffectsType\\">
                        <PropertyValue Property=\\"SourceProperties\\">
                            <Collection>
                                <PropertyPath>SoldToParty</PropertyPath>
                            </Collection>
                        </PropertyValue>
                        <PropertyValue Property=\\"TargetEntities\\">
                            <Collection>
                                <NavigationPropertyPath>_Partner</NavigationPropertyPath>
                            </Collection>
                        </PropertyValue>
                        <PropertyValue Property=\\"TargetProperties\\">
                            <Collection>
                                <String>SalesOrganization</String>
                                <String>DistributionChannel</String>
                                <String>OrganizationDivision</String>
                                <String>TotalNetAmount</String>
                                <String>_ShipToParty/*</String>
                            </Collection>
                        </PropertyValue>
                    </Record>
                </Annotation>
                <Annotation Term=\\"UI.PresentationVariant\\">
                    <Record Type=\\"UI.PresentationVariantType\\">
                        <PropertyValue Property=\\"Visualizations\\">
                            <Collection>
                                <AnnotationPath>@UI.Chart</AnnotationPath>
                                <AnnotationPath>@UI.LineItem</AnnotationPath>
                            </Collection>
                        </PropertyValue>
                    </Record>
                </Annotation>
                <Annotation Term=\\"UI.SelectionVariant\\" Qualifier=\\"Bad\\">
                    <Record Type=\\"UI.SelectionVariantType\\">
                        <PropertyValue Property=\\"SelectOptions\\">
                            <Collection>
                                <Record Type=\\"UI.SelectOptionType\\">
                                    <PropertyValue Property=\\"PropertyName\\" PropertyPath=\\"Rating\\"/>
                                    <PropertyValue Property=\\"Ranges\\">
                                        <Collection>
                                            <Record Type=\\"UI.SelectionRangeType\\">
                                                <PropertyValue Property=\\"Option\\" EnumMember=\\"UI.SelectionRangeOptionType/LT\\"/>
                                                <PropertyValue Property=\\"Low\\" String=\\"3\\"/>
                                            </Record>
                                        </Collection>
                                    </PropertyValue>
                                </Record>
                            </Collection>
                        </PropertyValue>
                        <PropertyValue Property=\\"Text\\" String=\\"Bad Rating/SV\\"/>
                    </Record>
                </Annotation>
                <Annotation Term=\\"UI.SelectionVariant\\" Qualifier=\\"Completed\\">
                    <Record Type=\\"UI.SelectionVariantType\\">
                        <PropertyValue Property=\\"SelectOptions\\">
                            <Collection>
                                <Record Type=\\"UI.SelectOptionType\\">
                                    <PropertyValue Property=\\"PropertyName\\" PropertyPath=\\"OverallSDProcessStatus\\"/>
                                    <PropertyValue Property=\\"Ranges\\">
                                        <Collection>
                                            <Record Type=\\"UI.SelectionRangeType\\">
                                                <PropertyValue Property=\\"Option\\" EnumMember=\\"UI.SelectionRangeOptionType/BT\\"/>
                                                <PropertyValue Property=\\"Low\\" String=\\"A\\"/>
                                                <PropertyValue Property=\\"High\\" String=\\"D\\"/>
                                            </Record>
                                            <Record Type=\\"UI.SelectionRangeType\\">
                                                <PropertyValue Property=\\"Option\\" EnumMember=\\"UI.SelectionRangeOptionType/BT\\"/>
                                                <PropertyValue Property=\\"Low\\" String=\\"B\\"/>
                                                <PropertyValue Property=\\"High\\" String=\\"C\\"/>
                                            </Record>
                                        </Collection>
                                    </PropertyValue>
                                </Record>
                            </Collection>
                        </PropertyValue>
                        <PropertyValue Property=\\"Text\\" String=\\"2 Ranges intersection - completed\\"/>
                    </Record>
                </Annotation>
                <Annotation Term=\\"UI.SelectionVariant\\" Qualifier=\\"Good\\">
                    <Record Type=\\"UI.SelectionVariantType\\">
                        <PropertyValue Property=\\"SelectOptions\\">
                            <Collection>
                                <Record Type=\\"UI.SelectOptionType\\">
                                    <PropertyValue Property=\\"PropertyName\\" PropertyPath=\\"Rating\\"/>
                                    <PropertyValue Property=\\"Ranges\\">
                                        <Collection>
                                            <Record Type=\\"UI.SelectionRangeType\\">
                                                <PropertyValue Property=\\"Option\\" EnumMember=\\"UI.SelectionRangeOptionType/EQ\\"/>
                                                <PropertyValue Property=\\"Low\\" String=\\"5\\"/>
                                            </Record>
                                        </Collection>
                                    </PropertyValue>
                                </Record>
                            </Collection>
                        </PropertyValue>
                        <PropertyValue Property=\\"Text\\" String=\\"Good Rating/SV\\"/>
                    </Record>
                </Annotation>
                <Annotation Term=\\"UI.SelectionVariant\\" Qualifier=\\"InProcess\\">
                    <Record Type=\\"UI.SelectionVariantType\\">
                        <PropertyValue Property=\\"SelectOptions\\">
                            <Collection>
                                <Record Type=\\"UI.SelectOptionType\\">
                                    <PropertyValue Property=\\"PropertyName\\" PropertyPath=\\"OverallSDProcessStatus\\"/>
                                    <PropertyValue Property=\\"Ranges\\">
                                        <Collection>
                                            <Record Type=\\"UI.SelectionRangeType\\">
                                                <PropertyValue Property=\\"Option\\" EnumMember=\\"UI.SelectionRangeOptionType/EQ\\"/>
                                                <PropertyValue Property=\\"Low\\" String=\\"B\\"/>
                                            </Record>
                                        </Collection>
                                    </PropertyValue>
                                </Record>
                            </Collection>
                        </PropertyValue>
                        <PropertyValue Property=\\"Text\\" String=\\"In Process\\"/>
                    </Record>
                </Annotation>
                <Annotation Term=\\"UI.SelectionVariant\\" Qualifier=\\"NotRelevant\\">
                    <Record Type=\\"UI.SelectionVariantType\\">
                        <PropertyValue Property=\\"SelectOptions\\">
                            <Collection>
                                <Record Type=\\"UI.SelectOptionType\\">
                                    <PropertyValue Property=\\"PropertyName\\" PropertyPath=\\"OverallSDProcessStatus\\"/>
                                    <PropertyValue Property=\\"Ranges\\">
                                        <Collection>
                                            <Record Type=\\"UI.SelectionRangeType\\">
                                                <PropertyValue Property=\\"Option\\" EnumMember=\\"UI.SelectionRangeOptionType/EQ\\"/>
                                                <PropertyValue Property=\\"Low\\" String=\\"D\\"/>
                                            </Record>
                                        </Collection>
                                    </PropertyValue>
                                </Record>
                            </Collection>
                        </PropertyValue>
                        <PropertyValue Property=\\"Text\\" String=\\"Not Relevant\\"/>
                    </Record>
                </Annotation>
                <Annotation Term=\\"UI.SelectionVariant\\" Qualifier=\\"Open\\">
                    <Record Type=\\"UI.SelectionVariantType\\">
                        <PropertyValue Property=\\"SelectOptions\\">
                            <Collection>
                                <Record Type=\\"UI.SelectOptionType\\">
                                    <PropertyValue Property=\\"PropertyName\\" PropertyPath=\\"OverallSDProcessStatus\\"/>
                                    <PropertyValue Property=\\"Ranges\\">
                                        <Collection>
                                            <Record Type=\\"UI.SelectionRangeType\\">
                                                <PropertyValue Property=\\"Option\\" EnumMember=\\"UI.SelectionRangeOptionType/EQ\\"/>
                                                <PropertyValue Property=\\"Low\\" String=\\"A\\"/>
                                            </Record>
                                        </Collection>
                                    </PropertyValue>
                                </Record>
                            </Collection>
                        </PropertyValue>
                        <PropertyValue Property=\\"Text\\" String=\\"Open\\"/>
                    </Record>
                </Annotation>
            </Annotations>
            <Annotations Target=\\"com.c_salesordermanage_sd_aggregate.SalesOrderManage/ID\\">
                <Annotation Term=\\"Common.Label\\" String=\\"Sales Order\\"/>
                <Annotation Term=\\"Common.Text\\" Path=\\"SalesOrder\\">
                    <Annotation Term=\\"UI.TextArrangement\\" EnumMember=\\"UI.TextArrangementType/TextOnly\\"/>
                </Annotation>
                <Annotation Term=\\"Core.Computed\\" Bool=\\"true\\"/>
            </Annotations>
            <Annotations Target=\\"com.c_salesordermanage_sd_aggregate.SalesOrderManage/SalesOrder\\">
                <Annotation Term=\\"Aggregation.Groupable\\" Bool=\\"true\\"/>
                <Annotation Term=\\"Common.Label\\" String=\\"Sales Order\\"/>
                <Annotation Term=\\"Common.Text\\" Path=\\"SalesOrderText\\"/>
                <Annotation Term=\\"Core.Computed\\" Bool=\\"true\\"/>
            </Annotations>
            <Annotations Target=\\"com.c_salesordermanage_sd_aggregate.SalesOrderManage/Delivered\\">
                <Annotation Term=\\"Common.Label\\" String=\\"Delivery Status\\"/>
            </Annotations>
            <Annotations Target=\\"com.c_salesordermanage_sd_aggregate.SalesOrderManage/CFhidden\\">
                <Annotation Term=\\"Common.Label\\" String=\\"Custom Field Status\\"/>
            </Annotations>
            <Annotations Target=\\"com.c_salesordermanage_sd_aggregate.SalesOrderManage/CF2hidden\\">
                <Annotation Term=\\"Common.Label\\" String=\\"Custom Field2 Status\\"/>
            </Annotations>
            <Annotations Target=\\"com.c_salesordermanage_sd_aggregate.SalesOrderManage/ReturnInProcess\\">
                <Annotation Term=\\"Common.Label\\" String=\\"Return Status\\"/>
            </Annotations>
            <Annotations Target=\\"com.c_salesordermanage_sd_aggregate.SalesOrderManage/SalesOrderType\\">
                <Annotation Term=\\"Aggregation.Groupable\\" Bool=\\"true\\"/>
                <Annotation Term=\\"Common.IsUpperCase\\" Bool=\\"true\\"/>
                <Annotation Term=\\"Common.Label\\" String=\\"Order Type\\"/>
                <Annotation Term=\\"Common.Text\\" Path=\\"SalesOrderTypeName\\">
                    <Annotation Term=\\"UI.TextArrangement\\" EnumMember=\\"UI.TextArrangementType/TextFirst\\"/>
                </Annotation>
                <Annotation Term=\\"Core.Immutable\\" Bool=\\"true\\"/>
                <Annotation Term=\\"UI.ValueCriticality\\">
                    <Collection>
                        <Record Type=\\"UI.ValueCriticalityType\\">
                            <PropertyValue Property=\\"Value\\" String=\\"CCLN\\"/>
                            <PropertyValue Property=\\"Criticality\\" EnumMember=\\"UI.CriticalityType/Negative\\"/>
                        </Record>
                        <Record Type=\\"UI.ValueCriticalityType\\">
                            <PropertyValue Property=\\"Value\\" String=\\"CR\\"/>
                            <PropertyValue Property=\\"Criticality\\" EnumMember=\\"UI.CriticalityType/Critical\\"/>
                        </Record>
                        <Record Type=\\"UI.ValueCriticalityType\\">
                            <PropertyValue Property=\\"Value\\" String=\\"OR\\"/>
                            <PropertyValue Property=\\"Criticality\\" EnumMember=\\"UI.CriticalityType/Positive\\"/>
                        </Record>
                    </Collection>
                </Annotation>
            </Annotations>
            <Annotations Target=\\"com.c_salesordermanage_sd_aggregate.SalesOrderManage/ImageUrl\\">
                <Annotation Term=\\"Common.Label\\" String=\\"Image\\"/>
                <Annotation Term=\\"UI.IsImageURL\\" Bool=\\"true\\"/>
            </Annotations>
            <Annotations Target=\\"com.c_salesordermanage_sd_aggregate.SalesOrderManage/SoldToParty\\">
                <Annotation Term=\\"Aggregation.Groupable\\" Bool=\\"true\\"/>
                <Annotation Term=\\"Common.FieldControl\\" EnumMember=\\"Common.FieldControlType/Mandatory\\"/>
                <Annotation Term=\\"Common.Heading\\" String=\\"Sold-To\\"/>
                <Annotation Term=\\"Common.IsUpperCase\\" Bool=\\"true\\"/>
                <Annotation Term=\\"Common.Label\\" String=\\"Sold-To Party\\"/>
                <Annotation Term=\\"Common.SemanticObject\\" String=\\"SalesOrder\\"/>
                <Annotation Term=\\"Common.SemanticObject\\" Qualifier=\\"customer\\" String=\\"Customer\\"/>
                <Annotation Term=\\"Common.SemanticObjectMapping\\">
                    <Collection>
                        <Record Type=\\"Common.SemanticObjectMappingType\\">
                            <PropertyValue Property=\\"LocalProperty\\" PropertyPath=\\"SoldToParty\\"/>
                            <PropertyValue Property=\\"SemanticObjectProperty\\" String=\\"SoldToParty\\"/>
                        </Record>
                    </Collection>
                </Annotation>
                <Annotation Term=\\"Common.SemanticObjectMapping\\" Qualifier=\\"customer\\">
                    <Collection>
                        <Record Type=\\"Common.SemanticObjectMappingType\\">
                            <PropertyValue Property=\\"LocalProperty\\" PropertyPath=\\"SoldToParty\\"/>
                            <PropertyValue Property=\\"SemanticObjectProperty\\" String=\\"Customer\\"/>
                        </Record>
                    </Collection>
                </Annotation>
                <Annotation Term=\\"Common.Text\\" Path=\\"CustomerName\\">
                    <Annotation Term=\\"UI.TextArrangement\\" EnumMember=\\"UI.TextArrangementType/TextFirst\\"/>
                </Annotation>
                <Annotation Term=\\"Common.ValueList\\">
                    <Record Type=\\"Common.ValueListType\\">
                        <PropertyValue Property=\\"CollectionPath\\" String=\\"Customer\\"/>
                        <PropertyValue Property=\\"Label\\" String=\\"Sold-to Party\\"/>
                        <PropertyValue Property=\\"Parameters\\">
                            <Collection>
                                <Record Type=\\"Common.ValueListParameterInOut\\">
                                    <PropertyValue Property=\\"LocalDataProperty\\" PropertyPath=\\"SoldToParty\\"/>
                                    <PropertyValue Property=\\"ValueListProperty\\" String=\\"Customer\\"/>
                                    <Annotation Term=\\"UI.Importance\\" EnumMember=\\"UI.ImportanceType/High\\"/>
                                </Record>
                                <Record Type=\\"Common.ValueListParameterDisplayOnly\\">
                                    <PropertyValue Property=\\"ValueListProperty\\" String=\\"CustomerName\\"/>
                                    <Annotation Term=\\"UI.Importance\\" EnumMember=\\"UI.ImportanceType/High\\"/>
                                </Record>
                                <Record Type=\\"Common.ValueListParameterDisplayOnly\\">
                                    <PropertyValue Property=\\"ValueListProperty\\" String=\\"OrganizationBPName1\\"/>
                                </Record>
                                <Record Type=\\"Common.ValueListParameterDisplayOnly\\">
                                    <PropertyValue Property=\\"ValueListProperty\\" String=\\"OrganizationBPName2\\"/>
                                </Record>
                                <Record Type=\\"Common.ValueListParameterDisplayOnly\\">
                                    <PropertyValue Property=\\"ValueListProperty\\" String=\\"BusinessPartnerImageURL\\"/>
                                </Record>
                                <Record Type=\\"Common.ValueListParameterDisplayOnly\\">
                                    <PropertyValue Property=\\"ValueListProperty\\" String=\\"PostalCode\\"/>
                                </Record>
                                <Record Type=\\"Common.ValueListParameterDisplayOnly\\">
                                    <PropertyValue Property=\\"ValueListProperty\\" String=\\"CityName\\"/>
                                    <Annotation Term=\\"UI.Importance\\" EnumMember=\\"UI.ImportanceType/High\\"/>
                                </Record>
                                <Record Type=\\"Common.ValueListParameterDisplayOnly\\">
                                    <PropertyValue Property=\\"ValueListProperty\\" String=\\"Country\\"/>
                                </Record>
                                <Record Type=\\"Common.ValueListParameterDisplayOnly\\">
                                    <PropertyValue Property=\\"ValueListProperty\\" String=\\"InternationalPhoneNumber\\"/>
                                </Record>
                                <Record Type=\\"Common.ValueListParameterDisplayOnly\\">
                                    <PropertyValue Property=\\"ValueListProperty\\" String=\\"EmailAddress\\"/>
                                </Record>
                            </Collection>
                        </PropertyValue>
                    </Record>
                </Annotation>
            </Annotations>
            <Annotations Target=\\"com.c_salesordermanage_sd_aggregate.SalesOrderManage/SalesOrganization\\">
                <Annotation Term=\\"Aggregation.Groupable\\" Bool=\\"true\\"/>
                <Annotation Term=\\"Common.Label\\" String=\\"Sales Organization\\"/>
                <Annotation Term=\\"Common.Text\\" Path=\\"OrganizationName\\"/>
            </Annotations>
            <Annotations Target=\\"com.c_salesordermanage_sd_aggregate.SalesOrderManage/Rating\\">
                <Annotation Term=\\"Common.Label\\" String=\\"Rating\\"/>
            </Annotations>
            <Annotations Target=\\"com.c_salesordermanage_sd_aggregate.SalesOrderManage/Progress\\">
                <Annotation Term=\\"Common.Label\\" String=\\"Progress\\"/>
            </Annotations>
            <Annotations Target=\\"com.c_salesordermanage_sd_aggregate.SalesOrderManage/DistributionChannel\\">
                <Annotation Term=\\"Common.Label\\" String=\\"Distribution Channel\\"/>
            </Annotations>
            <Annotations Target=\\"com.c_salesordermanage_sd_aggregate.SalesOrderManage/OrganizationDivision\\">
                <Annotation Term=\\"Common.Label\\" String=\\"Division\\"/>
                <Annotation Term=\\"Common.SemanticObject\\" String=\\"SalesOrder\\"/>
                <Annotation Term=\\"Common.SemanticObjectMapping\\">
                    <Collection>
                        <Record Type=\\"Common.SemanticObjectMappingType\\">
                            <PropertyValue Property=\\"LocalProperty\\" PropertyPath=\\"OrganizationDivision\\"/>
                            <PropertyValue Property=\\"SemanticObjectProperty\\" String=\\"OrganizationDivision\\"/>
                        </Record>
                    </Collection>
                </Annotation>
                <Annotation Term=\\"UI.DataFieldDefault\\">
                    <Record Type=\\"UI.DataField\\">
                        <PropertyValue Property=\\"Label\\" String=\\"Default Division\\"/>
                        <PropertyValue Property=\\"Value\\" Path=\\"OrganizationDivision\\"/>
                    </Record>
                </Annotation>
            </Annotations>
            <Annotations Target=\\"com.c_salesordermanage_sd_aggregate.SalesOrderManage/PurchaseOrderByCustomer\\">
                <Annotation Term=\\"Common.Label\\" String=\\"Customer Reference\\"/>
            </Annotations>
            <Annotations Target=\\"com.c_salesordermanage_sd_aggregate.SalesOrderManage/PricingDate\\">
                <Annotation Term=\\"Common.Label\\" String=\\"Pricing Date\\"/>
            </Annotations>
            <Annotations Target=\\"com.c_salesordermanage_sd_aggregate.SalesOrderManage/ShippingCondition\\">
                <Annotation Term=\\"Common.Heading\\" String=\\"SC\\"/>
                <Annotation Term=\\"Common.IsUpperCase\\" Bool=\\"true\\"/>
                <Annotation Term=\\"Common.Label\\" String=\\"Shipping Conditions\\"/>
                <Annotation Term=\\"Common.Text\\" Path=\\"_ShippingCondition/ShippingCondition_Text\\">
                    <Annotation Term=\\"UI.TextArrangement\\" EnumMember=\\"UI.TextArrangementType/TextFirst\\"/>
                </Annotation>
                <Annotation Term=\\"Common.ValueList\\">
                    <Record Type=\\"Common.ValueListType\\">
                        <PropertyValue Property=\\"CollectionPath\\" String=\\"ShippingCondition\\"/>
                        <PropertyValue Property=\\"Label\\" String=\\"Shipping Condition\\"/>
                        <PropertyValue Property=\\"Parameters\\">
                            <Collection>
                                <Record Type=\\"Common.ValueListParameterInOut\\">
                                    <PropertyValue Property=\\"LocalDataProperty\\" PropertyPath=\\"ShippingCondition\\"/>
                                    <PropertyValue Property=\\"ValueListProperty\\" String=\\"ShippingCondition\\"/>
                                </Record>
                                <Record Type=\\"Common.ValueListParameterIn\\">
                                    <PropertyValue Property=\\"LocalDataProperty\\" PropertyPath=\\"SoldToParty\\"/>
                                    <PropertyValue Property=\\"ValueListProperty\\" String=\\"SoldToParty\\"/>
                                    <PropertyValue Property=\\"InitialValueIsSignificant\\" Bool=\\"true\\"/>
                                </Record>
                                <Record Type=\\"Common.ValueListParameterDisplayOnly\\">
                                    <PropertyValue Property=\\"ValueListProperty\\" String=\\"ShippingCondition_Text\\"/>
                                </Record>
                            </Collection>
                        </PropertyValue>
                    </Record>
                </Annotation>
            </Annotations>
            <Annotations Target=\\"com.c_salesordermanage_sd_aggregate.SalesOrderManage/CompleteDeliveryIsDefined\\">
                <Annotation Term=\\"Common.Label\\" String=\\"Complete Delivery\\"/>
            </Annotations>
            <Annotations Target=\\"com.c_salesordermanage_sd_aggregate.SalesOrderManage/IncotermsClassification\\">
                <Annotation Term=\\"Common.IsUpperCase\\" Bool=\\"true\\"/>
                <Annotation Term=\\"Common.Label\\" String=\\"Incoterms\\"/>
                <Annotation Term=\\"Common.Text\\" Path=\\"_IncotermsClassification/IncotermsClassification_Text\\"/>
                <Annotation Term=\\"Common.ValueList\\">
                    <Record Type=\\"Common.ValueListType\\">
                        <PropertyValue Property=\\"CollectionPath\\" String=\\"IncotermsClassification\\"/>
                        <PropertyValue Property=\\"Label\\" String=\\"Incoterms Classification\\"/>
                        <PropertyValue Property=\\"Parameters\\">
                            <Collection>
                                <Record Type=\\"Common.ValueListParameterInOut\\">
                                    <PropertyValue Property=\\"LocalDataProperty\\" PropertyPath=\\"IncotermsClassification\\"/>
                                    <PropertyValue Property=\\"ValueListProperty\\" String=\\"IncotermsClassification\\"/>
                                </Record>
                                <Record Type=\\"Common.ValueListParameterDisplayOnly\\">
                                    <PropertyValue Property=\\"ValueListProperty\\" String=\\"IncotermsClassification_Text\\"/>
                                </Record>
                                <Record Type=\\"Common.ValueListParameterDisplayOnly\\">
                                    <PropertyValue Property=\\"ValueListProperty\\" String=\\"LocationIsMandatory\\"/>
                                </Record>
                            </Collection>
                        </PropertyValue>
                    </Record>
                </Annotation>
            </Annotations>
            <Annotations Target=\\"com.c_salesordermanage_sd_aggregate.SalesOrderManage/IncotermsVersion\\">
                <Annotation Term=\\"Common.IsUpperCase\\" Bool=\\"true\\"/>
                <Annotation Term=\\"Common.Label\\" String=\\"Incoterms Version\\"/>
                <Annotation Term=\\"Common.Text\\" Path=\\"_IncotermsVersion/IncotermsVersion_Text\\"/>
                <Annotation Term=\\"Common.ValueList\\">
                    <Record Type=\\"Common.ValueListType\\">
                        <PropertyValue Property=\\"CollectionPath\\" String=\\"IncotermsVersion\\"/>
                        <PropertyValue Property=\\"Label\\" String=\\"Incoterms Version\\"/>
                        <PropertyValue Property=\\"Parameters\\">
                            <Collection>
                                <Record Type=\\"Common.ValueListParameterInOut\\">
                                    <PropertyValue Property=\\"LocalDataProperty\\" PropertyPath=\\"IncotermsVersion\\"/>
                                    <PropertyValue Property=\\"ValueListProperty\\" String=\\"IncotermsVersion\\"/>
                                </Record>
                                <Record Type=\\"Common.ValueListParameterDisplayOnly\\">
                                    <PropertyValue Property=\\"ValueListProperty\\" String=\\"IncotermsVersion_Text\\"/>
                                </Record>
                            </Collection>
                        </PropertyValue>
                    </Record>
                </Annotation>
                <!-- <Annotation Term=\\"Common.ValueListForValidation\\" String=\\"\\"/>  https://github.wdf.sap.corp/ux-engineering/tools-suite/issues/13976 -->
            </Annotations>
            <Annotations Target=\\"com.c_salesordermanage_sd_aggregate.SalesOrderManage/fieldControlType_item\\">
                <Annotation Term=\\"Common.Label\\" String=\\"FieldControlType for Items Table\\"/>
            </Annotations>
            <Annotations Target=\\"com.c_salesordermanage_sd_aggregate.SalesOrderManage/fieldControlType\\">
                <Annotation Term=\\"Common.Label\\" String=\\"fieldControlType\\"/>
            </Annotations>
            <Annotations Target=\\"com.c_salesordermanage_sd_aggregate.SalesOrderManage/TrialInt64\\">
                <Annotation Term=\\"Common.Label\\" String=\\"Int64\\"/>
            </Annotations>
            <Annotations Target=\\"com.c_salesordermanage_sd_aggregate.SalesOrderManage/TrialDouble\\">
                <Annotation Term=\\"Common.Label\\" String=\\"Double\\"/>
            </Annotations>
            <Annotations Target=\\"com.c_salesordermanage_sd_aggregate.SalesOrderManage/TrialTOD\\">
                <Annotation Term=\\"Common.Label\\" String=\\"Time Of Day\\"/>
            </Annotations>
            <Annotations Target=\\"com.c_salesordermanage_sd_aggregate.SalesOrderManage/IncotermsLocation1\\">
                <Annotation Term=\\"Common.Label\\" String=\\"Incoterms Version 1\\"/>
                <Annotation Term=\\"Core.Immutable\\" Bool=\\"true\\"/>
            </Annotations>
            <Annotations Target=\\"com.c_salesordermanage_sd_aggregate.SalesOrderManage/IncotermsLocation2\\">
                <Annotation Term=\\"Common.Label\\" String=\\"Incoterms Location 2\\"/>
            </Annotations>
            <Annotations Target=\\"com.c_salesordermanage_sd_aggregate.SalesOrderManage/CustomerPaymentTerms\\">
                <Annotation Term=\\"Common.IsUpperCase\\" Bool=\\"true\\"/>
                <Annotation Term=\\"Common.Label\\" String=\\"Terms of Payment\\"/>
                <Annotation Term=\\"Common.Text\\" Path=\\"_CustomerPaymentTerms/CustomerPaymentTerms_Text\\">
                    <Annotation Term=\\"UI.TextArrangement\\" EnumMember=\\"UI.TextArrangementType/TextOnly\\"/>
                </Annotation>
                <Annotation Term=\\"Common.ValueList\\">
                    <Record Type=\\"Common.ValueListType\\">
                        <PropertyValue Property=\\"CollectionPath\\" String=\\"CustomerPaymentTerms\\"/>
                        <PropertyValue Property=\\"Label\\" String=\\"Customer Payment Terms\\"/>
                        <PropertyValue Property=\\"Parameters\\">
                            <Collection>
                                <Record Type=\\"Common.ValueListParameterInOut\\">
                                    <PropertyValue Property=\\"LocalDataProperty\\" PropertyPath=\\"CustomerPaymentTerms\\"/>
                                    <PropertyValue Property=\\"ValueListProperty\\" String=\\"CustomerPaymentTerms\\"/>
                                </Record>
                                <Record Type=\\"Common.ValueListParameterDisplayOnly\\">
                                    <PropertyValue Property=\\"ValueListProperty\\" String=\\"CustomerPaymentTerms_Text\\"/>
                                </Record>
                            </Collection>
                        </PropertyValue>
                    </Record>
                </Annotation>
                <Annotation Term=\\"Common.ValueListWithFixedValues\\" Bool=\\"true\\"/>
                <Annotation Term=\\"Core.Immutable\\" Bool=\\"true\\"/>
            </Annotations>
            <Annotations Target=\\"com.c_salesordermanage_sd_aggregate.SalesOrderManage/TotalNetAmount\\">
                <Annotation Term=\\"Aggregation.Aggregatable\\" Bool=\\"true\\"/>
                <Annotation Term=\\"Aggregation.RecommendedAggregationMethod\\" String=\\"average\\"/>
                <Annotation Term=\\"Aggregation.SupportedAggregationMethods\\">
                    <Collection>
                        <String>min</String>
                        <String>max</String>
                        <String>average</String>
                    </Collection>
                </Annotation>
                <Annotation Term=\\"Common.Label\\" String=\\"Net Amount\\"/>
                <Annotation Term=\\"Core.Computed\\" Bool=\\"true\\"/>
                <Annotation Term=\\"Measures.ISOCurrency\\" Path=\\"TransactionCurrency\\"/>
            </Annotations>
            <Annotations Target=\\"com.c_salesordermanage_sd_aggregate.SalesOrderManage/TotalNetAmount2\\">
                <Annotation Term=\\"Common.Label\\" String=\\"Net Amount2\\"/>
                <Annotation Term=\\"Core.Computed\\" Bool=\\"true\\"/>
                <Annotation Term=\\"Measures.ISOCurrency\\" Path=\\"TransactionCurrency\\"/>
            </Annotations>
            <Annotations Target=\\"com.c_salesordermanage_sd_aggregate.SalesOrderManage/TransactionCurrency\\">
                <Annotation Term=\\"Common.Heading\\" String=\\"Curr.\\"/>
                <Annotation Term=\\"Common.Label\\" String=\\"Document Currency\\"/>
                <Annotation Term=\\"Common.QuickInfo\\" String=\\"SD document currency\\"/>
            </Annotations>
            <Annotations Target=\\"com.c_salesordermanage_sd_aggregate.SalesOrderManage/OverallSDProcessStatus\\">
                <Annotation Term=\\"Aggregation.Groupable\\" Bool=\\"true\\"/>
                <Annotation Term=\\"Common.IsUpperCase\\" Bool=\\"true\\"/>
                <Annotation Term=\\"Common.Label\\" String=\\"Overall Status\\"/>
                <Annotation Term=\\"Common.Text\\" Path=\\"_OverallSDProcessStatus/OverallSDProcessStatus_Text\\"/>
                <Annotation Term=\\"Common.ValueList\\">
                    <Record Type=\\"Common.ValueListType\\">
                        <PropertyValue Property=\\"CollectionPath\\" String=\\"OverallSDProcessStatus\\"/>
                        <PropertyValue Property=\\"Label\\" String=\\"Overall SD Process Status\\"/>
                        <PropertyValue Property=\\"Parameters\\">
                            <Collection>
                                <Record Type=\\"Common.ValueListParameterInOut\\">
                                    <PropertyValue Property=\\"LocalDataProperty\\" PropertyPath=\\"OverallSDProcessStatus\\"/>
                                    <PropertyValue Property=\\"ValueListProperty\\" String=\\"OverallSDProcessStatus\\"/>
                                </Record>
                                <Record Type=\\"Common.ValueListParameterDisplayOnly\\">
                                    <PropertyValue Property=\\"ValueListProperty\\" String=\\"OverallSDProcessStatus_Text\\"/>
                                </Record>
                            </Collection>
                        </PropertyValue>
                    </Record>
                </Annotation>
                <Annotation Term=\\"Common.ValueListWithFixedValues\\" Bool=\\"false\\"/>
                <Annotation Term=\\"Core.Immutable\\" Bool=\\"true\\"/>
            </Annotations>
            <Annotations Target=\\"com.c_salesordermanage_sd_aggregate.SalesOrderManage/LastChangedDateTime\\">
                <Annotation Term=\\"Common.Label\\" String=\\"Last Change Date\\"/>
            </Annotations>
            <Annotations Target=\\"com.c_salesordermanage_sd_aggregate.SalesOrderManage/SalesOrderDate\\">
                <Annotation Term=\\"Common.Label\\" String=\\"Document Date\\"/>
            </Annotations>
            <Annotations Target=\\"com.c_salesordermanage_sd_aggregate.SalesOrderManage/SalesOrderTypeName\\">
                <Annotation Term=\\"Common.Label\\" String=\\"Sales Document Type\\"/>
                <Annotation Term=\\"Core.Computed\\" Bool=\\"true\\"/>
            </Annotations>
            <Annotations Target=\\"com.c_salesordermanage_sd_aggregate.SalesOrderManage/DescriptionFieldForOPACleanup\\">
                <Annotation Term=\\"Common.Label\\" String=\\"Description\\"/>
                <Annotation Term=\\"Core.Immutable\\" Bool=\\"true\\"/>
            </Annotations>
            <Annotations Target=\\"com.c_salesordermanage_sd_aggregate.SalesOrderManage/document_name\\">
                <Annotation Term=\\"Common.Label\\" String=\\"File Name\\"/>
            </Annotations>
            <Annotations Target=\\"com.c_salesordermanage_sd_aggregate.SalesOrderManage/document_content\\">
                <Annotation Term=\\"Common.Label\\" String=\\"Document\\"/>
                <Annotation Term=\\"Core.MediaType\\" Path=\\"document_type\\"/>
            </Annotations>
            <Annotations Target=\\"com.c_salesordermanage_sd_aggregate.SalesOrderManage/document_type\\">
                <Annotation Term=\\"Core.IsMediaType\\" Bool=\\"true\\"/>
            </Annotations>
            <Annotations Target=\\"com.c_salesordermanage_sd_aggregate.SalesOrderManage/NetPricing\\">
                <Annotation Term=\\"Aggregation.Aggregatable\\" Bool=\\"true\\"/>
                <Annotation Term=\\"Aggregation.RecommendedAggregationMethod\\" String=\\"average\\"/>
                <Annotation Term=\\"Aggregation.SupportedAggregationMethods\\">
                    <Collection>
                        <String>min</String>
                        <String>max</String>
                        <String>average</String>
                        <String>sum</String>
                    </Collection>
                </Annotation>
                <Annotation Term=\\"Common.Label\\" String=\\"Net Pricing\\"/>
                <Annotation Term=\\"Measures.ISOCurrency\\" Path=\\"TransactionCurrency\\"/>
            </Annotations>
            <Annotations Target=\\"com.c_salesordermanage_sd_aggregate.OPAvailableTrueAction(com.c_salesordermanage_sd_aggregate.SalesOrderManage)\\">
                <Annotation Term=\\"Common.IsActionCritical\\" Bool=\\"true\\"/>
                <Annotation Term=\\"Core.OperationAvailable\\" Bool=\\"true\\"/>
            </Annotations>
            <Annotations Target=\\"com.c_salesordermanage_sd_aggregate.OPAvailableFalseAction(com.c_salesordermanage_sd_aggregate.SalesOrderManage)\\">
                <Annotation Term=\\"Core.OperationAvailable\\" Bool=\\"false\\"/>
            </Annotations>
            <Annotations Target=\\"com.c_salesordermanage_sd_aggregate.OPAvailableNullAction(com.c_salesordermanage_sd_aggregate.SalesOrderManage)\\">
                <Annotation Term=\\"Core.OperationAvailable\\">
                    <Null/>
                </Annotation>
            </Annotations>
            <Annotations Target=\\"com.c_salesordermanage_sd_aggregate.EnableEditAction(com.c_salesordermanage_sd_aggregate.SalesOrderManage)\\">
                <Annotation Term=\\"Common.SideEffects\\">
                    <Record Type=\\"Common.SideEffectsType\\">
                        <PropertyValue Property=\\"TargetProperties\\">
                            <Collection>
                                <String>_it/editActionIsEnabled</String>
                                <String>_it/editActionIsDisabled</String>
                            </Collection>
                        </PropertyValue>
                    </Record>
                </Annotation>
            </Annotations>
            <Annotations Target=\\"com.c_salesordermanage_sd_aggregate.CreateWithSalesOrderType(com.c_salesordermanage_sd_aggregate.SalesOrderManage)\\">
                <Annotation Term=\\"Common.IsActionCritical\\" Bool=\\"true\\"/>
                <Annotation Term=\\"Core.OperationAvailable\\" Path=\\"_it/isVerified\\"/>
            </Annotations>
            <Annotations Target=\\"com.c_salesordermanage_sd_aggregate.ChangeOrderStatus(com.c_salesordermanage_sd_aggregate.SalesOrderManage)\\">
                <Annotation Term=\\"Core.OperationAvailable\\" Path=\\"_it/_ShipToParty/isVerified\\"/>
            </Annotations>
            <Annotations Target=\\"com.c_salesordermanage_sd_aggregate.FacetFormAction(com.c_salesordermanage_sd_aggregate.SalesOrderManage)\\">
                <Annotation Term=\\"Common.SideEffects\\">
                    <Record Type=\\"Common.SideEffectsType\\">
                        <PropertyValue Property=\\"TargetProperties\\">
                            <Collection>
                                <String>_it/ShippingCondition</String>
                            </Collection>
                        </PropertyValue>
                    </Record>
                </Annotation>
                <Annotation Term=\\"Core.OperationAvailable\\" Path=\\"_it/_ShipToParty/isVerified\\"/>
            </Annotations>
            <Annotations Target=\\"com.c_salesordermanage_sd_aggregate.SalesOrderScheduleLineType\\">
                <Annotation Term=\\"Common.Label\\" String=\\"Manage Sales Order Schedule Line (TP)\\"/>
                <Annotation Term=\\"Common.SemanticKey\\">
                    <Collection>
                        <PropertyPath>SalesOrder</PropertyPath>
                    </Collection>
                </Annotation>
            </Annotations>
            <Annotations Target=\\"com.c_salesordermanage_sd_aggregate.SalesOrderScheduleLineType/ID\\">
                <Annotation Term=\\"Core.Computed\\" Bool=\\"true\\"/>
            </Annotations>
            <Annotations Target=\\"com.c_salesordermanage_sd_aggregate.SalesOrderScheduleLineType/SalesOrder\\">
                <Annotation Term=\\"Common.Heading\\" String=\\"Sales Doc.\\"/>
                <Annotation Term=\\"Common.IsUpperCase\\" Bool=\\"true\\"/>
                <Annotation Term=\\"Common.Label\\" String=\\"Sales Document\\"/>
            </Annotations>
            <Annotations Target=\\"com.c_salesordermanage_sd_aggregate.SalesOrderType\\">
                <Annotation Term=\\"Common.Label\\" String=\\"Sales Order Types\\"/>
            </Annotations>
            <Annotations Target=\\"com.c_salesordermanage_sd_aggregate.SalesOrderType/SalesOrderType\\">
                <Annotation Term=\\"Common.IsUpperCase\\" Bool=\\"true\\"/>
                <Annotation Term=\\"Common.Label\\" String=\\"Sales Order Type\\"/>
                <Annotation Term=\\"Common.Text\\" Path=\\"SalesOrderType_Text\\"/>
            </Annotations>
            <Annotations Target=\\"com.c_salesordermanage_sd_aggregate.SalesOrderType/SalesOrderType_Text\\">
                <Annotation Term=\\"Common.Label\\" String=\\"Sales Document Type\\"/>
                <Annotation Term=\\"Common.QuickInfo\\" String=\\"Sales Document Type Description\\"/>
                <Annotation Term=\\"Core.Immutable\\" Bool=\\"true\\"/>
            </Annotations>
            <Annotations Target=\\"com.c_salesordermanage_sd_aggregate.SalesOrderType/SalesOrderProcessingType\\">
                <Annotation Term=\\"Common.Heading\\" String=\\"C\\"/>
                <Annotation Term=\\"Common.IsUpperCase\\" Bool=\\"true\\"/>
                <Annotation Term=\\"Common.Label\\" String=\\"Indicator\\"/>
                <Annotation Term=\\"Common.QuickInfo\\" String=\\"Sales document indicator (for display in TVAK only)\\"/>
            </Annotations>
            <Annotations Target=\\"com.c_salesordermanage_sd_aggregate.SalesOrderType/OrderTypeForBillingRequest\\">
                <Annotation Term=\\"Common.Heading\\" String=\\"Req.\\"/>
                <Annotation Term=\\"Common.IsUpperCase\\" Bool=\\"true\\"/>
                <Annotation Term=\\"Common.Label\\" String=\\"Billing Request\\"/>
                <Annotation Term=\\"Common.QuickInfo\\" String=\\"Order type for request for billing\\"/>
            </Annotations>
            <Annotations Target=\\"com.c_salesordermanage_sd_aggregate.SalesOrganization/SalesOrganization\\">
                <Annotation Term=\\"Common.Label\\" String=\\"Sales Organization\\"/>
                <Annotation Term=\\"Common.Text\\" Path=\\"SalesOrganization_Text\\"/>
            </Annotations>
            <Annotations Target=\\"com.c_salesordermanage_sd_aggregate.ShippingCondition\\">
                <Annotation Term=\\"Common.Label\\" String=\\"Shipping Condition\\"/>
            </Annotations>
            <Annotations Target=\\"com.c_salesordermanage_sd_aggregate.ShippingCondition/ShippingCondition\\">
                <Annotation Term=\\"Common.Heading\\" String=\\"SC\\"/>
                <Annotation Term=\\"Common.IsUpperCase\\" Bool=\\"true\\"/>
                <Annotation Term=\\"Common.Label\\" String=\\"Shipping Conditions\\"/>
                <Annotation Term=\\"Common.Text\\" Path=\\"ShippingCondition_Text\\"/>
            </Annotations>
            <Annotations Target=\\"com.c_salesordermanage_sd_aggregate.ShippingCondition/ShippingCondition_Text\\">
                <Annotation Term=\\"Common.Label\\" String=\\"Description\\"/>
                <Annotation Term=\\"Common.QuickInfo\\" String=\\"Shipping Conditions Description\\"/>
                <Annotation Term=\\"Core.Immutable\\" Bool=\\"true\\"/>
            </Annotations>
            <Annotations Target=\\"com.c_salesordermanage_sd_aggregate.ShippingCondition/SoldToParty\\">
                <Annotation Term=\\"Common.Heading\\" String=\\"Customer\\"/>
                <Annotation Term=\\"Common.IsUpperCase\\" Bool=\\"true\\"/>
                <Annotation Term=\\"Common.Label\\" String=\\"SoldToParty\\"/>
                <Annotation Term=\\"Common.QuickInfo\\" String=\\"Customer Number\\"/>
            </Annotations>
            <Annotations Target=\\"com.c_salesordermanage_sd_aggregate.ShippingPoint\\">
                <Annotation Term=\\"Common.Label\\" String=\\"Shipping Point\\"/>
            </Annotations>
            <Annotations Target=\\"com.c_salesordermanage_sd_aggregate.ShippingPoint/ShippingPoint\\">
                <Annotation Term=\\"Common.Heading\\" String=\\"ShPt\\"/>
                <Annotation Term=\\"Common.IsUpperCase\\" Bool=\\"true\\"/>
                <Annotation Term=\\"Common.Label\\" String=\\"Shipping Point\\"/>
                <Annotation Term=\\"Common.QuickInfo\\" String=\\"Shipping Point / Receiving Point\\"/>
                <Annotation Term=\\"Common.Text\\" Path=\\"ShippingPoint_Text\\"/>
            </Annotations>
            <Annotations Target=\\"com.c_salesordermanage_sd_aggregate.ShippingPoint/ShippingPoint_Text\\">
                <Annotation Term=\\"Common.Label\\" String=\\"Description\\"/>
                <Annotation Term=\\"Core.Immutable\\" Bool=\\"true\\"/>
            </Annotations>
            <Annotations Target=\\"com.c_salesordermanage_sd_aggregate.ShippingType\\">
                <Annotation Term=\\"Common.Label\\" String=\\"Shipping Type\\"/>
            </Annotations>
            <Annotations Target=\\"com.c_salesordermanage_sd_aggregate.ShippingType/ShippingType\\">
                <Annotation Term=\\"Common.Heading\\" String=\\"ST\\"/>
                <Annotation Term=\\"Common.IsUpperCase\\" Bool=\\"true\\"/>
                <Annotation Term=\\"Common.Label\\" String=\\"Shipping Type\\"/>
                <Annotation Term=\\"Common.Text\\" Path=\\"ShippingType_Text\\"/>
            </Annotations>
            <Annotations Target=\\"com.c_salesordermanage_sd_aggregate.ShippingType/ShippingType_Text\\">
                <Annotation Term=\\"Common.Label\\" String=\\"Description\\"/>
                <Annotation Term=\\"Common.QuickInfo\\" String=\\"Shipping Type Description\\"/>
                <Annotation Term=\\"Core.Immutable\\" Bool=\\"true\\"/>
            </Annotations>
            <Annotations Target=\\"com.c_salesordermanage_sd_aggregate.UnitOfMeasure\\">
                <Annotation Term=\\"Common.Label\\" String=\\"Unit of Measure\\"/>
            </Annotations>
            <Annotations Target=\\"com.c_salesordermanage_sd_aggregate.UnitOfMeasure/UnitOfMeasure\\">
                <Annotation Term=\\"Common.Heading\\" String=\\"MU\\"/>
                <Annotation Term=\\"Common.Label\\" String=\\"Internal UoM\\"/>
                <Annotation Term=\\"Common.QuickInfo\\" String=\\"Unit of Measurement\\"/>
                <Annotation Term=\\"Common.Text\\" Path=\\"UnitOfMeasure_Text\\"/>
            </Annotations>
            <Annotations Target=\\"com.c_salesordermanage_sd_aggregate.UnitOfMeasure/UnitOfMeasure_Text\\">
                <Annotation Term=\\"Common.Heading\\" String=\\"Measurement unit text\\"/>
                <Annotation Term=\\"Common.Label\\" String=\\"UoM Text\\"/>
                <Annotation Term=\\"Common.QuickInfo\\" String=\\"Unit of Measurement Text (Maximum 30 Characters)\\"/>
                <Annotation Term=\\"Core.Immutable\\" Bool=\\"true\\"/>
            </Annotations>
            <Annotations Target=\\"com.c_salesordermanage_sd_aggregate.UnitOfMeasure/UnitOfMeasureDimension\\">
                <Annotation Term=\\"Common.Heading\\" String=\\"Dimen.\\"/>
                <Annotation Term=\\"Common.IsUpperCase\\" Bool=\\"true\\"/>
                <Annotation Term=\\"Common.Label\\" String=\\"Dimension\\"/>
                <Annotation Term=\\"Common.QuickInfo\\" String=\\"Dimension Key\\"/>
            </Annotations>
            <Annotations Target=\\"com.c_salesordermanage_sd_aggregate.UnitOfMeasure/UnitOfMeasureISOCode\\">
                <Annotation Term=\\"Common.Heading\\" String=\\"ISO\\"/>
                <Annotation Term=\\"Common.IsUpperCase\\" Bool=\\"true\\"/>
                <Annotation Term=\\"Common.Label\\" String=\\"ISO Code\\"/>
                <Annotation Term=\\"Common.QuickInfo\\" String=\\"ISO Code for Unit of Measurement\\"/>
            </Annotations>
            <Annotations Target=\\"com.c_salesordermanage_sd_aggregate.UnitOfMeasure/UnitOfMeasureNumberOfDecimals\\">
                <Annotation Term=\\"Common.Heading\\" String=\\"DeR\\"/>
                <Annotation Term=\\"Common.Label\\" String=\\"Decimal Rounding\\"/>
                <Annotation Term=\\"Common.QuickInfo\\" String=\\"Number of Decimal Places for Rounding\\"/>
            </Annotations>
            <Annotations Target=\\"com.c_salesordermanage_sd_aggregate.UnitOfMeasure/UnitOfMeasureDspNmbrOfDcmls\\">
                <Annotation Term=\\"Common.Heading\\" String=\\"Dec\\"/>
                <Annotation Term=\\"Common.Label\\" String=\\"Decimal Places\\"/>
                <Annotation Term=\\"Common.QuickInfo\\" String=\\"Number of Decimal Places for Number Display\\"/>
            </Annotations>
            <Annotations Target=\\"com.c_salesordermanage_sd_aggregate.WarrantyYearDetails\\">
                <Annotation Term=\\"Common.Label\\" String=\\"Warranty Years Details\\"/>
            </Annotations>
            <Annotations Target=\\"com.c_salesordermanage_sd_aggregate.WarrantyYearDetails/WarrantyExpiration\\">
                <Annotation Term=\\"Common.FieldControl\\" EnumMember=\\"Common.FieldControlType/Mandatory\\"/>
                <Annotation Term=\\"Common.Label\\" String=\\"Warranty Expiration (Association)\\"/>
                <Annotation Term=\\"Core.Immutable\\" Bool=\\"true\\"/>
            </Annotations>
            <Annotations Target=\\"com.c_salesordermanage_sd_aggregate.WarrantyYearDetails/WarrantyYearsDetail\\">
                <Annotation Term=\\"Common.FieldControl\\" EnumMember=\\"Common.FieldControlType/Mandatory\\"/>
                <Annotation Term=\\"Common.Label\\" String=\\"Warranty Years Detail (Association)\\"/>
                <Annotation Term=\\"Core.Immutable\\" Bool=\\"true\\"/>
            </Annotations>
        </Schema>
    </edmx:DataServices>
</edmx:Edmx>",
    "state": "modified",
  },
  "webapp/manifest.json": Object {
    "contents": "{
  \\"_version\\": \\"1.37.0\\",
  \\"sap.app\\": {
    \\"id\\": \\"feovp2\\",
    \\"type\\": \\"application\\",
    \\"i18n\\": \\"i18n/i18n.properties\\",
    \\"applicationVersion\\": {
      \\"version\\": \\"0.0.1\\"
    },
    \\"title\\": \\"{{appTitle}}\\",
    \\"description\\": \\"{{appDescription}}\\",
    \\"resources\\": \\"resources.json\\",
    \\"sourceTemplate\\": {
      \\"id\\": \\"test-fe-template\\",
      \\"version\\": \\"1.2.3-test\\"
    },
    \\"dataSources\\": {
      \\"mainService\\": {
        \\"uri\\": \\"/sap/opu/odata4/sap/c_salesordermanage_srv/srvd/sap/c_salesordermanage_sd_aggregate/0001/\\",
        \\"type\\": \\"OData\\",
        \\"settings\\": {
          \\"annotations\\": [
            \\"annotation\\"
          ],
          \\"localUri\\": \\"localService/metadata.xml\\",
          \\"odataVersion\\": \\"4.0\\"
        }
      },
      \\"annotation\\": {
        \\"type\\": \\"ODataAnnotation\\",
        \\"uri\\": \\"annotations/annotation.xml\\",
        \\"settings\\": {
          \\"localUri\\": \\"annotations/annotation.xml\\"
        }
      }
    }
  },
  \\"sap.ui\\": {
    \\"technology\\": \\"UI5\\",
    \\"icons\\": {
      \\"icon\\": \\"\\",
      \\"favIcon\\": \\"\\",
      \\"phone\\": \\"\\",
      \\"phone@2\\": \\"\\",
      \\"tablet\\": \\"\\",
      \\"tablet@2\\": \\"\\"
    },
    \\"deviceTypes\\": {
      \\"desktop\\": true,
      \\"tablet\\": true,
      \\"phone\\": true
    }
  },
  \\"sap.ui5\\": {
    \\"flexEnabled\\": true,
    \\"dependencies\\": {
      \\"minUI5Version\\": \\"1.97.0\\",
      \\"libs\\": {
        \\"sap.m\\": {},
        \\"sap.ui.core\\": {},
        \\"sap.ushell\\": {},
        \\"sap.fe.templates\\": {},
        \\"sap.ovp\\": {},
        \\"sap.ui.rta\\": {},
        \\"sap.ui.layout\\": {}
      }
    },
    \\"contentDensities\\": {
      \\"compact\\": true,
      \\"cozy\\": true
    },
    \\"models\\": {
      \\"i18n\\": {
        \\"type\\": \\"sap.ui.model.resource.ResourceModel\\",
        \\"settings\\": {
          \\"bundleName\\": \\"feovp2.i18n.i18n\\"
        }
      },
      \\"mainModel\\": {
        \\"dataSource\\": \\"mainService\\",
        \\"preload\\": true,
        \\"settings\\": {
          \\"synchronizationMode\\": \\"None\\",
          \\"operationMode\\": \\"Server\\",
          \\"autoExpandSelect\\": true,
          \\"earlyRequests\\": true
        }
      },
      \\"@i18n\\": {
        \\"type\\": \\"sap.ui.model.resource.ResourceModel\\",
        \\"uri\\": \\"i18n/i18n.properties\\"
      }
    },
    \\"resources\\": {
      \\"css\\": []
    },
    \\"routing\\": {
      \\"config\\": {},
      \\"routes\\": [],
      \\"targets\\": {}
    }
  },
  \\"sap.ovp\\": {
    \\"globalFilterModel\\": \\"mainModel\\",
    \\"globalFilterEntityType\\": \\"SalesOrderItem\\",
    \\"containerLayout\\": \\"resizable\\",
    \\"enableLiveFilter\\": true,
    \\"considerAnalyticalParameters\\": false,
    \\"cards\\": {},
    \\"globalFilterControlType\\": \\"MacroFilterBar\\"
  },
  \\"sap.fiori\\": {
    \\"registrationIds\\": [],
    \\"archeType\\": \\"analytical\\"
  }
}
",
    "state": "modified",
  },
  "webapp/test/flpSandbox.html": Object {
    "contents": "<!DOCTYPE HTML>
<html>
<!-- Copyright (c) 2015 SAP AG, All Rights Reserved -->
<head>
    <meta http-equiv=\\"X-UA-Compatible\\" content=\\"IE=edge\\">
    <meta charset=\\"UTF-8\\">
    <meta name=\\"viewport\\" content=\\"width=device-width, initial-scale=1.0\\">
    <title>{{appTitle}}</title>

    <!-- Bootstrap the unified shell in sandbox mode for standalone usage.

         The renderer is specified in the global Unified Shell configuration object \\"sap-ushell-config\\".

         The fiori2 renderer will render the shell header allowing, for instance,
         testing of additional application setting buttons.

         The navigation target resolution service is configured in a way that the empty URL hash is
         resolved to our own application.

         This example uses relative path references for the SAPUI5 resources and test-resources;
         it might be necessary to adapt them depending on the target runtime platform.
         The sandbox platform is restricted to development or demo use cases and must NOT be used
         for productive scenarios.
    -->
    <script type=\\"text/javascript\\">
        window[\\"sap-ushell-config\\"] = {
            defaultRenderer: \\"fiori2\\",
            bootstrapPlugins: {
                \\"RuntimeAuthoringPlugin\\": {
                    component: \\"sap.ushell.plugins.rta\\",
                    config: {
                        validateAppVersion: false
                    }
                }
            },
            renderers: {
                fiori2: {
                    componentData: {
                        config: {
                            search: \\"hidden\\"
                        }
                    }
                }
            },
            applications: {
                \\"feovp2-tile\\": {
                    title: \\"App \\\\\\"Title\\\\\\" \\\\\\\\\\\\\\"\\",
                    description: \\"A Fiori application.\\",
                    additionalInformation: \\"SAPUI5.Component=feovp2\\",
                    applicationType: \\"URL\\",
                    url: \\"../\\"
                }
            }
        };
    </script>

    <script src=\\"../test-resources/sap/ushell/bootstrap/sandbox.js\\" id=\\"sap-ushell-bootstrap\\"></script>
    <!-- Bootstrap the UI5 core library. 'data-sap-ui-frameOptions=\\"allow\\"'' is a NON-SECURE setting for test environments -->
    <script id=\\"sap-ui-bootstrap\\"
        src=\\"../resources/sap-ui-core.js\\"
        data-sap-ui-libs=\\"sap.m,sap.ui.core,sap.ushell,sap.fe.templates,sap.ovp,sap.ui.rta,sap.ui.layout\\"
        data-sap-ui-async=\\"true\\"
        data-sap-ui-preload=\\"async\\"
        data-sap-ui-theme=\\"sap_fiori_3\\"
        data-sap-ui-compatVersion=\\"edge\\"
        data-sap-ui-language=\\"en\\"
        data-sap-ui-resourceroots='{\\"feovp2\\": \\"../\\"}'
        data-sap-ui-frameOptions=\\"allow\\">
        </script>
        <script id=\\"locate-reuse-libs\\" src=\\"../utils/locate-reuse-libs.js\\" data-sap-ui-manifest-uri=\\"../manifest.json\\">
        </script>
</head>

<!-- UI Content -->

<body class=\\"sapUiBody\\" id=\\"content\\">
</body>

</html>
",
    "state": "modified",
  },
  "webapp/utils/locate-reuse-libs.js": Object {
    "contents": "/*eslint-disable semi, no-console*/
(function (sap) {
  var fioriToolsGetManifestLibs = function (manifestPath) {
    var url = manifestPath;
    var result = \\"\\";
    // SAPUI5 delivered namespaces from https://ui5.sap.com/#/api/sap
    var ui5Libs = [
      \\"sap.apf\\",
      \\"sap.base\\",
      \\"sap.chart\\",
      \\"sap.collaboration\\",
      \\"sap.f\\",
      \\"sap.fe\\",
      \\"sap.fileviewer\\",
      \\"sap.gantt\\",
      \\"sap.landvisz\\",
      \\"sap.m\\",
      \\"sap.ndc\\",
      \\"sap.ovp\\",
      \\"sap.rules\\",
      \\"sap.suite\\",
      \\"sap.tnt\\",
      \\"sap.ui\\",
      \\"sap.uiext\\",
      \\"sap.ushell\\",
      \\"sap.uxap\\",
      \\"sap.viz\\",
      \\"sap.webanalytics\\",
      \\"sap.zen\\"
    ];
    function getKeys(libOrComp,libOrCompKeysString) {
      Object.keys(libOrComp).forEach(function (libOrCompKey) {
        // ignore libs or Components that start with SAPUI5 delivered namespaces
        if (!ui5Libs.some(function (substring) { return libOrCompKey === substring || libOrCompKey.startsWith(substring + \\".\\"); })) {
          if (libOrCompKeysString.length > 0) {
            libOrCompKeysString = libOrCompKeysString + \\",\\" + libOrCompKey;
          } else {
            libOrCompKeysString = libOrCompKey;
          }
        }
      });
      return libOrCompKeysString;
    }
    return new Promise(function (resolve, reject) {
      $.ajax(url)
        .done(function (manifest) {
          if (manifest) {
            if (
              manifest[\\"sap.ui5\\"] &&
              manifest[\\"sap.ui5\\"].dependencies
            ) {
              if (manifest[\\"sap.ui5\\"].dependencies.libs){
                result = getKeys(manifest[\\"sap.ui5\\"].dependencies.libs, result)
              }
              if (manifest[\\"sap.ui5\\"].dependencies.components){
                result = getKeys(manifest[\\"sap.ui5\\"].dependencies.components, result)
              }
            }
            if (
              manifest[\\"sap.ui5\\"] &&
              manifest[\\"sap.ui5\\"].componentUsages
            ) {
              result = getKeys(manifest[\\"sap.ui5\\"].componentUsages, result)
            }
          }
          resolve(result);
        })
        .fail(function (error) {
          reject(new Error(\\"Could not fetch manifest at '\\" + manifestPath));
        });
    });
  };
  /**
   * Registers the module paths for dependencies of the given component.
   * @param {string} manifestPath The the path to the app manifest path
   * for which the dependencies should be registered.
   * @returns {Promise} A promise which is resolved when the ajax request for
   * the app-index was successful and the module paths were registered.
   */
  sap.registerComponentDependencyPaths = function (manifestPath) {
    /*eslint-disable semi, consistent-return*/
    return fioriToolsGetManifestLibs(manifestPath).then(function (libs) {
      if (libs && libs.length > 0) {
        var url = \\"/sap/bc/ui2/app_index/ui5_app_info?id=\\" + libs;
        var sapClient = jQuery.sap.getUriParameters().get(\\"sap-client\\");
        if (sapClient && sapClient.length === 3) {
          url = url + \\"&sap-client=\\" + sapClient;
        }
        return $.ajax(url).done(function (data) {
          if (data) {
            Object.keys(data).forEach(function (moduleDefinitionKey) {
              var moduleDefinition = data[moduleDefinitionKey];
              if (moduleDefinition && moduleDefinition.dependencies) {
                moduleDefinition.dependencies.forEach(function (dependency) {
                  if (dependency.url && dependency.url.length > 0 && dependency.type === \\"UI5LIB\\") {
                    jQuery.sap.log.info(
                      \\"Registering Library \\" +
                      dependency.componentId +
                      \\" from server \\" +
                      dependency.url
                    );
                    jQuery.sap.registerModulePath(dependency.componentId, dependency.url);
                  }
                });
              }
            });
          }
        });
      }
    });
  };
})(sap);

/*eslint-disable sap-browser-api-warning, sap-no-dom-access*/
var scripts = document.getElementsByTagName(\\"script\\");
var currentScript = document.getElementById('locate-reuse-libs');
if(!currentScript){
    currentScript = document.currentScript;
};
var manifestUri = currentScript.getAttribute(\\"data-sap-ui-manifest-uri\\");
var componentName = currentScript.getAttribute(\\"data-sap-ui-componentName\\");
var useMockserver = currentScript.getAttribute(\\"data-sap-ui-use-mockserver\\");
sap.registerComponentDependencyPaths(manifestUri)
  .catch(function (error) {
    jQuery.sap.log.error(error);
  })
  .finally(function () {

    // setting the app title with internationalization
    sap.ui.getCore().attachInit(function () {
      jQuery.sap.require(\\"jquery.sap.resources\\");
      var sLocale = sap.ui.getCore().getConfiguration().getLanguage();
      var oBundle = jQuery.sap.resources({
        url: \\"i18n/i18n.properties\\",
        locale: sLocale
      });
      document.title = oBundle.getText(\\"appTitle\\");
    });

    if (componentName && componentName.length > 0) {
      if (useMockserver && useMockserver === \\"true\\") {
        sap.ui.getCore().attachInit(function () {
          sap.ui.require([componentName.replace(/\\\\./g, \\"/\\") + \\"/localService/mockserver\\"], function (server) {
            // set up test service for local testing
            server.init();
            // initialize the ushell sandbox component
            sap.ushell.Container.createRenderer().placeAt(\\"content\\");
          });
        });
      } else {
        // Requiring the ComponentSupport module automatically executes the component initialisation for all declaratively defined components
        sap.ui.require([\\"sap/ui/core/ComponentSupport\\"]);

        // setting the app title with the i18n text
        sap.ui.getCore().attachInit(function () {
          jQuery.sap.require(\\"jquery.sap.resources\\");
          var sLocale = sap.ui.getCore().getConfiguration().getLanguage();
          var oBundle = jQuery.sap.resources({
            url: \\"i18n/i18n.properties\\",
            locale: sLocale
          });
          document.title = oBundle.getText(\\"appTitle\\");
        });
      }
    } else {
      sap.ui.getCore().attachInit(function () {
        // initialize the ushell sandbox component
        sap.ushell.Container.createRenderer().placeAt(\\"content\\");
      });
    }
  });

sap.registerComponentDependencyPaths(manifestUri);
",
    "state": "modified",
  },
}
`;<|MERGE_RESOLUTION|>--- conflicted
+++ resolved
@@ -31,12 +31,8 @@
   \\"devDependencies\\": {
     \\"@ui5/cli\\": \\"^2.14.1\\",
     \\"@sap/ux-ui5-tooling\\": \\"1\\",
-<<<<<<< HEAD
     \\"@sap/ux-specification\\": \\"UI5-1.92\\",
-    \\"@sap/ux-ui5-fe-mockserver-middleware\\": \\"1\\"
-=======
     \\"@sap-ux/ui5-middleware-fe-mockserver\\": \\"2\\"
->>>>>>> 6b613bf0
   },
   \\"scripts\\": {
     \\"start\\": \\"fiori run --open \\\\\\"test/flpSandbox.html?sap-ui-xx-viewCache=false#feovp1-tile\\\\\\"\\",
@@ -1676,12 +1672,8 @@
   \\"devDependencies\\": {
     \\"@ui5/cli\\": \\"^2.14.1\\",
     \\"@sap/ux-ui5-tooling\\": \\"1\\",
-<<<<<<< HEAD
     \\"@sap/ux-specification\\": \\"UI5-1.97\\",
-    \\"@sap/ux-ui5-fe-mockserver-middleware\\": \\"1\\"
-=======
     \\"@sap-ux/ui5-middleware-fe-mockserver\\": \\"2\\"
->>>>>>> 6b613bf0
   },
   \\"scripts\\": {
     \\"start\\": \\"fiori run --open \\\\\\"test/flpSandbox.html?sap-ui-xx-viewCache=false#feovp2-tile\\\\\\"\\",
