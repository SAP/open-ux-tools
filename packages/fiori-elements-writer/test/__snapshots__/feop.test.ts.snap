// Jest Snapshot v1, https://goo.gl/fbAQLP

exports[`Fiori Elements template: feopTemplate Generate files for template: fefeop1 1`] = `
Object {
  ".gitignore": Object {
    "contents": "node_modules/
dist/
.scp/
.env
Makefile*.mta
mta_archives
mta-*
resources
archive.zip
.*_mta_build_tmp",
    "state": "modified",
  },
  "package.json": Object {
    "contents": "{
  \\"name\\": \\"fefeop1\\",
  \\"version\\": \\"0.0.1\\",
  \\"private\\": true,
  \\"description\\": \\"A Fiori application.\\",
  \\"keywords\\": [
    \\"ui5\\",
    \\"openui5\\",
    \\"sapui5\\"
  ],
  \\"main\\": \\"webapp/index.html\\",
  \\"dependencies\\": {},
  \\"devDependencies\\": {
    \\"@ui5/cli\\": \\"^3.0.0\\",
    \\"@sap/ux-ui5-tooling\\": \\"1\\",
    \\"@sap/ux-specification\\": \\"UI5-1.92\\",
    \\"@sap-ux/ui5-middleware-fe-mockserver\\": \\"2\\"
  },
  \\"scripts\\": {
    \\"start\\": \\"fiori run --open \\\\\\"test/flpSandbox.html?sap-ui-xx-viewCache=false#fefeop1-tile\\\\\\"\\",
    \\"start-local\\": \\"fiori run --config ./ui5-local.yaml --open \\\\\\"test/flpSandbox.html?sap-ui-xx-viewCache=false#fefeop1-tile\\\\\\"\\",
    \\"build\\": \\"ui5 build --config=ui5.yaml --clean-dest --dest dist\\",
    \\"deploy\\": \\"fiori verify\\",
    \\"deploy-config\\": \\"fiori add deploy-config\\",
    \\"start-noflp\\": \\"fiori run --open \\\\\\"index.html?sap-ui-xx-viewCache=false\\\\\\"\\",
    \\"start-mock\\": \\"fiori run --config ./ui5-mock.yaml --open \\\\\\"test/flpSandbox.html?sap-ui-xx-viewCache=false#fefeop1-tile\\\\\\"\\"
  },
  \\"sapux\\": true
}
",
    "state": "modified",
  },
  "ui5-local.yaml": Object {
    "contents": "# yaml-language-server: $schema=https://sap.github.io/ui5-tooling/schema/ui5.yaml.json

specVersion: \\"2.6\\"
metadata:
  name: fefeop1
type: application
framework:
  name: SAPUI5
  version: 1.86.3
  libraries:
    - name: sap.m
    - name: sap.ui.core
    - name: sap.ushell
    - name: sap.fe.templates
    - name: themelib_sap_belize
server:
  customMiddleware:
    - name: fiori-tools-appreload
      afterMiddleware: compression
      configuration:
        port: 35729
        path: webapp
        delay: 300
    - name: fiori-tools-proxy
      afterMiddleware: compression
      configuration:
        ignoreCertError: false # If set to true, certificate errors will be ignored. E.g. self-signed certificates will be accepted
        backend:
          - path: /sap
            url: http://example.feop.v4
    - name: sap-fe-mockserver
      beforeMiddleware: csp
      configuration:
        mountPath: /
        services:
          - urlPath: /sap/opu/odata4/dmo/sb_travel_mduu_o4/srvd/dmo/sd_travel_mduu/0001
            metadataPath: ./webapp/localService/metadata.xml
            mockdataPath: ./webapp/localService/data
            generateMockData: true
        annotations: []
",
    "state": "modified",
  },
  "ui5-mock.yaml": Object {
    "contents": "# yaml-language-server: $schema=https://sap.github.io/ui5-tooling/schema/ui5.yaml.json

specVersion: \\"2.6\\"
metadata:
  name: fefeop1
type: application
server:
  customMiddleware:
    - name: fiori-tools-proxy
      afterMiddleware: compression
      configuration:
        ignoreCertError: false # If set to true, certificate errors will be ignored. E.g. self-signed certificates will be accepted
        ui5:
          path:
            - /resources
            - /test-resources
          url: https://ui5.sap.com
        backend:
          - path: /sap
            url: http://example.feop.v4
    - name: fiori-tools-appreload
      afterMiddleware: compression
      configuration:
        port: 35729
        path: webapp
        delay: 300
    - name: sap-fe-mockserver
      beforeMiddleware: csp
      configuration:
        mountPath: /
        services:
          - urlPath: /sap/opu/odata4/dmo/sb_travel_mduu_o4/srvd/dmo/sd_travel_mduu/0001
            metadataPath: ./webapp/localService/metadata.xml
            mockdataPath: ./webapp/localService/data
            generateMockData: true
        annotations: []
",
    "state": "modified",
  },
  "ui5.yaml": Object {
    "contents": "# yaml-language-server: $schema=https://sap.github.io/ui5-tooling/schema/ui5.yaml.json

specVersion: \\"2.6\\"
metadata:
  name: fefeop1
type: application
server:
  customMiddleware:
    - name: fiori-tools-proxy
      afterMiddleware: compression
      configuration:
        ignoreCertError: false # If set to true, certificate errors will be ignored. E.g. self-signed certificates will be accepted
        ui5:
          path:
            - /resources
            - /test-resources
          url: https://ui5.sap.com
        backend:
          - path: /sap
            url: http://example.feop.v4
    - name: fiori-tools-appreload
      afterMiddleware: compression
      configuration:
        port: 35729
        path: webapp
        delay: 300
",
    "state": "modified",
  },
  "webapp/Component.js": Object {
    "contents": "sap.ui.define(
    [\\"sap/fe/core/AppComponent\\"],
    function (Component) {
        \\"use strict\\";

        return Component.extend(\\"fefeop1.Component\\", {
            metadata: {
                manifest: \\"json\\"
            },

            /**
             * Gets the component startup parameters, setting preferredMode to 'create'.
             * @public
             * @returns 
             */
            getStartupParameters: function() {
                return Promise.resolve({
                    preferredMode: [\\"create\\"]
                });
            }
        });
    }
);",
    "state": "modified",
  },
  "webapp/annotations/annotation.xml": Object {
    "contents": "<edmx:Edmx xmlns:edmx=\\"http://docs.oasis-open.org/odata/ns/edmx\\" Version=\\"4.0\\">
    <edmx:Reference Uri=\\"https://sap.github.io/odata-vocabularies/vocabularies/Common.xml\\">
        <edmx:Include Namespace=\\"com.sap.vocabularies.Common.v1\\" Alias=\\"Common\\"/>
    </edmx:Reference>
    <edmx:Reference Uri=\\"https://sap.github.io/odata-vocabularies/vocabularies/UI.xml\\">
        <edmx:Include Namespace=\\"com.sap.vocabularies.UI.v1\\" Alias=\\"UI\\"/>
    </edmx:Reference>
    <edmx:Reference Uri=\\"https://sap.github.io/odata-vocabularies/vocabularies/Communication.xml\\">
        <edmx:Include Namespace=\\"com.sap.vocabularies.Communication.v1\\" Alias=\\"Communication\\"/>
    </edmx:Reference>
    <edmx:Reference Uri=\\"/sap/opu/odata4/dmo/sb_travel_mduu_o4/srvd/dmo/sd_travel_mduu/0001/$metadata\\">
        <edmx:Include Namespace=\\"com.sap.gateway.srvd.dmo.sd_travel_mduu.v0001\\" Alias=\\"SAP__self\\"/>
    </edmx:Reference>
    <edmx:DataServices>
        <Schema xmlns=\\"http://docs.oasis-open.org/odata/ns/edm\\" Namespace=\\"local\\">
        </Schema>
    </edmx:DataServices>
</edmx:Edmx>",
    "state": "modified",
  },
  "webapp/i18n/i18n.properties": Object {
    "contents": "# This is the resource bundle for fefeop1

#Texts for manifest.json

#XTIT: Application name
appTitle=App \\"Title\\" \\\\\\"

#YDES: Application description
appDescription=A Fiori application.",
    "state": "modified",
  },
  "webapp/index.html": Object {
    "contents": "<!DOCTYPE html>
<html lang=\\"en\\">
<head>
    <meta charset=\\"UTF-8\\">
    <meta name=\\"viewport\\" content=\\"width=device-width, initial-scale=1.0\\">
    <meta http-equiv=\\"X-UA-Compatible\\" content=\\"IE=edge\\">
    <title>App &#34;Title&#34; \\\\&#34;</title>
    <style>
        html, body, body > div, #container, #container-uiarea {
            height: 100%;
        }
    </style>
    <script
        id=\\"sap-ui-bootstrap\\"
        src=\\"resources/sap-ui-core.js\\"
        data-sap-ui-theme=\\"sap_belize\\"
        data-sap-ui-resourceroots='{
            \\"fefeop1\\": \\"./\\"
        }'
        data-sap-ui-oninit=\\"module:sap/ui/core/ComponentSupport\\"
        data-sap-ui-compatVersion=\\"edge\\"
        data-sap-ui-async=\\"true\\"
        data-sap-ui-frameOptions=\\"trusted\\"
    ></script>
</head>
<body class=\\"sapUiBody sapUiSizeCompact\\" id=\\"content\\">
    <div
        data-sap-ui-component
        data-name=\\"fefeop1\\"
        data-id=\\"container\\"
        data-settings='{\\"id\\" : \\"fefeop1\\"}'
        data-handle-validation=\\"true\\"
    ></div>
</body>
</html>",
    "state": "modified",
  },
  "webapp/localService/metadata.xml": Object {
    "contents": "<?xml version=\\"1.0\\" encoding=\\"utf-8\\"?>
<edmx:Edmx Version=\\"4.0\\" xmlns:edmx=\\"http://docs.oasis-open.org/odata/ns/edmx\\"
xmlns=\\"http://docs.oasis-open.org/odata/ns/edm\\">
<edmx:Reference
Uri=\\"/sap/opu/odata/IWFND/CATALOGSERVICE;v=2/Vocabularies(TechnicalName='%2FIWBEP%2FVOC_COMMUNICATION',Version='0001',SAP__Origin='LOCAL')/$value\\">
<edmx:Include Namespace=\\"com.sap.vocabularies.Communication.v1\\" Alias=\\"Communication\\"/>
</edmx:Reference>
<edmx:Reference
Uri=\\"/sap/opu/odata/IWFND/CATALOGSERVICE;v=2/Vocabularies(TechnicalName='%2FIWBEP%2FVOC_PERSONALDATA',Version='0001',SAP__Origin='LOCAL')/$value\\">
<edmx:Include Namespace=\\"com.sap.vocabularies.PersonalData.v1\\" Alias=\\"PersonalData\\"/>
</edmx:Reference>
<edmx:Reference
Uri=\\"/sap/opu/odata/IWFND/CATALOGSERVICE;v=2/Vocabularies(TechnicalName='%2FIWBEP%2FVOC_ANALYTICS',Version='0001',SAP__Origin='LOCAL')/$value\\">
<edmx:Include Namespace=\\"com.sap.vocabularies.Analytics.v1\\" Alias=\\"Analytics\\"/>
</edmx:Reference>
<edmx:Reference
Uri=\\"/sap/opu/odata/IWFND/CATALOGSERVICE;v=2/Vocabularies(TechnicalName='%2FIWBEP%2FVOC_COMMON',Version='0001',SAP__Origin='LOCAL')/$value\\">
<edmx:Include Namespace=\\"com.sap.vocabularies.Common.v1\\" Alias=\\"SAP__common\\"/>
</edmx:Reference>
<edmx:Reference
Uri=\\"/sap/opu/odata/IWFND/CATALOGSERVICE;v=2/Vocabularies(TechnicalName='%2FIWBEP%2FVOC_MEASURES',Version='0001',SAP__Origin='LOCAL')/$value\\">
<edmx:Include Namespace=\\"Org.OData.Measures.V1\\" Alias=\\"SAP__measures\\"/>
</edmx:Reference>
<edmx:Reference
Uri=\\"/sap/opu/odata/IWFND/CATALOGSERVICE;v=2/Vocabularies(TechnicalName='%2FIWBEP%2FVOC_CORE',Version='0001',SAP__Origin='LOCAL')/$value\\">
<edmx:Include Namespace=\\"Org.OData.Core.V1\\" Alias=\\"SAP__core\\"/>
</edmx:Reference>
<edmx:Reference
Uri=\\"/sap/opu/odata/IWFND/CATALOGSERVICE;v=2/Vocabularies(TechnicalName='%2FIWBEP%2FVOC_CAPABILITIES',Version='0001',SAP__Origin='LOCAL')/$value\\">
<edmx:Include Namespace=\\"Org.OData.Capabilities.V1\\" Alias=\\"SAP__capabilities\\"/>
</edmx:Reference>
<edmx:Reference
Uri=\\"/sap/opu/odata/IWFND/CATALOGSERVICE;v=2/Vocabularies(TechnicalName='%2FIWBEP%2FVOC_AGGREGATION',Version='0001',SAP__Origin='LOCAL')/$value\\">
<edmx:Include Namespace=\\"Org.OData.Aggregation.V1\\" Alias=\\"SAP__aggregation\\"/>
</edmx:Reference>
<edmx:Reference
Uri=\\"/sap/opu/odata/IWFND/CATALOGSERVICE;v=2/Vocabularies(TechnicalName='%2FIWBEP%2FVOC_VALIDATION',Version='0001',SAP__Origin='LOCAL')/$value\\">
<edmx:Include Namespace=\\"Org.OData.Validation.V1\\" Alias=\\"SAP__validation\\"/>
</edmx:Reference>
<edmx:Reference
Uri=\\"/sap/opu/odata/IWFND/CATALOGSERVICE;v=2/Vocabularies(TechnicalName='%2FIWBEP%2FVOC_CODELIST',Version='0001',SAP__Origin='LOCAL')/$value\\">
<edmx:Include Namespace=\\"com.sap.vocabularies.CodeList.v1\\" Alias=\\"SAP__CodeList\\"/>
</edmx:Reference>
<edmx:Reference
Uri=\\"/sap/opu/odata/IWFND/CATALOGSERVICE;v=2/Vocabularies(TechnicalName='%2FIWBEP%2FVOC_UI',Version='0001',SAP__Origin='LOCAL')/$value\\">
<edmx:Include Namespace=\\"com.sap.vocabularies.UI.v1\\" Alias=\\"SAP__UI\\"/>
</edmx:Reference>
<edmx:Reference
Uri=\\"/sap/opu/odata/IWFND/CATALOGSERVICE;v=2/Vocabularies(TechnicalName='%2FIWBEP%2FVOC_HTML5',Version='0001',SAP__Origin='LOCAL')/$value\\">
<edmx:Include Namespace=\\"com.sap.vocabularies.HTML5.v1\\" Alias=\\"SAP__HTML5\\"/>
</edmx:Reference>
<edmx:DataServices>
    <Schema Namespace=\\"com.sap.gateway.srvd.dmo.sd_travel_mduu.v0001\\" Alias=\\"SAP__self\\">
        <Annotation Term=\\"SAP__core.SchemaVersion\\" String=\\"1.0.0\\"/>
        <EntityType Name=\\"TravelAgencyType\\">
            <Key>
                <PropertyRef Name=\\"AgencyID\\"/>
            </Key>
            <Property Name=\\"AgencyID\\" Type=\\"Edm.String\\" Nullable=\\"false\\" MaxLength=\\"6\\"/>
            <Property Name=\\"Name\\" Type=\\"Edm.String\\" Nullable=\\"false\\" MaxLength=\\"80\\"/>
            <Property Name=\\"Street\\" Type=\\"Edm.String\\" Nullable=\\"false\\" MaxLength=\\"60\\"/>
            <Property Name=\\"PostalCode\\" Type=\\"Edm.String\\" Nullable=\\"false\\" MaxLength=\\"10\\"/>
            <Property Name=\\"City\\" Type=\\"Edm.String\\" Nullable=\\"false\\" MaxLength=\\"40\\"/>
            <Property Name=\\"CountryCode\\" Type=\\"Edm.String\\" Nullable=\\"false\\" MaxLength=\\"3\\"/>
            <Property Name=\\"PhoneNumber\\" Type=\\"Edm.String\\" Nullable=\\"false\\" MaxLength=\\"30\\"/>
            <Property Name=\\"EMailAddress\\" Type=\\"Edm.String\\" Nullable=\\"false\\" MaxLength=\\"256\\"/>
            <Property Name=\\"WebAddress\\" Type=\\"Edm.String\\" Nullable=\\"false\\" MaxLength=\\"256\\"/>
            <NavigationProperty Name=\\"_Country\\" Type=\\"com.sap.gateway.srvd.dmo.sd_travel_mduu.v0001.CountryType\\"/>
        </EntityType>
        <EntityType Name=\\"TravelType\\">
            <Key>
                <PropertyRef Name=\\"TravelUUID\\"/>
                <PropertyRef Name=\\"IsActiveEntity\\"/>
            </Key>
            <Property Name=\\"TravelUUID\\" Type=\\"Edm.Guid\\" Nullable=\\"false\\"/>
            <Property Name=\\"TravelID\\" Type=\\"Edm.String\\" Nullable=\\"false\\" MaxLength=\\"8\\"/>
            <Property Name=\\"AgencyID\\" Type=\\"Edm.String\\" Nullable=\\"false\\" MaxLength=\\"6\\"/>
            <Property Name=\\"AgencyName\\" Type=\\"Edm.String\\" Nullable=\\"false\\" MaxLength=\\"80\\"/>
            <Property Name=\\"CustomerID\\" Type=\\"Edm.String\\" Nullable=\\"false\\" MaxLength=\\"6\\"/>
            <Property Name=\\"CustomerName\\" Type=\\"Edm.String\\" Nullable=\\"false\\" MaxLength=\\"40\\"/>
            <Property Name=\\"BeginDate\\" Type=\\"Edm.Date\\"/>
            <Property Name=\\"EndDate\\" Type=\\"Edm.Date\\"/>
            <Property Name=\\"BookingFee\\" Type=\\"Edm.Decimal\\" Nullable=\\"false\\" Precision=\\"16\\" Scale=\\"variable\\"/>
            <Property Name=\\"TotalPrice\\" Type=\\"Edm.Decimal\\" Nullable=\\"false\\" Precision=\\"16\\" Scale=\\"variable\\"/>
            <Property Name=\\"CurrencyCode\\" Type=\\"Edm.String\\" Nullable=\\"false\\" MaxLength=\\"5\\"/>
            <Property Name=\\"Memo\\" Type=\\"Edm.String\\" Nullable=\\"false\\" MaxLength=\\"1024\\"/>
            <Property Name=\\"Status\\" Type=\\"Edm.String\\" Nullable=\\"false\\" MaxLength=\\"1\\"/>
            <Property Name=\\"LastChangedAtTravel\\" Type=\\"Edm.DateTimeOffset\\" Precision=\\"7\\"/>
            <Property Name=\\"LatestCancellationDate\\" Type=\\"Edm.Date\\"/>
            <Property Name=\\"HasDraftEntity\\" Type=\\"Edm.Boolean\\" Nullable=\\"false\\"/>
            <Property Name=\\"DraftEntityCreationDateTime\\" Type=\\"Edm.DateTimeOffset\\" Precision=\\"7\\"/>
            <Property Name=\\"DraftEntityLastChangeDateTime\\" Type=\\"Edm.DateTimeOffset\\" Precision=\\"7\\"/>
            <Property Name=\\"HasActiveEntity\\" Type=\\"Edm.Boolean\\" Nullable=\\"false\\"/>
            <Property Name=\\"IsActiveEntity\\" Type=\\"Edm.Boolean\\" Nullable=\\"false\\"/>
            <Property Name=\\"__CreateByAssociationControl\\"
            Type=\\"com.sap.gateway.srvd.dmo.sd_travel_mduu.v0001.TravelCbAControl\\"/>
            <Property Name=\\"__EntityControl\\" Type=\\"com.sap.gateway.srvd.dmo.sd_travel_mduu.v0001.EntityControl\\"/>
            <Property Name=\\"__FieldControl\\" Type=\\"com.sap.gateway.srvd.dmo.sd_travel_mduu.v0001.TravelControl\\"/>
            <Property Name=\\"__OperationControl\\"
            Type=\\"com.sap.gateway.srvd.dmo.sd_travel_mduu.v0001.TravelOperationControl\\"/>
            <Property Name=\\"SAP__Messages\\"
            Type=\\"Collection(com.sap.gateway.srvd.dmo.sd_travel_mduu.v0001.SAP__Message)\\"
            Nullable=\\"false\\"/>
            <NavigationProperty Name=\\"DraftAdministrativeData\\"
            Type=\\"com.sap.gateway.srvd.dmo.sd_travel_mduu.v0001.I_DraftAdministrativeDataType\\"/>
            <NavigationProperty Name=\\"SiblingEntity\\"
            Type=\\"com.sap.gateway.srvd.dmo.sd_travel_mduu.v0001.TravelType\\"/>
            <NavigationProperty Name=\\"_Agency\\"
            Type=\\"com.sap.gateway.srvd.dmo.sd_travel_mduu.v0001.TravelAgencyType\\"/>
            <NavigationProperty Name=\\"_Booking\\"
            Type=\\"Collection(com.sap.gateway.srvd.dmo.sd_travel_mduu.v0001.BookingType)\\"
            Partner=\\"_Travel\\">
            <OnDelete Action=\\"Cascade\\"/>
            <ReferentialConstraint Property=\\"TravelUUID\\" ReferencedProperty=\\"TravelUUID\\" />
        </NavigationProperty>
        <NavigationProperty Name=\\"_Currency\\" Type=\\"com.sap.gateway.srvd.dmo.sd_travel_mduu.v0001.CurrencyType\\"/>
        <NavigationProperty Name=\\"_Customer\\"
        Type=\\"com.sap.gateway.srvd.dmo.sd_travel_mduu.v0001.PassengerType\\"/>
    </EntityType>
    <EntityType Name=\\"AirportType\\">
        <Key>
            <PropertyRef Name=\\"AirportID\\"/>
        </Key>
        <Property Name=\\"AirportID\\" Type=\\"Edm.String\\" Nullable=\\"false\\" MaxLength=\\"3\\"/>
        <Property Name=\\"Name\\" Type=\\"Edm.String\\" Nullable=\\"false\\" MaxLength=\\"40\\"/>
        <Property Name=\\"City\\" Type=\\"Edm.String\\" Nullable=\\"false\\" MaxLength=\\"40\\"/>
        <Property Name=\\"CountryCode\\" Type=\\"Edm.String\\" Nullable=\\"false\\" MaxLength=\\"3\\"/>
        <NavigationProperty Name=\\"_Country\\" Type=\\"com.sap.gateway.srvd.dmo.sd_travel_mduu.v0001.CountryType\\"/>
    </EntityType>
    <EntityType Name=\\"BookingSupplementType\\">
        <Key>
            <PropertyRef Name=\\"BookingSupplementUUID\\"/>
            <PropertyRef Name=\\"IsActiveEntity\\"/>
        </Key>
        <Property Name=\\"BookingSupplementUUID\\" Type=\\"Edm.Guid\\" Nullable=\\"false\\"/>
        <Property Name=\\"BookingUUID\\" Type=\\"Edm.Guid\\"/>
        <Property Name=\\"TravelUUID\\" Type=\\"Edm.Guid\\"/>
        <Property Name=\\"TravelID\\" Type=\\"Edm.String\\" Nullable=\\"false\\" MaxLength=\\"8\\"/>
        <Property Name=\\"BookingID\\" Type=\\"Edm.String\\" Nullable=\\"false\\" MaxLength=\\"4\\"/>
        <Property Name=\\"BookingSupplementID\\" Type=\\"Edm.String\\" Nullable=\\"false\\" MaxLength=\\"2\\"/>
        <Property Name=\\"SupplementID\\" Type=\\"Edm.String\\" Nullable=\\"false\\" MaxLength=\\"10\\"/>
        <Property Name=\\"SupplementDescription\\" Type=\\"Edm.String\\" Nullable=\\"false\\" MaxLength=\\"1024\\"/>
        <Property Name=\\"Price\\" Type=\\"Edm.Decimal\\" Nullable=\\"false\\" Precision=\\"16\\" Scale=\\"variable\\"/>
        <Property Name=\\"CurrencyCode\\" Type=\\"Edm.String\\" Nullable=\\"false\\" MaxLength=\\"5\\"/>
        <Property Name=\\"LastChangedAtBookSup\\" Type=\\"Edm.DateTimeOffset\\" Precision=\\"7\\"/>
        <Property Name=\\"HasDraftEntity\\" Type=\\"Edm.Boolean\\" Nullable=\\"false\\"/>
        <Property Name=\\"DraftEntityCreationDateTime\\" Type=\\"Edm.DateTimeOffset\\" Precision=\\"7\\"/>
        <Property Name=\\"DraftEntityLastChangeDateTime\\" Type=\\"Edm.DateTimeOffset\\" Precision=\\"7\\"/>
        <Property Name=\\"HasActiveEntity\\" Type=\\"Edm.Boolean\\" Nullable=\\"false\\"/>
        <Property Name=\\"IsActiveEntity\\" Type=\\"Edm.Boolean\\" Nullable=\\"false\\"/>
        <Property Name=\\"__EntityControl\\" Type=\\"com.sap.gateway.srvd.dmo.sd_travel_mduu.v0001.EntityControl\\"/>
        <NavigationProperty Name=\\"DraftAdministrativeData\\"
        Type=\\"com.sap.gateway.srvd.dmo.sd_travel_mduu.v0001.I_DraftAdministrativeDataType\\"/>
        <NavigationProperty Name=\\"SiblingEntity\\"
        Type=\\"com.sap.gateway.srvd.dmo.sd_travel_mduu.v0001.BookingSupplementType\\"/>
        <NavigationProperty Name=\\"_Booking\\" Type=\\"com.sap.gateway.srvd.dmo.sd_travel_mduu.v0001.BookingType\\"
        Nullable=\\"false\\" Partner=\\"_BookSupplement\\"/>
        <NavigationProperty Name=\\"_Product\\"
        Type=\\"com.sap.gateway.srvd.dmo.sd_travel_mduu.v0001.SupplementType\\"/>
        <NavigationProperty Name=\\"_SupplementText\\"
        Type=\\"Collection(com.sap.gateway.srvd.dmo.sd_travel_mduu.v0001.SupplementTextType)\\"/>
        <NavigationProperty Name=\\"_Travel\\" Type=\\"com.sap.gateway.srvd.dmo.sd_travel_mduu.v0001.TravelType\\"
        Nullable=\\"false\\"/>
    </EntityType>
    <EntityType Name=\\"SupplementTextType\\">
        <Key>
            <PropertyRef Name=\\"SupplementID\\"/>
            <PropertyRef Name=\\"LanguageCode\\"/>
            <PropertyRef Name=\\"IsActiveEntity\\"/>
        </Key>
        <Property Name=\\"SupplementID\\" Type=\\"Edm.String\\" Nullable=\\"false\\" MaxLength=\\"10\\"/>
        <Property Name=\\"LanguageCode\\" Type=\\"Edm.String\\" Nullable=\\"false\\" MaxLength=\\"2\\"/>
        <Property Name=\\"Description\\" Type=\\"Edm.String\\" Nullable=\\"false\\" MaxLength=\\"1024\\"/>
        <Property Name=\\"LocalLastChangedAt\\" Type=\\"Edm.DateTimeOffset\\" Precision=\\"7\\"/>
        <Property Name=\\"HasDraftEntity\\" Type=\\"Edm.Boolean\\" Nullable=\\"false\\"/>
        <Property Name=\\"DraftEntityCreationDateTime\\" Type=\\"Edm.DateTimeOffset\\" Precision=\\"7\\"/>
        <Property Name=\\"DraftEntityLastChangeDateTime\\" Type=\\"Edm.DateTimeOffset\\" Precision=\\"7\\"/>
        <Property Name=\\"HasActiveEntity\\" Type=\\"Edm.Boolean\\" Nullable=\\"false\\"/>
        <Property Name=\\"IsActiveEntity\\" Type=\\"Edm.Boolean\\" Nullable=\\"false\\"/>
        <Property Name=\\"__EntityControl\\" Type=\\"com.sap.gateway.srvd.dmo.sd_travel_mduu.v0001.EntityControl\\"/>
        <NavigationProperty Name=\\"DraftAdministrativeData\\"
        Type=\\"com.sap.gateway.srvd.dmo.sd_travel_mduu.v0001.I_DraftAdministrativeDataType\\"/>
        <NavigationProperty Name=\\"SiblingEntity\\"
        Type=\\"com.sap.gateway.srvd.dmo.sd_travel_mduu.v0001.SupplementTextType\\"/>
        <NavigationProperty Name=\\"_Supplement\\"
        Type=\\"com.sap.gateway.srvd.dmo.sd_travel_mduu.v0001.SupplementType\\" Nullable=\\"false\\"
        Partner=\\"_SupplementText\\"/>
    </EntityType>
    <EntityType Name=\\"SupplementType\\">
        <Key>
            <PropertyRef Name=\\"SupplementID\\"/>
            <PropertyRef Name=\\"IsActiveEntity\\"/>
        </Key>
        <Property Name=\\"SupplementID\\" Type=\\"Edm.String\\" Nullable=\\"false\\" MaxLength=\\"10\\"/>
        <Property Name=\\"SupplementCategory\\" Type=\\"Edm.String\\" Nullable=\\"false\\" MaxLength=\\"2\\"/>
        <Property Name=\\"Price\\" Type=\\"Edm.Decimal\\" Nullable=\\"false\\" Precision=\\"16\\" Scale=\\"variable\\"/>
        <Property Name=\\"CurrencyCode\\" Type=\\"Edm.String\\" Nullable=\\"false\\" MaxLength=\\"5\\"/>
        <Property Name=\\"LocalCreatedBy\\" Type=\\"Edm.String\\" Nullable=\\"false\\" MaxLength=\\"12\\"/>
        <Property Name=\\"LocalCreatedAt\\" Type=\\"Edm.DateTimeOffset\\" Precision=\\"7\\"/>
        <Property Name=\\"LocalLastChangedBy\\" Type=\\"Edm.String\\" Nullable=\\"false\\" MaxLength=\\"12\\"/>
        <Property Name=\\"LocalLastChangedAt\\" Type=\\"Edm.DateTimeOffset\\" Precision=\\"7\\"/>
        <Property Name=\\"LastChangedAt\\" Type=\\"Edm.DateTimeOffset\\" Precision=\\"7\\"/>
        <Property Name=\\"HasDraftEntity\\" Type=\\"Edm.Boolean\\" Nullable=\\"false\\"/>
        <Property Name=\\"DraftEntityCreationDateTime\\" Type=\\"Edm.DateTimeOffset\\" Precision=\\"7\\"/>
        <Property Name=\\"DraftEntityLastChangeDateTime\\" Type=\\"Edm.DateTimeOffset\\" Precision=\\"7\\"/>
        <Property Name=\\"HasActiveEntity\\" Type=\\"Edm.Boolean\\" Nullable=\\"false\\"/>
        <Property Name=\\"IsActiveEntity\\" Type=\\"Edm.Boolean\\" Nullable=\\"false\\"/>
        <Property Name=\\"__CreateByAssociationControl\\"
        Type=\\"com.sap.gateway.srvd.dmo.sd_travel_mduu.v0001.SupplementCbAControl\\"/>
        <Property Name=\\"__EntityControl\\" Type=\\"com.sap.gateway.srvd.dmo.sd_travel_mduu.v0001.EntityControl\\"/>
        <Property Name=\\"__OperationControl\\"
        Type=\\"com.sap.gateway.srvd.dmo.sd_travel_mduu.v0001.SupplementOperationControl\\"/>
        <Property Name=\\"SAP__Messages\\"
        Type=\\"Collection(com.sap.gateway.srvd.dmo.sd_travel_mduu.v0001.SAP__Message)\\"
        Nullable=\\"false\\"/>
        <NavigationProperty Name=\\"DraftAdministrativeData\\"
        Type=\\"com.sap.gateway.srvd.dmo.sd_travel_mduu.v0001.I_DraftAdministrativeDataType\\"/>
        <NavigationProperty Name=\\"SiblingEntity\\"
        Type=\\"com.sap.gateway.srvd.dmo.sd_travel_mduu.v0001.SupplementType\\"/>
        <NavigationProperty Name=\\"_Currency\\" Type=\\"com.sap.gateway.srvd.dmo.sd_travel_mduu.v0001.CurrencyType\\"/>
        <NavigationProperty Name=\\"_SupplementText\\"
        Type=\\"Collection(com.sap.gateway.srvd.dmo.sd_travel_mduu.v0001.SupplementTextType)\\"
        Partner=\\"_Supplement\\">
        <OnDelete Action=\\"Cascade\\"/>
    </NavigationProperty>
</EntityType>
<EntityType Name=\\"FlightType\\">
    <Key>
        <PropertyRef Name=\\"AirlineID\\"/>
        <PropertyRef Name=\\"ConnectionID\\"/>
        <PropertyRef Name=\\"FlightDate\\"/>
    </Key>
    <Property Name=\\"AirlineID\\" Type=\\"Edm.String\\" Nullable=\\"false\\" MaxLength=\\"3\\"/>
    <Property Name=\\"AirlineID_Text\\" Type=\\"Edm.String\\" Nullable=\\"false\\" MaxLength=\\"40\\"/>
    <Property Name=\\"ConnectionID\\" Type=\\"Edm.String\\" Nullable=\\"false\\" MaxLength=\\"4\\"/>
    <Property Name=\\"FlightDate\\" Type=\\"Edm.Date\\" Nullable=\\"false\\"/>
    <Property Name=\\"Price\\" Type=\\"Edm.Decimal\\" Nullable=\\"false\\" Precision=\\"16\\" Scale=\\"variable\\"/>
    <Property Name=\\"CurrencyCode\\" Type=\\"Edm.String\\" Nullable=\\"false\\" MaxLength=\\"5\\"/>
    <Property Name=\\"PlaneType\\" Type=\\"Edm.String\\" Nullable=\\"false\\" MaxLength=\\"10\\"/>
    <Property Name=\\"MaximumSeats\\" Type=\\"Edm.Int32\\" Nullable=\\"false\\"/>
    <Property Name=\\"OccupiedSeats\\" Type=\\"Edm.Int32\\" Nullable=\\"false\\"/>
    <NavigationProperty Name=\\"_Airline\\" Type=\\"com.sap.gateway.srvd.dmo.sd_travel_mduu.v0001.AirlineType\\"/>
    <NavigationProperty Name=\\"_Connection\\"
    Type=\\"com.sap.gateway.srvd.dmo.sd_travel_mduu.v0001.FlightConnectionType\\"/>
    <NavigationProperty Name=\\"_Currency\\" Type=\\"com.sap.gateway.srvd.dmo.sd_travel_mduu.v0001.CurrencyType\\"/>
</EntityType>
<EntityType Name=\\"CountryType\\">
    <Key>
        <PropertyRef Name=\\"Country\\"/>
    </Key>
    <Property Name=\\"Country\\" Type=\\"Edm.String\\" Nullable=\\"false\\" MaxLength=\\"3\\"/>
    <Property Name=\\"Country_Text\\" Type=\\"Edm.String\\" Nullable=\\"false\\" MaxLength=\\"50\\"/>
    <Property Name=\\"CountryThreeLetterISOCode\\" Type=\\"Edm.String\\" Nullable=\\"false\\" MaxLength=\\"3\\"/>
    <Property Name=\\"CountryThreeDigitISOCode\\" Type=\\"Edm.String\\" Nullable=\\"false\\" MaxLength=\\"3\\"/>
    <Property Name=\\"CountryISOCode\\" Type=\\"Edm.String\\" Nullable=\\"false\\" MaxLength=\\"2\\"/>
</EntityType>
<EntityType Name=\\"PassengerType\\">
    <Key>
        <PropertyRef Name=\\"CustomerID\\"/>
    </Key>
    <Property Name=\\"CustomerID\\" Type=\\"Edm.String\\" Nullable=\\"false\\" MaxLength=\\"6\\"/>
    <Property Name=\\"FirstName\\" Type=\\"Edm.String\\" Nullable=\\"false\\" MaxLength=\\"40\\"/>
    <Property Name=\\"LastName\\" Type=\\"Edm.String\\" Nullable=\\"false\\" MaxLength=\\"40\\"/>
    <Property Name=\\"Title\\" Type=\\"Edm.String\\" Nullable=\\"false\\" MaxLength=\\"10\\"/>
    <Property Name=\\"Street\\" Type=\\"Edm.String\\" Nullable=\\"false\\" MaxLength=\\"60\\"/>
    <Property Name=\\"PostalCode\\" Type=\\"Edm.String\\" Nullable=\\"false\\" MaxLength=\\"10\\"/>
    <Property Name=\\"City\\" Type=\\"Edm.String\\" Nullable=\\"false\\" MaxLength=\\"40\\"/>
    <Property Name=\\"CountryCode\\" Type=\\"Edm.String\\" Nullable=\\"false\\" MaxLength=\\"3\\"/>
    <Property Name=\\"PhoneNumber\\" Type=\\"Edm.String\\" Nullable=\\"false\\" MaxLength=\\"30\\"/>
    <Property Name=\\"EMailAddress\\" Type=\\"Edm.String\\" Nullable=\\"false\\" MaxLength=\\"256\\"/>
    <NavigationProperty Name=\\"_Country\\" Type=\\"com.sap.gateway.srvd.dmo.sd_travel_mduu.v0001.CountryType\\"/>
</EntityType>
<EntityType Name=\\"I_DraftAdministrativeDataType\\">
    <Key>
        <PropertyRef Name=\\"DraftUUID\\"/>
        <PropertyRef Name=\\"DraftEntityType\\"/>
    </Key>
    <Property Name=\\"DraftUUID\\" Type=\\"Edm.Guid\\" Nullable=\\"false\\"/>
    <Property Name=\\"DraftEntityType\\" Type=\\"Edm.String\\" Nullable=\\"false\\" MaxLength=\\"30\\"/>
    <Property Name=\\"CreationDateTime\\" Type=\\"Edm.DateTimeOffset\\" Precision=\\"7\\"/>
    <Property Name=\\"CreatedByUser\\" Type=\\"Edm.String\\" Nullable=\\"false\\" MaxLength=\\"12\\"/>
    <Property Name=\\"LastChangeDateTime\\" Type=\\"Edm.DateTimeOffset\\" Precision=\\"7\\"/>
    <Property Name=\\"LastChangedByUser\\" Type=\\"Edm.String\\" Nullable=\\"false\\" MaxLength=\\"12\\"/>
    <Property Name=\\"DraftAccessType\\" Type=\\"Edm.String\\" Nullable=\\"false\\" MaxLength=\\"1\\"/>
    <Property Name=\\"ProcessingStartDateTime\\" Type=\\"Edm.DateTimeOffset\\" Precision=\\"7\\"/>
    <Property Name=\\"InProcessByUser\\" Type=\\"Edm.String\\" Nullable=\\"false\\" MaxLength=\\"12\\"/>
    <Property Name=\\"DraftIsKeptByUser\\" Type=\\"Edm.Boolean\\" Nullable=\\"false\\"/>
    <Property Name=\\"EnqueueStartDateTime\\" Type=\\"Edm.DateTimeOffset\\" Precision=\\"7\\"/>
    <Property Name=\\"DraftIsCreatedByMe\\" Type=\\"Edm.Boolean\\" Nullable=\\"false\\"/>
    <Property Name=\\"DraftIsLastChangedByMe\\" Type=\\"Edm.Boolean\\" Nullable=\\"false\\"/>
    <Property Name=\\"DraftIsProcessedByMe\\" Type=\\"Edm.Boolean\\" Nullable=\\"false\\"/>
    <Property Name=\\"CreatedByUserDescription\\" Type=\\"Edm.String\\" Nullable=\\"false\\" MaxLength=\\"80\\"/>
    <Property Name=\\"LastChangedByUserDescription\\" Type=\\"Edm.String\\" Nullable=\\"false\\" MaxLength=\\"80\\"/>
    <Property Name=\\"InProcessByUserDescription\\" Type=\\"Edm.String\\" Nullable=\\"false\\" MaxLength=\\"80\\"/>
</EntityType>
<EntityType Name=\\"FlightConnectionType\\">
    <Key>
        <PropertyRef Name=\\"AirlineID\\"/>
        <PropertyRef Name=\\"ConnectionID\\"/>
    </Key>
    <Property Name=\\"AirlineID\\" Type=\\"Edm.String\\" Nullable=\\"false\\" MaxLength=\\"3\\"/>
    <Property Name=\\"AirlineID_Text\\" Type=\\"Edm.String\\" Nullable=\\"false\\" MaxLength=\\"40\\"/>
    <Property Name=\\"ConnectionID\\" Type=\\"Edm.String\\" Nullable=\\"false\\" MaxLength=\\"4\\"/>
    <Property Name=\\"DepartureAirport\\" Type=\\"Edm.String\\" Nullable=\\"false\\" MaxLength=\\"3\\"/>
    <Property Name=\\"DestinationAirport\\" Type=\\"Edm.String\\" Nullable=\\"false\\" MaxLength=\\"3\\"/>
    <Property Name=\\"DepartureTime\\" Type=\\"Edm.TimeOfDay\\" Nullable=\\"false\\"/>
    <Property Name=\\"ArrivalTime\\" Type=\\"Edm.TimeOfDay\\" Nullable=\\"false\\"/>
    <Property Name=\\"Distance\\" Type=\\"Edm.Int32\\" Nullable=\\"false\\"/>
    <Property Name=\\"DistanceUnit\\" Type=\\"Edm.String\\" Nullable=\\"false\\" MaxLength=\\"3\\"/>
    <NavigationProperty Name=\\"_Airline\\" Type=\\"com.sap.gateway.srvd.dmo.sd_travel_mduu.v0001.AirlineType\\"
    Nullable=\\"false\\"/>
</EntityType>
<EntityType Name=\\"AirlineType\\">
    <Key>
        <PropertyRef Name=\\"AirlineID\\"/>
    </Key>
    <Property Name=\\"AirlineID\\" Type=\\"Edm.String\\" Nullable=\\"false\\" MaxLength=\\"3\\"/>
    <Property Name=\\"Name\\" Type=\\"Edm.String\\" Nullable=\\"false\\" MaxLength=\\"40\\"/>
    <Property Name=\\"CurrencyCode\\" Type=\\"Edm.String\\" Nullable=\\"false\\" MaxLength=\\"5\\"/>
    <Property Name=\\"LastChangedAt\\" Type=\\"Edm.DateTimeOffset\\" Precision=\\"7\\"/>
    <Property Name=\\"LocalCreatedAt\\" Type=\\"Edm.DateTimeOffset\\" Precision=\\"7\\"/>
    <Property Name=\\"LocalCreatedBy\\" Type=\\"Edm.String\\" Nullable=\\"false\\" MaxLength=\\"12\\"/>
    <Property Name=\\"LocalLastChangedAt\\" Type=\\"Edm.DateTimeOffset\\" Precision=\\"7\\"/>
    <Property Name=\\"LocalLastChangedBy\\" Type=\\"Edm.String\\" Nullable=\\"false\\" MaxLength=\\"12\\"/>
    <NavigationProperty Name=\\"_Currency\\" Type=\\"com.sap.gateway.srvd.dmo.sd_travel_mduu.v0001.CurrencyType\\"/>
</EntityType>
<EntityType Name=\\"CurrencyType\\">
    <Key>
        <PropertyRef Name=\\"Currency\\"/>
    </Key>
    <Property Name=\\"Currency\\" Type=\\"Edm.String\\" Nullable=\\"false\\" MaxLength=\\"5\\"/>
    <Property Name=\\"Currency_Text\\" Type=\\"Edm.String\\" Nullable=\\"false\\" MaxLength=\\"40\\"/>
    <Property Name=\\"Decimals\\" Type=\\"Edm.Byte\\" Nullable=\\"false\\"/>
    <Property Name=\\"CurrencyISOCode\\" Type=\\"Edm.String\\" Nullable=\\"false\\" MaxLength=\\"3\\"/>
    <Property Name=\\"AlternativeCurrencyKey\\" Type=\\"Edm.String\\" Nullable=\\"false\\" MaxLength=\\"3\\"/>
    <Property Name=\\"IsPrimaryCurrencyForISOCrcy\\" Type=\\"Edm.Boolean\\" Nullable=\\"false\\"/>
</EntityType>
<EntityType Name=\\"BookingType\\">
    <Key>
        <PropertyRef Name=\\"BookingUUID\\"/>
        <PropertyRef Name=\\"IsActiveEntity\\"/>
    </Key>
    <Property Name=\\"BookingUUID\\" Type=\\"Edm.Guid\\" Nullable=\\"false\\"/>
    <Property Name=\\"TravelUUID\\" Type=\\"Edm.Guid\\"/>
    <Property Name=\\"TravelID\\" Type=\\"Edm.String\\" Nullable=\\"false\\" MaxLength=\\"8\\"/>
    <Property Name=\\"BookingID\\" Type=\\"Edm.String\\" Nullable=\\"false\\" MaxLength=\\"4\\"/>
    <Property Name=\\"BookingDate\\" Type=\\"Edm.Date\\"/>
    <Property Name=\\"CustomerID\\" Type=\\"Edm.String\\" Nullable=\\"false\\" MaxLength=\\"6\\"/>
    <Property Name=\\"CustomerName\\" Type=\\"Edm.String\\" Nullable=\\"false\\" MaxLength=\\"40\\"/>
    <Property Name=\\"AirlineID\\" Type=\\"Edm.String\\" Nullable=\\"false\\" MaxLength=\\"3\\"/>
    <Property Name=\\"AirlineName\\" Type=\\"Edm.String\\" Nullable=\\"false\\" MaxLength=\\"40\\"/>
    <Property Name=\\"ConnectionID\\" Type=\\"Edm.String\\" Nullable=\\"false\\" MaxLength=\\"4\\"/>
    <Property Name=\\"FlightDate\\" Type=\\"Edm.Date\\"/>
    <Property Name=\\"FlightPrice\\" Type=\\"Edm.Decimal\\" Nullable=\\"false\\" Precision=\\"16\\" Scale=\\"variable\\"/>
    <Property Name=\\"CurrencyCode\\" Type=\\"Edm.String\\" Nullable=\\"false\\" MaxLength=\\"5\\"/>
    <Property Name=\\"LastChangedAtBooking\\" Type=\\"Edm.DateTimeOffset\\" Precision=\\"7\\"/>
    <Property Name=\\"DestinationRisk\\" Type=\\"Edm.String\\" Nullable=\\"false\\" MaxLength=\\"1\\"/>
    <Property Name=\\"HasDraftEntity\\" Type=\\"Edm.Boolean\\" Nullable=\\"false\\"/>
    <Property Name=\\"DraftEntityCreationDateTime\\" Type=\\"Edm.DateTimeOffset\\" Precision=\\"7\\"/>
    <Property Name=\\"DraftEntityLastChangeDateTime\\" Type=\\"Edm.DateTimeOffset\\" Precision=\\"7\\"/>
    <Property Name=\\"HasActiveEntity\\" Type=\\"Edm.Boolean\\" Nullable=\\"false\\"/>
    <Property Name=\\"IsActiveEntity\\" Type=\\"Edm.Boolean\\" Nullable=\\"false\\"/>
    <Property Name=\\"__CreateByAssociationControl\\"
    Type=\\"com.sap.gateway.srvd.dmo.sd_travel_mduu.v0001.BookingCbAControl\\"/>
    <Property Name=\\"__EntityControl\\" Type=\\"com.sap.gateway.srvd.dmo.sd_travel_mduu.v0001.EntityControl\\"/>
    <NavigationProperty Name=\\"DraftAdministrativeData\\"
    Type=\\"com.sap.gateway.srvd.dmo.sd_travel_mduu.v0001.I_DraftAdministrativeDataType\\"/>
    <NavigationProperty Name=\\"SiblingEntity\\"
    Type=\\"com.sap.gateway.srvd.dmo.sd_travel_mduu.v0001.BookingType\\"/>
    <NavigationProperty Name=\\"_BookSupplement\\"
    Type=\\"Collection(com.sap.gateway.srvd.dmo.sd_travel_mduu.v0001.BookingSupplementType)\\"
    Partner=\\"_Booking\\">
    <OnDelete Action=\\"Cascade\\"/>
</NavigationProperty>
<NavigationProperty Name=\\"_Carrier\\" Type=\\"com.sap.gateway.srvd.dmo.sd_travel_mduu.v0001.AirlineType\\"/>
<NavigationProperty Name=\\"_Customer\\"
Type=\\"com.sap.gateway.srvd.dmo.sd_travel_mduu.v0001.PassengerType\\"/>
<NavigationProperty Name=\\"_Travel\\" Type=\\"com.sap.gateway.srvd.dmo.sd_travel_mduu.v0001.TravelType\\"
Nullable=\\"false\\" Partner=\\"_Booking\\"/>
</EntityType>
<ComplexType Name=\\"TravelControl\\">
    <Property Name=\\"BookingFee\\" Type=\\"Edm.Byte\\" Nullable=\\"false\\"/>
</ComplexType>
<ComplexType Name=\\"TravelCbAControl\\">
    <Property Name=\\"_Booking\\" Type=\\"Edm.Boolean\\" Nullable=\\"false\\"/>
</ComplexType>
<ComplexType Name=\\"SupplementCbAControl\\">
    <Property Name=\\"_SupplementText\\" Type=\\"Edm.Boolean\\" Nullable=\\"false\\"/>
</ComplexType>
<ComplexType Name=\\"BookingCbAControl\\">
    <Property Name=\\"_BookSupplement\\" Type=\\"Edm.Boolean\\" Nullable=\\"false\\"/>
</ComplexType>
<ComplexType Name=\\"TravelOperationControl\\">
    <Property Name=\\"Check\\" Type=\\"Edm.Boolean\\" Nullable=\\"false\\"/>
    <Property Name=\\"deductDiscount\\" Type=\\"Edm.Boolean\\" Nullable=\\"false\\"/>
    <Property Name=\\"Edit\\" Type=\\"Edm.Boolean\\" Nullable=\\"false\\"/>
    <Property Name=\\"setCancellationDateToTomorrow\\" Type=\\"Edm.Boolean\\" Nullable=\\"false\\"/>
    <Property Name=\\"setToBooked\\" Type=\\"Edm.Boolean\\" Nullable=\\"false\\"/>
    <Property Name=\\"setToNew\\" Type=\\"Edm.Boolean\\" Nullable=\\"false\\"/>
</ComplexType>
<ComplexType Name=\\"SupplementOperationControl\\">
    <Property Name=\\"Edit\\" Type=\\"Edm.Boolean\\" Nullable=\\"false\\"/>
</ComplexType>
<ComplexType Name=\\"EntityControl\\">
    <Property Name=\\"Deletable\\" Type=\\"Edm.Boolean\\" Nullable=\\"false\\"/>
    <Property Name=\\"Updatable\\" Type=\\"Edm.Boolean\\" Nullable=\\"false\\"/>
</ComplexType>
<ComplexType Name=\\"SAP__Message\\">
    <Property Name=\\"code\\" Type=\\"Edm.String\\" Nullable=\\"false\\"/>
    <Property Name=\\"message\\" Type=\\"Edm.String\\" Nullable=\\"false\\"/>
    <Property Name=\\"target\\" Type=\\"Edm.String\\"/>
    <Property Name=\\"additionalTargets\\" Type=\\"Collection(Edm.String)\\" Nullable=\\"false\\"/>
    <Property Name=\\"transition\\" Type=\\"Edm.Boolean\\" Nullable=\\"false\\"/>
    <Property Name=\\"numericSeverity\\" Type=\\"Edm.Int32\\" Nullable=\\"false\\"/>
    <Property Name=\\"longtextUrl\\" Type=\\"Edm.String\\"/>
</ComplexType>
<Action Name=\\"Activate\\" EntitySetPath=\\"_it\\" IsBound=\\"true\\">
    <Parameter Name=\\"_it\\" Type=\\"com.sap.gateway.srvd.dmo.sd_travel_mduu.v0001.SupplementType\\"
    Nullable=\\"false\\"/>
    <ReturnType Type=\\"com.sap.gateway.srvd.dmo.sd_travel_mduu.v0001.SupplementType\\" Nullable=\\"false\\"/>
</Action>
<Action Name=\\"Resume\\" IsBound=\\"true\\">
    <Parameter Name=\\"_it\\" Type=\\"com.sap.gateway.srvd.dmo.sd_travel_mduu.v0001.TravelType\\" Nullable=\\"false\\"/>
</Action>
<Action Name=\\"createDraftTemplate\\" EntitySetPath=\\"_it\\" IsBound=\\"true\\">
    <Parameter Name=\\"_it\\" Type=\\"Collection(com.sap.gateway.srvd.dmo.sd_travel_mduu.v0001.TravelType)\\"
    Nullable=\\"false\\"/>
    <ReturnType Type=\\"com.sap.gateway.srvd.dmo.sd_travel_mduu.v0001.TravelType\\" Nullable=\\"false\\"/>
</Action>
<Action Name=\\"Check\\" IsBound=\\"true\\">
    <Parameter Name=\\"_it\\" Type=\\"com.sap.gateway.srvd.dmo.sd_travel_mduu.v0001.TravelType\\" Nullable=\\"false\\"/>
</Action>
<Action Name=\\"Prepare\\" IsBound=\\"true\\">
    <Parameter Name=\\"_it\\" Type=\\"com.sap.gateway.srvd.dmo.sd_travel_mduu.v0001.SupplementType\\"
    Nullable=\\"false\\"/>
</Action>
<Action Name=\\"Edit\\" EntitySetPath=\\"_it\\" IsBound=\\"true\\">
    <Parameter Name=\\"_it\\" Type=\\"com.sap.gateway.srvd.dmo.sd_travel_mduu.v0001.TravelType\\" Nullable=\\"false\\"/>
    <Parameter Name=\\"PreserveChanges\\" Type=\\"Edm.Boolean\\" Nullable=\\"false\\"/>
    <ReturnType Type=\\"com.sap.gateway.srvd.dmo.sd_travel_mduu.v0001.TravelType\\" Nullable=\\"false\\"/>
</Action>
<Action Name=\\"Activate\\" EntitySetPath=\\"_it\\" IsBound=\\"true\\">
    <Parameter Name=\\"_it\\" Type=\\"com.sap.gateway.srvd.dmo.sd_travel_mduu.v0001.TravelType\\" Nullable=\\"false\\"/>
    <ReturnType Type=\\"com.sap.gateway.srvd.dmo.sd_travel_mduu.v0001.TravelType\\" Nullable=\\"false\\"/>
</Action>
<Action Name=\\"setToBooked\\" EntitySetPath=\\"_it\\" IsBound=\\"true\\">
    <Parameter Name=\\"_it\\" Type=\\"com.sap.gateway.srvd.dmo.sd_travel_mduu.v0001.TravelType\\" Nullable=\\"false\\"/>
    <ReturnType Type=\\"com.sap.gateway.srvd.dmo.sd_travel_mduu.v0001.TravelType\\" Nullable=\\"false\\"/>
</Action>
<Action Name=\\"Prepare\\" IsBound=\\"true\\">
    <Parameter Name=\\"_it\\" Type=\\"com.sap.gateway.srvd.dmo.sd_travel_mduu.v0001.TravelType\\" Nullable=\\"false\\"/>
</Action>
<Action Name=\\"createActiveTemplate\\" EntitySetPath=\\"_it\\" IsBound=\\"true\\">
    <Parameter Name=\\"_it\\" Type=\\"Collection(com.sap.gateway.srvd.dmo.sd_travel_mduu.v0001.TravelType)\\"
    Nullable=\\"false\\"/>
    <ReturnType Type=\\"com.sap.gateway.srvd.dmo.sd_travel_mduu.v0001.TravelType\\" Nullable=\\"false\\"/>
</Action>
<Action Name=\\"Edit\\" EntitySetPath=\\"_it\\" IsBound=\\"true\\">
    <Parameter Name=\\"_it\\" Type=\\"com.sap.gateway.srvd.dmo.sd_travel_mduu.v0001.SupplementType\\"
    Nullable=\\"false\\"/>
    <Parameter Name=\\"PreserveChanges\\" Type=\\"Edm.Boolean\\" Nullable=\\"false\\"/>
    <ReturnType Type=\\"com.sap.gateway.srvd.dmo.sd_travel_mduu.v0001.SupplementType\\" Nullable=\\"false\\"/>
</Action>
<Action Name=\\"Discard\\" IsBound=\\"true\\">
    <Parameter Name=\\"_it\\" Type=\\"com.sap.gateway.srvd.dmo.sd_travel_mduu.v0001.TravelType\\" Nullable=\\"false\\"/>
</Action>
<Action Name=\\"setCancellationDateToTomorrow\\" EntitySetPath=\\"_it\\" IsBound=\\"true\\">
    <Parameter Name=\\"_it\\" Type=\\"com.sap.gateway.srvd.dmo.sd_travel_mduu.v0001.TravelType\\" Nullable=\\"false\\"/>
    <ReturnType Type=\\"com.sap.gateway.srvd.dmo.sd_travel_mduu.v0001.TravelType\\" Nullable=\\"false\\"/>
</Action>
<Action Name=\\"Discard\\" IsBound=\\"true\\">
    <Parameter Name=\\"_it\\" Type=\\"com.sap.gateway.srvd.dmo.sd_travel_mduu.v0001.SupplementType\\"
    Nullable=\\"false\\"/>
</Action>
<Action Name=\\"Resume\\" IsBound=\\"true\\">
    <Parameter Name=\\"_it\\" Type=\\"com.sap.gateway.srvd.dmo.sd_travel_mduu.v0001.SupplementType\\"
    Nullable=\\"false\\"/>
</Action>
<Action Name=\\"setToNew\\" EntitySetPath=\\"_it\\" IsBound=\\"true\\">
    <Parameter Name=\\"_it\\" Type=\\"com.sap.gateway.srvd.dmo.sd_travel_mduu.v0001.TravelType\\" Nullable=\\"false\\"/>
    <ReturnType Type=\\"com.sap.gateway.srvd.dmo.sd_travel_mduu.v0001.TravelType\\" Nullable=\\"false\\"/>
</Action>
<Action Name=\\"deductDiscount\\" EntitySetPath=\\"_it\\" IsBound=\\"true\\">
    <Parameter Name=\\"_it\\" Type=\\"com.sap.gateway.srvd.dmo.sd_travel_mduu.v0001.TravelType\\" Nullable=\\"false\\"/>
    <Parameter Name=\\"discount_percent\\" Type=\\"Edm.String\\" Nullable=\\"false\\" MaxLength=\\"3\\"/>
    <ReturnType Type=\\"com.sap.gateway.srvd.dmo.sd_travel_mduu.v0001.TravelType\\" Nullable=\\"false\\"/>
</Action>
<EntityContainer Name=\\"Container\\">
    <EntitySet Name=\\"Airline\\" EntityType=\\"com.sap.gateway.srvd.dmo.sd_travel_mduu.v0001.AirlineType\\">
        <NavigationPropertyBinding Path=\\"_Currency\\" Target=\\"Currency\\"/>
    </EntitySet>
    <EntitySet Name=\\"Airport\\" EntityType=\\"com.sap.gateway.srvd.dmo.sd_travel_mduu.v0001.AirportType\\">
        <NavigationPropertyBinding Path=\\"_Country\\" Target=\\"Country\\"/>
    </EntitySet>
    <EntitySet Name=\\"Booking\\" EntityType=\\"com.sap.gateway.srvd.dmo.sd_travel_mduu.v0001.BookingType\\">
        <NavigationPropertyBinding Path=\\"DraftAdministrativeData\\" Target=\\"I_DraftAdministrativeData\\"/>
        <NavigationPropertyBinding Path=\\"SiblingEntity\\" Target=\\"Booking\\"/>
        <NavigationPropertyBinding Path=\\"_BookSupplement\\" Target=\\"BookingSupplement\\"/>
        <NavigationPropertyBinding Path=\\"_Carrier\\" Target=\\"Airline\\"/>
        <NavigationPropertyBinding Path=\\"_Customer\\" Target=\\"Passenger\\"/>
        <NavigationPropertyBinding Path=\\"_Travel\\" Target=\\"Travel\\"/>
    </EntitySet>
    <EntitySet Name=\\"BookingSupplement\\"
    EntityType=\\"com.sap.gateway.srvd.dmo.sd_travel_mduu.v0001.BookingSupplementType\\">
    <NavigationPropertyBinding Path=\\"DraftAdministrativeData\\" Target=\\"I_DraftAdministrativeData\\"/>
    <NavigationPropertyBinding Path=\\"SiblingEntity\\" Target=\\"BookingSupplement\\"/>
    <NavigationPropertyBinding Path=\\"_Booking\\" Target=\\"Booking\\"/>
    <NavigationPropertyBinding Path=\\"_Product\\" Target=\\"Supplement\\"/>
    <NavigationPropertyBinding Path=\\"_SupplementText\\" Target=\\"SupplementText\\"/>
    <NavigationPropertyBinding Path=\\"_Travel\\" Target=\\"Travel\\"/>
</EntitySet>
<EntitySet Name=\\"Country\\" EntityType=\\"com.sap.gateway.srvd.dmo.sd_travel_mduu.v0001.CountryType\\"/>
<EntitySet Name=\\"Currency\\" EntityType=\\"com.sap.gateway.srvd.dmo.sd_travel_mduu.v0001.CurrencyType\\"/>
<EntitySet Name=\\"Flight\\" EntityType=\\"com.sap.gateway.srvd.dmo.sd_travel_mduu.v0001.FlightType\\">
    <NavigationPropertyBinding Path=\\"_Airline\\" Target=\\"Airline\\"/>
    <NavigationPropertyBinding Path=\\"_Connection\\" Target=\\"FlightConnection\\"/>
    <NavigationPropertyBinding Path=\\"_Currency\\" Target=\\"Currency\\"/>
</EntitySet>
<EntitySet Name=\\"FlightConnection\\"
EntityType=\\"com.sap.gateway.srvd.dmo.sd_travel_mduu.v0001.FlightConnectionType\\">
<NavigationPropertyBinding Path=\\"_Airline\\" Target=\\"Airline\\"/>
</EntitySet>
<EntitySet Name=\\"I_DraftAdministrativeData\\"
EntityType=\\"com.sap.gateway.srvd.dmo.sd_travel_mduu.v0001.I_DraftAdministrativeDataType\\"/>
<EntitySet Name=\\"Passenger\\" EntityType=\\"com.sap.gateway.srvd.dmo.sd_travel_mduu.v0001.PassengerType\\">
    <NavigationPropertyBinding Path=\\"_Country\\" Target=\\"Country\\"/>
</EntitySet>
<EntitySet Name=\\"Supplement\\" EntityType=\\"com.sap.gateway.srvd.dmo.sd_travel_mduu.v0001.SupplementType\\">
    <NavigationPropertyBinding Path=\\"DraftAdministrativeData\\" Target=\\"I_DraftAdministrativeData\\"/>
    <NavigationPropertyBinding Path=\\"SiblingEntity\\" Target=\\"Supplement\\"/>
    <NavigationPropertyBinding Path=\\"_Currency\\" Target=\\"Currency\\"/>
    <NavigationPropertyBinding Path=\\"_SupplementText\\" Target=\\"SupplementText\\"/>
</EntitySet>
<EntitySet Name=\\"SupplementText\\"
EntityType=\\"com.sap.gateway.srvd.dmo.sd_travel_mduu.v0001.SupplementTextType\\">
<NavigationPropertyBinding Path=\\"DraftAdministrativeData\\" Target=\\"I_DraftAdministrativeData\\"/>
<NavigationPropertyBinding Path=\\"SiblingEntity\\" Target=\\"SupplementText\\"/>
<NavigationPropertyBinding Path=\\"_Supplement\\" Target=\\"Supplement\\"/>
</EntitySet>
<EntitySet Name=\\"Travel\\" EntityType=\\"com.sap.gateway.srvd.dmo.sd_travel_mduu.v0001.TravelType\\">
    <NavigationPropertyBinding Path=\\"DraftAdministrativeData\\" Target=\\"I_DraftAdministrativeData\\"/>
    <NavigationPropertyBinding Path=\\"SiblingEntity\\" Target=\\"Travel\\"/>
    <NavigationPropertyBinding Path=\\"_Agency\\" Target=\\"TravelAgency\\"/>
    <NavigationPropertyBinding Path=\\"_Booking\\" Target=\\"Booking\\"/>
    <NavigationPropertyBinding Path=\\"_Currency\\" Target=\\"Currency\\"/>
    <NavigationPropertyBinding Path=\\"_Customer\\" Target=\\"Passenger\\"/>
</EntitySet>
<EntitySet Name=\\"TravelAgency\\"
EntityType=\\"com.sap.gateway.srvd.dmo.sd_travel_mduu.v0001.TravelAgencyType\\">
<NavigationPropertyBinding Path=\\"_Country\\" Target=\\"Country\\"/>
</EntitySet>
</EntityContainer>
<Annotations Target=\\"SAP__self.TravelAgencyType/AgencyID\\">
    <Annotation Term=\\"SAP__common.Text\\" Path=\\"Name\\"/>
    <Annotation Term=\\"SAP__common.IsDigitSequence\\"/>
    <Annotation Term=\\"SAP__common.Label\\" String=\\"Agency ID\\"/>
    <Annotation Term=\\"SAP__common.QuickInfo\\" String=\\"Flight Reference Scenario: Agency ID\\"/>
</Annotations>
<Annotations Target=\\"SAP__self.TravelAgencyType/PostalCode\\">
    <Annotation Term=\\"SAP__common.IsUpperCase\\"/>
    <Annotation Term=\\"SAP__common.Label\\" String=\\"Postal Code\\"/>
    <Annotation Term=\\"SAP__common.QuickInfo\\" String=\\"Flight Reference Scenario: Postal Code\\"/>
</Annotations>
<Annotations Target=\\"SAP__self.TravelAgencyType/CountryCode\\">
    <Annotation Term=\\"SAP__common.IsUpperCase\\"/>
    <Annotation Term=\\"SAP__common.ValueListReferences\\">
        <Collection>
            <String>
                ../../../../../../srvd_f4/sap/i_country/0001;ps='srvd-*dmo*sd_travel_mduu-0001';va='com.sap.gateway.srvd.dmo.sd_travel_mduu.v0001.et-*dmo*i_agency.countrycode'/$metadata
            </String>
        </Collection>
    </Annotation>
    <Annotation Term=\\"SAP__common.Label\\" String=\\"Country/Region Key\\"/>
    <Annotation Term=\\"SAP__common.Heading\\" String=\\"C/R\\"/>
</Annotations>
<Annotations Target=\\"SAP__self.TravelAgencyType/PhoneNumber\\">
    <Annotation Term=\\"SAP__common.IsUpperCase\\"/>
    <Annotation Term=\\"SAP__common.Label\\" String=\\"Phone No.\\"/>
    <Annotation Term=\\"SAP__common.Heading\\" String=\\"Phone Number\\"/>
    <Annotation Term=\\"SAP__common.QuickInfo\\" String=\\"Flight Reference Scenario: Phone Number\\"/>
</Annotations>
<Annotations Target=\\"SAP__self.TravelAgencyType\\">
    <Annotation Term=\\"SAP__common.Label\\" String=\\"Agency View - CDS Data Model\\"/>
</Annotations>
<Annotations Target=\\"SAP__self.Container/TravelAgency\\">
    <Annotation Term=\\"SAP__capabilities.SearchRestrictions\\">
        <Record>
            <PropertyValue Property=\\"Searchable\\" Bool=\\"true\\"/>
            <PropertyValue Property=\\"UnsupportedExpressions\\"
            EnumMember=\\"SAP__capabilities.SearchExpressions/AND SAP__capabilities.SearchExpressions/OR SAP__capabilities.SearchExpressions/NOT SAP__capabilities.SearchExpressions/group SAP__capabilities.SearchExpressions/phrase\\"/>
        </Record>
    </Annotation>
    <Annotation Term=\\"SAP__capabilities.FilterRestrictions\\">
        <Record>
            <PropertyValue Property=\\"Filterable\\" Bool=\\"true\\"/>
            <PropertyValue Property=\\"FilterExpressionRestrictions\\">
                <Collection>
                    <Record>
                        <PropertyValue Property=\\"Property\\" PropertyPath=\\"EMailAddress\\"/>
                        <PropertyValue Property=\\"AllowedExpressions\\" String=\\"SearchExpression\\"/>
                    </Record>
                    <Record>
                        <PropertyValue Property=\\"Property\\" PropertyPath=\\"WebAddress\\"/>
                        <PropertyValue Property=\\"AllowedExpressions\\" String=\\"SearchExpression\\"/>
                    </Record>
                </Collection>
            </PropertyValue>
        </Record>
    </Annotation>
    <Annotation Term=\\"SAP__capabilities.SortRestrictions\\">
        <Record>
            <PropertyValue Property=\\"NonSortableProperties\\">
                <Collection>
                    <PropertyPath>EMailAddress</PropertyPath>
                    <PropertyPath>WebAddress</PropertyPath>
                </Collection>
            </PropertyValue>
        </Record>
    </Annotation>
    <Annotation Term=\\"SAP__capabilities.InsertRestrictions\\">
        <Record>
            <PropertyValue Property=\\"Insertable\\" Bool=\\"false\\"/>
        </Record>
    </Annotation>
    <Annotation Term=\\"SAP__capabilities.DeleteRestrictions\\">
        <Record>
            <PropertyValue Property=\\"Deletable\\" Bool=\\"false\\"/>
        </Record>
    </Annotation>
    <Annotation Term=\\"SAP__capabilities.UpdateRestrictions\\">
        <Record>
            <PropertyValue Property=\\"Updatable\\" Bool=\\"false\\"/>
            <PropertyValue Property=\\"QueryOptions\\">
                <Record>
                    <PropertyValue Property=\\"SelectSupported\\" Bool=\\"true\\"/>
                </Record>
            </PropertyValue>
        </Record>
    </Annotation>
</Annotations>
<Annotations Target=\\"SAP__self.TravelType/TravelUUID\\">
    <Annotation Term=\\"SAP__core.Computed\\"/>
    <Annotation Term=\\"SAP__UI.Hidden\\"/>
    <Annotation Term=\\"SAP__common.Label\\" String=\\"UUID\\"/>
    <Annotation Term=\\"SAP__common.QuickInfo\\" String=\\"16 Byte UUID in 16 Bytes (Raw Format)\\"/>
</Annotations>
<Annotations Target=\\"SAP__self.TravelType/TravelID\\">
    <Annotation Term=\\"SAP__core.Computed\\"/>
    <Annotation Term=\\"SAP__common.IsDigitSequence\\"/>
    <Annotation Term=\\"SAP__common.Label\\" String=\\"Travel ID\\"/>
    <Annotation Term=\\"SAP__common.QuickInfo\\" String=\\"Flight Reference Scenario: Travel ID\\"/>
</Annotations>
<Annotations Target=\\"SAP__self.TravelType/AgencyID\\">
    <Annotation Term=\\"SAP__common.Text\\" Path=\\"AgencyName\\"/>
    <Annotation Term=\\"SAP__common.FieldControl\\" EnumMember=\\"SAP__common.FieldControlType/Mandatory\\"/>
    <Annotation Term=\\"SAP__common.IsDigitSequence\\"/>
    <Annotation Term=\\"SAP__common.ValueListReferences\\">
        <Collection>
            <String>
                ../../../../../../srvd_f4/dmo/i_agency/0001;ps='srvd-*dmo*sd_travel_mduu-0001';va='com.sap.gateway.srvd.dmo.sd_travel_mduu.v0001.et-*dmo*c_travel_mduu.agencyid'/$metadata
            </String>
        </Collection>
    </Annotation>
    <Annotation Term=\\"SAP__common.Label\\" String=\\"Agency ID\\"/>
    <Annotation Term=\\"SAP__common.QuickInfo\\" String=\\"Flight Reference Scenario: Agency ID\\"/>
</Annotations>
<Annotations Target=\\"SAP__self.TravelType/AgencyName\\">
    <Annotation Term=\\"SAP__core.Computed\\"/>
    <Annotation Term=\\"SAP__common.Label\\" String=\\"Agency Name\\"/>
    <Annotation Term=\\"SAP__common.Heading\\" String=\\"Agency\\"/>
    <Annotation Term=\\"SAP__common.QuickInfo\\" String=\\"Flight Reference Scenario: Agency Name\\"/>
</Annotations>
<Annotations Target=\\"SAP__self.TravelType/CustomerID\\">
    <Annotation Term=\\"SAP__common.Text\\" Path=\\"CustomerName\\"/>
    <Annotation Term=\\"SAP__common.FieldControl\\" EnumMember=\\"SAP__common.FieldControlType/Mandatory\\"/>
    <Annotation Term=\\"SAP__common.IsDigitSequence\\"/>
    <Annotation Term=\\"SAP__common.ValueListReferences\\">
        <Collection>
            <String>
                ../../../../../../srvd_f4/dmo/i_customer/0001;ps='srvd-*dmo*sd_travel_mduu-0001';va='com.sap.gateway.srvd.dmo.sd_travel_mduu.v0001.et-*dmo*c_travel_mduu.customerid'/$metadata
            </String>
        </Collection>
    </Annotation>
    <Annotation Term=\\"SAP__common.Label\\" String=\\"Customer ID\\"/>
    <Annotation Term=\\"SAP__common.QuickInfo\\" String=\\"Flight Reference Scenario: Customer ID\\"/>
</Annotations>
<Annotations Target=\\"SAP__self.TravelType/CustomerName\\">
    <Annotation Term=\\"SAP__core.Computed\\"/>
    <Annotation Term=\\"SAP__common.Label\\" String=\\"Last Name\\"/>
    <Annotation Term=\\"SAP__common.QuickInfo\\" String=\\"Flight Reference Scenario: Last Name\\"/>
</Annotations>
<Annotations Target=\\"SAP__self.TravelType/BeginDate\\">
    <Annotation Term=\\"SAP__common.FieldControl\\" EnumMember=\\"SAP__common.FieldControlType/Mandatory\\"/>
    <Annotation Term=\\"SAP__common.Label\\" String=\\"Starting Date\\"/>
    <Annotation Term=\\"SAP__common.Heading\\" String=\\"Start Date\\"/>
    <Annotation Term=\\"SAP__common.QuickInfo\\" String=\\"Flight Reference Scenario: Start Date\\"/>
</Annotations>
<Annotations Target=\\"SAP__self.TravelType/EndDate\\">
    <Annotation Term=\\"SAP__common.FieldControl\\" EnumMember=\\"SAP__common.FieldControlType/Mandatory\\"/>
    <Annotation Term=\\"SAP__common.Label\\" String=\\"End Date\\"/>
    <Annotation Term=\\"SAP__common.QuickInfo\\" String=\\"Flight Reference Scenario: End Date\\"/>
</Annotations>
<Annotations Target=\\"SAP__self.TravelType/BookingFee\\">
    <Annotation Term=\\"SAP__common.FieldControl\\" Path=\\"__FieldControl/BookingFee\\"/>
    <Annotation Term=\\"SAP__measures.ISOCurrency\\" Path=\\"CurrencyCode\\"/>
    <Annotation Term=\\"SAP__common.Label\\" String=\\"Booking Fee\\"/>
    <Annotation Term=\\"SAP__common.QuickInfo\\" String=\\"Flight Reference Scenario: Booking Fee\\"/>
</Annotations>
<Annotations Target=\\"SAP__self.TravelType/TotalPrice\\">
    <Annotation Term=\\"SAP__core.Computed\\"/>
    <Annotation Term=\\"SAP__measures.ISOCurrency\\" Path=\\"CurrencyCode\\"/>
    <Annotation Term=\\"SAP__common.Label\\" String=\\"Total Price\\"/>
    <Annotation Term=\\"SAP__common.QuickInfo\\" String=\\"Flight Reference Scenario: Total Price\\"/>
</Annotations>
<Annotations Target=\\"SAP__self.TravelType/Status\\">
    <Annotation Term=\\"SAP__core.Computed\\"/>
    <Annotation Term=\\"SAP__common.IsUpperCase\\"/>
    <Annotation Term=\\"SAP__common.Label\\" String=\\"Travel Status\\"/>
    <Annotation Term=\\"SAP__common.QuickInfo\\" String=\\"Flight Reference Scenario: Travel Status\\"/>
</Annotations>
<Annotations Target=\\"SAP__self.TravelType/LatestCancellationDate\\">
    <Annotation Term=\\"SAP__common.FieldControl\\" EnumMember=\\"SAP__common.FieldControlType/Mandatory\\"/>
</Annotations>
<Annotations Target=\\"SAP__self.TravelType/HasDraftEntity\\">
    <Annotation Term=\\"SAP__core.Computed\\"/>
    <Annotation Term=\\"SAP__common.IsUpperCase\\"/>
    <Annotation Term=\\"SAP__UI.HiddenFilter\\"/>
    <Annotation Term=\\"SAP__UI.Hidden\\"/>
    <Annotation Term=\\"SAP__common.Label\\" String=\\"Has Draft\\"/>
    <Annotation Term=\\"SAP__common.QuickInfo\\" String=\\"Draft - Indicator - Has draft document\\"/>
</Annotations>
<Annotations Target=\\"SAP__self.TravelType/DraftEntityCreationDateTime\\">
    <Annotation Term=\\"SAP__core.Computed\\"/>
    <Annotation Term=\\"SAP__UI.HiddenFilter\\"/>
    <Annotation Term=\\"SAP__UI.Hidden\\"/>
    <Annotation Term=\\"SAP__common.Label\\" String=\\"Draft Created On\\"/>
</Annotations>
<Annotations Target=\\"SAP__self.TravelType/DraftEntityLastChangeDateTime\\">
    <Annotation Term=\\"SAP__core.Computed\\"/>
    <Annotation Term=\\"SAP__UI.HiddenFilter\\"/>
    <Annotation Term=\\"SAP__UI.Hidden\\"/>
    <Annotation Term=\\"SAP__common.Label\\" String=\\"Draft Last Changed On\\"/>
</Annotations>
<Annotations Target=\\"SAP__self.TravelType/HasActiveEntity\\">
    <Annotation Term=\\"SAP__core.Computed\\"/>
    <Annotation Term=\\"SAP__common.IsUpperCase\\"/>
    <Annotation Term=\\"SAP__UI.HiddenFilter\\"/>
    <Annotation Term=\\"SAP__UI.Hidden\\"/>
    <Annotation Term=\\"SAP__common.Label\\" String=\\"Has active\\"/>
    <Annotation Term=\\"SAP__common.QuickInfo\\" String=\\"Draft - Indicator - Has active document\\"/>
</Annotations>
<Annotations Target=\\"SAP__self.TravelType/IsActiveEntity\\">
    <Annotation Term=\\"SAP__core.Computed\\"/>
    <Annotation Term=\\"SAP__common.IsUpperCase\\"/>
    <Annotation Term=\\"SAP__UI.HiddenFilter\\"/>
    <Annotation Term=\\"SAP__UI.Hidden\\"/>
    <Annotation Term=\\"SAP__common.Label\\" String=\\"Is active\\"/>
    <Annotation Term=\\"SAP__common.QuickInfo\\" String=\\"Draft - Indicator - Is active document\\"/>
</Annotations>
<Annotations Target=\\"SAP__self.TravelType/__CreateByAssociationControl\\">
    <Annotation Term=\\"SAP__core.Computed\\"/>
</Annotations>
<Annotations Target=\\"SAP__self.TravelType/__EntityControl\\">
    <Annotation Term=\\"SAP__core.Computed\\"/>
    <Annotation Term=\\"SAP__UI.HiddenFilter\\"/>
    <Annotation Term=\\"SAP__UI.Hidden\\"/>
</Annotations>
<Annotations Target=\\"SAP__self.TravelType/__FieldControl\\">
    <Annotation Term=\\"SAP__core.Computed\\"/>
    <Annotation Term=\\"SAP__UI.HiddenFilter\\"/>
    <Annotation Term=\\"SAP__UI.Hidden\\"/>
</Annotations>
<Annotations Target=\\"SAP__self.TravelType/__OperationControl\\">
    <Annotation Term=\\"SAP__core.Computed\\"/>
</Annotations>
<Annotations Target=\\"SAP__self.Container/Travel\\">
    <Annotation Term=\\"SAP__capabilities.NavigationRestrictions\\">
        <Record>
            <PropertyValue Property=\\"RestrictedProperties\\">
                <Collection>
                    <Record>
                        <PropertyValue Property=\\"NavigationProperty\\" NavigationPropertyPath=\\"_Booking\\"/>
                        <PropertyValue Property=\\"InsertRestrictions\\">
                            <Record>
                                <PropertyValue Property=\\"Insertable\\"
                                Path=\\"__CreateByAssociationControl/_Booking\\"/>
                            </Record>
                        </PropertyValue>
                    </Record>
                </Collection>
            </PropertyValue>
        </Record>
    </Annotation>
    <Annotation Term=\\"SAP__common.DraftRoot\\">
        <Record>
            <PropertyValue Property=\\"EditAction\\"
            String=\\"com.sap.gateway.srvd.dmo.sd_travel_mduu.v0001.Edit\\"/>
            <PropertyValue Property=\\"ActivationAction\\"
            String=\\"com.sap.gateway.srvd.dmo.sd_travel_mduu.v0001.Activate\\"/>
            <PropertyValue Property=\\"PreparationAction\\"
            String=\\"com.sap.gateway.srvd.dmo.sd_travel_mduu.v0001.Prepare\\"/>
            <PropertyValue Property=\\"DiscardAction\\"
            String=\\"com.sap.gateway.srvd.dmo.sd_travel_mduu.v0001.Discard\\"/>
        </Record>
    </Annotation>
    <Annotation Term=\\"SAP__capabilities.SearchRestrictions\\">
        <Record>
            <PropertyValue Property=\\"Searchable\\" Bool=\\"true\\"/>
            <PropertyValue Property=\\"UnsupportedExpressions\\"
            EnumMember=\\"SAP__capabilities.SearchExpressions/AND SAP__capabilities.SearchExpressions/OR SAP__capabilities.SearchExpressions/NOT SAP__capabilities.SearchExpressions/group SAP__capabilities.SearchExpressions/phrase\\"/>
        </Record>
    </Annotation>
    <Annotation Term=\\"SAP__capabilities.FilterRestrictions\\">
        <Record>
            <PropertyValue Property=\\"Filterable\\" Bool=\\"true\\"/>
            <PropertyValue Property=\\"FilterExpressionRestrictions\\">
                <Collection>
                    <Record>
                        <PropertyValue Property=\\"Property\\" PropertyPath=\\"Memo\\"/>
                        <PropertyValue Property=\\"AllowedExpressions\\" String=\\"SearchExpression\\"/>
                    </Record>
                </Collection>
            </PropertyValue>
            <PropertyValue Property=\\"NonFilterableProperties\\">
                <Collection>
                    <PropertyPath>__CreateByAssociationControl</PropertyPath>
                    <PropertyPath>__EntityControl</PropertyPath>
                    <PropertyPath>__FieldControl</PropertyPath>
                    <PropertyPath>__OperationControl</PropertyPath>
                </Collection>
            </PropertyValue>
        </Record>
    </Annotation>
    <Annotation Term=\\"SAP__capabilities.SortRestrictions\\">
        <Record>
            <PropertyValue Property=\\"NonSortableProperties\\">
                <Collection>
                    <PropertyPath>Memo</PropertyPath>
                    <PropertyPath>__CreateByAssociationControl</PropertyPath>
                    <PropertyPath>__EntityControl</PropertyPath>
                    <PropertyPath>__FieldControl</PropertyPath>
                    <PropertyPath>__OperationControl</PropertyPath>
                </Collection>
            </PropertyValue>
        </Record>
    </Annotation>
    <Annotation Term=\\"SAP__capabilities.DeleteRestrictions\\">
        <Record>
            <PropertyValue Property=\\"Deletable\\" Path=\\"__EntityControl/Deletable\\"/>
        </Record>
    </Annotation>
    <Annotation Term=\\"SAP__capabilities.UpdateRestrictions\\">
        <Record>
            <!--                        <PropertyValue Property=\\"Updatable\\" Path=\\"__EntityControl/Updatable\\"/>-->
            <PropertyValue Property=\\"QueryOptions\\">
                <Record>
                    <PropertyValue Property=\\"SelectSupported\\" Bool=\\"true\\"/>
                </Record>
            </PropertyValue>
        </Record>
    </Annotation>
    <Annotation Term=\\"SAP__core.OptimisticConcurrency\\"/>
</Annotations>
<Annotations Target=\\"SAP__self.Check(SAP__self.TravelType)\\">
    <Annotation Term=\\"SAP__core.OperationAvailable\\" Path=\\"_it/__OperationControl/Check\\"/>
</Annotations>
<Annotations Target=\\"SAP__self.Edit(SAP__self.TravelType)\\">
    <Annotation Term=\\"SAP__core.OperationAvailable\\" Path=\\"_it/__OperationControl/Edit\\"/>
</Annotations>
<Annotations Target=\\"SAP__self.setToBooked(SAP__self.TravelType)\\">
    <Annotation Term=\\"SAP__core.OperationAvailable\\" Path=\\"_it/__OperationControl/setToBooked\\"/>
</Annotations>
<Annotations Target=\\"SAP__self.setCancellationDateToTomorrow(SAP__self.TravelType)\\">
    <Annotation Term=\\"SAP__core.OperationAvailable\\"
    Path=\\"_it/__OperationControl/setCancellationDateToTomorrow\\"/>
</Annotations>
<Annotations Target=\\"SAP__self.setToNew(SAP__self.TravelType)\\">
    <Annotation Term=\\"SAP__core.OperationAvailable\\" Path=\\"_it/__OperationControl/setToNew\\"/>
</Annotations>
<Annotations Target=\\"SAP__self.deductDiscount(SAP__self.TravelType)\\">
    <Annotation Term=\\"SAP__core.OperationAvailable\\" Path=\\"_it/__OperationControl/deductDiscount\\"/>
</Annotations>
<Annotations Target=\\"SAP__self.TravelType/CurrencyCode\\">
    <Annotation Term=\\"SAP__common.ValueListReferences\\">
        <Collection>
            <String>
                ../../../../srvd_f4/sap/i_currency/0001;ps='srvd-*dmo*sd_travel_mduu-0001';va='com.sap.gateway.srvd.dmo.sd_travel_mduu.v0001.et-*dmo*c_travel_mduu.currencycode'/$metadata
            </String>
        </Collection>
    </Annotation>
    <Annotation Term=\\"SAP__common.Label\\" String=\\"Currency Code\\"/>
    <Annotation Term=\\"SAP__common.QuickInfo\\" String=\\"Flight Reference Scenario: Currency Code\\"/>
</Annotations>
<Annotations Target=\\"SAP__self.TravelType\\">
    <Annotation Term=\\"SAP__common.Label\\" String=\\"Travel Projection View\\"/>
    <Annotation Term=\\"SAP__common.SemanticKey\\">
        <Collection>
            <PropertyPath>TravelID</PropertyPath>
        </Collection>
    </Annotation>
    <Annotation Term=\\"SAP__UI.Facets\\">
        <Collection>
            <Record Type=\\"SAP__UI.ReferenceFacet\\">
                <PropertyValue Property=\\"Label\\" String=\\"Travel - Managed with UUID\\"/>
                <PropertyValue Property=\\"ID\\" String=\\"Travel\\"/>
                <PropertyValue Property=\\"Target\\" AnnotationPath=\\"@SAP__UI.Identification\\"/>
            </Record>
            <Record Type=\\"SAP__UI.ReferenceFacet\\">
                <PropertyValue Property=\\"Label\\" String=\\"Booking\\"/>
                <PropertyValue Property=\\"ID\\" String=\\"Booking\\"/>
                <PropertyValue Property=\\"Target\\" AnnotationPath=\\"_Booking/@SAP__UI.LineItem\\"/>
            </Record>
        </Collection>
    </Annotation>
    <Annotation Term=\\"SAP__UI.HeaderInfo\\">
        <Record>
            <PropertyValue Property=\\"TypeName\\" String=\\"Travel\\"/>
            <PropertyValue Property=\\"TypeNamePlural\\" String=\\"Travels - Managed with UUID\\"/>
            <PropertyValue Property=\\"Title\\">
                <Record Type=\\"SAP__UI.DataField\\">
                    <PropertyValue Property=\\"Value\\" Path=\\"TravelID\\"/>
                </Record>
            </PropertyValue>
        </Record>
    </Annotation>
    <Annotation Term=\\"SAP__UI.Identification\\">
        <Collection>
            <Record Type=\\"SAP__UI.DataField\\">
                <PropertyValue Property=\\"Label\\" String=\\"Travel ID\\"/>
                <PropertyValue Property=\\"Value\\" Path=\\"TravelID\\"/>
            </Record>
            <Record Type=\\"SAP__UI.DataField\\">
                <PropertyValue Property=\\"Value\\" Path=\\"AgencyID\\"/>
            </Record>
            <Record Type=\\"SAP__UI.DataField\\">
                <PropertyValue Property=\\"Value\\" Path=\\"CustomerID\\"/>
            </Record>
            <Record Type=\\"SAP__UI.DataField\\">
                <PropertyValue Property=\\"Value\\" Path=\\"BeginDate\\"/>
            </Record>
            <Record Type=\\"SAP__UI.DataField\\">
                <PropertyValue Property=\\"Value\\" Path=\\"EndDate\\"/>
            </Record>
            <Record Type=\\"SAP__UI.DataField\\">
                <PropertyValue Property=\\"Value\\" Path=\\"BookingFee\\"/>
            </Record>
            <Record Type=\\"SAP__UI.DataField\\">
                <PropertyValue Property=\\"Value\\" Path=\\"TotalPrice\\"/>
            </Record>
            <Record Type=\\"SAP__UI.DataField\\">
                <PropertyValue Property=\\"Label\\" String=\\"Latest Cancellation Date\\"/>
                <PropertyValue Property=\\"Value\\" Path=\\"LatestCancellationDate\\"/>
            </Record>
            <Record Type=\\"SAP__UI.DataField\\">
                <PropertyValue Property=\\"Value\\" Path=\\"Memo\\"/>
            </Record>
            <Record Type=\\"SAP__UI.DataField\\">
                <PropertyValue Property=\\"Label\\" String=\\"Status\\"/>
                <PropertyValue Property=\\"Value\\" Path=\\"Status\\"/>
            </Record>
            <Record Type=\\"SAP__UI.DataFieldForAction\\">
                <PropertyValue Property=\\"Label\\" String=\\"Set Cancel Date to Tomorrow\\"/>
                <PropertyValue Property=\\"Action\\"
                String=\\"com.sap.gateway.srvd.dmo.sd_travel_mduu.v0001.setCancellationDateToTomorrow(com.sap.gateway.srvd.dmo.sd_travel_mduu.v0001.TravelType)\\"/>
                <PropertyValue Property=\\"InvocationGrouping\\"
                EnumMember=\\"SAP__UI.OperationGroupingType/Isolated\\"/>
            </Record>
            <Record Type=\\"SAP__UI.DataFieldForAction\\">
                <PropertyValue Property=\\"Label\\" String=\\"Set To Booked\\"/>
                <PropertyValue Property=\\"Action\\"
                String=\\"com.sap.gateway.srvd.dmo.sd_travel_mduu.v0001.setToBooked(com.sap.gateway.srvd.dmo.sd_travel_mduu.v0001.TravelType)\\"/>
                <PropertyValue Property=\\"InvocationGrouping\\"
                EnumMember=\\"SAP__UI.OperationGroupingType/Isolated\\"/>
            </Record>
            <Record Type=\\"SAP__UI.DataFieldForAction\\">
                <PropertyValue Property=\\"Label\\" String=\\"Set To New\\"/>
                <PropertyValue Property=\\"Action\\"
                String=\\"com.sap.gateway.srvd.dmo.sd_travel_mduu.v0001.setToNew(com.sap.gateway.srvd.dmo.sd_travel_mduu.v0001.TravelType)\\"/>
                <PropertyValue Property=\\"InvocationGrouping\\"
                EnumMember=\\"SAP__UI.OperationGroupingType/Isolated\\"/>
            </Record>
            <Record Type=\\"SAP__UI.DataFieldForAction\\">
                <PropertyValue Property=\\"Label\\" String=\\"Check Travel\\"/>
                <PropertyValue Property=\\"Action\\"
                String=\\"com.sap.gateway.srvd.dmo.sd_travel_mduu.v0001.Check(com.sap.gateway.srvd.dmo.sd_travel_mduu.v0001.TravelType)\\"/>
                <PropertyValue Property=\\"InvocationGrouping\\"
                EnumMember=\\"SAP__UI.OperationGroupingType/Isolated\\"/>
            </Record>
            <Record Type=\\"SAP__UI.DataFieldForAction\\">
                <PropertyValue Property=\\"Label\\" String=\\"Deduct Discount\\"/>
                <PropertyValue Property=\\"Action\\"
                String=\\"com.sap.gateway.srvd.dmo.sd_travel_mduu.v0001.deductDiscount(com.sap.gateway.srvd.dmo.sd_travel_mduu.v0001.TravelType)\\"/>
                <PropertyValue Property=\\"InvocationGrouping\\"
                EnumMember=\\"SAP__UI.OperationGroupingType/Isolated\\"/>
            </Record>
        </Collection>
    </Annotation>
    <Annotation Term=\\"SAP__UI.LineItem\\">
        <Collection>
            <Record Type=\\"SAP__UI.DataField\\">
                <PropertyValue Property=\\"Value\\" Path=\\"TravelID\\"/>
                <Annotation Term=\\"SAP__UI.Importance\\" EnumMember=\\"SAP__UI.ImportanceType/High\\"/>
            </Record>
            <Record Type=\\"SAP__UI.DataField\\">
                <PropertyValue Property=\\"Value\\" Path=\\"AgencyID\\"/>
                <Annotation Term=\\"SAP__UI.Importance\\" EnumMember=\\"SAP__UI.ImportanceType/High\\"/>
            </Record>
            <Record Type=\\"SAP__UI.DataField\\">
                <PropertyValue Property=\\"Value\\" Path=\\"CustomerID\\"/>
                <Annotation Term=\\"SAP__UI.Importance\\" EnumMember=\\"SAP__UI.ImportanceType/High\\"/>
            </Record>
            <Record Type=\\"SAP__UI.DataField\\">
                <PropertyValue Property=\\"Value\\" Path=\\"BeginDate\\"/>
                <Annotation Term=\\"SAP__UI.Importance\\" EnumMember=\\"SAP__UI.ImportanceType/Medium\\"/>
            </Record>
            <Record Type=\\"SAP__UI.DataField\\">
                <PropertyValue Property=\\"Value\\" Path=\\"EndDate\\"/>
                <Annotation Term=\\"SAP__UI.Importance\\" EnumMember=\\"SAP__UI.ImportanceType/Medium\\"/>
            </Record>
            <Record Type=\\"SAP__UI.DataField\\">
                <PropertyValue Property=\\"Value\\" Path=\\"BookingFee\\"/>
                <Annotation Term=\\"SAP__UI.Importance\\" EnumMember=\\"SAP__UI.ImportanceType/Medium\\"/>
            </Record>
            <Record Type=\\"SAP__UI.DataField\\">
                <PropertyValue Property=\\"Value\\" Path=\\"TotalPrice\\"/>
                <Annotation Term=\\"SAP__UI.Importance\\" EnumMember=\\"SAP__UI.ImportanceType/Medium\\"/>
            </Record>
            <Record Type=\\"SAP__UI.DataField\\">
                <PropertyValue Property=\\"Label\\" String=\\"Latest Cancellation Date\\"/>
                <PropertyValue Property=\\"Value\\" Path=\\"LatestCancellationDate\\"/>
            </Record>
            <Record Type=\\"SAP__UI.DataField\\">
                <PropertyValue Property=\\"Value\\" Path=\\"Memo\\"/>
                <Annotation Term=\\"SAP__UI.Importance\\" EnumMember=\\"SAP__UI.ImportanceType/Medium\\"/>
            </Record>
            <Record Type=\\"SAP__UI.DataField\\">
                <PropertyValue Property=\\"Value\\" Path=\\"Status\\"/>
                <Annotation Term=\\"SAP__UI.Importance\\" EnumMember=\\"SAP__UI.ImportanceType/High\\"/>
            </Record>
            <Record Type=\\"SAP__UI.DataFieldForAction\\">
                <PropertyValue Property=\\"Label\\" String=\\"Draft Template\\"/>
                <PropertyValue Property=\\"Action\\"
                String=\\"com.sap.gateway.srvd.dmo.sd_travel_mduu.v0001.createDraftTemplate(Collection(com.sap.gateway.srvd.dmo.sd_travel_mduu.v0001.TravelType))\\"/>
                <PropertyValue Property=\\"InvocationGrouping\\"
                EnumMember=\\"SAP__UI.OperationGroupingType/Isolated\\"/>
            </Record>
            <Record Type=\\"SAP__UI.DataFieldForAction\\">
                <PropertyValue Property=\\"Label\\" String=\\"Active Template\\"/>
                <PropertyValue Property=\\"Action\\"
                String=\\"com.sap.gateway.srvd.dmo.sd_travel_mduu.v0001.createActiveTemplate(Collection(com.sap.gateway.srvd.dmo.sd_travel_mduu.v0001.TravelType))\\"/>
                <PropertyValue Property=\\"InvocationGrouping\\"
                EnumMember=\\"SAP__UI.OperationGroupingType/Isolated\\"/>
            </Record>
            <Record Type=\\"SAP__UI.DataFieldForAction\\">
                <PropertyValue Property=\\"Label\\" String=\\"Deduct Discount\\"/>
                <PropertyValue Property=\\"Action\\"
                String=\\"com.sap.gateway.srvd.dmo.sd_travel_mduu.v0001.deductDiscount(com.sap.gateway.srvd.dmo.sd_travel_mduu.v0001.TravelType)\\"/>
                <PropertyValue Property=\\"InvocationGrouping\\"
                EnumMember=\\"SAP__UI.OperationGroupingType/Isolated\\"/>
            </Record>
            <Record Type=\\"SAP__UI.DataFieldForAction\\">
                <PropertyValue Property=\\"Label\\" String=\\"Check Travel\\"/>
                <PropertyValue Property=\\"Action\\"
                String=\\"com.sap.gateway.srvd.dmo.sd_travel_mduu.v0001.Check(com.sap.gateway.srvd.dmo.sd_travel_mduu.v0001.TravelType)\\"/>
                <PropertyValue Property=\\"InvocationGrouping\\"
                EnumMember=\\"SAP__UI.OperationGroupingType/Isolated\\"/>
            </Record>
            <Record Type=\\"SAP__UI.DataFieldForAction\\">
                <PropertyValue Property=\\"Label\\" String=\\"Set To New\\"/>
                <PropertyValue Property=\\"Action\\"
                String=\\"com.sap.gateway.srvd.dmo.sd_travel_mduu.v0001.setToNew(com.sap.gateway.srvd.dmo.sd_travel_mduu.v0001.TravelType)\\"/>
                <PropertyValue Property=\\"InvocationGrouping\\"
                EnumMember=\\"SAP__UI.OperationGroupingType/Isolated\\"/>
            </Record>
            <Record Type=\\"SAP__UI.DataFieldForAction\\">
                <PropertyValue Property=\\"Label\\" String=\\"Set To Booked\\"/>
                <PropertyValue Property=\\"Action\\"
                String=\\"com.sap.gateway.srvd.dmo.sd_travel_mduu.v0001.setToBooked(com.sap.gateway.srvd.dmo.sd_travel_mduu.v0001.TravelType)\\"/>
                <PropertyValue Property=\\"InvocationGrouping\\"
                EnumMember=\\"SAP__UI.OperationGroupingType/Isolated\\"/>
            </Record>
            <Record Type=\\"SAP__UI.DataFieldForAction\\">
                <PropertyValue Property=\\"Label\\" String=\\"Set Cancel Date to Tomorrow\\"/>
                <PropertyValue Property=\\"Action\\"
                String=\\"com.sap.gateway.srvd.dmo.sd_travel_mduu.v0001.setCancellationDateToTomorrow(com.sap.gateway.srvd.dmo.sd_travel_mduu.v0001.TravelType)\\"/>
                <PropertyValue Property=\\"InvocationGrouping\\"
                EnumMember=\\"SAP__UI.OperationGroupingType/Isolated\\"/>
            </Record>
        </Collection>
    </Annotation>
    <Annotation Term=\\"SAP__UI.PresentationVariant\\">
        <Record>
            <PropertyValue Property=\\"SortOrder\\">
                <Collection>
                    <Record Type=\\"SAP__common.SortOrderType\\">
                        <PropertyValue Property=\\"Property\\" PropertyPath=\\"TravelID\\"/>
                        <PropertyValue Property=\\"Descending\\" Bool=\\"true\\"/>
                    </Record>
                </Collection>
            </PropertyValue>
            <PropertyValue Property=\\"Visualizations\\">
                <Collection>
                    <AnnotationPath>@SAP__UI.LineItem</AnnotationPath>
                </Collection>
            </PropertyValue>
        </Record>
    </Annotation>
    <Annotation Term=\\"SAP__UI.SelectionFields\\">
        <Collection>
            <PropertyPath>TravelID</PropertyPath>
            <PropertyPath>AgencyID</PropertyPath>
            <PropertyPath>CustomerID</PropertyPath>
        </Collection>
    </Annotation>
    <Annotation Term=\\"Communication.Contact\\">
        <Record/>
    </Annotation>
    <Annotation Term=\\"SAP__common.Messages\\" Path=\\"SAP__Messages\\"/>
</Annotations>
<Annotations Target=\\"SAP__self.AirportType/AirportID\\">
    <Annotation Term=\\"SAP__common.Text\\" Path=\\"Name\\"/>
    <Annotation Term=\\"SAP__common.IsUpperCase\\"/>
    <Annotation Term=\\"SAP__common.Label\\" String=\\"Airport ID\\"/>
    <Annotation Term=\\"SAP__common.Heading\\" String=\\"Airport\\"/>
    <Annotation Term=\\"SAP__common.QuickInfo\\" String=\\"Flight Reference Scenario: Airport ID\\"/>
</Annotations>
<Annotations Target=\\"SAP__self.AirportType/CountryCode\\">
    <Annotation Term=\\"SAP__common.IsUpperCase\\"/>
    <Annotation Term=\\"SAP__common.ValueListReferences\\">
        <Collection>
            <String>
                ../../../../srvd_f4/sap/i_country/0001;ps='srvd-*dmo*sd_travel_mduu-0001';va='com.sap.gateway.srvd.dmo.sd_travel_mduu.v0001.et-*dmo*i_airport.countrycode'/$metadata
            </String>
        </Collection>
    </Annotation>
    <Annotation Term=\\"SAP__common.Label\\" String=\\"Country/Region Key\\"/>
    <Annotation Term=\\"SAP__common.Heading\\" String=\\"C/R\\"/>
</Annotations>
<Annotations Target=\\"SAP__self.AirportType\\">
    <Annotation Term=\\"SAP__common.Label\\" String=\\"Airport View - CDS Data Model\\"/>
</Annotations>
<Annotations Target=\\"SAP__self.Container/Airport\\">
    <Annotation Term=\\"SAP__capabilities.SearchRestrictions\\">
        <Record>
            <PropertyValue Property=\\"Searchable\\" Bool=\\"true\\"/>
            <PropertyValue Property=\\"UnsupportedExpressions\\"
            EnumMember=\\"SAP__capabilities.SearchExpressions/AND SAP__capabilities.SearchExpressions/OR SAP__capabilities.SearchExpressions/NOT SAP__capabilities.SearchExpressions/group SAP__capabilities.SearchExpressions/phrase\\"/>
        </Record>
    </Annotation>
    <Annotation Term=\\"SAP__capabilities.InsertRestrictions\\">
        <Record>
            <PropertyValue Property=\\"Insertable\\" Bool=\\"false\\"/>
        </Record>
    </Annotation>
    <Annotation Term=\\"SAP__capabilities.DeleteRestrictions\\">
        <Record>
            <PropertyValue Property=\\"Deletable\\" Bool=\\"false\\"/>
        </Record>
    </Annotation>
    <Annotation Term=\\"SAP__capabilities.UpdateRestrictions\\">
        <Record>
            <PropertyValue Property=\\"Updatable\\" Bool=\\"false\\"/>
            <PropertyValue Property=\\"QueryOptions\\">
                <Record>
                    <PropertyValue Property=\\"SelectSupported\\" Bool=\\"true\\"/>
                </Record>
            </PropertyValue>
        </Record>
    </Annotation>
    <Annotation Term=\\"SAP__capabilities.FilterRestrictions\\">
        <Record>
            <PropertyValue Property=\\"FilterExpressionRestrictions\\">
                <Collection>
                    <Record>
                        <PropertyValue Property=\\"Property\\" PropertyPath=\\"AirportID\\"/>
                        <PropertyValue Property=\\"AllowedExpressions\\" String=\\"MultiValue\\"/>
                    </Record>
                    <Record>
                        <PropertyValue Property=\\"Property\\" PropertyPath=\\"CountryCode\\"/>
                        <PropertyValue Property=\\"AllowedExpressions\\" String=\\"MultiValue\\"/>
                    </Record>
                </Collection>
            </PropertyValue>
        </Record>
    </Annotation>
</Annotations>
<Annotations Target=\\"SAP__self.BookingSupplementType/BookingSupplementUUID\\">
    <Annotation Term=\\"SAP__core.Computed\\"/>
    <Annotation Term=\\"SAP__UI.Hidden\\"/>
    <Annotation Term=\\"SAP__common.Label\\" String=\\"UUID\\"/>
    <Annotation Term=\\"SAP__common.QuickInfo\\" String=\\"16 Byte UUID in 16 Bytes (Raw Format)\\"/>
</Annotations>
<Annotations Target=\\"SAP__self.BookingSupplementType/BookingUUID\\">
    <Annotation Term=\\"SAP__core.Computed\\"/>
    <Annotation Term=\\"SAP__UI.Hidden\\"/>
    <Annotation Term=\\"SAP__common.Label\\" String=\\"UUID\\"/>
    <Annotation Term=\\"SAP__common.QuickInfo\\" String=\\"16 Byte UUID in 16 Bytes (Raw Format)\\"/>
</Annotations>
<Annotations Target=\\"SAP__self.BookingSupplementType/TravelUUID\\">
    <Annotation Term=\\"SAP__core.Computed\\"/>
    <Annotation Term=\\"SAP__UI.Hidden\\"/>
    <Annotation Term=\\"SAP__common.Label\\" String=\\"UUID\\"/>
    <Annotation Term=\\"SAP__common.QuickInfo\\" String=\\"16 Byte UUID in 16 Bytes (Raw Format)\\"/>
</Annotations>
<Annotations Target=\\"SAP__self.BookingSupplementType/TravelID\\">
    <Annotation Term=\\"SAP__core.Computed\\"/>
    <Annotation Term=\\"SAP__common.IsDigitSequence\\"/>
    <Annotation Term=\\"SAP__common.Label\\" String=\\"Travel ID\\"/>
    <Annotation Term=\\"SAP__common.QuickInfo\\" String=\\"Flight Reference Scenario: Travel ID\\"/>
</Annotations>
<Annotations Target=\\"SAP__self.BookingSupplementType/BookingID\\">
    <Annotation Term=\\"SAP__core.Computed\\"/>
    <Annotation Term=\\"SAP__common.IsDigitSequence\\"/>
    <Annotation Term=\\"SAP__common.Label\\" String=\\"Booking Number\\"/>
    <Annotation Term=\\"SAP__common.QuickInfo\\" String=\\"Flight Reference Scenario: Booking ID\\"/>
</Annotations>
<Annotations Target=\\"SAP__self.BookingSupplementType/BookingSupplementID\\">
    <Annotation Term=\\"SAP__core.Computed\\"/>
    <Annotation Term=\\"SAP__common.IsDigitSequence\\"/>
    <Annotation Term=\\"SAP__common.Label\\" String=\\"Book. Supp. Number\\"/>
    <Annotation Term=\\"SAP__common.Heading\\" String=\\"Booking Supplement Number\\"/>
    <Annotation Term=\\"SAP__common.QuickInfo\\" String=\\"Flight Reference Scenario: Booking Supplement ID\\"/>
</Annotations>
<Annotations Target=\\"SAP__self.BookingSupplementType/SupplementID\\">
    <Annotation Term=\\"SAP__common.Text\\" Path=\\"SupplementDescription\\"/>
    <Annotation Term=\\"SAP__common.FieldControl\\" EnumMember=\\"SAP__common.FieldControlType/Mandatory\\"/>
    <Annotation Term=\\"SAP__common.IsUpperCase\\"/>
    <Annotation Term=\\"SAP__common.ValueListReferences\\">
        <Collection>
            <String>
                ../../../../srvd_f4/dmo/i_supplement/0001;ps='srvd-*dmo*sd_travel_mduu-0001';va='com.sap.gateway.srvd.dmo.sd_travel_mduu.v0001.et-*dmo*c_booksup_mduu.supplementid'/$metadata
            </String>
        </Collection>
    </Annotation>
    <Annotation Term=\\"SAP__common.Label\\" String=\\"Product ID\\"/>
    <Annotation Term=\\"SAP__common.QuickInfo\\" String=\\"Flight Reference Scenario: Supplement ID\\"/>
</Annotations>
<Annotations Target=\\"SAP__self.BookingSupplementType/SupplementDescription\\">
    <Annotation Term=\\"SAP__core.Computed\\"/>
    <Annotation Term=\\"SAP__common.Label\\" String=\\"Product Name\\"/>
    <Annotation Term=\\"SAP__common.QuickInfo\\" String=\\"Flight Reference Scenario: Supplement Description\\"/>
</Annotations>
<Annotations Target=\\"SAP__self.BookingSupplementType/Price\\">
    <Annotation Term=\\"SAP__measures.ISOCurrency\\" Path=\\"CurrencyCode\\"/>
    <Annotation Term=\\"SAP__common.Label\\" String=\\"Product Price\\"/>
    <Annotation Term=\\"SAP__common.QuickInfo\\" String=\\"Flight Reference Scenario: Supplement Price\\"/>
</Annotations>
<Annotations Target=\\"SAP__self.BookingSupplementType/HasDraftEntity\\">
    <Annotation Term=\\"SAP__core.Computed\\"/>
    <Annotation Term=\\"SAP__common.IsUpperCase\\"/>
    <Annotation Term=\\"SAP__UI.HiddenFilter\\"/>
    <Annotation Term=\\"SAP__UI.Hidden\\"/>
    <Annotation Term=\\"SAP__common.Label\\" String=\\"Has Draft\\"/>
    <Annotation Term=\\"SAP__common.QuickInfo\\" String=\\"Draft - Indicator - Has draft document\\"/>
</Annotations>
<Annotations Target=\\"SAP__self.BookingSupplementType/DraftEntityCreationDateTime\\">
    <Annotation Term=\\"SAP__core.Computed\\"/>
    <Annotation Term=\\"SAP__UI.HiddenFilter\\"/>
    <Annotation Term=\\"SAP__UI.Hidden\\"/>
    <Annotation Term=\\"SAP__common.Label\\" String=\\"Draft Created On\\"/>
</Annotations>
<Annotations Target=\\"SAP__self.BookingSupplementType/DraftEntityLastChangeDateTime\\">
    <Annotation Term=\\"SAP__core.Computed\\"/>
    <Annotation Term=\\"SAP__UI.HiddenFilter\\"/>
    <Annotation Term=\\"SAP__UI.Hidden\\"/>
    <Annotation Term=\\"SAP__common.Label\\" String=\\"Draft Last Changed On\\"/>
</Annotations>
<Annotations Target=\\"SAP__self.BookingSupplementType/HasActiveEntity\\">
    <Annotation Term=\\"SAP__core.Computed\\"/>
    <Annotation Term=\\"SAP__common.IsUpperCase\\"/>
    <Annotation Term=\\"SAP__UI.HiddenFilter\\"/>
    <Annotation Term=\\"SAP__UI.Hidden\\"/>
    <Annotation Term=\\"SAP__common.Label\\" String=\\"Has active\\"/>
    <Annotation Term=\\"SAP__common.QuickInfo\\" String=\\"Draft - Indicator - Has active document\\"/>
</Annotations>
<Annotations Target=\\"SAP__self.BookingSupplementType/IsActiveEntity\\">
    <Annotation Term=\\"SAP__core.Computed\\"/>
    <Annotation Term=\\"SAP__common.IsUpperCase\\"/>
    <Annotation Term=\\"SAP__UI.HiddenFilter\\"/>
    <Annotation Term=\\"SAP__UI.Hidden\\"/>
    <Annotation Term=\\"SAP__common.Label\\" String=\\"Is active\\"/>
    <Annotation Term=\\"SAP__common.QuickInfo\\" String=\\"Draft - Indicator - Is active document\\"/>
</Annotations>
<Annotations Target=\\"SAP__self.BookingSupplementType/__EntityControl\\">
    <Annotation Term=\\"SAP__core.Computed\\"/>
    <Annotation Term=\\"SAP__UI.HiddenFilter\\"/>
    <Annotation Term=\\"SAP__UI.Hidden\\"/>
</Annotations>
<Annotations Target=\\"SAP__self.Container/BookingSupplement\\">
    <Annotation Term=\\"SAP__common.DraftNode\\">
        <Record/>
    </Annotation>
    <Annotation Term=\\"SAP__common.DraftActivationVia\\">
        <Collection>
            <String>SAP__self.Container/Travel</String>
        </Collection>
    </Annotation>
    <Annotation Term=\\"SAP__capabilities.SearchRestrictions\\">
        <Record>
            <PropertyValue Property=\\"Searchable\\" Bool=\\"true\\"/>
            <PropertyValue Property=\\"UnsupportedExpressions\\"
            EnumMember=\\"SAP__capabilities.SearchExpressions/AND SAP__capabilities.SearchExpressions/OR SAP__capabilities.SearchExpressions/NOT SAP__capabilities.SearchExpressions/group SAP__capabilities.SearchExpressions/phrase\\"/>
        </Record>
    </Annotation>
    <Annotation Term=\\"SAP__capabilities.FilterRestrictions\\">
        <Record>
            <PropertyValue Property=\\"Filterable\\" Bool=\\"true\\"/>
            <PropertyValue Property=\\"FilterExpressionRestrictions\\">
                <Collection>
                    <Record>
                        <PropertyValue Property=\\"Property\\" PropertyPath=\\"SupplementDescription\\"/>
                        <PropertyValue Property=\\"AllowedExpressions\\" String=\\"SearchExpression\\"/>
                    </Record>
                </Collection>
            </PropertyValue>
            <PropertyValue Property=\\"NonFilterableProperties\\">
                <Collection>
                    <PropertyPath>__EntityControl</PropertyPath>
                </Collection>
            </PropertyValue>
        </Record>
    </Annotation>
    <Annotation Term=\\"SAP__capabilities.SortRestrictions\\">
        <Record>
            <PropertyValue Property=\\"NonSortableProperties\\">
                <Collection>
                    <PropertyPath>SupplementDescription</PropertyPath>
                    <PropertyPath>__EntityControl</PropertyPath>
                </Collection>
            </PropertyValue>
        </Record>
    </Annotation>
    <Annotation Term=\\"SAP__capabilities.InsertRestrictions\\">
        <Record>
            <PropertyValue Property=\\"Insertable\\" Bool=\\"false\\"/>
        </Record>
    </Annotation>
    <Annotation Term=\\"SAP__capabilities.DeleteRestrictions\\">
        <Record>
            <PropertyValue Property=\\"Deletable\\" Path=\\"__EntityControl/Deletable\\"/>
        </Record>
    </Annotation>
    <Annotation Term=\\"SAP__capabilities.UpdateRestrictions\\">
        <Record>
            <PropertyValue Property=\\"Updatable\\" Path=\\"__EntityControl/Updatable\\"/>
            <PropertyValue Property=\\"QueryOptions\\">
                <Record>
                    <PropertyValue Property=\\"SelectSupported\\" Bool=\\"true\\"/>
                </Record>
            </PropertyValue>
        </Record>
    </Annotation>
    <Annotation Term=\\"SAP__core.OptimisticConcurrency\\"/>
</Annotations>
<Annotations Target=\\"SAP__self.BookingSupplementType/CurrencyCode\\">
    <Annotation Term=\\"SAP__common.ValueListReferences\\">
        <Collection>
            <String>
                ../../../../srvd_f4/sap/i_currency/0001;ps='srvd-*dmo*sd_travel_mduu-0001';va='com.sap.gateway.srvd.dmo.sd_travel_mduu.v0001.et-*dmo*c_booksup_mduu.currencycode'/$metadata
            </String>
        </Collection>
    </Annotation>
    <Annotation Term=\\"SAP__common.Label\\" String=\\"Currency Code\\"/>
    <Annotation Term=\\"SAP__common.QuickInfo\\" String=\\"Flight Reference Scenario: Currency Code\\"/>
</Annotations>
<Annotations Target=\\"SAP__self.BookingSupplementType\\">
    <Annotation Term=\\"SAP__common.Label\\" String=\\"Booking Supplement Projection View\\"/>
    <Annotation Term=\\"SAP__UI.Facets\\">
        <Collection>
            <Record Type=\\"SAP__UI.ReferenceFacet\\">
                <PropertyValue Property=\\"Label\\" String=\\"Booking Supplement\\"/>
                <PropertyValue Property=\\"ID\\" String=\\"BookingSupplement\\"/>
                <PropertyValue Property=\\"Target\\" AnnotationPath=\\"@SAP__UI.Identification\\"/>
            </Record>
        </Collection>
    </Annotation>
    <Annotation Term=\\"SAP__UI.HeaderInfo\\">
        <Record>
            <PropertyValue Property=\\"TypeName\\" String=\\"Booking Supplement\\"/>
            <PropertyValue Property=\\"TypeNamePlural\\" String=\\"Booking Supplements\\"/>
            <PropertyValue Property=\\"Title\\">
                <Record Type=\\"SAP__UI.DataField\\">
                    <PropertyValue Property=\\"Label\\" String=\\"Booking Supplement\\"/>
                    <PropertyValue Property=\\"Value\\" Path=\\"BookingSupplementID\\"/>
                </Record>
            </PropertyValue>
        </Record>
    </Annotation>
    <Annotation Term=\\"SAP__UI.Identification\\">
        <Collection>
            <Record Type=\\"SAP__UI.DataField\\">
                <PropertyValue Property=\\"Value\\" Path=\\"BookingSupplementID\\"/>
            </Record>
            <Record Type=\\"SAP__UI.DataField\\">
                <PropertyValue Property=\\"Value\\" Path=\\"SupplementID\\"/>
            </Record>
            <Record Type=\\"SAP__UI.DataField\\">
                <PropertyValue Property=\\"Value\\" Path=\\"Price\\"/>
            </Record>
        </Collection>
    </Annotation>
    <Annotation Term=\\"SAP__UI.LineItem\\">
        <Collection>
            <Record Type=\\"SAP__UI.DataField\\">
                <PropertyValue Property=\\"Value\\" Path=\\"BookingSupplementID\\"/>
                <Annotation Term=\\"SAP__UI.Importance\\" EnumMember=\\"SAP__UI.ImportanceType/High\\"/>
            </Record>
            <Record Type=\\"SAP__UI.DataField\\">
                <PropertyValue Property=\\"Value\\" Path=\\"SupplementID\\"/>
                <Annotation Term=\\"SAP__UI.Importance\\" EnumMember=\\"SAP__UI.ImportanceType/High\\"/>
            </Record>
            <Record Type=\\"SAP__UI.DataField\\">
                <PropertyValue Property=\\"Value\\" Path=\\"Price\\"/>
                <Annotation Term=\\"SAP__UI.Importance\\" EnumMember=\\"SAP__UI.ImportanceType/High\\"/>
            </Record>
        </Collection>
    </Annotation>
    <Annotation Term=\\"Communication.Contact\\">
        <Record/>
    </Annotation>
</Annotations>
<Annotations Target=\\"SAP__self.SupplementTextType/SupplementID\\">
    <Annotation Term=\\"SAP__common.Text\\" Path=\\"Description\\"/>
    <Annotation Term=\\"SAP__core.Computed\\"/>
    <Annotation Term=\\"SAP__common.IsUpperCase\\"/>
    <Annotation Term=\\"SAP__common.Label\\" String=\\"Product ID\\"/>
    <Annotation Term=\\"SAP__common.QuickInfo\\" String=\\"Flight Reference Scenario: Supplement ID\\"/>
</Annotations>
<Annotations Target=\\"SAP__self.SupplementTextType/LanguageCode\\">
    <Annotation Term=\\"SAP__common.FieldControl\\" EnumMember=\\"SAP__common.FieldControlType/Mandatory\\"/>
    <Annotation Term=\\"SAP__core.Immutable\\"/>
    <Annotation Term=\\"SAP__common.Label\\" String=\\"Language Key\\"/>
    <Annotation Term=\\"SAP__common.Heading\\" String=\\"Language\\"/>
</Annotations>
<Annotations Target=\\"SAP__self.SupplementTextType/HasDraftEntity\\">
    <Annotation Term=\\"SAP__core.Computed\\"/>
    <Annotation Term=\\"SAP__common.IsUpperCase\\"/>
    <Annotation Term=\\"SAP__UI.HiddenFilter\\"/>
    <Annotation Term=\\"SAP__UI.Hidden\\"/>
    <Annotation Term=\\"SAP__common.Label\\" String=\\"Has Draft\\"/>
    <Annotation Term=\\"SAP__common.QuickInfo\\" String=\\"Draft - Indicator - Has draft document\\"/>
</Annotations>
<Annotations Target=\\"SAP__self.SupplementTextType/DraftEntityCreationDateTime\\">
    <Annotation Term=\\"SAP__core.Computed\\"/>
    <Annotation Term=\\"SAP__UI.HiddenFilter\\"/>
    <Annotation Term=\\"SAP__UI.Hidden\\"/>
    <Annotation Term=\\"SAP__common.Label\\" String=\\"Draft Created On\\"/>
</Annotations>
<Annotations Target=\\"SAP__self.SupplementTextType/DraftEntityLastChangeDateTime\\">
    <Annotation Term=\\"SAP__core.Computed\\"/>
    <Annotation Term=\\"SAP__UI.HiddenFilter\\"/>
    <Annotation Term=\\"SAP__UI.Hidden\\"/>
    <Annotation Term=\\"SAP__common.Label\\" String=\\"Draft Last Changed On\\"/>
</Annotations>
<Annotations Target=\\"SAP__self.SupplementTextType/HasActiveEntity\\">
    <Annotation Term=\\"SAP__core.Computed\\"/>
    <Annotation Term=\\"SAP__common.IsUpperCase\\"/>
    <Annotation Term=\\"SAP__UI.HiddenFilter\\"/>
    <Annotation Term=\\"SAP__UI.Hidden\\"/>
    <Annotation Term=\\"SAP__common.Label\\" String=\\"Has active\\"/>
    <Annotation Term=\\"SAP__common.QuickInfo\\" String=\\"Draft - Indicator - Has active document\\"/>
</Annotations>
<Annotations Target=\\"SAP__self.SupplementTextType/IsActiveEntity\\">
    <Annotation Term=\\"SAP__core.Computed\\"/>
    <Annotation Term=\\"SAP__common.IsUpperCase\\"/>
    <Annotation Term=\\"SAP__UI.HiddenFilter\\"/>
    <Annotation Term=\\"SAP__UI.Hidden\\"/>
    <Annotation Term=\\"SAP__common.Label\\" String=\\"Is active\\"/>
    <Annotation Term=\\"SAP__common.QuickInfo\\" String=\\"Draft - Indicator - Is active document\\"/>
</Annotations>
<Annotations Target=\\"SAP__self.SupplementTextType/__EntityControl\\">
    <Annotation Term=\\"SAP__core.Computed\\"/>
    <Annotation Term=\\"SAP__UI.HiddenFilter\\"/>
    <Annotation Term=\\"SAP__UI.Hidden\\"/>
</Annotations>
<Annotations Target=\\"SAP__self.Container/SupplementText\\">
    <Annotation Term=\\"SAP__common.DraftNode\\">
        <Record/>
    </Annotation>
    <Annotation Term=\\"SAP__common.DraftActivationVia\\">
        <Collection>
            <String>SAP__self.Container/Travel</String>
        </Collection>
    </Annotation>
    <Annotation Term=\\"SAP__capabilities.SearchRestrictions\\">
        <Record>
            <PropertyValue Property=\\"Searchable\\" Bool=\\"true\\"/>
            <PropertyValue Property=\\"UnsupportedExpressions\\"
            EnumMember=\\"SAP__capabilities.SearchExpressions/AND SAP__capabilities.SearchExpressions/OR SAP__capabilities.SearchExpressions/NOT SAP__capabilities.SearchExpressions/group SAP__capabilities.SearchExpressions/phrase\\"/>
        </Record>
    </Annotation>
    <Annotation Term=\\"SAP__capabilities.FilterRestrictions\\">
        <Record>
            <PropertyValue Property=\\"Filterable\\" Bool=\\"true\\"/>
            <PropertyValue Property=\\"FilterExpressionRestrictions\\">
                <Collection>
                    <Record>
                        <PropertyValue Property=\\"Property\\" PropertyPath=\\"Description\\"/>
                        <PropertyValue Property=\\"AllowedExpressions\\" String=\\"SearchExpression\\"/>
                    </Record>
                </Collection>
            </PropertyValue>
            <PropertyValue Property=\\"NonFilterableProperties\\">
                <Collection>
                    <PropertyPath>__EntityControl</PropertyPath>
                </Collection>
            </PropertyValue>
        </Record>
    </Annotation>
    <Annotation Term=\\"SAP__capabilities.SortRestrictions\\">
        <Record>
            <PropertyValue Property=\\"NonSortableProperties\\">
                <Collection>
                    <PropertyPath>Description</PropertyPath>
                    <PropertyPath>__EntityControl</PropertyPath>
                </Collection>
            </PropertyValue>
        </Record>
    </Annotation>
    <Annotation Term=\\"SAP__capabilities.InsertRestrictions\\">
        <Record>
            <PropertyValue Property=\\"Insertable\\" Bool=\\"false\\"/>
        </Record>
    </Annotation>
    <Annotation Term=\\"SAP__capabilities.DeleteRestrictions\\">
        <Record>
            <PropertyValue Property=\\"Deletable\\" Path=\\"__EntityControl/Deletable\\"/>
        </Record>
    </Annotation>
    <Annotation Term=\\"SAP__capabilities.UpdateRestrictions\\">
        <Record>
            <PropertyValue Property=\\"Updatable\\" Path=\\"__EntityControl/Updatable\\"/>
            <PropertyValue Property=\\"QueryOptions\\">
                <Record>
                    <PropertyValue Property=\\"SelectSupported\\" Bool=\\"true\\"/>
                </Record>
            </PropertyValue>
        </Record>
    </Annotation>
    <Annotation Term=\\"SAP__core.OptimisticConcurrency\\"/>
</Annotations>
<Annotations Target=\\"SAP__self.SupplementTextType\\">
    <Annotation Term=\\"SAP__common.Label\\" String=\\"Supplement Text View - CDS Data Model\\"/>
    <Annotation Term=\\"Communication.Contact\\">
        <Record/>
    </Annotation>
</Annotations>
<Annotations Target=\\"SAP__self.SupplementType/SupplementID\\">
    <Annotation Term=\\"SAP__core.Computed\\"/>
    <Annotation Term=\\"SAP__common.IsUpperCase\\"/>
    <Annotation Term=\\"SAP__common.Label\\" String=\\"Product ID\\"/>
    <Annotation Term=\\"SAP__common.QuickInfo\\" String=\\"Flight Reference Scenario: Supplement ID\\"/>
</Annotations>
<Annotations Target=\\"SAP__self.SupplementType/SupplementCategory\\">
    <Annotation Term=\\"SAP__common.FieldControl\\" EnumMember=\\"SAP__common.FieldControlType/Mandatory\\"/>
    <Annotation Term=\\"SAP__core.Immutable\\"/>
    <Annotation Term=\\"SAP__common.IsUpperCase\\"/>
    <Annotation Term=\\"SAP__common.Label\\" String=\\"Supplement Category\\"/>
    <Annotation Term=\\"SAP__common.QuickInfo\\" String=\\"Supplement Type\\"/>
</Annotations>
<Annotations Target=\\"SAP__self.SupplementType/Price\\">
    <Annotation Term=\\"SAP__common.FieldControl\\" EnumMember=\\"SAP__common.FieldControlType/Mandatory\\"/>
    <Annotation Term=\\"SAP__common.Label\\" String=\\"Product Price\\"/>
    <Annotation Term=\\"SAP__common.QuickInfo\\" String=\\"Flight Reference Scenario: Supplement Price\\"/>
</Annotations>
<Annotations Target=\\"SAP__self.SupplementType/CurrencyCode\\">
    <Annotation Term=\\"SAP__common.FieldControl\\" EnumMember=\\"SAP__common.FieldControlType/Mandatory\\"/>
    <Annotation Term=\\"SAP__common.Label\\" String=\\"Currency Code\\"/>
    <Annotation Term=\\"SAP__common.QuickInfo\\" String=\\"Flight Reference Scenario: Currency Code\\"/>
</Annotations>
<Annotations Target=\\"SAP__self.SupplementType/LocalCreatedBy\\">
    <Annotation Term=\\"SAP__common.IsUpperCase\\"/>
    <Annotation Term=\\"SAP__common.Label\\" String=\\"User Name\\"/>
    <Annotation Term=\\"SAP__common.Heading\\" String=\\"User\\"/>
</Annotations>
<Annotations Target=\\"SAP__self.SupplementType/LocalLastChangedBy\\">
    <Annotation Term=\\"SAP__common.IsUpperCase\\"/>
    <Annotation Term=\\"SAP__common.Label\\" String=\\"User Name\\"/>
    <Annotation Term=\\"SAP__common.Heading\\" String=\\"User\\"/>
</Annotations>
<Annotations Target=\\"SAP__self.SupplementType/HasDraftEntity\\">
    <Annotation Term=\\"SAP__core.Computed\\"/>
    <Annotation Term=\\"SAP__common.IsUpperCase\\"/>
    <Annotation Term=\\"SAP__UI.HiddenFilter\\"/>
    <Annotation Term=\\"SAP__UI.Hidden\\"/>
    <Annotation Term=\\"SAP__common.Label\\" String=\\"Has Draft\\"/>
    <Annotation Term=\\"SAP__common.QuickInfo\\" String=\\"Draft - Indicator - Has draft document\\"/>
</Annotations>
<Annotations Target=\\"SAP__self.SupplementType/DraftEntityCreationDateTime\\">
    <Annotation Term=\\"SAP__core.Computed\\"/>
    <Annotation Term=\\"SAP__UI.HiddenFilter\\"/>
    <Annotation Term=\\"SAP__UI.Hidden\\"/>
    <Annotation Term=\\"SAP__common.Label\\" String=\\"Draft Created On\\"/>
</Annotations>
<Annotations Target=\\"SAP__self.SupplementType/DraftEntityLastChangeDateTime\\">
    <Annotation Term=\\"SAP__core.Computed\\"/>
    <Annotation Term=\\"SAP__UI.HiddenFilter\\"/>
    <Annotation Term=\\"SAP__UI.Hidden\\"/>
    <Annotation Term=\\"SAP__common.Label\\" String=\\"Draft Last Changed On\\"/>
</Annotations>
<Annotations Target=\\"SAP__self.SupplementType/HasActiveEntity\\">
    <Annotation Term=\\"SAP__core.Computed\\"/>
    <Annotation Term=\\"SAP__common.IsUpperCase\\"/>
    <Annotation Term=\\"SAP__UI.HiddenFilter\\"/>
    <Annotation Term=\\"SAP__UI.Hidden\\"/>
    <Annotation Term=\\"SAP__common.Label\\" String=\\"Has active\\"/>
    <Annotation Term=\\"SAP__common.QuickInfo\\" String=\\"Draft - Indicator - Has active document\\"/>
</Annotations>
<Annotations Target=\\"SAP__self.SupplementType/IsActiveEntity\\">
    <Annotation Term=\\"SAP__core.Computed\\"/>
    <Annotation Term=\\"SAP__common.IsUpperCase\\"/>
    <Annotation Term=\\"SAP__UI.HiddenFilter\\"/>
    <Annotation Term=\\"SAP__UI.Hidden\\"/>
    <Annotation Term=\\"SAP__common.Label\\" String=\\"Is active\\"/>
    <Annotation Term=\\"SAP__common.QuickInfo\\" String=\\"Draft - Indicator - Is active document\\"/>
</Annotations>
<Annotations Target=\\"SAP__self.SupplementType/__CreateByAssociationControl\\">
    <Annotation Term=\\"SAP__core.Computed\\"/>
</Annotations>
<Annotations Target=\\"SAP__self.SupplementType/__EntityControl\\">
    <Annotation Term=\\"SAP__core.Computed\\"/>
    <Annotation Term=\\"SAP__UI.HiddenFilter\\"/>
    <Annotation Term=\\"SAP__UI.Hidden\\"/>
</Annotations>
<Annotations Target=\\"SAP__self.SupplementType/__OperationControl\\">
    <Annotation Term=\\"SAP__core.Computed\\"/>
</Annotations>
<Annotations Target=\\"SAP__self.Container/Supplement\\">
    <Annotation Term=\\"SAP__capabilities.NavigationRestrictions\\">
        <Record>
            <PropertyValue Property=\\"RestrictedProperties\\">
                <Collection>
                    <Record>
                        <PropertyValue Property=\\"NavigationProperty\\"
                        NavigationPropertyPath=\\"_SupplementText\\"/>
                        <PropertyValue Property=\\"InsertRestrictions\\">
                            <Record>
                                <PropertyValue Property=\\"Insertable\\"
                                Path=\\"__CreateByAssociationControl/_SupplementText\\"/>
                            </Record>
                        </PropertyValue>
                    </Record>
                </Collection>
            </PropertyValue>
        </Record>
    </Annotation>
    <Annotation Term=\\"SAP__common.DraftRoot\\">
        <Record>
            <PropertyValue Property=\\"ActivationAction\\"
            String=\\"com.sap.gateway.srvd.dmo.sd_travel_mduu.v0001.Activate\\"/>
            <PropertyValue Property=\\"PreparationAction\\"
            String=\\"com.sap.gateway.srvd.dmo.sd_travel_mduu.v0001.Prepare\\"/>
            <PropertyValue Property=\\"EditAction\\"
            String=\\"com.sap.gateway.srvd.dmo.sd_travel_mduu.v0001.Edit\\"/>
            <PropertyValue Property=\\"DiscardAction\\"
            String=\\"com.sap.gateway.srvd.dmo.sd_travel_mduu.v0001.Discard\\"/>
        </Record>
    </Annotation>
    <Annotation Term=\\"SAP__capabilities.SearchRestrictions\\">
        <Record>
            <PropertyValue Property=\\"Searchable\\" Bool=\\"true\\"/>
            <PropertyValue Property=\\"UnsupportedExpressions\\"
            EnumMember=\\"SAP__capabilities.SearchExpressions/AND SAP__capabilities.SearchExpressions/OR SAP__capabilities.SearchExpressions/NOT SAP__capabilities.SearchExpressions/group SAP__capabilities.SearchExpressions/phrase\\"/>
        </Record>
    </Annotation>
    <Annotation Term=\\"SAP__capabilities.FilterRestrictions\\">
        <Record>
            <PropertyValue Property=\\"NonFilterableProperties\\">
                <Collection>
                    <PropertyPath>__CreateByAssociationControl</PropertyPath>
                    <PropertyPath>__EntityControl</PropertyPath>
                    <PropertyPath>__OperationControl</PropertyPath>
                </Collection>
            </PropertyValue>
        </Record>
    </Annotation>
    <Annotation Term=\\"SAP__capabilities.SortRestrictions\\">
        <Record>
            <PropertyValue Property=\\"NonSortableProperties\\">
                <Collection>
                    <PropertyPath>__CreateByAssociationControl</PropertyPath>
                    <PropertyPath>__EntityControl</PropertyPath>
                    <PropertyPath>__OperationControl</PropertyPath>
                </Collection>
            </PropertyValue>
        </Record>
    </Annotation>
    <Annotation Term=\\"SAP__capabilities.DeleteRestrictions\\">
        <Record>
            <PropertyValue Property=\\"Deletable\\" Path=\\"__EntityControl/Deletable\\"/>
        </Record>
    </Annotation>
    <Annotation Term=\\"SAP__capabilities.UpdateRestrictions\\">
        <Record>
            <PropertyValue Property=\\"Updatable\\" Path=\\"__EntityControl/Updatable\\"/>
            <PropertyValue Property=\\"QueryOptions\\">
                <Record>
                    <PropertyValue Property=\\"SelectSupported\\" Bool=\\"true\\"/>
                </Record>
            </PropertyValue>
        </Record>
    </Annotation>
    <Annotation Term=\\"SAP__core.OptimisticConcurrency\\"/>
</Annotations>
<Annotations Target=\\"SAP__self.Edit(SAP__self.SupplementType)\\">
    <Annotation Term=\\"SAP__core.OperationAvailable\\" Path=\\"_it/__OperationControl/Edit\\"/>
</Annotations>
<Annotations Target=\\"SAP__self.SupplementType\\">
    <Annotation Term=\\"SAP__common.Label\\" String=\\"supplement view - cds data model\\"/>
    <Annotation Term=\\"Communication.Contact\\">
        <Record/>
    </Annotation>
    <Annotation Term=\\"SAP__common.Messages\\" Path=\\"SAP__Messages\\"/>
</Annotations>
<Annotations Target=\\"SAP__self.FlightType/AirlineID\\">
    <Annotation Term=\\"SAP__common.Text\\" Path=\\"AirlineID_Text\\"/>
    <Annotation Term=\\"SAP__common.IsUpperCase\\"/>
    <Annotation Term=\\"SAP__common.ValueListReferences\\">
        <Collection>
            <String>
                ../../../../srvd_f4/dmo/i_carrier/0001;ps='srvd-*dmo*sd_travel_mduu-0001';va='com.sap.gateway.srvd.dmo.sd_travel_mduu.v0001.et-*dmo*i_flight.airlineid'/$metadata
            </String>
        </Collection>
    </Annotation>
    <Annotation Term=\\"SAP__common.Label\\" String=\\"Airline ID\\"/>
    <Annotation Term=\\"SAP__common.QuickInfo\\" String=\\"Flight Reference Scenario: Carrier ID\\"/>
</Annotations>
<Annotations Target=\\"SAP__self.FlightType/AirlineID_Text\\">
    <Annotation Term=\\"SAP__core.Computed\\"/>
    <Annotation Term=\\"SAP__common.Label\\" String=\\"Airline Name\\"/>
    <Annotation Term=\\"SAP__common.Heading\\" String=\\"Airline\\"/>
    <Annotation Term=\\"SAP__common.QuickInfo\\" String=\\"Flight Reference Scenario: Carrier Name\\"/>
</Annotations>
<Annotations Target=\\"SAP__self.FlightType/ConnectionID\\">
    <Annotation Term=\\"SAP__common.IsDigitSequence\\"/>
    <Annotation Term=\\"SAP__common.ValueListReferences\\">
        <Collection>
            <String>
                ../../../../srvd_f4/dmo/i_connection/0001;ps='srvd-*dmo*sd_travel_mduu-0001';va='com.sap.gateway.srvd.dmo.sd_travel_mduu.v0001.et-*dmo*i_flight.connectionid'/$metadata
            </String>
        </Collection>
    </Annotation>
    <Annotation Term=\\"SAP__common.Label\\" String=\\"Flight Number\\"/>
    <Annotation Term=\\"SAP__common.Heading\\" String=\\"Flight No.\\"/>
    <Annotation Term=\\"SAP__common.QuickInfo\\" String=\\"Flight Reference Scenario: Connection ID\\"/>
</Annotations>
<Annotations Target=\\"SAP__self.FlightType/Price\\">
    <Annotation Term=\\"SAP__measures.ISOCurrency\\" Path=\\"CurrencyCode\\"/>
    <Annotation Term=\\"SAP__common.Label\\" String=\\"Flight Price\\"/>
    <Annotation Term=\\"SAP__common.Heading\\" String=\\"Airfare\\"/>
    <Annotation Term=\\"SAP__common.QuickInfo\\" String=\\"Flight Reference Scenario: Flight Price\\"/>
</Annotations>
<Annotations Target=\\"SAP__self.FlightType/PlaneType\\">
    <Annotation Term=\\"SAP__common.IsUpperCase\\"/>
    <Annotation Term=\\"SAP__common.Label\\" String=\\"Plane Type\\"/>
    <Annotation Term=\\"SAP__common.Heading\\" String=\\"Plane\\"/>
    <Annotation Term=\\"SAP__common.QuickInfo\\" String=\\"Flight Reference Scenario: Plane Type ID\\"/>
</Annotations>
<Annotations Target=\\"SAP__self.FlightType\\">
    <Annotation Term=\\"SAP__common.Label\\" String=\\"Flight View - CDS Data Model\\"/>
</Annotations>
<Annotations Target=\\"SAP__self.Container/Flight\\">
    <Annotation Term=\\"SAP__capabilities.SearchRestrictions\\">
        <Record>
            <PropertyValue Property=\\"Searchable\\" Bool=\\"true\\"/>
            <PropertyValue Property=\\"UnsupportedExpressions\\"
            EnumMember=\\"SAP__capabilities.SearchExpressions/AND SAP__capabilities.SearchExpressions/OR SAP__capabilities.SearchExpressions/NOT SAP__capabilities.SearchExpressions/group SAP__capabilities.SearchExpressions/phrase\\"/>
        </Record>
    </Annotation>
    <Annotation Term=\\"SAP__capabilities.InsertRestrictions\\">
        <Record>
            <PropertyValue Property=\\"Insertable\\" Bool=\\"false\\"/>
        </Record>
    </Annotation>
    <Annotation Term=\\"SAP__capabilities.DeleteRestrictions\\">
        <Record>
            <PropertyValue Property=\\"Deletable\\" Bool=\\"false\\"/>
        </Record>
    </Annotation>
    <Annotation Term=\\"SAP__capabilities.UpdateRestrictions\\">
        <Record>
            <PropertyValue Property=\\"Updatable\\" Bool=\\"false\\"/>
            <PropertyValue Property=\\"QueryOptions\\">
                <Record>
                    <PropertyValue Property=\\"SelectSupported\\" Bool=\\"true\\"/>
                </Record>
            </PropertyValue>
        </Record>
    </Annotation>
    <Annotation Term=\\"SAP__capabilities.FilterRestrictions\\">
        <Record>
            <PropertyValue Property=\\"FilterExpressionRestrictions\\">
                <Collection>
                    <Record>
                        <PropertyValue Property=\\"Property\\" PropertyPath=\\"AirlineID\\"/>
                        <PropertyValue Property=\\"AllowedExpressions\\" String=\\"MultiValue\\"/>
                    </Record>
                    <Record>
                        <PropertyValue Property=\\"Property\\" PropertyPath=\\"Price\\"/>
                        <PropertyValue Property=\\"AllowedExpressions\\" String=\\"MultiValue\\"/>
                    </Record>
                    <Record>
                        <PropertyValue Property=\\"Property\\" PropertyPath=\\"PlaneType\\"/>
                        <PropertyValue Property=\\"AllowedExpressions\\" String=\\"MultiValue\\"/>
                    </Record>
                </Collection>
            </PropertyValue>
        </Record>
    </Annotation>
</Annotations>
<Annotations Target=\\"SAP__self.CountryType/Country\\">
    <Annotation Term=\\"SAP__common.Text\\" Path=\\"Country_Text\\"/>
    <Annotation Term=\\"SAP__common.IsUpperCase\\"/>
    <Annotation Term=\\"SAP__common.Label\\" String=\\"Country/Region Key\\"/>
    <Annotation Term=\\"SAP__common.Heading\\" String=\\"C/R\\"/>
</Annotations>
<Annotations Target=\\"SAP__self.CountryType/Country_Text\\">
    <Annotation Term=\\"SAP__core.Computed\\"/>
    <Annotation Term=\\"SAP__common.Label\\" String=\\"Country/Region Name\\"/>
</Annotations>
<Annotations Target=\\"SAP__self.CountryType/CountryThreeLetterISOCode\\">
    <Annotation Term=\\"SAP__common.IsUpperCase\\"/>
    <Annotation Term=\\"SAP__common.Label\\" String=\\"ISO Code 3 Char\\"/>
    <Annotation Term=\\"SAP__common.Heading\\" String=\\"ISO Code 3 Characters\\"/>
    <Annotation Term=\\"SAP__common.QuickInfo\\" String=\\"ISO Country/Region Code 3 Characters\\"/>
</Annotations>
<Annotations Target=\\"SAP__self.CountryType/CountryThreeDigitISOCode\\">
    <Annotation Term=\\"SAP__common.IsDigitSequence\\"/>
    <Annotation Term=\\"SAP__common.Label\\" String=\\"ISO Code Num. 3\\"/>
    <Annotation Term=\\"SAP__common.Heading\\" String=\\"ISO Code Numeric 3-Characters\\"/>
    <Annotation Term=\\"SAP__common.QuickInfo\\" String=\\"ISO Country/Region Code Numeric 3-Characters\\"/>
</Annotations>
<Annotations Target=\\"SAP__self.CountryType/CountryISOCode\\">
    <Annotation Term=\\"SAP__common.IsUpperCase\\"/>
    <Annotation Term=\\"SAP__common.Label\\" String=\\"ISO Code\\"/>
    <Annotation Term=\\"SAP__common.QuickInfo\\" String=\\"ISO Code of the Country/Region\\"/>
</Annotations>
<Annotations Target=\\"SAP__self.CountryType\\">
    <Annotation Term=\\"SAP__common.Label\\" String=\\"Country\\"/>
</Annotations>
<Annotations Target=\\"SAP__self.Container/Country\\">
    <Annotation Term=\\"SAP__capabilities.SearchRestrictions\\">
        <Record>
            <PropertyValue Property=\\"Searchable\\" Bool=\\"true\\"/>
            <PropertyValue Property=\\"UnsupportedExpressions\\"
            EnumMember=\\"SAP__capabilities.SearchExpressions/AND SAP__capabilities.SearchExpressions/OR SAP__capabilities.SearchExpressions/NOT SAP__capabilities.SearchExpressions/group SAP__capabilities.SearchExpressions/phrase\\"/>
        </Record>
    </Annotation>
    <Annotation Term=\\"SAP__capabilities.InsertRestrictions\\">
        <Record>
            <PropertyValue Property=\\"Insertable\\" Bool=\\"false\\"/>
        </Record>
    </Annotation>
    <Annotation Term=\\"SAP__capabilities.DeleteRestrictions\\">
        <Record>
            <PropertyValue Property=\\"Deletable\\" Bool=\\"false\\"/>
        </Record>
    </Annotation>
    <Annotation Term=\\"SAP__capabilities.UpdateRestrictions\\">
        <Record>
            <PropertyValue Property=\\"Updatable\\" Bool=\\"false\\"/>
            <PropertyValue Property=\\"QueryOptions\\">
                <Record>
                    <PropertyValue Property=\\"SelectSupported\\" Bool=\\"true\\"/>
                </Record>
            </PropertyValue>
        </Record>
    </Annotation>
    <Annotation Term=\\"SAP__capabilities.FilterRestrictions\\">
        <Record>
            <PropertyValue Property=\\"FilterExpressionRestrictions\\">
                <Collection>
                    <Record>
                        <PropertyValue Property=\\"Property\\" PropertyPath=\\"Country\\"/>
                        <PropertyValue Property=\\"AllowedExpressions\\" String=\\"MultiValue\\"/>
                    </Record>
                    <Record>
                        <PropertyValue Property=\\"Property\\" PropertyPath=\\"CountryThreeLetterISOCode\\"/>
                        <PropertyValue Property=\\"AllowedExpressions\\" String=\\"MultiValue\\"/>
                    </Record>
                    <Record>
                        <PropertyValue Property=\\"Property\\" PropertyPath=\\"CountryISOCode\\"/>
                        <PropertyValue Property=\\"AllowedExpressions\\" String=\\"MultiValue\\"/>
                    </Record>
                </Collection>
            </PropertyValue>
        </Record>
    </Annotation>
</Annotations>
<Annotations Target=\\"SAP__self.PassengerType/CustomerID\\">
    <Annotation Term=\\"SAP__common.Text\\" Path=\\"LastName\\"/>
    <Annotation Term=\\"SAP__common.IsDigitSequence\\"/>
    <Annotation Term=\\"SAP__common.Label\\" String=\\"Customer ID\\"/>
    <Annotation Term=\\"SAP__common.QuickInfo\\" String=\\"Flight Reference Scenario: Customer ID\\"/>
</Annotations>
<Annotations Target=\\"SAP__self.PassengerType/PostalCode\\">
    <Annotation Term=\\"SAP__common.IsUpperCase\\"/>
    <Annotation Term=\\"SAP__common.Label\\" String=\\"Postal Code\\"/>
    <Annotation Term=\\"SAP__common.QuickInfo\\" String=\\"Flight Reference Scenario: Postal Code\\"/>
</Annotations>
<Annotations Target=\\"SAP__self.PassengerType/CountryCode\\">
    <Annotation Term=\\"SAP__common.IsUpperCase\\"/>
    <Annotation Term=\\"SAP__common.ValueListReferences\\">
        <Collection>
            <String>
                ../../../../srvd_f4/sap/i_country/0001;ps='srvd-*dmo*sd_travel_mduu-0001';va='com.sap.gateway.srvd.dmo.sd_travel_mduu.v0001.et-*dmo*i_customer.countrycode'/$metadata
            </String>
        </Collection>
    </Annotation>
    <Annotation Term=\\"SAP__common.Label\\" String=\\"Country/Region Key\\"/>
    <Annotation Term=\\"SAP__common.Heading\\" String=\\"C/R\\"/>
</Annotations>
<Annotations Target=\\"SAP__self.PassengerType/PhoneNumber\\">
    <Annotation Term=\\"SAP__common.IsUpperCase\\"/>
    <Annotation Term=\\"SAP__common.Label\\" String=\\"Phone No.\\"/>
    <Annotation Term=\\"SAP__common.Heading\\" String=\\"Phone Number\\"/>
    <Annotation Term=\\"SAP__common.QuickInfo\\" String=\\"Flight Reference Scenario: Phone Number\\"/>
</Annotations>
<Annotations Target=\\"SAP__self.PassengerType\\">
    <Annotation Term=\\"SAP__common.Label\\" String=\\"Customer View - CDS Data Model\\"/>
</Annotations>
<Annotations Target=\\"SAP__self.Container/Passenger\\">
    <Annotation Term=\\"SAP__capabilities.SearchRestrictions\\">
        <Record>
            <PropertyValue Property=\\"Searchable\\" Bool=\\"true\\"/>
            <PropertyValue Property=\\"UnsupportedExpressions\\"
            EnumMember=\\"SAP__capabilities.SearchExpressions/AND SAP__capabilities.SearchExpressions/OR SAP__capabilities.SearchExpressions/NOT SAP__capabilities.SearchExpressions/group SAP__capabilities.SearchExpressions/phrase\\"/>
        </Record>
    </Annotation>
    <Annotation Term=\\"SAP__capabilities.FilterRestrictions\\">
        <Record>
            <PropertyValue Property=\\"Filterable\\" Bool=\\"true\\"/>
            <PropertyValue Property=\\"FilterExpressionRestrictions\\">
                <Collection>
                    <Record>
                        <PropertyValue Property=\\"Property\\" PropertyPath=\\"EMailAddress\\"/>
                        <PropertyValue Property=\\"AllowedExpressions\\" String=\\"SearchExpression\\"/>
                    </Record>
                </Collection>
            </PropertyValue>
        </Record>
    </Annotation>
    <Annotation Term=\\"SAP__capabilities.SortRestrictions\\">
        <Record>
            <PropertyValue Property=\\"NonSortableProperties\\">
                <Collection>
                    <PropertyPath>EMailAddress</PropertyPath>
                </Collection>
            </PropertyValue>
        </Record>
    </Annotation>
    <Annotation Term=\\"SAP__capabilities.InsertRestrictions\\">
        <Record>
            <PropertyValue Property=\\"Insertable\\" Bool=\\"false\\"/>
        </Record>
    </Annotation>
    <Annotation Term=\\"SAP__capabilities.DeleteRestrictions\\">
        <Record>
            <PropertyValue Property=\\"Deletable\\" Bool=\\"false\\"/>
        </Record>
    </Annotation>
    <Annotation Term=\\"SAP__capabilities.UpdateRestrictions\\">
        <Record>
            <PropertyValue Property=\\"Updatable\\" Bool=\\"false\\"/>
            <PropertyValue Property=\\"QueryOptions\\">
                <Record>
                    <PropertyValue Property=\\"SelectSupported\\" Bool=\\"true\\"/>
                </Record>
            </PropertyValue>
        </Record>
    </Annotation>
</Annotations>
<Annotations Target=\\"SAP__self.I_DraftAdministrativeDataType/DraftEntityType\\">
    <Annotation Term=\\"SAP__common.IsUpperCase\\"/>
    <Annotation Term=\\"SAP__UI.Hidden\\"/>
    <Annotation Term=\\"SAP__common.Label\\" String=\\"Draft Entity ID\\"/>
</Annotations>
<Annotations Target=\\"SAP__self.I_DraftAdministrativeDataType/CreatedByUser\\">
    <Annotation Term=\\"SAP__common.Text\\" Path=\\"CreatedByUserDescription\\"/>
    <Annotation Term=\\"SAP__common.IsUpperCase\\"/>
    <Annotation Term=\\"SAP__common.Label\\" String=\\"Draft Created By\\"/>
</Annotations>
<Annotations Target=\\"SAP__self.I_DraftAdministrativeDataType/LastChangedByUser\\">
    <Annotation Term=\\"SAP__common.Text\\" Path=\\"LastChangedByUserDescription\\"/>
    <Annotation Term=\\"SAP__common.IsUpperCase\\"/>
    <Annotation Term=\\"SAP__common.Label\\" String=\\"Draft Last Changed By\\"/>
</Annotations>
<Annotations Target=\\"SAP__self.I_DraftAdministrativeDataType/DraftAccessType\\">
    <Annotation Term=\\"SAP__common.IsUpperCase\\"/>
    <Annotation Term=\\"SAP__UI.Hidden\\"/>
    <Annotation Term=\\"SAP__common.Label\\" String=\\"Draft Access Type\\"/>
</Annotations>
<Annotations Target=\\"SAP__self.I_DraftAdministrativeDataType/InProcessByUser\\">
    <Annotation Term=\\"SAP__common.Text\\" Path=\\"InProcessByUserDescription\\"/>
    <Annotation Term=\\"SAP__common.IsUpperCase\\"/>
    <Annotation Term=\\"SAP__common.Label\\" String=\\"Draft In Process By\\"/>
</Annotations>
<Annotations Target=\\"SAP__self.I_DraftAdministrativeDataType/DraftIsKeptByUser\\">
    <Annotation Term=\\"SAP__common.IsUpperCase\\"/>
    <Annotation Term=\\"SAP__UI.Hidden\\"/>
    <Annotation Term=\\"SAP__common.Label\\" String=\\"Draft Is Kept By User\\"/>
</Annotations>
<Annotations Target=\\"SAP__self.I_DraftAdministrativeDataType/DraftIsCreatedByMe\\">
    <Annotation Term=\\"SAP__common.IsUpperCase\\"/>
    <Annotation Term=\\"SAP__UI.Hidden\\"/>
    <Annotation Term=\\"SAP__common.Label\\" String=\\"Draft Created By Me\\"/>
</Annotations>
<Annotations Target=\\"SAP__self.I_DraftAdministrativeDataType/DraftIsLastChangedByMe\\">
    <Annotation Term=\\"SAP__common.IsUpperCase\\"/>
    <Annotation Term=\\"SAP__UI.Hidden\\"/>
    <Annotation Term=\\"SAP__common.Label\\" String=\\"Draft Last Changed By Me\\"/>
</Annotations>
<Annotations Target=\\"SAP__self.I_DraftAdministrativeDataType/DraftIsProcessedByMe\\">
    <Annotation Term=\\"SAP__common.IsUpperCase\\"/>
    <Annotation Term=\\"SAP__UI.Hidden\\"/>
    <Annotation Term=\\"SAP__common.Label\\" String=\\"Draft In Process By Me\\"/>
</Annotations>
<Annotations Target=\\"SAP__self.I_DraftAdministrativeDataType\\">
    <Annotation Term=\\"SAP__common.Label\\" String=\\"Draft Administration Data\\"/>
</Annotations>
<Annotations Target=\\"SAP__self.Container/I_DraftAdministrativeData\\">
    <Annotation Term=\\"SAP__capabilities.SearchRestrictions\\">
        <Record>
            <PropertyValue Property=\\"Searchable\\" Bool=\\"true\\"/>
            <PropertyValue Property=\\"UnsupportedExpressions\\"
            EnumMember=\\"SAP__capabilities.SearchExpressions/AND SAP__capabilities.SearchExpressions/OR SAP__capabilities.SearchExpressions/NOT SAP__capabilities.SearchExpressions/group SAP__capabilities.SearchExpressions/phrase\\"/>
        </Record>
    </Annotation>
    <Annotation Term=\\"SAP__capabilities.InsertRestrictions\\">
        <Record>
            <PropertyValue Property=\\"Insertable\\" Bool=\\"false\\"/>
        </Record>
    </Annotation>
    <Annotation Term=\\"SAP__capabilities.DeleteRestrictions\\">
        <Record>
            <PropertyValue Property=\\"Deletable\\" Bool=\\"false\\"/>
        </Record>
    </Annotation>
    <Annotation Term=\\"SAP__capabilities.UpdateRestrictions\\">
        <Record>
            <PropertyValue Property=\\"Updatable\\" Bool=\\"false\\"/>
            <PropertyValue Property=\\"QueryOptions\\">
                <Record>
                    <PropertyValue Property=\\"SelectSupported\\" Bool=\\"true\\"/>
                </Record>
            </PropertyValue>
        </Record>
    </Annotation>
    <Annotation Term=\\"SAP__capabilities.FilterRestrictions\\">
        <Record>
            <PropertyValue Property=\\"FilterExpressionRestrictions\\">
                <Collection>
                    <Record>
                        <PropertyValue Property=\\"Property\\" PropertyPath=\\"DraftEntityType\\"/>
                        <PropertyValue Property=\\"AllowedExpressions\\" String=\\"MultiValue\\"/>
                    </Record>
                    <Record>
                        <PropertyValue Property=\\"Property\\" PropertyPath=\\"CreatedByUser\\"/>
                        <PropertyValue Property=\\"AllowedExpressions\\" String=\\"MultiValue\\"/>
                    </Record>
                    <Record>
                        <PropertyValue Property=\\"Property\\" PropertyPath=\\"LastChangedByUser\\"/>
                        <PropertyValue Property=\\"AllowedExpressions\\" String=\\"MultiValue\\"/>
                    </Record>
                    <Record>
                        <PropertyValue Property=\\"Property\\" PropertyPath=\\"DraftAccessType\\"/>
                        <PropertyValue Property=\\"AllowedExpressions\\" String=\\"MultiValue\\"/>
                    </Record>
                    <Record>
                        <PropertyValue Property=\\"Property\\" PropertyPath=\\"InProcessByUser\\"/>
                        <PropertyValue Property=\\"AllowedExpressions\\" String=\\"MultiValue\\"/>
                    </Record>
                    <Record>
                        <PropertyValue Property=\\"Property\\" PropertyPath=\\"DraftIsKeptByUser\\"/>
                        <PropertyValue Property=\\"AllowedExpressions\\" String=\\"MultiValue\\"/>
                    </Record>
                    <Record>
                        <PropertyValue Property=\\"Property\\" PropertyPath=\\"DraftIsCreatedByMe\\"/>
                        <PropertyValue Property=\\"AllowedExpressions\\" String=\\"MultiValue\\"/>
                    </Record>
                    <Record>
                        <PropertyValue Property=\\"Property\\" PropertyPath=\\"DraftIsLastChangedByMe\\"/>
                        <PropertyValue Property=\\"AllowedExpressions\\" String=\\"MultiValue\\"/>
                    </Record>
                    <Record>
                        <PropertyValue Property=\\"Property\\" PropertyPath=\\"DraftIsProcessedByMe\\"/>
                        <PropertyValue Property=\\"AllowedExpressions\\" String=\\"MultiValue\\"/>
                    </Record>
                </Collection>
            </PropertyValue>
        </Record>
    </Annotation>
</Annotations>
<Annotations Target=\\"SAP__self.FlightConnectionType/AirlineID\\">
    <Annotation Term=\\"SAP__common.Text\\" Path=\\"AirlineID_Text\\"/>
    <Annotation Term=\\"SAP__common.IsUpperCase\\"/>
    <Annotation Term=\\"SAP__common.ValueListReferences\\">
        <Collection>
            <String>
                ../../../../srvd_f4/dmo/i_carrier/0001;ps='srvd-*dmo*sd_travel_mduu-0001';va='com.sap.gateway.srvd.dmo.sd_travel_mduu.v0001.et-*dmo*i_connection.airlineid'/$metadata
            </String>
        </Collection>
    </Annotation>
    <Annotation Term=\\"SAP__common.Label\\" String=\\"Airline ID\\"/>
    <Annotation Term=\\"SAP__common.QuickInfo\\" String=\\"Flight Reference Scenario: Carrier ID\\"/>
</Annotations>
<Annotations Target=\\"SAP__self.FlightConnectionType/AirlineID_Text\\">
    <Annotation Term=\\"SAP__core.Computed\\"/>
    <Annotation Term=\\"SAP__common.Label\\" String=\\"Airline Name\\"/>
    <Annotation Term=\\"SAP__common.Heading\\" String=\\"Airline\\"/>
    <Annotation Term=\\"SAP__common.QuickInfo\\" String=\\"Flight Reference Scenario: Carrier Name\\"/>
</Annotations>
<Annotations Target=\\"SAP__self.FlightConnectionType/ConnectionID\\">
    <Annotation Term=\\"SAP__common.IsDigitSequence\\"/>
    <Annotation Term=\\"SAP__common.Label\\" String=\\"Flight Number\\"/>
    <Annotation Term=\\"SAP__common.Heading\\" String=\\"Flight No.\\"/>
    <Annotation Term=\\"SAP__common.QuickInfo\\" String=\\"Flight Reference Scenario: Connection ID\\"/>
</Annotations>
<Annotations Target=\\"SAP__self.FlightConnectionType/DepartureAirport\\">
    <Annotation Term=\\"SAP__common.IsUpperCase\\"/>
    <Annotation Term=\\"SAP__common.ValueListReferences\\">
        <Collection>
            <String>
                ../../../../srvd_f4/dmo/i_airport/0001;ps='srvd-*dmo*sd_travel_mduu-0001';va='com.sap.gateway.srvd.dmo.sd_travel_mduu.v0001.et-*dmo*i_connection.departureairport'/$metadata
            </String>
        </Collection>
    </Annotation>
    <Annotation Term=\\"SAP__common.Label\\" String=\\"Departure Airport\\"/>
    <Annotation Term=\\"SAP__common.Heading\\" String=\\"Departure\\"/>
    <Annotation Term=\\"SAP__common.QuickInfo\\" String=\\"Flight Reference Scenario: From Airport\\"/>
</Annotations>
<Annotations Target=\\"SAP__self.FlightConnectionType/DestinationAirport\\">
    <Annotation Term=\\"SAP__common.IsUpperCase\\"/>
    <Annotation Term=\\"SAP__common.ValueListReferences\\">
        <Collection>
            <String>
                ../../../../srvd_f4/dmo/i_airport/0001;ps='srvd-*dmo*sd_travel_mduu-0001';va='com.sap.gateway.srvd.dmo.sd_travel_mduu.v0001.et-*dmo*i_connection.destinationairport'/$metadata
            </String>
        </Collection>
    </Annotation>
    <Annotation Term=\\"SAP__common.Label\\" String=\\"Destination Airport\\"/>
    <Annotation Term=\\"SAP__common.Heading\\" String=\\"Destination\\"/>
    <Annotation Term=\\"SAP__common.QuickInfo\\" String=\\"Flight Reference Scenario: To Airport\\"/>
</Annotations>
<Annotations Target=\\"SAP__self.FlightConnectionType/Distance\\">
    <Annotation Term=\\"SAP__measures.Unit\\" Path=\\"DistanceUnit\\"/>
    <Annotation Term=\\"SAP__common.Label\\" String=\\"Flight Distance\\"/>
    <Annotation Term=\\"SAP__common.QuickInfo\\" String=\\"Flight Reference Scenario: Flight Distance\\"/>
</Annotations>
<Annotations Target=\\"SAP__self.FlightConnectionType\\">
    <Annotation Term=\\"SAP__common.Label\\" String=\\"Connection View - CDS Data Model\\"/>
</Annotations>
<Annotations Target=\\"SAP__self.Container/FlightConnection\\">
    <Annotation Term=\\"SAP__capabilities.SearchRestrictions\\">
        <Record>
            <PropertyValue Property=\\"Searchable\\" Bool=\\"true\\"/>
            <PropertyValue Property=\\"UnsupportedExpressions\\"
            EnumMember=\\"SAP__capabilities.SearchExpressions/AND SAP__capabilities.SearchExpressions/OR SAP__capabilities.SearchExpressions/NOT SAP__capabilities.SearchExpressions/group SAP__capabilities.SearchExpressions/phrase\\"/>
        </Record>
    </Annotation>
    <Annotation Term=\\"SAP__capabilities.InsertRestrictions\\">
        <Record>
            <PropertyValue Property=\\"Insertable\\" Bool=\\"false\\"/>
        </Record>
    </Annotation>
    <Annotation Term=\\"SAP__capabilities.DeleteRestrictions\\">
        <Record>
            <PropertyValue Property=\\"Deletable\\" Bool=\\"false\\"/>
        </Record>
    </Annotation>
    <Annotation Term=\\"SAP__capabilities.UpdateRestrictions\\">
        <Record>
            <PropertyValue Property=\\"Updatable\\" Bool=\\"false\\"/>
            <PropertyValue Property=\\"QueryOptions\\">
                <Record>
                    <PropertyValue Property=\\"SelectSupported\\" Bool=\\"true\\"/>
                </Record>
            </PropertyValue>
        </Record>
    </Annotation>
    <Annotation Term=\\"SAP__capabilities.FilterRestrictions\\">
        <Record>
            <PropertyValue Property=\\"FilterExpressionRestrictions\\">
                <Collection>
                    <Record>
                        <PropertyValue Property=\\"Property\\" PropertyPath=\\"AirlineID\\"/>
                        <PropertyValue Property=\\"AllowedExpressions\\" String=\\"MultiValue\\"/>
                    </Record>
                    <Record>
                        <PropertyValue Property=\\"Property\\" PropertyPath=\\"DepartureAirport\\"/>
                        <PropertyValue Property=\\"AllowedExpressions\\" String=\\"MultiValue\\"/>
                    </Record>
                    <Record>
                        <PropertyValue Property=\\"Property\\" PropertyPath=\\"DestinationAirport\\"/>
                        <PropertyValue Property=\\"AllowedExpressions\\" String=\\"MultiValue\\"/>
                    </Record>
                    <Record>
                        <PropertyValue Property=\\"Property\\" PropertyPath=\\"Distance\\"/>
                        <PropertyValue Property=\\"AllowedExpressions\\" String=\\"MultiValue\\"/>
                    </Record>
                </Collection>
            </PropertyValue>
        </Record>
    </Annotation>
</Annotations>
<Annotations Target=\\"SAP__self.AirlineType/AirlineID\\">
    <Annotation Term=\\"SAP__common.Text\\" Path=\\"Name\\"/>
    <Annotation Term=\\"SAP__common.IsUpperCase\\"/>
    <Annotation Term=\\"SAP__common.Label\\" String=\\"Airline ID\\"/>
    <Annotation Term=\\"SAP__common.QuickInfo\\" String=\\"Flight Reference Scenario: Carrier ID\\"/>
</Annotations>
<Annotations Target=\\"SAP__self.AirlineType/LocalCreatedBy\\">
    <Annotation Term=\\"SAP__common.IsUpperCase\\"/>
    <Annotation Term=\\"SAP__common.Label\\" String=\\"User Name\\"/>
    <Annotation Term=\\"SAP__common.Heading\\" String=\\"User\\"/>
</Annotations>
<Annotations Target=\\"SAP__self.AirlineType/LocalLastChangedBy\\">
    <Annotation Term=\\"SAP__common.IsUpperCase\\"/>
    <Annotation Term=\\"SAP__common.Label\\" String=\\"User Name\\"/>
    <Annotation Term=\\"SAP__common.Heading\\" String=\\"User\\"/>
</Annotations>
<Annotations Target=\\"SAP__self.AirlineType\\">
    <Annotation Term=\\"SAP__common.Label\\" String=\\"Carrier View - CDS Data Model\\"/>
</Annotations>
<Annotations Target=\\"SAP__self.Container/Airline\\">
    <Annotation Term=\\"SAP__capabilities.SearchRestrictions\\">
        <Record>
            <PropertyValue Property=\\"Searchable\\" Bool=\\"true\\"/>
            <PropertyValue Property=\\"UnsupportedExpressions\\"
            EnumMember=\\"SAP__capabilities.SearchExpressions/AND SAP__capabilities.SearchExpressions/OR SAP__capabilities.SearchExpressions/NOT SAP__capabilities.SearchExpressions/group SAP__capabilities.SearchExpressions/phrase\\"/>
        </Record>
    </Annotation>
    <Annotation Term=\\"SAP__capabilities.InsertRestrictions\\">
        <Record>
            <PropertyValue Property=\\"Insertable\\" Bool=\\"false\\"/>
        </Record>
    </Annotation>
    <Annotation Term=\\"SAP__capabilities.DeleteRestrictions\\">
        <Record>
            <PropertyValue Property=\\"Deletable\\" Bool=\\"false\\"/>
        </Record>
    </Annotation>
    <Annotation Term=\\"SAP__capabilities.UpdateRestrictions\\">
        <Record>
            <PropertyValue Property=\\"Updatable\\" Bool=\\"false\\"/>
            <PropertyValue Property=\\"QueryOptions\\">
                <Record>
                    <PropertyValue Property=\\"SelectSupported\\" Bool=\\"true\\"/>
                </Record>
            </PropertyValue>
        </Record>
    </Annotation>
    <Annotation Term=\\"SAP__capabilities.FilterRestrictions\\">
        <Record>
            <PropertyValue Property=\\"FilterExpressionRestrictions\\">
                <Collection>
                    <Record>
                        <PropertyValue Property=\\"Property\\" PropertyPath=\\"AirlineID\\"/>
                        <PropertyValue Property=\\"AllowedExpressions\\" String=\\"MultiValue\\"/>
                    </Record>
                    <Record>
                        <PropertyValue Property=\\"Property\\" PropertyPath=\\"LocalCreatedBy\\"/>
                        <PropertyValue Property=\\"AllowedExpressions\\" String=\\"MultiValue\\"/>
                    </Record>
                    <Record>
                        <PropertyValue Property=\\"Property\\" PropertyPath=\\"LocalLastChangedBy\\"/>
                        <PropertyValue Property=\\"AllowedExpressions\\" String=\\"MultiValue\\"/>
                    </Record>
                </Collection>
            </PropertyValue>
        </Record>
    </Annotation>
</Annotations>
<Annotations Target=\\"SAP__self.CurrencyType/Currency\\">
    <Annotation Term=\\"SAP__common.Text\\" Path=\\"Currency_Text\\"/>
    <Annotation Term=\\"SAP__common.Label\\" String=\\"Currency\\"/>
    <Annotation Term=\\"SAP__common.Heading\\" String=\\"Crcy\\"/>
    <Annotation Term=\\"SAP__common.QuickInfo\\" String=\\"Currency Key\\"/>
</Annotations>
<Annotations Target=\\"SAP__self.CurrencyType/Currency_Text\\">
    <Annotation Term=\\"SAP__core.Computed\\"/>
    <Annotation Term=\\"SAP__common.Label\\" String=\\"Description\\"/>
</Annotations>
<Annotations Target=\\"SAP__self.CurrencyType/CurrencyISOCode\\">
    <Annotation Term=\\"SAP__common.IsUpperCase\\"/>
    <Annotation Term=\\"SAP__common.Label\\" String=\\"ISO Code\\"/>
    <Annotation Term=\\"SAP__common.QuickInfo\\" String=\\"ISO Currency Code\\"/>
</Annotations>
<Annotations Target=\\"SAP__self.CurrencyType/AlternativeCurrencyKey\\">
    <Annotation Term=\\"SAP__common.IsUpperCase\\"/>
    <Annotation Term=\\"SAP__common.Label\\" String=\\"Alternative Key\\"/>
</Annotations>
<Annotations Target=\\"SAP__self.CurrencyType/IsPrimaryCurrencyForISOCrcy\\">
    <Annotation Term=\\"SAP__common.IsUpperCase\\"/>
    <Annotation Term=\\"SAP__common.Label\\" String=\\"Primary\\"/>
    <Annotation Term=\\"SAP__common.Heading\\" String=\\"Priamry SAP Code for ISO Code\\"/>
    <Annotation Term=\\"SAP__common.QuickInfo\\" String=\\"Primary SAP Currency Code for ISO Code\\"/>
</Annotations>
<Annotations Target=\\"SAP__self.CurrencyType\\">
    <Annotation Term=\\"SAP__common.Label\\" String=\\"Currency\\"/>
</Annotations>
<Annotations Target=\\"SAP__self.Container/Currency\\">
    <Annotation Term=\\"SAP__capabilities.SearchRestrictions\\">
        <Record>
            <PropertyValue Property=\\"Searchable\\" Bool=\\"true\\"/>
            <PropertyValue Property=\\"UnsupportedExpressions\\"
            EnumMember=\\"SAP__capabilities.SearchExpressions/AND SAP__capabilities.SearchExpressions/OR SAP__capabilities.SearchExpressions/NOT SAP__capabilities.SearchExpressions/group SAP__capabilities.SearchExpressions/phrase\\"/>
        </Record>
    </Annotation>
    <Annotation Term=\\"SAP__capabilities.InsertRestrictions\\">
        <Record>
            <PropertyValue Property=\\"Insertable\\" Bool=\\"false\\"/>
        </Record>
    </Annotation>
    <Annotation Term=\\"SAP__capabilities.DeleteRestrictions\\">
        <Record>
            <PropertyValue Property=\\"Deletable\\" Bool=\\"false\\"/>
        </Record>
    </Annotation>
    <Annotation Term=\\"SAP__capabilities.UpdateRestrictions\\">
        <Record>
            <PropertyValue Property=\\"Updatable\\" Bool=\\"false\\"/>
            <PropertyValue Property=\\"QueryOptions\\">
                <Record>
                    <PropertyValue Property=\\"SelectSupported\\" Bool=\\"true\\"/>
                </Record>
            </PropertyValue>
        </Record>
    </Annotation>
    <Annotation Term=\\"SAP__capabilities.FilterRestrictions\\">
        <Record>
            <PropertyValue Property=\\"FilterExpressionRestrictions\\">
                <Collection>
                    <Record>
                        <PropertyValue Property=\\"Property\\" PropertyPath=\\"CurrencyISOCode\\"/>
                        <PropertyValue Property=\\"AllowedExpressions\\" String=\\"MultiValue\\"/>
                    </Record>
                    <Record>
                        <PropertyValue Property=\\"Property\\" PropertyPath=\\"AlternativeCurrencyKey\\"/>
                        <PropertyValue Property=\\"AllowedExpressions\\" String=\\"MultiValue\\"/>
                    </Record>
                    <Record>
                        <PropertyValue Property=\\"Property\\" PropertyPath=\\"IsPrimaryCurrencyForISOCrcy\\"/>
                        <PropertyValue Property=\\"AllowedExpressions\\" String=\\"MultiValue\\"/>
                    </Record>
                </Collection>
            </PropertyValue>
        </Record>
    </Annotation>
</Annotations>
<Annotations Target=\\"SAP__self.Container\\">
    <Annotation Term=\\"SAP__CodeList.CurrencyCodes\\">
        <Record>
            <PropertyValue Property=\\"Url\\" String=\\"../../../../default/iwbep/common/0001/$metadata\\"/>
            <PropertyValue Property=\\"CollectionPath\\" String=\\"Currencies\\"/>
        </Record>
    </Annotation>
    <Annotation Term=\\"SAP__aggregation.ApplySupported\\">
        <Record>
            <PropertyValue Property=\\"Transformations\\">
                <Collection>
                    <String>aggregate</String>
                    <String>groupby</String>
                    <String>filter</String>
                </Collection>
            </PropertyValue>
            <PropertyValue Property=\\"Rollup\\" EnumMember=\\"SAP__aggregation.RollupType/None\\"/>
        </Record>
    </Annotation>
    <Annotation Term=\\"SAP__common.ApplyMultiUnitBehaviorForSortingAndFiltering\\" Bool=\\"true\\"/>
    <Annotation Term=\\"SAP__capabilities.FilterFunctions\\">
        <Collection>
            <String>eq</String>
            <String>ne</String>
            <String>gt</String>
            <String>ge</String>
            <String>lt</String>
            <String>le</String>
            <String>and</String>
            <String>or</String>
            <String>contains</String>
            <String>startswith</String>
            <String>endswith</String>
            <String>any</String>
            <String>all</String>
        </Collection>
    </Annotation>
</Annotations>
<Annotations Target=\\"SAP__self.BookingType/BookingUUID\\">
    <Annotation Term=\\"SAP__core.Computed\\"/>
    <Annotation Term=\\"SAP__UI.Hidden\\"/>
    <Annotation Term=\\"SAP__common.Label\\" String=\\"UUID\\"/>
    <Annotation Term=\\"SAP__common.QuickInfo\\" String=\\"16 Byte UUID in 16 Bytes (Raw Format)\\"/>
</Annotations>
<Annotations Target=\\"SAP__self.BookingType/TravelUUID\\">
    <Annotation Term=\\"SAP__core.Computed\\"/>
    <Annotation Term=\\"SAP__UI.Hidden\\"/>
    <Annotation Term=\\"SAP__common.Label\\" String=\\"UUID\\"/>
    <Annotation Term=\\"SAP__common.QuickInfo\\" String=\\"16 Byte UUID in 16 Bytes (Raw Format)\\"/>
</Annotations>
<Annotations Target=\\"SAP__self.BookingType/TravelID\\">
    <Annotation Term=\\"SAP__core.Computed\\"/>
    <Annotation Term=\\"SAP__common.IsDigitSequence\\"/>
    <Annotation Term=\\"SAP__common.Label\\" String=\\"Travel ID\\"/>
    <Annotation Term=\\"SAP__common.QuickInfo\\" String=\\"Flight Reference Scenario: Travel ID\\"/>
</Annotations>
<Annotations Target=\\"SAP__self.BookingType/BookingID\\">
    <Annotation Term=\\"SAP__core.Computed\\"/>
    <Annotation Term=\\"SAP__common.IsDigitSequence\\"/>
    <Annotation Term=\\"SAP__common.Label\\" String=\\"Booking Number\\"/>
    <Annotation Term=\\"SAP__common.QuickInfo\\" String=\\"Flight Reference Scenario: Booking ID\\"/>
</Annotations>
<Annotations Target=\\"SAP__self.BookingType/BookingDate\\">
    <Annotation Term=\\"SAP__common.FieldControl\\" EnumMember=\\"SAP__common.FieldControlType/Mandatory\\"/>
    <Annotation Term=\\"SAP__common.Label\\" String=\\"Booking Date\\"/>
    <Annotation Term=\\"SAP__common.QuickInfo\\" String=\\"Flight Reference Scenario: Booking Date\\"/>
</Annotations>
<Annotations Target=\\"SAP__self.BookingType/CustomerID\\">
    <Annotation Term=\\"SAP__common.Text\\" Path=\\"CustomerName\\"/>
    <Annotation Term=\\"SAP__common.FieldControl\\" EnumMember=\\"SAP__common.FieldControlType/Mandatory\\"/>
    <Annotation Term=\\"SAP__common.IsDigitSequence\\"/>
    <Annotation Term=\\"SAP__common.ValueListReferences\\">
        <Collection>
            <String>
                ../../../../../../srvd_f4/dmo/i_customer/0001;ps='srvd-*dmo*sd_travel_mduu-0001';va='com.sap.gateway.srvd.dmo.sd_travel_mduu.v0001.et-*dmo*c_booking_mduu.customerid'/$metadata
            </String>
        </Collection>
    </Annotation>
    <Annotation Term=\\"SAP__common.Label\\" String=\\"Customer ID\\"/>
    <Annotation Term=\\"SAP__common.QuickInfo\\" String=\\"Flight Reference Scenario: Customer ID\\"/>
</Annotations>
<Annotations Target=\\"SAP__self.BookingType/CustomerName\\">
    <Annotation Term=\\"SAP__core.Computed\\"/>
    <Annotation Term=\\"SAP__common.Label\\" String=\\"Last Name\\"/>
    <Annotation Term=\\"SAP__common.QuickInfo\\" String=\\"Flight Reference Scenario: Last Name\\"/>
</Annotations>
<Annotations Target=\\"SAP__self.BookingType/AirlineID\\">
    <Annotation Term=\\"SAP__common.Text\\" Path=\\"AirlineName\\"/>
    <Annotation Term=\\"SAP__common.IsUpperCase\\"/>
    <Annotation Term=\\"SAP__common.ValueListReferences\\">
        <Collection>
            <String>
                ../../../../srvd_f4/dmo/i_carrier/0001;ps='srvd-*dmo*sd_travel_mduu-0001';va='com.sap.gateway.srvd.dmo.sd_travel_mduu.v0001.et-*dmo*c_booking_mduu.airlineid'/$metadata
            </String>
        </Collection>
    </Annotation>
    <Annotation Term=\\"SAP__common.Label\\" String=\\"Airline ID\\"/>
    <Annotation Term=\\"SAP__common.QuickInfo\\" String=\\"Flight Reference Scenario: Carrier ID\\"/>
</Annotations>
<Annotations Target=\\"SAP__self.BookingType/AirlineName\\">
    <Annotation Term=\\"SAP__core.Computed\\"/>
    <Annotation Term=\\"SAP__common.Label\\" String=\\"Airline Name\\"/>
    <Annotation Term=\\"SAP__common.Heading\\" String=\\"Airline\\"/>
    <Annotation Term=\\"SAP__common.QuickInfo\\" String=\\"Flight Reference Scenario: Carrier Name\\"/>
</Annotations>
<Annotations Target=\\"SAP__self.BookingType/ConnectionID\\">
    <Annotation Term=\\"SAP__common.IsDigitSequence\\"/>
    <Annotation Term=\\"SAP__common.ValueListReferences\\">
        <Collection>
            <String>
                ../../../../srvd_f4/dmo/i_flight/0001;ps='srvd-*dmo*sd_travel_mduu-0001';va='com.sap.gateway.srvd.dmo.sd_travel_mduu.v0001.et-*dmo*c_booking_mduu.connectionid'/$metadata
            </String>
        </Collection>
    </Annotation>
    <Annotation Term=\\"SAP__common.Label\\" String=\\"Flight Number\\"/>
    <Annotation Term=\\"SAP__common.Heading\\" String=\\"Flight No.\\"/>
    <Annotation Term=\\"SAP__common.QuickInfo\\" String=\\"Flight Reference Scenario: Connection ID\\"/>
</Annotations>
<Annotations Target=\\"SAP__self.BookingType/FlightPrice\\">
    <Annotation Term=\\"SAP__measures.ISOCurrency\\" Path=\\"CurrencyCode\\"/>
    <Annotation Term=\\"SAP__common.Label\\" String=\\"Flight Price\\"/>
    <Annotation Term=\\"SAP__common.Heading\\" String=\\"Airfare\\"/>
    <Annotation Term=\\"SAP__common.QuickInfo\\" String=\\"Flight Reference Scenario: Flight Price\\"/>
</Annotations>
<Annotations Target=\\"SAP__self.BookingType/DestinationRisk\\">
    <Annotation Term=\\"SAP__core.Computed\\"/>
    <Annotation Term=\\"SAP__common.IsUpperCase\\"/>
    <Annotation Term=\\"SAP__common.Label\\" String=\\"Destination Risk\\"/>
    <Annotation Term=\\"SAP__common.Heading\\" String=\\"Destination Risk Level\\"/>
</Annotations>
<Annotations Target=\\"SAP__self.BookingType/HasDraftEntity\\">
    <Annotation Term=\\"SAP__core.Computed\\"/>
    <Annotation Term=\\"SAP__common.IsUpperCase\\"/>
    <Annotation Term=\\"SAP__UI.HiddenFilter\\"/>
    <Annotation Term=\\"SAP__UI.Hidden\\"/>
    <Annotation Term=\\"SAP__common.Label\\" String=\\"Has Draft\\"/>
    <Annotation Term=\\"SAP__common.QuickInfo\\" String=\\"Draft - Indicator - Has draft document\\"/>
</Annotations>
<Annotations Target=\\"SAP__self.BookingType/DraftEntityCreationDateTime\\">
    <Annotation Term=\\"SAP__core.Computed\\"/>
    <Annotation Term=\\"SAP__UI.HiddenFilter\\"/>
    <Annotation Term=\\"SAP__UI.Hidden\\"/>
    <Annotation Term=\\"SAP__common.Label\\" String=\\"Draft Created On\\"/>
</Annotations>
<Annotations Target=\\"SAP__self.BookingType/DraftEntityLastChangeDateTime\\">
    <Annotation Term=\\"SAP__core.Computed\\"/>
    <Annotation Term=\\"SAP__UI.HiddenFilter\\"/>
    <Annotation Term=\\"SAP__UI.Hidden\\"/>
    <Annotation Term=\\"SAP__common.Label\\" String=\\"Draft Last Changed On\\"/>
</Annotations>
<Annotations Target=\\"SAP__self.BookingType/HasActiveEntity\\">
    <Annotation Term=\\"SAP__core.Computed\\"/>
    <Annotation Term=\\"SAP__common.IsUpperCase\\"/>
    <Annotation Term=\\"SAP__UI.HiddenFilter\\"/>
    <Annotation Term=\\"SAP__UI.Hidden\\"/>
    <Annotation Term=\\"SAP__common.Label\\" String=\\"Has active\\"/>
    <Annotation Term=\\"SAP__common.QuickInfo\\" String=\\"Draft - Indicator - Has active document\\"/>
</Annotations>
<Annotations Target=\\"SAP__self.BookingType/IsActiveEntity\\">
    <Annotation Term=\\"SAP__core.Computed\\"/>
    <Annotation Term=\\"SAP__common.IsUpperCase\\"/>
    <Annotation Term=\\"SAP__UI.HiddenFilter\\"/>
    <Annotation Term=\\"SAP__UI.Hidden\\"/>
    <Annotation Term=\\"SAP__common.Label\\" String=\\"Is active\\"/>
    <Annotation Term=\\"SAP__common.QuickInfo\\" String=\\"Draft - Indicator - Is active document\\"/>
</Annotations>
<Annotations Target=\\"SAP__self.BookingType/__CreateByAssociationControl\\">
    <Annotation Term=\\"SAP__core.Computed\\"/>
</Annotations>
<Annotations Target=\\"SAP__self.BookingType/__EntityControl\\">
    <Annotation Term=\\"SAP__core.Computed\\"/>
    <Annotation Term=\\"SAP__UI.HiddenFilter\\"/>
    <Annotation Term=\\"SAP__UI.Hidden\\"/>
</Annotations>
<Annotations Target=\\"SAP__self.Container/Booking\\">
    <Annotation Term=\\"SAP__capabilities.NavigationRestrictions\\">
        <Record>
            <PropertyValue Property=\\"RestrictedProperties\\">
                <Collection>
                    <Record>
                        <PropertyValue Property=\\"NavigationProperty\\"
                        NavigationPropertyPath=\\"_BookSupplement\\"/>
                        <PropertyValue Property=\\"InsertRestrictions\\">
                            <Record>
                                <PropertyValue Property=\\"Insertable\\"
                                Path=\\"__CreateByAssociationControl/_BookSupplement\\"/>
                            </Record>
                        </PropertyValue>
                    </Record>
                </Collection>
            </PropertyValue>
        </Record>
    </Annotation>
    <Annotation Term=\\"SAP__common.DraftNode\\">
        <Record/>
    </Annotation>
    <Annotation Term=\\"SAP__common.DraftActivationVia\\">
        <Collection>
            <String>SAP__self.Container/Travel</String>
        </Collection>
    </Annotation>
    <Annotation Term=\\"SAP__capabilities.SearchRestrictions\\">
        <Record>
            <PropertyValue Property=\\"Searchable\\" Bool=\\"true\\"/>
            <PropertyValue Property=\\"UnsupportedExpressions\\"
            EnumMember=\\"SAP__capabilities.SearchExpressions/AND SAP__capabilities.SearchExpressions/OR SAP__capabilities.SearchExpressions/NOT SAP__capabilities.SearchExpressions/group SAP__capabilities.SearchExpressions/phrase\\"/>
        </Record>
    </Annotation>
    <Annotation Term=\\"SAP__capabilities.FilterRestrictions\\">
        <Record>
            <PropertyValue Property=\\"NonFilterableProperties\\">
                <Collection>
                    <PropertyPath>__CreateByAssociationControl</PropertyPath>
                    <PropertyPath>__EntityControl</PropertyPath>
                </Collection>
            </PropertyValue>
        </Record>
    </Annotation>
    <Annotation Term=\\"SAP__capabilities.SortRestrictions\\">
        <Record>
            <PropertyValue Property=\\"NonSortableProperties\\">
                <Collection>
                    <PropertyPath>__CreateByAssociationControl</PropertyPath>
                    <PropertyPath>__EntityControl</PropertyPath>
                </Collection>
            </PropertyValue>
        </Record>
    </Annotation>
    <Annotation Term=\\"SAP__capabilities.InsertRestrictions\\">
        <Record>
            <PropertyValue Property=\\"Insertable\\" Bool=\\"false\\"/>
        </Record>
    </Annotation>
    <Annotation Term=\\"SAP__capabilities.DeleteRestrictions\\">
        <Record>
            <PropertyValue Property=\\"Deletable\\" Path=\\"__EntityControl/Deletable\\"/>
        </Record>
    </Annotation>
    <Annotation Term=\\"SAP__capabilities.UpdateRestrictions\\">
        <Record>
            <PropertyValue Property=\\"Updatable\\" Path=\\"__EntityControl/Updatable\\"/>
            <PropertyValue Property=\\"QueryOptions\\">
                <Record>
                    <PropertyValue Property=\\"SelectSupported\\" Bool=\\"true\\"/>
                </Record>
            </PropertyValue>
        </Record>
    </Annotation>
    <Annotation Term=\\"SAP__core.OptimisticConcurrency\\"/>
</Annotations>
<Annotations Target=\\"SAP__self.BookingType/FlightDate\\">
    <Annotation Term=\\"SAP__common.ValueListReferences\\">
        <Collection>
            <String>
                ../../../../srvd_f4/dmo/i_flight/0001;ps='srvd-*dmo*sd_travel_mduu-0001';va='com.sap.gateway.srvd.dmo.sd_travel_mduu.v0001.et-*dmo*c_booking_mduu.flightdate'/$metadata
            </String>
        </Collection>
    </Annotation>
    <Annotation Term=\\"SAP__common.Label\\" String=\\"Flight Date\\"/>
    <Annotation Term=\\"SAP__common.Heading\\" String=\\"Date\\"/>
    <Annotation Term=\\"SAP__common.QuickInfo\\" String=\\"Flight Reference Scenario: Flight Date\\"/>
</Annotations>
<Annotations Target=\\"SAP__self.BookingType/CurrencyCode\\">
    <Annotation Term=\\"SAP__common.ValueListReferences\\">
        <Collection>
            <String>
                ../../../../srvd_f4/sap/i_currency/0001;ps='srvd-*dmo*sd_travel_mduu-0001';va='com.sap.gateway.srvd.dmo.sd_travel_mduu.v0001.et-*dmo*c_booking_mduu.currencycode'/$metadata
            </String>
        </Collection>
    </Annotation>
    <Annotation Term=\\"SAP__common.Label\\" String=\\"Currency Code\\"/>
    <Annotation Term=\\"SAP__common.QuickInfo\\" String=\\"Flight Reference Scenario: Currency Code\\"/>
</Annotations>
<Annotations Target=\\"SAP__self.BookingType\\">
    <Annotation Term=\\"SAP__common.Label\\" String=\\"Booking Projection View\\"/>
    <Annotation Term=\\"SAP__UI.Facets\\">
        <Collection>
            <Record Type=\\"SAP__UI.ReferenceFacet\\">
                <PropertyValue Property=\\"Label\\" String=\\"Booking\\"/>
                <PropertyValue Property=\\"ID\\" String=\\"Booking\\"/>
                <PropertyValue Property=\\"Target\\" AnnotationPath=\\"@SAP__UI.Identification\\"/>
            </Record>
            <Record Type=\\"SAP__UI.ReferenceFacet\\">
                <PropertyValue Property=\\"Label\\" String=\\"Booking Supplement\\"/>
                <PropertyValue Property=\\"ID\\" String=\\"BookingSupplement\\"/>
                <PropertyValue Property=\\"Target\\" AnnotationPath=\\"_BookSupplement/@SAP__UI.LineItem\\"/>
            </Record>
        </Collection>
    </Annotation>
    <Annotation Term=\\"SAP__UI.HeaderInfo\\">
        <Record>
            <PropertyValue Property=\\"TypeName\\" String=\\"Booking\\"/>
            <PropertyValue Property=\\"TypeNamePlural\\" String=\\"Bookings\\"/>
            <PropertyValue Property=\\"Title\\">
                <Record Type=\\"SAP__UI.DataField\\">
                    <PropertyValue Property=\\"Value\\" Path=\\"BookingID\\"/>
                </Record>
            </PropertyValue>
        </Record>
    </Annotation>
    <Annotation Term=\\"SAP__UI.Identification\\">
        <Collection>
            <Record Type=\\"SAP__UI.DataField\\">
                <PropertyValue Property=\\"Value\\" Path=\\"BookingID\\"/>
            </Record>
            <Record Type=\\"SAP__UI.DataField\\">
                <PropertyValue Property=\\"Value\\" Path=\\"BookingDate\\"/>
            </Record>
            <Record Type=\\"SAP__UI.DataField\\">
                <PropertyValue Property=\\"Value\\" Path=\\"CustomerID\\"/>
            </Record>
            <Record Type=\\"SAP__UI.DataField\\">
                <PropertyValue Property=\\"Value\\" Path=\\"AirlineID\\"/>
            </Record>
            <Record Type=\\"SAP__UI.DataField\\">
                <PropertyValue Property=\\"Value\\" Path=\\"ConnectionID\\"/>
            </Record>
            <Record Type=\\"SAP__UI.DataField\\">
                <PropertyValue Property=\\"Value\\" Path=\\"FlightDate\\"/>
            </Record>
            <Record Type=\\"SAP__UI.DataField\\">
                <PropertyValue Property=\\"Value\\" Path=\\"FlightPrice\\"/>
            </Record>
            <Record Type=\\"SAP__UI.DataField\\">
                <PropertyValue Property=\\"Label\\" String=\\"Destination Risk\\"/>
                <PropertyValue Property=\\"Value\\" Path=\\"DestinationRisk\\"/>
            </Record>
        </Collection>
    </Annotation>
    <Annotation Term=\\"SAP__UI.LineItem\\">
        <Collection>
            <Record Type=\\"SAP__UI.DataField\\">
                <PropertyValue Property=\\"Value\\" Path=\\"BookingID\\"/>
                <Annotation Term=\\"SAP__UI.Importance\\" EnumMember=\\"SAP__UI.ImportanceType/High\\"/>
            </Record>
            <Record Type=\\"SAP__UI.DataField\\">
                <PropertyValue Property=\\"Value\\" Path=\\"BookingDate\\"/>
                <Annotation Term=\\"SAP__UI.Importance\\" EnumMember=\\"SAP__UI.ImportanceType/High\\"/>
            </Record>
            <Record Type=\\"SAP__UI.DataField\\">
                <PropertyValue Property=\\"Value\\" Path=\\"CustomerID\\"/>
                <Annotation Term=\\"SAP__UI.Importance\\" EnumMember=\\"SAP__UI.ImportanceType/High\\"/>
            </Record>
            <Record Type=\\"SAP__UI.DataField\\">
                <PropertyValue Property=\\"Value\\" Path=\\"AirlineID\\"/>
                <Annotation Term=\\"SAP__UI.Importance\\" EnumMember=\\"SAP__UI.ImportanceType/High\\"/>
            </Record>
            <Record Type=\\"SAP__UI.DataField\\">
                <PropertyValue Property=\\"Value\\" Path=\\"ConnectionID\\"/>
                <Annotation Term=\\"SAP__UI.Importance\\" EnumMember=\\"SAP__UI.ImportanceType/High\\"/>
            </Record>
            <Record Type=\\"SAP__UI.DataField\\">
                <PropertyValue Property=\\"Value\\" Path=\\"FlightDate\\"/>
                <Annotation Term=\\"SAP__UI.Importance\\" EnumMember=\\"SAP__UI.ImportanceType/High\\"/>
            </Record>
            <Record Type=\\"SAP__UI.DataField\\">
                <PropertyValue Property=\\"Value\\" Path=\\"FlightPrice\\"/>
                <Annotation Term=\\"SAP__UI.Importance\\" EnumMember=\\"SAP__UI.ImportanceType/High\\"/>
            </Record>
            <Record Type=\\"SAP__UI.DataField\\">
                <PropertyValue Property=\\"Label\\" String=\\"Destination Risk\\"/>
                <PropertyValue Property=\\"Value\\" Path=\\"DestinationRisk\\"/>
            </Record>
        </Collection>
    </Annotation>
    <Annotation Term=\\"Communication.Contact\\">
        <Record/>
    </Annotation>
</Annotations>
<Annotations Target=\\"SAP__self.BookingType/LastChangedAtBooking\\">
    <Annotation Term=\\"SAP__UI.Hidden\\"/>
    <Annotation Term=\\"SAP__common.Label\\" String=\\"Time Stamp\\"/>
    <Annotation Term=\\"SAP__common.QuickInfo\\" String=\\"UTC Time Stamp in Long Form (YYYYMMDDhhmmssmmmuuun)\\"/>
</Annotations>
<Annotations Target=\\"SAP__self.BookingSupplementType/LastChangedAtBookSup\\">
    <Annotation Term=\\"SAP__UI.Hidden\\"/>
    <Annotation Term=\\"SAP__common.Label\\" String=\\"Time Stamp\\"/>
    <Annotation Term=\\"SAP__common.QuickInfo\\" String=\\"UTC Time Stamp in Long Form (YYYYMMDDhhmmssmmmuuun)\\"/>
</Annotations>
<Annotations Target=\\"SAP__self.TravelType/LastChangedAtTravel\\">
    <Annotation Term=\\"SAP__UI.Hidden\\"/>
    <Annotation Term=\\"SAP__common.Label\\" String=\\"Time Stamp\\"/>
    <Annotation Term=\\"SAP__common.QuickInfo\\" String=\\"UTC Time Stamp in Long Form (YYYYMMDDhhmmssmmmuuun)\\"/>
</Annotations>
<Annotations Target=\\"SAP__self.I_DraftAdministrativeDataType/DraftUUID\\">
    <Annotation Term=\\"SAP__UI.Hidden\\"/>
    <Annotation Term=\\"SAP__common.Label\\" String=\\"Draft (Technical ID)\\"/>
</Annotations>
<Annotations Target=\\"SAP__self.I_DraftAdministrativeDataType/ProcessingStartDateTime\\">
    <Annotation Term=\\"SAP__UI.Hidden\\"/>
    <Annotation Term=\\"SAP__common.Label\\" String=\\"Draft In Process Since\\"/>
</Annotations>
<Annotations Target=\\"SAP__self.I_DraftAdministrativeDataType/EnqueueStartDateTime\\">
    <Annotation Term=\\"SAP__UI.Hidden\\"/>
    <Annotation Term=\\"SAP__common.Label\\" String=\\"Draft Locked Since\\"/>
</Annotations>
<Annotations Target=\\"SAP__self.I_DraftAdministrativeDataType/CreatedByUserDescription\\">
    <Annotation Term=\\"SAP__UI.Hidden\\"/>
    <Annotation Term=\\"SAP__common.Label\\" String=\\"Draft Created By (Description)\\"/>
</Annotations>
<Annotations Target=\\"SAP__self.I_DraftAdministrativeDataType/LastChangedByUserDescription\\">
    <Annotation Term=\\"SAP__UI.Hidden\\"/>
    <Annotation Term=\\"SAP__common.Label\\" String=\\"Draft Last Changed By (Description)\\"/>
</Annotations>
<Annotations Target=\\"SAP__self.I_DraftAdministrativeDataType/InProcessByUserDescription\\">
    <Annotation Term=\\"SAP__UI.Hidden\\"/>
    <Annotation Term=\\"SAP__common.Label\\" String=\\"Draft In Process By (Description)\\"/>
</Annotations>
<Annotations Target=\\"SAP__self.TravelAgencyType/Name\\">
    <Annotation Term=\\"SAP__common.Label\\" String=\\"Agency Name\\"/>
    <Annotation Term=\\"SAP__common.Heading\\" String=\\"Agency\\"/>
    <Annotation Term=\\"SAP__common.QuickInfo\\" String=\\"Flight Reference Scenario: Agency Name\\"/>
</Annotations>
<Annotations Target=\\"SAP__self.TravelAgencyType/Street\\">
    <Annotation Term=\\"SAP__common.Label\\" String=\\"Street\\"/>
    <Annotation Term=\\"SAP__common.QuickInfo\\" String=\\"Flight Reference Scenario: Street\\"/>
</Annotations>
<Annotations Target=\\"SAP__self.TravelAgencyType/City\\">
    <Annotation Term=\\"SAP__common.Label\\" String=\\"City\\"/>
    <Annotation Term=\\"SAP__common.QuickInfo\\" String=\\"Flight Reference Scenario: City\\"/>
</Annotations>
<Annotations Target=\\"SAP__self.TravelAgencyType/EMailAddress\\">
    <Annotation Term=\\"SAP__common.Label\\" String=\\"E-Mail Address\\"/>
    <Annotation Term=\\"SAP__common.Heading\\" String=\\"E-Mail\\"/>
    <Annotation Term=\\"SAP__common.QuickInfo\\" String=\\"Flight Reference Scenario: Email Address\\"/>
</Annotations>
<Annotations Target=\\"SAP__self.TravelAgencyType/WebAddress\\">
    <Annotation Term=\\"SAP__common.Label\\" String=\\"Web Address\\"/>
    <Annotation Term=\\"SAP__common.QuickInfo\\" String=\\"Flight Reference Scenario: Web Address\\"/>
</Annotations>
<Annotations Target=\\"SAP__self.TravelType/Memo\\">
    <Annotation Term=\\"SAP__common.Label\\" String=\\"Description\\"/>
    <Annotation Term=\\"SAP__common.QuickInfo\\" String=\\"Flight Reference Scenario: Description\\"/>
</Annotations>
<Annotations Target=\\"SAP__self.AirportType/Name\\">
    <Annotation Term=\\"SAP__common.Label\\" String=\\"Airport Name\\"/>
    <Annotation Term=\\"SAP__common.Heading\\" String=\\"Airport\\"/>
    <Annotation Term=\\"SAP__common.QuickInfo\\" String=\\"Flight Reference Scenario: Airport Name\\"/>
</Annotations>
<Annotations Target=\\"SAP__self.AirportType/City\\">
    <Annotation Term=\\"SAP__common.Label\\" String=\\"City\\"/>
    <Annotation Term=\\"SAP__common.QuickInfo\\" String=\\"Flight Reference Scenario: City\\"/>
</Annotations>
<Annotations Target=\\"SAP__self.SupplementTextType/Description\\">
    <Annotation Term=\\"SAP__common.Label\\" String=\\"Product Name\\"/>
    <Annotation Term=\\"SAP__common.QuickInfo\\" String=\\"Flight Reference Scenario: Supplement Description\\"/>
</Annotations>
<Annotations Target=\\"SAP__self.SupplementTextType/LocalLastChangedAt\\">
    <Annotation Term=\\"SAP__common.Label\\" String=\\"Time Stamp\\"/>
    <Annotation Term=\\"SAP__common.QuickInfo\\" String=\\"UTC Time Stamp in Long Form (YYYYMMDDhhmmssmmmuuun)\\"/>
</Annotations>
<Annotations Target=\\"SAP__self.SupplementType/LocalCreatedAt\\">
    <Annotation Term=\\"SAP__common.Label\\" String=\\"Time Stamp\\"/>
    <Annotation Term=\\"SAP__common.QuickInfo\\" String=\\"UTC Time Stamp in Long Form (YYYYMMDDhhmmssmmmuuun)\\"/>
</Annotations>
<Annotations Target=\\"SAP__self.SupplementType/LocalLastChangedAt\\">
    <Annotation Term=\\"SAP__common.Label\\" String=\\"Time Stamp\\"/>
    <Annotation Term=\\"SAP__common.QuickInfo\\" String=\\"UTC Time Stamp in Long Form (YYYYMMDDhhmmssmmmuuun)\\"/>
</Annotations>
<Annotations Target=\\"SAP__self.SupplementType/LastChangedAt\\">
    <Annotation Term=\\"SAP__common.Label\\" String=\\"Time Stamp\\"/>
    <Annotation Term=\\"SAP__common.QuickInfo\\" String=\\"UTC Time Stamp in Long Form (YYYYMMDDhhmmssmmmuuun)\\"/>
</Annotations>
<Annotations Target=\\"SAP__self.FlightType/FlightDate\\">
    <Annotation Term=\\"SAP__common.Label\\" String=\\"Flight Date\\"/>
    <Annotation Term=\\"SAP__common.Heading\\" String=\\"Date\\"/>
    <Annotation Term=\\"SAP__common.QuickInfo\\" String=\\"Flight Reference Scenario: Flight Date\\"/>
</Annotations>
<Annotations Target=\\"SAP__self.FlightType/CurrencyCode\\">
    <Annotation Term=\\"SAP__common.Label\\" String=\\"Currency Code\\"/>
    <Annotation Term=\\"SAP__common.QuickInfo\\" String=\\"Flight Reference Scenario: Currency Code\\"/>
</Annotations>
<Annotations Target=\\"SAP__self.FlightType/MaximumSeats\\">
    <Annotation Term=\\"SAP__common.Label\\" String=\\"Maximum Capacity\\"/>
    <Annotation Term=\\"SAP__common.Heading\\" String=\\"Capacity\\"/>
    <Annotation Term=\\"SAP__common.QuickInfo\\" String=\\"Flight Reference Scenario: Plane Seats Max\\"/>
</Annotations>
<Annotations Target=\\"SAP__self.FlightType/OccupiedSeats\\">
    <Annotation Term=\\"SAP__common.Label\\" String=\\"Occupied Seats\\"/>
    <Annotation Term=\\"SAP__common.Heading\\" String=\\"Occupied\\"/>
    <Annotation Term=\\"SAP__common.QuickInfo\\" String=\\"Flight Reference Scenario: Plane Seats Occupied\\"/>
</Annotations>
<Annotations Target=\\"SAP__self.PassengerType/FirstName\\">
    <Annotation Term=\\"SAP__common.Label\\" String=\\"First Name\\"/>
    <Annotation Term=\\"SAP__common.QuickInfo\\" String=\\"Flight Reference Scenario: First Name\\"/>
</Annotations>
<Annotations Target=\\"SAP__self.PassengerType/LastName\\">
    <Annotation Term=\\"SAP__common.Label\\" String=\\"Last Name\\"/>
    <Annotation Term=\\"SAP__common.QuickInfo\\" String=\\"Flight Reference Scenario: Last Name\\"/>
</Annotations>
<Annotations Target=\\"SAP__self.PassengerType/Title\\">
    <Annotation Term=\\"SAP__common.Label\\" String=\\"Title\\"/>
    <Annotation Term=\\"SAP__common.QuickInfo\\" String=\\"Flight Reference Scenario: Title\\"/>
</Annotations>
<Annotations Target=\\"SAP__self.PassengerType/Street\\">
    <Annotation Term=\\"SAP__common.Label\\" String=\\"Street\\"/>
    <Annotation Term=\\"SAP__common.QuickInfo\\" String=\\"Flight Reference Scenario: Street\\"/>
</Annotations>
<Annotations Target=\\"SAP__self.PassengerType/City\\">
    <Annotation Term=\\"SAP__common.Label\\" String=\\"City\\"/>
    <Annotation Term=\\"SAP__common.QuickInfo\\" String=\\"Flight Reference Scenario: City\\"/>
</Annotations>
<Annotations Target=\\"SAP__self.PassengerType/EMailAddress\\">
    <Annotation Term=\\"SAP__common.Label\\" String=\\"E-Mail Address\\"/>
    <Annotation Term=\\"SAP__common.Heading\\" String=\\"E-Mail\\"/>
    <Annotation Term=\\"SAP__common.QuickInfo\\" String=\\"Flight Reference Scenario: Email Address\\"/>
</Annotations>
<Annotations Target=\\"SAP__self.I_DraftAdministrativeDataType/CreationDateTime\\">
    <Annotation Term=\\"SAP__common.Label\\" String=\\"Draft Created On\\"/>
</Annotations>
<Annotations Target=\\"SAP__self.I_DraftAdministrativeDataType/LastChangeDateTime\\">
    <Annotation Term=\\"SAP__common.Label\\" String=\\"Draft Last Changed On\\"/>
</Annotations>
<Annotations Target=\\"SAP__self.FlightConnectionType/DepartureTime\\">
    <Annotation Term=\\"SAP__common.Label\\" String=\\"Departure\\"/>
    <Annotation Term=\\"SAP__common.Heading\\" String=\\"Departure Time\\"/>
    <Annotation Term=\\"SAP__common.QuickInfo\\" String=\\"Flight Reference Scenario: Departure Time\\"/>
</Annotations>
<Annotations Target=\\"SAP__self.FlightConnectionType/ArrivalTime\\">
    <Annotation Term=\\"SAP__common.Label\\" String=\\"Arrival\\"/>
    <Annotation Term=\\"SAP__common.QuickInfo\\" String=\\"Flight Reference Scenario: Arrival Time\\"/>
</Annotations>
<Annotations Target=\\"SAP__self.FlightConnectionType/DistanceUnit\\">
    <Annotation Term=\\"SAP__common.Label\\" String=\\"Internal UoM\\"/>
    <Annotation Term=\\"SAP__common.Heading\\" String=\\"MU\\"/>
    <Annotation Term=\\"SAP__common.QuickInfo\\" String=\\"Unit of Measurement\\"/>
</Annotations>
<Annotations Target=\\"SAP__self.AirlineType/Name\\">
    <Annotation Term=\\"SAP__common.Label\\" String=\\"Airline Name\\"/>
    <Annotation Term=\\"SAP__common.Heading\\" String=\\"Airline\\"/>
    <Annotation Term=\\"SAP__common.QuickInfo\\" String=\\"Flight Reference Scenario: Carrier Name\\"/>
</Annotations>
<Annotations Target=\\"SAP__self.AirlineType/CurrencyCode\\">
    <Annotation Term=\\"SAP__common.Label\\" String=\\"Currency Code\\"/>
    <Annotation Term=\\"SAP__common.QuickInfo\\" String=\\"Flight Reference Scenario: Currency Code\\"/>
</Annotations>
<Annotations Target=\\"SAP__self.AirlineType/LastChangedAt\\">
    <Annotation Term=\\"SAP__common.Label\\" String=\\"Time Stamp\\"/>
    <Annotation Term=\\"SAP__common.QuickInfo\\" String=\\"UTC Time Stamp in Long Form (YYYYMMDDhhmmssmmmuuun)\\"/>
</Annotations>
<Annotations Target=\\"SAP__self.AirlineType/LocalCreatedAt\\">
    <Annotation Term=\\"SAP__common.Label\\" String=\\"Time Stamp\\"/>
    <Annotation Term=\\"SAP__common.QuickInfo\\" String=\\"UTC Time Stamp in Long Form (YYYYMMDDhhmmssmmmuuun)\\"/>
</Annotations>
<Annotations Target=\\"SAP__self.AirlineType/LocalLastChangedAt\\">
    <Annotation Term=\\"SAP__common.Label\\" String=\\"Time Stamp\\"/>
    <Annotation Term=\\"SAP__common.QuickInfo\\" String=\\"UTC Time Stamp in Long Form (YYYYMMDDhhmmssmmmuuun)\\"/>
</Annotations>
<Annotations Target=\\"SAP__self.CurrencyType/Decimals\\">
    <Annotation Term=\\"SAP__common.Label\\" String=\\"Decimal Places\\"/>
    <Annotation Term=\\"SAP__common.QuickInfo\\" String=\\"Number of decimal places\\"/>
</Annotations>
</Schema>
</edmx:DataServices>
</edmx:Edmx>",
    "state": "modified",
  },
  "webapp/manifest.json": Object {
    "contents": "{
  \\"_version\\": \\"1.37.0\\",
  \\"sap.app\\": {
    \\"id\\": \\"fefeop1\\",
    \\"type\\": \\"application\\",
    \\"i18n\\": \\"i18n/i18n.properties\\",
    \\"applicationVersion\\": {
      \\"version\\": \\"0.0.1\\"
    },
    \\"title\\": \\"{{appTitle}}\\",
    \\"description\\": \\"{{appDescription}}\\",
    \\"resources\\": \\"resources.json\\",
    \\"sourceTemplate\\": {
      \\"id\\": \\"test-fe-template\\",
      \\"version\\": \\"1.2.3-test\\"
    },
    \\"dataSources\\": {
      \\"mainService\\": {
        \\"uri\\": \\"/sap/opu/odata4/dmo/sb_travel_mduu_o4/srvd/dmo/sd_travel_mduu/0001/\\",
        \\"type\\": \\"OData\\",
        \\"settings\\": {
          \\"annotations\\": [
            \\"annotation\\"
          ],
          \\"localUri\\": \\"localService/metadata.xml\\",
          \\"odataVersion\\": \\"4.0\\"
        }
      },
      \\"annotation\\": {
        \\"type\\": \\"ODataAnnotation\\",
        \\"uri\\": \\"annotations/annotation.xml\\",
        \\"settings\\": {
          \\"localUri\\": \\"annotations/annotation.xml\\"
        }
      }
    }
  },
  \\"sap.ui\\": {
    \\"technology\\": \\"UI5\\",
    \\"icons\\": {
      \\"icon\\": \\"\\",
      \\"favIcon\\": \\"\\",
      \\"phone\\": \\"\\",
      \\"phone@2\\": \\"\\",
      \\"tablet\\": \\"\\",
      \\"tablet@2\\": \\"\\"
    },
    \\"deviceTypes\\": {
      \\"desktop\\": true,
      \\"tablet\\": true,
      \\"phone\\": true
    }
  },
  \\"sap.ui5\\": {
    \\"flexEnabled\\": true,
    \\"dependencies\\": {
      \\"minUI5Version\\": \\"1.90.0\\",
      \\"libs\\": {
        \\"sap.m\\": {},
        \\"sap.ui.core\\": {},
        \\"sap.ushell\\": {},
        \\"sap.fe.templates\\": {}
      }
    },
    \\"contentDensities\\": {
      \\"compact\\": true,
      \\"cozy\\": true
    },
    \\"models\\": {
      \\"i18n\\": {
        \\"type\\": \\"sap.ui.model.resource.ResourceModel\\",
        \\"settings\\": {
          \\"bundleName\\": \\"fefeop1.i18n.i18n\\"
        }
      },
      \\"\\": {
        \\"dataSource\\": \\"mainService\\",
        \\"preload\\": true,
        \\"settings\\": {
          \\"synchronizationMode\\": \\"None\\",
          \\"operationMode\\": \\"Server\\",
          \\"autoExpandSelect\\": true,
          \\"earlyRequests\\": true
        }
      },
      \\"@i18n\\": {
        \\"type\\": \\"sap.ui.model.resource.ResourceModel\\",
        \\"uri\\": \\"i18n/i18n.properties\\"
      }
    },
    \\"resources\\": {
      \\"css\\": []
    },
    \\"routing\\": {
      \\"config\\": {},
      \\"routes\\": [
        {
          \\"pattern\\": \\"Travel({key}):?query:\\",
          \\"name\\": \\"TravelObjectPage\\",
          \\"target\\": \\"TravelObjectPage\\"
        },
        {
          \\"pattern\\": \\"Travel({key})/_Booking({key2}):?query:\\",
          \\"name\\": \\"BookingObjectPage\\",
          \\"target\\": \\"BookingObjectPage\\"
        }
      ],
      \\"targets\\": {
        \\"TravelObjectPage\\": {
          \\"type\\": \\"Component\\",
          \\"id\\": \\"TravelObjectPage\\",
          \\"name\\": \\"sap.fe.templates.ObjectPage\\",
          \\"options\\": {
            \\"settings\\": {
              \\"editableHeaderContent\\": false,
              \\"entitySet\\": \\"Travel\\",
              \\"content\\": {
                \\"header\\": {
                  \\"visible\\": false,
                  \\"anchorBarVisible\\": false
                }
              },
              \\"navigation\\": {
                \\"_Booking\\": {
                  \\"detail\\": {
                    \\"route\\": \\"BookingObjectPage\\"
                  }
                }
              }
            }
          }
        },
        \\"BookingObjectPage\\": {
          \\"type\\": \\"Component\\",
          \\"id\\": \\"BookingObjectPage\\",
          \\"name\\": \\"sap.fe.templates.ObjectPage\\",
          \\"options\\": {
            \\"settings\\": {
              \\"editableHeaderContent\\": false,
              \\"entitySet\\": \\"Booking\\"
            }
          }
        }
      }
    }
  },
  \\"sap.fiori\\": {
    \\"registrationIds\\": [],
    \\"archeType\\": \\"transactional\\"
  }
}
",
    "state": "modified",
  },
  "webapp/test/flpSandbox.html": Object {
    "contents": "<!DOCTYPE HTML>
<html lang=\\"en\\">
<!-- Copyright (c) 2015 SAP AG, All Rights Reserved -->
<head>
    <meta http-equiv=\\"X-UA-Compatible\\" content=\\"IE=edge\\">
    <meta charset=\\"UTF-8\\">
    <meta name=\\"viewport\\" content=\\"width=device-width, initial-scale=1.0\\">
    <title>{{appTitle}}</title>

    <!-- Bootstrap the unified shell in sandbox mode for standalone usage.

         The renderer is specified in the global Unified Shell configuration object \\"sap-ushell-config\\".

         The fiori2 renderer will render the shell header allowing, for instance,
         testing of additional application setting buttons.

         The navigation target resolution service is configured in a way that the empty URL hash is
         resolved to our own application.

         This example uses relative path references for the SAPUI5 resources and test-resources;
         it might be necessary to adapt them depending on the target runtime platform.
         The sandbox platform is restricted to development or demo use cases and must NOT be used
         for productive scenarios.
    -->
    <script type=\\"text/javascript\\">
        window[\\"sap-ushell-config\\"] = {
            defaultRenderer: \\"fiori2\\",
            bootstrapPlugins: {
                \\"RuntimeAuthoringPlugin\\": {
                    component: \\"sap.ushell.plugins.rta\\",
                    config: {
                        validateAppVersion: false
                    }
                }
            },
            renderers: {
                fiori2: {
                    componentData: {
                        config: {
                            search: \\"hidden\\",
                            enableSearch: false
                        }
                    }
                }
            },
            applications: {
                \\"fefeop1-tile\\": {
                    title: \\"App \\\\\\"Title\\\\\\" \\\\\\\\\\\\\\"\\",
                    description: \\"A Fiori application.\\",
                    additionalInformation: \\"SAPUI5.Component=fefeop1\\",
                    applicationType: \\"URL\\",
                    url: \\"../\\"
                }
            }
        };
    </script>

    <script src=\\"../test-resources/sap/ushell/bootstrap/sandbox.js\\" id=\\"sap-ushell-bootstrap\\"></script>
    <!-- Bootstrap the UI5 core library. 'data-sap-ui-frameOptions=\\"allow\\"'' is a NON-SECURE setting for test environments -->
    <script id=\\"sap-ui-bootstrap\\"
        src=\\"../resources/sap-ui-core.js\\"
        data-sap-ui-libs=\\"sap.m,sap.ui.core,sap.ushell,sap.fe.templates\\"
        data-sap-ui-async=\\"true\\"
        data-sap-ui-preload=\\"async\\"
        data-sap-ui-theme=\\"sap_belize\\"
        data-sap-ui-compatVersion=\\"edge\\"
        data-sap-ui-language=\\"en\\"
        data-sap-ui-resourceroots='{\\"fefeop1\\": \\"../\\"}'
        data-sap-ui-frameOptions=\\"allow\\">
    </script>
    <script id=\\"locate-reuse-libs\\" src=\\"./locate-reuse-libs.js\\" data-sap-ui-manifest-uri=\\"../manifest.json\\">
    </script>
</head>

<!-- UI Content -->

<body class=\\"sapUiBody\\" id=\\"content\\">
</body>

</html>
",
    "state": "modified",
  },
  "webapp/test/locate-reuse-libs.js": Object {
    "contents": "(function (sap) {
    var fioriToolsGetManifestLibs = function (manifestPath) {
        var url = manifestPath;
        var result = \\"\\";
        // SAPUI5 delivered namespaces from https://ui5.sap.com/#/api/sap
        var ui5Libs = [
            \\"sap.apf\\",
            \\"sap.base\\",
            \\"sap.chart\\",
            \\"sap.collaboration\\",
            \\"sap.f\\",
            \\"sap.fe\\",
            \\"sap.fileviewer\\",
            \\"sap.gantt\\",
            \\"sap.landvisz\\",
            \\"sap.m\\",
            \\"sap.ndc\\",
            \\"sap.ovp\\",
            \\"sap.rules\\",
            \\"sap.suite\\",
            \\"sap.tnt\\",
            \\"sap.ui\\",
            \\"sap.uiext\\",
            \\"sap.ushell\\",
            \\"sap.uxap\\",
            \\"sap.viz\\",
            \\"sap.webanalytics\\",
            \\"sap.zen\\"
        ];
        function getKeys(libOrComp, libOrCompKeysString) {
            var libOrCompKeysStringTmp = libOrCompKeysString;
            Object.keys(libOrComp).forEach(function (libOrCompKey) {
                // ignore libs or Components that start with SAPUI5 delivered namespaces
                if (!ui5Libs.some(function (substring) { return libOrCompKey === substring || libOrCompKey.startsWith(substring + \\".\\"); })) {
                    if (libOrCompKeysStringTmp.length > 0) {
                        libOrCompKeysStringTmp = libOrCompKeysStringTmp + \\",\\" + libOrCompKey;
                    } else {
                        libOrCompKeysStringTmp = libOrCompKey;
                    }
                }
            });
            return libOrCompKeysStringTmp;
        }
        return new Promise(function (resolve, reject) {
            $.ajax(url)
                .done(function (manifest) {
                    if (manifest) {
                        if (
                            manifest[\\"sap.ui5\\"] &&
                            manifest[\\"sap.ui5\\"].dependencies
                        ) {
                            if (manifest[\\"sap.ui5\\"].dependencies.libs) {
                                result = getKeys(manifest[\\"sap.ui5\\"].dependencies.libs, result);
                            }
                            if (manifest[\\"sap.ui5\\"].dependencies.components) {
                                result = getKeys(manifest[\\"sap.ui5\\"].dependencies.components, result);
                            }
                        }
                        if (
                            manifest[\\"sap.ui5\\"] &&
                            manifest[\\"sap.ui5\\"].componentUsages
                        ) {
                            result = getKeys(manifest[\\"sap.ui5\\"].componentUsages, result);
                        }
                    }
                    resolve(result);
                })
                .fail(function () {
                    reject(new Error(\\"Could not fetch manifest at '\\" + manifestPath));
                });
        });
    };
    function registerModules(dataFromAppIndex) {
        Object.keys(dataFromAppIndex).forEach(function (moduleDefinitionKey) {
            var moduleDefinition = dataFromAppIndex[moduleDefinitionKey];
            if (moduleDefinition && moduleDefinition.dependencies) {
                moduleDefinition.dependencies.forEach(function (dependency) {
                    if (dependency.url && dependency.url.length > 0 && dependency.type === \\"UI5LIB\\") {
                        sap.ui.require([\\"sap/base/Log\\"], function (Log) {
                            Log.info(\\"Registering Library \\" +
                                dependency.componentId +
                                \\" from server \\" +
                                dependency.url);
                        });
                        var compId = dependency.componentId.replace(/\\\\./g, \\"/\\");
                        var config = {
                            paths: {
                            }
                        };
                        config.paths[compId] = dependency.url;
                        sap.ui.loader.config(config);
                    }
                });
            }
        });
    }
    /**
     * Registers the module paths for dependencies of the given component.
     * @param {string} manifestPath The the path to the app manifest path
     * for which the dependencies should be registered.
     * @returns {Promise} A promise which is resolved when the ajax request for
     * the app-index was successful and the module paths were registered.
     */
    sap.registerComponentDependencyPaths = function (manifestPath) {

        return fioriToolsGetManifestLibs(manifestPath).then(function (libs) {
            if (libs && libs.length > 0) {
                var url = \\"/sap/bc/ui2/app_index/ui5_app_info?id=\\" + libs;
                var sapClient = \\"\\";

                return new Promise(
                    function (resolve) {
                        sap.ui.require([\\"sap/base/util/UriParameters\\"], function (UriParameters) {
                            sapClient = UriParameters.fromQuery(window.location.search).get(\\"sap-client\\");
                            if (sapClient && sapClient.length === 3) {
                                url = url + \\"&sap-client=\\" + sapClient;
                            }
                            resolve(url);
                        });
                    }).then(function (url2) {
                        return $.ajax(url2).done(function (data) {
                            if (data) {
                                registerModules(data);
                            }
                        });
                    });
            } else {
                return undefined;
            }
        });
    };
})(sap);

/*eslint-disable fiori-custom/sap-browser-api-warning, fiori-custom/sap-no-dom-access*/
var currentScript = document.getElementById(\\"locate-reuse-libs\\");
if (!currentScript) {
    currentScript = document.currentScript;
}
var manifestUri = currentScript.getAttribute(\\"data-sap-ui-manifest-uri\\");
var componentName = currentScript.getAttribute(\\"data-sap-ui-componentName\\");
var useMockserver = currentScript.getAttribute(\\"data-sap-ui-use-mockserver\\");

sap.registerComponentDependencyPaths(manifestUri)
    .catch(function (error) {
        sap.ui.require([\\"sap/base/Log\\"], function (Log) {
            Log.error(error);
        });
    })
    .finally(function () {

        // setting the app title with internationalization 
        sap.ui.getCore().attachInit(function () {
            var sLocale = sap.ui.getCore().getConfiguration().getLanguage();
            sap.ui.require([\\"sap/base/i18n/ResourceBundle\\"], function (ResourceBundle) {
                var oResourceBundle = ResourceBundle.create({
                    url: \\"i18n/i18n.properties\\",
                    locale: sLocale
                });
                document.title = oResourceBundle.getText(\\"appTitle\\");
            });
        });

        if (componentName && componentName.length > 0) {
            if (useMockserver && useMockserver === \\"true\\") {
                sap.ui.getCore().attachInit(function () {
                    sap.ui.require([componentName.replace(/\\\\./g, \\"/\\") + \\"/localService/mockserver\\"], function (server) {
                        // set up test service for local testing
                        server.init();
                        // initialize the ushell sandbox component
                        sap.ushell.Container.createRenderer().placeAt(\\"content\\");
                    });
                });
            } else {
                // Requiring the ComponentSupport module automatically executes the component initialisation for all declaratively defined components
                sap.ui.require([\\"sap/ui/core/ComponentSupport\\"]);

                // setting the app title with the i18n text 
                sap.ui.getCore().attachInit(function () {
                    var sLocale = sap.ui.getCore().getConfiguration().getLanguage();
                    sap.ui.require([\\"sap/base/i18n/ResourceBundle\\"], function (ResourceBundle) {
                        var oResourceBundle = ResourceBundle.create({
                            url: \\"i18n/i18n.properties\\",
                            locale: sLocale
                        });
                        document.title = oResourceBundle.getText(\\"appTitle\\");
                    });
                });
            }
        } else {
            sap.ui.getCore().attachInit(function () {
                // initialize the ushell sandbox component
                sap.ushell.Container.createRenderer().placeAt(\\"content\\");
            });
        }
    });",
    "state": "modified",
  },
}
`;

exports[`Fiori Elements template: feopTemplate Generate files for template: fefeop2ts 1`] = `
Object {
  ".babelrc.json": Object {
    "contents": "{
    \\"ignore\\": [
        \\"**/*.d.ts\\"
    ],
    \\"presets\\": [
        \\"@babel/preset-env\\",
        [
            \\"transform-ui5\\",
            {
                \\"overridesToOverride\\": true
            }
        ],
        \\"@babel/preset-typescript\\"
    ],
    \\"plugins\\": [
        \\"transform-remove-console\\",
        [
            \\"transform-async-to-promises\\",
            {
                \\"inlineHelpers\\": true
            }
        ]
    ],
    \\"sourceMaps\\": true
}",
    "state": "modified",
  },
  ".eslintrc": Object {
    "contents": "{
<<<<<<< HEAD
    \\"extends\\": \\"plugin:@sap-ux/eslint-plugin-fiori-tools/default\\",
=======
    \\"extends\\": \\"plugin:@sap-ux/eslint-plugin-fiori-tools/defaultTS\\",
>>>>>>> f981e924
    \\"root\\": true
}
",
    "state": "modified",
  },
  ".gitignore": Object {
    "contents": "node_modules/
dist/
.scp/
.env
Makefile*.mta
mta_archives
mta-*
resources
archive.zip
.*_mta_build_tmp",
    "state": "modified",
  },
  "package.json": Object {
    "contents": "{
  \\"name\\": \\"fefeop2ts\\",
  \\"version\\": \\"0.0.1\\",
  \\"private\\": true,
  \\"description\\": \\"A Fiori application.\\",
  \\"keywords\\": [
    \\"ui5\\",
    \\"openui5\\",
    \\"sapui5\\"
  ],
  \\"main\\": \\"webapp/index.html\\",
  \\"dependencies\\": {},
  \\"devDependencies\\": {
    \\"@ui5/cli\\": \\"^3.0.0\\",
    \\"@sap/ux-ui5-tooling\\": \\"1\\",
    \\"@sap/ux-specification\\": \\"UI5-1.92\\",
    \\"@sapui5/ts-types-esm\\": \\"~1.94.0\\",
<<<<<<< HEAD
    \\"ui5-tooling-transpile\\": \\"^0.3.7\\",
    \\"typescript\\": \\"^5.0.4\\",
    \\"@typescript-eslint/eslint-plugin\\": \\"^5.59.5\\",
    \\"@typescript-eslint/parser\\": \\"^5.59.5\\",
    \\"@sap-ux/eslint-plugin-fiori-tools\\": \\"^0.1.0\\",
=======
    \\"ui5-tooling-transpile\\": \\"^0.7.10\\",
    \\"typescript\\": \\"^4.6.3\\",
    \\"@typescript-eslint/eslint-plugin\\": \\"^5.59.0\\",
    \\"@typescript-eslint/parser\\": \\"^5.59.0\\",
    \\"@sap-ux/eslint-plugin-fiori-tools\\": \\"^0.2.0\\",
>>>>>>> f981e924
    \\"@sap-ux/ui5-middleware-fe-mockserver\\": \\"2\\"
  },
  \\"scripts\\": {
    \\"start\\": \\"fiori run --open \\\\\\"test/flpSandbox.html?sap-ui-xx-viewCache=false#fefeop2ts-tile\\\\\\"\\",
    \\"start-local\\": \\"fiori run --config ./ui5-local.yaml --open \\\\\\"test/flpSandbox.html?sap-ui-xx-viewCache=false#fefeop2ts-tile\\\\\\"\\",
    \\"build\\": \\"ui5 build --config=ui5.yaml --clean-dest --dest dist\\",
    \\"lint\\": \\"eslint ./\\",
    \\"ts-typecheck\\": \\"tsc --noEmit\\",
    \\"prestart\\": \\"npm run ts-typecheck\\",
    \\"prebuild\\": \\"npm run ts-typecheck\\",
    \\"deploy\\": \\"fiori verify\\",
    \\"deploy-config\\": \\"fiori add deploy-config\\",
    \\"start-noflp\\": \\"fiori run --open \\\\\\"index.html?sap-ui-xx-viewCache=false\\\\\\"\\",
    \\"start-mock\\": \\"fiori run --config ./ui5-mock.yaml --open \\\\\\"test/flpSandbox.html?sap-ui-xx-viewCache=false#fefeop2ts-tile\\\\\\"\\"
  },
  \\"sapux\\": true
}
",
    "state": "modified",
  },
  "tsconfig.json": Object {
    "contents": "{
    \\"compilerOptions\\": {
        \\"target\\": \\"es2022\\",
        \\"module\\": \\"es2022\\",
        \\"skipLibCheck\\": true,
        \\"allowJs\\": true,
        \\"strict\\": true,
        \\"strictPropertyInitialization\\": false,
        \\"moduleResolution\\": \\"node\\",
        \\"rootDir\\": \\"./webapp\\",
        \\"baseUrl\\": \\"./\\",
        \\"paths\\": {
            \\"fefeop2ts/*\\": [
                \\"./webapp/*\\"
            ]
        },
        \\"types\\": [
            \\"@sapui5/ts-types-esm\\"
        ]
    },
    \\"include\\": [
        \\"./webapp/**/*\\"
    ]
}",
    "state": "modified",
  },
  "ui5-local.yaml": Object {
    "contents": "# yaml-language-server: $schema=https://sap.github.io/ui5-tooling/schema/ui5.yaml.json

specVersion: \\"2.6\\"
metadata:
  name: fefeop2ts
type: application
framework:
  name: SAPUI5
  version: 1.86.3
  libraries:
    - name: sap.m
    - name: sap.ui.core
    - name: sap.ushell
    - name: sap.fe.templates
    - name: themelib_sap_belize
server:
  customMiddleware:
    - name: fiori-tools-appreload
      afterMiddleware: compression
      configuration:
        port: 35729
        path: webapp
        delay: 300
    - name: ui5-tooling-transpile-middleware
      afterMiddleware: compression
      configuration:
        debug: true
        excludePatterns:
          - /Component-preload.js
    - name: fiori-tools-proxy
      afterMiddleware: compression
      configuration:
        ignoreCertError: false # If set to true, certificate errors will be ignored. E.g. self-signed certificates will be accepted
        backend:
          - path: /sap
            url: http://example.feop.v4
    - name: sap-fe-mockserver
      beforeMiddleware: csp
      configuration:
        mountPath: /
        services:
          - urlPath: /sap/opu/odata4/dmo/sb_travel_mduu_o4/srvd/dmo/sd_travel_mduu/0001
            metadataPath: ./webapp/localService/metadata.xml
            mockdataPath: ./webapp/localService/data
            generateMockData: true
        annotations: []
builder:
  customTasks:
    - name: ui5-tooling-transpile-task
      afterTask: replaceVersion
      configuration:
        debug: true
",
    "state": "modified",
  },
  "ui5-mock.yaml": Object {
    "contents": "# yaml-language-server: $schema=https://sap.github.io/ui5-tooling/schema/ui5.yaml.json

specVersion: \\"2.6\\"
metadata:
  name: fefeop2ts
type: application
server:
  customMiddleware:
    - name: fiori-tools-proxy
      afterMiddleware: compression
      configuration:
        ignoreCertError: false # If set to true, certificate errors will be ignored. E.g. self-signed certificates will be accepted
        ui5:
          path:
            - /resources
            - /test-resources
          url: https://ui5.sap.com
        backend:
          - path: /sap
            url: http://example.feop.v4
    - name: fiori-tools-appreload
      afterMiddleware: compression
      configuration:
        port: 35729
        path: webapp
        delay: 300
    - name: ui5-tooling-transpile-middleware
      afterMiddleware: compression
      configuration:
        debug: true
        excludePatterns:
          - /Component-preload.js
    - name: sap-fe-mockserver
      beforeMiddleware: csp
      configuration:
        mountPath: /
        services:
          - urlPath: /sap/opu/odata4/dmo/sb_travel_mduu_o4/srvd/dmo/sd_travel_mduu/0001
            metadataPath: ./webapp/localService/metadata.xml
            mockdataPath: ./webapp/localService/data
            generateMockData: true
        annotations: []
builder:
  customTasks:
    - name: ui5-tooling-transpile-task
      afterTask: replaceVersion
      configuration:
        debug: true
",
    "state": "modified",
  },
  "ui5.yaml": Object {
    "contents": "# yaml-language-server: $schema=https://sap.github.io/ui5-tooling/schema/ui5.yaml.json

specVersion: \\"2.6\\"
metadata:
  name: fefeop2ts
type: application
server:
  customMiddleware:
    - name: fiori-tools-proxy
      afterMiddleware: compression
      configuration:
        ignoreCertError: false # If set to true, certificate errors will be ignored. E.g. self-signed certificates will be accepted
        ui5:
          path:
            - /resources
            - /test-resources
          url: https://ui5.sap.com
        backend:
          - path: /sap
            url: http://example.feop.v4
    - name: fiori-tools-appreload
      afterMiddleware: compression
      configuration:
        port: 35729
        path: webapp
        delay: 300
    - name: ui5-tooling-transpile-middleware
      afterMiddleware: compression
      configuration:
        debug: true
        excludePatterns:
          - /Component-preload.js
builder:
  customTasks:
    - name: ui5-tooling-transpile-task
      afterTask: replaceVersion
      configuration:
        debug: true
",
    "state": "modified",
  },
  "webapp/Component.ts": Object {
    "contents": "import AppComponent from \\"sap/fe/core/AppComponent\\";

/**
 * @namespace fefeop2ts
 */
export default class Component extends AppComponent {

	public static metadata = {
		manifest: \\"json\\"
	};

	/**
	 * Gets the component startup parameters, setting preferredMode to 'create'.
	 *
	 * @returns startup parameters containing preferredMode set to 'create'
	 */
	public getStartupParameters(): Promise<object> {
		return Promise.resolve({
			preferredMode: [\\"create\\"]
		});
	}
}",
    "state": "modified",
  },
  "webapp/annotations/annotation.xml": Object {
    "contents": "<edmx:Edmx xmlns:edmx=\\"http://docs.oasis-open.org/odata/ns/edmx\\" Version=\\"4.0\\">
    <edmx:Reference Uri=\\"https://sap.github.io/odata-vocabularies/vocabularies/Common.xml\\">
        <edmx:Include Namespace=\\"com.sap.vocabularies.Common.v1\\" Alias=\\"Common\\"/>
    </edmx:Reference>
    <edmx:Reference Uri=\\"https://sap.github.io/odata-vocabularies/vocabularies/UI.xml\\">
        <edmx:Include Namespace=\\"com.sap.vocabularies.UI.v1\\" Alias=\\"UI\\"/>
    </edmx:Reference>
    <edmx:Reference Uri=\\"https://sap.github.io/odata-vocabularies/vocabularies/Communication.xml\\">
        <edmx:Include Namespace=\\"com.sap.vocabularies.Communication.v1\\" Alias=\\"Communication\\"/>
    </edmx:Reference>
    <edmx:Reference Uri=\\"/sap/opu/odata4/dmo/sb_travel_mduu_o4/srvd/dmo/sd_travel_mduu/0001/$metadata\\">
        <edmx:Include Namespace=\\"com.sap.gateway.srvd.dmo.sd_travel_mduu.v0001\\" Alias=\\"SAP__self\\"/>
    </edmx:Reference>
    <edmx:DataServices>
        <Schema xmlns=\\"http://docs.oasis-open.org/odata/ns/edm\\" Namespace=\\"local\\">
        </Schema>
    </edmx:DataServices>
</edmx:Edmx>",
    "state": "modified",
  },
  "webapp/i18n/i18n.properties": Object {
    "contents": "# This is the resource bundle for fefeop2ts

#Texts for manifest.json

#XTIT: Application name
appTitle=App \\"Title\\" \\\\\\"

#YDES: Application description
appDescription=A Fiori application.",
    "state": "modified",
  },
  "webapp/index.html": Object {
    "contents": "<!DOCTYPE html>
<html lang=\\"en\\">
<head>
    <meta charset=\\"UTF-8\\">
    <meta name=\\"viewport\\" content=\\"width=device-width, initial-scale=1.0\\">
    <meta http-equiv=\\"X-UA-Compatible\\" content=\\"IE=edge\\">
    <title>App &#34;Title&#34; \\\\&#34;</title>
    <style>
        html, body, body > div, #container, #container-uiarea {
            height: 100%;
        }
    </style>
    <script
        id=\\"sap-ui-bootstrap\\"
        src=\\"resources/sap-ui-core.js\\"
        data-sap-ui-theme=\\"sap_belize\\"
        data-sap-ui-resourceroots='{
            \\"fefeop2ts\\": \\"./\\"
        }'
        data-sap-ui-oninit=\\"module:sap/ui/core/ComponentSupport\\"
        data-sap-ui-compatVersion=\\"edge\\"
        data-sap-ui-async=\\"true\\"
        data-sap-ui-frameOptions=\\"trusted\\"
    ></script>
</head>
<body class=\\"sapUiBody sapUiSizeCompact\\" id=\\"content\\">
    <div
        data-sap-ui-component
        data-name=\\"fefeop2ts\\"
        data-id=\\"container\\"
        data-settings='{\\"id\\" : \\"fefeop2ts\\"}'
        data-handle-validation=\\"true\\"
    ></div>
</body>
</html>",
    "state": "modified",
  },
  "webapp/localService/metadata.xml": Object {
    "contents": "<?xml version=\\"1.0\\" encoding=\\"utf-8\\"?>
<edmx:Edmx Version=\\"4.0\\" xmlns:edmx=\\"http://docs.oasis-open.org/odata/ns/edmx\\"
xmlns=\\"http://docs.oasis-open.org/odata/ns/edm\\">
<edmx:Reference
Uri=\\"/sap/opu/odata/IWFND/CATALOGSERVICE;v=2/Vocabularies(TechnicalName='%2FIWBEP%2FVOC_COMMUNICATION',Version='0001',SAP__Origin='LOCAL')/$value\\">
<edmx:Include Namespace=\\"com.sap.vocabularies.Communication.v1\\" Alias=\\"Communication\\"/>
</edmx:Reference>
<edmx:Reference
Uri=\\"/sap/opu/odata/IWFND/CATALOGSERVICE;v=2/Vocabularies(TechnicalName='%2FIWBEP%2FVOC_PERSONALDATA',Version='0001',SAP__Origin='LOCAL')/$value\\">
<edmx:Include Namespace=\\"com.sap.vocabularies.PersonalData.v1\\" Alias=\\"PersonalData\\"/>
</edmx:Reference>
<edmx:Reference
Uri=\\"/sap/opu/odata/IWFND/CATALOGSERVICE;v=2/Vocabularies(TechnicalName='%2FIWBEP%2FVOC_ANALYTICS',Version='0001',SAP__Origin='LOCAL')/$value\\">
<edmx:Include Namespace=\\"com.sap.vocabularies.Analytics.v1\\" Alias=\\"Analytics\\"/>
</edmx:Reference>
<edmx:Reference
Uri=\\"/sap/opu/odata/IWFND/CATALOGSERVICE;v=2/Vocabularies(TechnicalName='%2FIWBEP%2FVOC_COMMON',Version='0001',SAP__Origin='LOCAL')/$value\\">
<edmx:Include Namespace=\\"com.sap.vocabularies.Common.v1\\" Alias=\\"SAP__common\\"/>
</edmx:Reference>
<edmx:Reference
Uri=\\"/sap/opu/odata/IWFND/CATALOGSERVICE;v=2/Vocabularies(TechnicalName='%2FIWBEP%2FVOC_MEASURES',Version='0001',SAP__Origin='LOCAL')/$value\\">
<edmx:Include Namespace=\\"Org.OData.Measures.V1\\" Alias=\\"SAP__measures\\"/>
</edmx:Reference>
<edmx:Reference
Uri=\\"/sap/opu/odata/IWFND/CATALOGSERVICE;v=2/Vocabularies(TechnicalName='%2FIWBEP%2FVOC_CORE',Version='0001',SAP__Origin='LOCAL')/$value\\">
<edmx:Include Namespace=\\"Org.OData.Core.V1\\" Alias=\\"SAP__core\\"/>
</edmx:Reference>
<edmx:Reference
Uri=\\"/sap/opu/odata/IWFND/CATALOGSERVICE;v=2/Vocabularies(TechnicalName='%2FIWBEP%2FVOC_CAPABILITIES',Version='0001',SAP__Origin='LOCAL')/$value\\">
<edmx:Include Namespace=\\"Org.OData.Capabilities.V1\\" Alias=\\"SAP__capabilities\\"/>
</edmx:Reference>
<edmx:Reference
Uri=\\"/sap/opu/odata/IWFND/CATALOGSERVICE;v=2/Vocabularies(TechnicalName='%2FIWBEP%2FVOC_AGGREGATION',Version='0001',SAP__Origin='LOCAL')/$value\\">
<edmx:Include Namespace=\\"Org.OData.Aggregation.V1\\" Alias=\\"SAP__aggregation\\"/>
</edmx:Reference>
<edmx:Reference
Uri=\\"/sap/opu/odata/IWFND/CATALOGSERVICE;v=2/Vocabularies(TechnicalName='%2FIWBEP%2FVOC_VALIDATION',Version='0001',SAP__Origin='LOCAL')/$value\\">
<edmx:Include Namespace=\\"Org.OData.Validation.V1\\" Alias=\\"SAP__validation\\"/>
</edmx:Reference>
<edmx:Reference
Uri=\\"/sap/opu/odata/IWFND/CATALOGSERVICE;v=2/Vocabularies(TechnicalName='%2FIWBEP%2FVOC_CODELIST',Version='0001',SAP__Origin='LOCAL')/$value\\">
<edmx:Include Namespace=\\"com.sap.vocabularies.CodeList.v1\\" Alias=\\"SAP__CodeList\\"/>
</edmx:Reference>
<edmx:Reference
Uri=\\"/sap/opu/odata/IWFND/CATALOGSERVICE;v=2/Vocabularies(TechnicalName='%2FIWBEP%2FVOC_UI',Version='0001',SAP__Origin='LOCAL')/$value\\">
<edmx:Include Namespace=\\"com.sap.vocabularies.UI.v1\\" Alias=\\"SAP__UI\\"/>
</edmx:Reference>
<edmx:Reference
Uri=\\"/sap/opu/odata/IWFND/CATALOGSERVICE;v=2/Vocabularies(TechnicalName='%2FIWBEP%2FVOC_HTML5',Version='0001',SAP__Origin='LOCAL')/$value\\">
<edmx:Include Namespace=\\"com.sap.vocabularies.HTML5.v1\\" Alias=\\"SAP__HTML5\\"/>
</edmx:Reference>
<edmx:DataServices>
    <Schema Namespace=\\"com.sap.gateway.srvd.dmo.sd_travel_mduu.v0001\\" Alias=\\"SAP__self\\">
        <Annotation Term=\\"SAP__core.SchemaVersion\\" String=\\"1.0.0\\"/>
        <EntityType Name=\\"TravelAgencyType\\">
            <Key>
                <PropertyRef Name=\\"AgencyID\\"/>
            </Key>
            <Property Name=\\"AgencyID\\" Type=\\"Edm.String\\" Nullable=\\"false\\" MaxLength=\\"6\\"/>
            <Property Name=\\"Name\\" Type=\\"Edm.String\\" Nullable=\\"false\\" MaxLength=\\"80\\"/>
            <Property Name=\\"Street\\" Type=\\"Edm.String\\" Nullable=\\"false\\" MaxLength=\\"60\\"/>
            <Property Name=\\"PostalCode\\" Type=\\"Edm.String\\" Nullable=\\"false\\" MaxLength=\\"10\\"/>
            <Property Name=\\"City\\" Type=\\"Edm.String\\" Nullable=\\"false\\" MaxLength=\\"40\\"/>
            <Property Name=\\"CountryCode\\" Type=\\"Edm.String\\" Nullable=\\"false\\" MaxLength=\\"3\\"/>
            <Property Name=\\"PhoneNumber\\" Type=\\"Edm.String\\" Nullable=\\"false\\" MaxLength=\\"30\\"/>
            <Property Name=\\"EMailAddress\\" Type=\\"Edm.String\\" Nullable=\\"false\\" MaxLength=\\"256\\"/>
            <Property Name=\\"WebAddress\\" Type=\\"Edm.String\\" Nullable=\\"false\\" MaxLength=\\"256\\"/>
            <NavigationProperty Name=\\"_Country\\" Type=\\"com.sap.gateway.srvd.dmo.sd_travel_mduu.v0001.CountryType\\"/>
        </EntityType>
        <EntityType Name=\\"TravelType\\">
            <Key>
                <PropertyRef Name=\\"TravelUUID\\"/>
                <PropertyRef Name=\\"IsActiveEntity\\"/>
            </Key>
            <Property Name=\\"TravelUUID\\" Type=\\"Edm.Guid\\" Nullable=\\"false\\"/>
            <Property Name=\\"TravelID\\" Type=\\"Edm.String\\" Nullable=\\"false\\" MaxLength=\\"8\\"/>
            <Property Name=\\"AgencyID\\" Type=\\"Edm.String\\" Nullable=\\"false\\" MaxLength=\\"6\\"/>
            <Property Name=\\"AgencyName\\" Type=\\"Edm.String\\" Nullable=\\"false\\" MaxLength=\\"80\\"/>
            <Property Name=\\"CustomerID\\" Type=\\"Edm.String\\" Nullable=\\"false\\" MaxLength=\\"6\\"/>
            <Property Name=\\"CustomerName\\" Type=\\"Edm.String\\" Nullable=\\"false\\" MaxLength=\\"40\\"/>
            <Property Name=\\"BeginDate\\" Type=\\"Edm.Date\\"/>
            <Property Name=\\"EndDate\\" Type=\\"Edm.Date\\"/>
            <Property Name=\\"BookingFee\\" Type=\\"Edm.Decimal\\" Nullable=\\"false\\" Precision=\\"16\\" Scale=\\"variable\\"/>
            <Property Name=\\"TotalPrice\\" Type=\\"Edm.Decimal\\" Nullable=\\"false\\" Precision=\\"16\\" Scale=\\"variable\\"/>
            <Property Name=\\"CurrencyCode\\" Type=\\"Edm.String\\" Nullable=\\"false\\" MaxLength=\\"5\\"/>
            <Property Name=\\"Memo\\" Type=\\"Edm.String\\" Nullable=\\"false\\" MaxLength=\\"1024\\"/>
            <Property Name=\\"Status\\" Type=\\"Edm.String\\" Nullable=\\"false\\" MaxLength=\\"1\\"/>
            <Property Name=\\"LastChangedAtTravel\\" Type=\\"Edm.DateTimeOffset\\" Precision=\\"7\\"/>
            <Property Name=\\"LatestCancellationDate\\" Type=\\"Edm.Date\\"/>
            <Property Name=\\"HasDraftEntity\\" Type=\\"Edm.Boolean\\" Nullable=\\"false\\"/>
            <Property Name=\\"DraftEntityCreationDateTime\\" Type=\\"Edm.DateTimeOffset\\" Precision=\\"7\\"/>
            <Property Name=\\"DraftEntityLastChangeDateTime\\" Type=\\"Edm.DateTimeOffset\\" Precision=\\"7\\"/>
            <Property Name=\\"HasActiveEntity\\" Type=\\"Edm.Boolean\\" Nullable=\\"false\\"/>
            <Property Name=\\"IsActiveEntity\\" Type=\\"Edm.Boolean\\" Nullable=\\"false\\"/>
            <Property Name=\\"__CreateByAssociationControl\\"
            Type=\\"com.sap.gateway.srvd.dmo.sd_travel_mduu.v0001.TravelCbAControl\\"/>
            <Property Name=\\"__EntityControl\\" Type=\\"com.sap.gateway.srvd.dmo.sd_travel_mduu.v0001.EntityControl\\"/>
            <Property Name=\\"__FieldControl\\" Type=\\"com.sap.gateway.srvd.dmo.sd_travel_mduu.v0001.TravelControl\\"/>
            <Property Name=\\"__OperationControl\\"
            Type=\\"com.sap.gateway.srvd.dmo.sd_travel_mduu.v0001.TravelOperationControl\\"/>
            <Property Name=\\"SAP__Messages\\"
            Type=\\"Collection(com.sap.gateway.srvd.dmo.sd_travel_mduu.v0001.SAP__Message)\\"
            Nullable=\\"false\\"/>
            <NavigationProperty Name=\\"DraftAdministrativeData\\"
            Type=\\"com.sap.gateway.srvd.dmo.sd_travel_mduu.v0001.I_DraftAdministrativeDataType\\"/>
            <NavigationProperty Name=\\"SiblingEntity\\"
            Type=\\"com.sap.gateway.srvd.dmo.sd_travel_mduu.v0001.TravelType\\"/>
            <NavigationProperty Name=\\"_Agency\\"
            Type=\\"com.sap.gateway.srvd.dmo.sd_travel_mduu.v0001.TravelAgencyType\\"/>
            <NavigationProperty Name=\\"_Booking\\"
            Type=\\"Collection(com.sap.gateway.srvd.dmo.sd_travel_mduu.v0001.BookingType)\\"
            Partner=\\"_Travel\\">
            <OnDelete Action=\\"Cascade\\"/>
            <ReferentialConstraint Property=\\"TravelUUID\\" ReferencedProperty=\\"TravelUUID\\" />
        </NavigationProperty>
        <NavigationProperty Name=\\"_Currency\\" Type=\\"com.sap.gateway.srvd.dmo.sd_travel_mduu.v0001.CurrencyType\\"/>
        <NavigationProperty Name=\\"_Customer\\"
        Type=\\"com.sap.gateway.srvd.dmo.sd_travel_mduu.v0001.PassengerType\\"/>
    </EntityType>
    <EntityType Name=\\"AirportType\\">
        <Key>
            <PropertyRef Name=\\"AirportID\\"/>
        </Key>
        <Property Name=\\"AirportID\\" Type=\\"Edm.String\\" Nullable=\\"false\\" MaxLength=\\"3\\"/>
        <Property Name=\\"Name\\" Type=\\"Edm.String\\" Nullable=\\"false\\" MaxLength=\\"40\\"/>
        <Property Name=\\"City\\" Type=\\"Edm.String\\" Nullable=\\"false\\" MaxLength=\\"40\\"/>
        <Property Name=\\"CountryCode\\" Type=\\"Edm.String\\" Nullable=\\"false\\" MaxLength=\\"3\\"/>
        <NavigationProperty Name=\\"_Country\\" Type=\\"com.sap.gateway.srvd.dmo.sd_travel_mduu.v0001.CountryType\\"/>
    </EntityType>
    <EntityType Name=\\"BookingSupplementType\\">
        <Key>
            <PropertyRef Name=\\"BookingSupplementUUID\\"/>
            <PropertyRef Name=\\"IsActiveEntity\\"/>
        </Key>
        <Property Name=\\"BookingSupplementUUID\\" Type=\\"Edm.Guid\\" Nullable=\\"false\\"/>
        <Property Name=\\"BookingUUID\\" Type=\\"Edm.Guid\\"/>
        <Property Name=\\"TravelUUID\\" Type=\\"Edm.Guid\\"/>
        <Property Name=\\"TravelID\\" Type=\\"Edm.String\\" Nullable=\\"false\\" MaxLength=\\"8\\"/>
        <Property Name=\\"BookingID\\" Type=\\"Edm.String\\" Nullable=\\"false\\" MaxLength=\\"4\\"/>
        <Property Name=\\"BookingSupplementID\\" Type=\\"Edm.String\\" Nullable=\\"false\\" MaxLength=\\"2\\"/>
        <Property Name=\\"SupplementID\\" Type=\\"Edm.String\\" Nullable=\\"false\\" MaxLength=\\"10\\"/>
        <Property Name=\\"SupplementDescription\\" Type=\\"Edm.String\\" Nullable=\\"false\\" MaxLength=\\"1024\\"/>
        <Property Name=\\"Price\\" Type=\\"Edm.Decimal\\" Nullable=\\"false\\" Precision=\\"16\\" Scale=\\"variable\\"/>
        <Property Name=\\"CurrencyCode\\" Type=\\"Edm.String\\" Nullable=\\"false\\" MaxLength=\\"5\\"/>
        <Property Name=\\"LastChangedAtBookSup\\" Type=\\"Edm.DateTimeOffset\\" Precision=\\"7\\"/>
        <Property Name=\\"HasDraftEntity\\" Type=\\"Edm.Boolean\\" Nullable=\\"false\\"/>
        <Property Name=\\"DraftEntityCreationDateTime\\" Type=\\"Edm.DateTimeOffset\\" Precision=\\"7\\"/>
        <Property Name=\\"DraftEntityLastChangeDateTime\\" Type=\\"Edm.DateTimeOffset\\" Precision=\\"7\\"/>
        <Property Name=\\"HasActiveEntity\\" Type=\\"Edm.Boolean\\" Nullable=\\"false\\"/>
        <Property Name=\\"IsActiveEntity\\" Type=\\"Edm.Boolean\\" Nullable=\\"false\\"/>
        <Property Name=\\"__EntityControl\\" Type=\\"com.sap.gateway.srvd.dmo.sd_travel_mduu.v0001.EntityControl\\"/>
        <NavigationProperty Name=\\"DraftAdministrativeData\\"
        Type=\\"com.sap.gateway.srvd.dmo.sd_travel_mduu.v0001.I_DraftAdministrativeDataType\\"/>
        <NavigationProperty Name=\\"SiblingEntity\\"
        Type=\\"com.sap.gateway.srvd.dmo.sd_travel_mduu.v0001.BookingSupplementType\\"/>
        <NavigationProperty Name=\\"_Booking\\" Type=\\"com.sap.gateway.srvd.dmo.sd_travel_mduu.v0001.BookingType\\"
        Nullable=\\"false\\" Partner=\\"_BookSupplement\\"/>
        <NavigationProperty Name=\\"_Product\\"
        Type=\\"com.sap.gateway.srvd.dmo.sd_travel_mduu.v0001.SupplementType\\"/>
        <NavigationProperty Name=\\"_SupplementText\\"
        Type=\\"Collection(com.sap.gateway.srvd.dmo.sd_travel_mduu.v0001.SupplementTextType)\\"/>
        <NavigationProperty Name=\\"_Travel\\" Type=\\"com.sap.gateway.srvd.dmo.sd_travel_mduu.v0001.TravelType\\"
        Nullable=\\"false\\"/>
    </EntityType>
    <EntityType Name=\\"SupplementTextType\\">
        <Key>
            <PropertyRef Name=\\"SupplementID\\"/>
            <PropertyRef Name=\\"LanguageCode\\"/>
            <PropertyRef Name=\\"IsActiveEntity\\"/>
        </Key>
        <Property Name=\\"SupplementID\\" Type=\\"Edm.String\\" Nullable=\\"false\\" MaxLength=\\"10\\"/>
        <Property Name=\\"LanguageCode\\" Type=\\"Edm.String\\" Nullable=\\"false\\" MaxLength=\\"2\\"/>
        <Property Name=\\"Description\\" Type=\\"Edm.String\\" Nullable=\\"false\\" MaxLength=\\"1024\\"/>
        <Property Name=\\"LocalLastChangedAt\\" Type=\\"Edm.DateTimeOffset\\" Precision=\\"7\\"/>
        <Property Name=\\"HasDraftEntity\\" Type=\\"Edm.Boolean\\" Nullable=\\"false\\"/>
        <Property Name=\\"DraftEntityCreationDateTime\\" Type=\\"Edm.DateTimeOffset\\" Precision=\\"7\\"/>
        <Property Name=\\"DraftEntityLastChangeDateTime\\" Type=\\"Edm.DateTimeOffset\\" Precision=\\"7\\"/>
        <Property Name=\\"HasActiveEntity\\" Type=\\"Edm.Boolean\\" Nullable=\\"false\\"/>
        <Property Name=\\"IsActiveEntity\\" Type=\\"Edm.Boolean\\" Nullable=\\"false\\"/>
        <Property Name=\\"__EntityControl\\" Type=\\"com.sap.gateway.srvd.dmo.sd_travel_mduu.v0001.EntityControl\\"/>
        <NavigationProperty Name=\\"DraftAdministrativeData\\"
        Type=\\"com.sap.gateway.srvd.dmo.sd_travel_mduu.v0001.I_DraftAdministrativeDataType\\"/>
        <NavigationProperty Name=\\"SiblingEntity\\"
        Type=\\"com.sap.gateway.srvd.dmo.sd_travel_mduu.v0001.SupplementTextType\\"/>
        <NavigationProperty Name=\\"_Supplement\\"
        Type=\\"com.sap.gateway.srvd.dmo.sd_travel_mduu.v0001.SupplementType\\" Nullable=\\"false\\"
        Partner=\\"_SupplementText\\"/>
    </EntityType>
    <EntityType Name=\\"SupplementType\\">
        <Key>
            <PropertyRef Name=\\"SupplementID\\"/>
            <PropertyRef Name=\\"IsActiveEntity\\"/>
        </Key>
        <Property Name=\\"SupplementID\\" Type=\\"Edm.String\\" Nullable=\\"false\\" MaxLength=\\"10\\"/>
        <Property Name=\\"SupplementCategory\\" Type=\\"Edm.String\\" Nullable=\\"false\\" MaxLength=\\"2\\"/>
        <Property Name=\\"Price\\" Type=\\"Edm.Decimal\\" Nullable=\\"false\\" Precision=\\"16\\" Scale=\\"variable\\"/>
        <Property Name=\\"CurrencyCode\\" Type=\\"Edm.String\\" Nullable=\\"false\\" MaxLength=\\"5\\"/>
        <Property Name=\\"LocalCreatedBy\\" Type=\\"Edm.String\\" Nullable=\\"false\\" MaxLength=\\"12\\"/>
        <Property Name=\\"LocalCreatedAt\\" Type=\\"Edm.DateTimeOffset\\" Precision=\\"7\\"/>
        <Property Name=\\"LocalLastChangedBy\\" Type=\\"Edm.String\\" Nullable=\\"false\\" MaxLength=\\"12\\"/>
        <Property Name=\\"LocalLastChangedAt\\" Type=\\"Edm.DateTimeOffset\\" Precision=\\"7\\"/>
        <Property Name=\\"LastChangedAt\\" Type=\\"Edm.DateTimeOffset\\" Precision=\\"7\\"/>
        <Property Name=\\"HasDraftEntity\\" Type=\\"Edm.Boolean\\" Nullable=\\"false\\"/>
        <Property Name=\\"DraftEntityCreationDateTime\\" Type=\\"Edm.DateTimeOffset\\" Precision=\\"7\\"/>
        <Property Name=\\"DraftEntityLastChangeDateTime\\" Type=\\"Edm.DateTimeOffset\\" Precision=\\"7\\"/>
        <Property Name=\\"HasActiveEntity\\" Type=\\"Edm.Boolean\\" Nullable=\\"false\\"/>
        <Property Name=\\"IsActiveEntity\\" Type=\\"Edm.Boolean\\" Nullable=\\"false\\"/>
        <Property Name=\\"__CreateByAssociationControl\\"
        Type=\\"com.sap.gateway.srvd.dmo.sd_travel_mduu.v0001.SupplementCbAControl\\"/>
        <Property Name=\\"__EntityControl\\" Type=\\"com.sap.gateway.srvd.dmo.sd_travel_mduu.v0001.EntityControl\\"/>
        <Property Name=\\"__OperationControl\\"
        Type=\\"com.sap.gateway.srvd.dmo.sd_travel_mduu.v0001.SupplementOperationControl\\"/>
        <Property Name=\\"SAP__Messages\\"
        Type=\\"Collection(com.sap.gateway.srvd.dmo.sd_travel_mduu.v0001.SAP__Message)\\"
        Nullable=\\"false\\"/>
        <NavigationProperty Name=\\"DraftAdministrativeData\\"
        Type=\\"com.sap.gateway.srvd.dmo.sd_travel_mduu.v0001.I_DraftAdministrativeDataType\\"/>
        <NavigationProperty Name=\\"SiblingEntity\\"
        Type=\\"com.sap.gateway.srvd.dmo.sd_travel_mduu.v0001.SupplementType\\"/>
        <NavigationProperty Name=\\"_Currency\\" Type=\\"com.sap.gateway.srvd.dmo.sd_travel_mduu.v0001.CurrencyType\\"/>
        <NavigationProperty Name=\\"_SupplementText\\"
        Type=\\"Collection(com.sap.gateway.srvd.dmo.sd_travel_mduu.v0001.SupplementTextType)\\"
        Partner=\\"_Supplement\\">
        <OnDelete Action=\\"Cascade\\"/>
    </NavigationProperty>
</EntityType>
<EntityType Name=\\"FlightType\\">
    <Key>
        <PropertyRef Name=\\"AirlineID\\"/>
        <PropertyRef Name=\\"ConnectionID\\"/>
        <PropertyRef Name=\\"FlightDate\\"/>
    </Key>
    <Property Name=\\"AirlineID\\" Type=\\"Edm.String\\" Nullable=\\"false\\" MaxLength=\\"3\\"/>
    <Property Name=\\"AirlineID_Text\\" Type=\\"Edm.String\\" Nullable=\\"false\\" MaxLength=\\"40\\"/>
    <Property Name=\\"ConnectionID\\" Type=\\"Edm.String\\" Nullable=\\"false\\" MaxLength=\\"4\\"/>
    <Property Name=\\"FlightDate\\" Type=\\"Edm.Date\\" Nullable=\\"false\\"/>
    <Property Name=\\"Price\\" Type=\\"Edm.Decimal\\" Nullable=\\"false\\" Precision=\\"16\\" Scale=\\"variable\\"/>
    <Property Name=\\"CurrencyCode\\" Type=\\"Edm.String\\" Nullable=\\"false\\" MaxLength=\\"5\\"/>
    <Property Name=\\"PlaneType\\" Type=\\"Edm.String\\" Nullable=\\"false\\" MaxLength=\\"10\\"/>
    <Property Name=\\"MaximumSeats\\" Type=\\"Edm.Int32\\" Nullable=\\"false\\"/>
    <Property Name=\\"OccupiedSeats\\" Type=\\"Edm.Int32\\" Nullable=\\"false\\"/>
    <NavigationProperty Name=\\"_Airline\\" Type=\\"com.sap.gateway.srvd.dmo.sd_travel_mduu.v0001.AirlineType\\"/>
    <NavigationProperty Name=\\"_Connection\\"
    Type=\\"com.sap.gateway.srvd.dmo.sd_travel_mduu.v0001.FlightConnectionType\\"/>
    <NavigationProperty Name=\\"_Currency\\" Type=\\"com.sap.gateway.srvd.dmo.sd_travel_mduu.v0001.CurrencyType\\"/>
</EntityType>
<EntityType Name=\\"CountryType\\">
    <Key>
        <PropertyRef Name=\\"Country\\"/>
    </Key>
    <Property Name=\\"Country\\" Type=\\"Edm.String\\" Nullable=\\"false\\" MaxLength=\\"3\\"/>
    <Property Name=\\"Country_Text\\" Type=\\"Edm.String\\" Nullable=\\"false\\" MaxLength=\\"50\\"/>
    <Property Name=\\"CountryThreeLetterISOCode\\" Type=\\"Edm.String\\" Nullable=\\"false\\" MaxLength=\\"3\\"/>
    <Property Name=\\"CountryThreeDigitISOCode\\" Type=\\"Edm.String\\" Nullable=\\"false\\" MaxLength=\\"3\\"/>
    <Property Name=\\"CountryISOCode\\" Type=\\"Edm.String\\" Nullable=\\"false\\" MaxLength=\\"2\\"/>
</EntityType>
<EntityType Name=\\"PassengerType\\">
    <Key>
        <PropertyRef Name=\\"CustomerID\\"/>
    </Key>
    <Property Name=\\"CustomerID\\" Type=\\"Edm.String\\" Nullable=\\"false\\" MaxLength=\\"6\\"/>
    <Property Name=\\"FirstName\\" Type=\\"Edm.String\\" Nullable=\\"false\\" MaxLength=\\"40\\"/>
    <Property Name=\\"LastName\\" Type=\\"Edm.String\\" Nullable=\\"false\\" MaxLength=\\"40\\"/>
    <Property Name=\\"Title\\" Type=\\"Edm.String\\" Nullable=\\"false\\" MaxLength=\\"10\\"/>
    <Property Name=\\"Street\\" Type=\\"Edm.String\\" Nullable=\\"false\\" MaxLength=\\"60\\"/>
    <Property Name=\\"PostalCode\\" Type=\\"Edm.String\\" Nullable=\\"false\\" MaxLength=\\"10\\"/>
    <Property Name=\\"City\\" Type=\\"Edm.String\\" Nullable=\\"false\\" MaxLength=\\"40\\"/>
    <Property Name=\\"CountryCode\\" Type=\\"Edm.String\\" Nullable=\\"false\\" MaxLength=\\"3\\"/>
    <Property Name=\\"PhoneNumber\\" Type=\\"Edm.String\\" Nullable=\\"false\\" MaxLength=\\"30\\"/>
    <Property Name=\\"EMailAddress\\" Type=\\"Edm.String\\" Nullable=\\"false\\" MaxLength=\\"256\\"/>
    <NavigationProperty Name=\\"_Country\\" Type=\\"com.sap.gateway.srvd.dmo.sd_travel_mduu.v0001.CountryType\\"/>
</EntityType>
<EntityType Name=\\"I_DraftAdministrativeDataType\\">
    <Key>
        <PropertyRef Name=\\"DraftUUID\\"/>
        <PropertyRef Name=\\"DraftEntityType\\"/>
    </Key>
    <Property Name=\\"DraftUUID\\" Type=\\"Edm.Guid\\" Nullable=\\"false\\"/>
    <Property Name=\\"DraftEntityType\\" Type=\\"Edm.String\\" Nullable=\\"false\\" MaxLength=\\"30\\"/>
    <Property Name=\\"CreationDateTime\\" Type=\\"Edm.DateTimeOffset\\" Precision=\\"7\\"/>
    <Property Name=\\"CreatedByUser\\" Type=\\"Edm.String\\" Nullable=\\"false\\" MaxLength=\\"12\\"/>
    <Property Name=\\"LastChangeDateTime\\" Type=\\"Edm.DateTimeOffset\\" Precision=\\"7\\"/>
    <Property Name=\\"LastChangedByUser\\" Type=\\"Edm.String\\" Nullable=\\"false\\" MaxLength=\\"12\\"/>
    <Property Name=\\"DraftAccessType\\" Type=\\"Edm.String\\" Nullable=\\"false\\" MaxLength=\\"1\\"/>
    <Property Name=\\"ProcessingStartDateTime\\" Type=\\"Edm.DateTimeOffset\\" Precision=\\"7\\"/>
    <Property Name=\\"InProcessByUser\\" Type=\\"Edm.String\\" Nullable=\\"false\\" MaxLength=\\"12\\"/>
    <Property Name=\\"DraftIsKeptByUser\\" Type=\\"Edm.Boolean\\" Nullable=\\"false\\"/>
    <Property Name=\\"EnqueueStartDateTime\\" Type=\\"Edm.DateTimeOffset\\" Precision=\\"7\\"/>
    <Property Name=\\"DraftIsCreatedByMe\\" Type=\\"Edm.Boolean\\" Nullable=\\"false\\"/>
    <Property Name=\\"DraftIsLastChangedByMe\\" Type=\\"Edm.Boolean\\" Nullable=\\"false\\"/>
    <Property Name=\\"DraftIsProcessedByMe\\" Type=\\"Edm.Boolean\\" Nullable=\\"false\\"/>
    <Property Name=\\"CreatedByUserDescription\\" Type=\\"Edm.String\\" Nullable=\\"false\\" MaxLength=\\"80\\"/>
    <Property Name=\\"LastChangedByUserDescription\\" Type=\\"Edm.String\\" Nullable=\\"false\\" MaxLength=\\"80\\"/>
    <Property Name=\\"InProcessByUserDescription\\" Type=\\"Edm.String\\" Nullable=\\"false\\" MaxLength=\\"80\\"/>
</EntityType>
<EntityType Name=\\"FlightConnectionType\\">
    <Key>
        <PropertyRef Name=\\"AirlineID\\"/>
        <PropertyRef Name=\\"ConnectionID\\"/>
    </Key>
    <Property Name=\\"AirlineID\\" Type=\\"Edm.String\\" Nullable=\\"false\\" MaxLength=\\"3\\"/>
    <Property Name=\\"AirlineID_Text\\" Type=\\"Edm.String\\" Nullable=\\"false\\" MaxLength=\\"40\\"/>
    <Property Name=\\"ConnectionID\\" Type=\\"Edm.String\\" Nullable=\\"false\\" MaxLength=\\"4\\"/>
    <Property Name=\\"DepartureAirport\\" Type=\\"Edm.String\\" Nullable=\\"false\\" MaxLength=\\"3\\"/>
    <Property Name=\\"DestinationAirport\\" Type=\\"Edm.String\\" Nullable=\\"false\\" MaxLength=\\"3\\"/>
    <Property Name=\\"DepartureTime\\" Type=\\"Edm.TimeOfDay\\" Nullable=\\"false\\"/>
    <Property Name=\\"ArrivalTime\\" Type=\\"Edm.TimeOfDay\\" Nullable=\\"false\\"/>
    <Property Name=\\"Distance\\" Type=\\"Edm.Int32\\" Nullable=\\"false\\"/>
    <Property Name=\\"DistanceUnit\\" Type=\\"Edm.String\\" Nullable=\\"false\\" MaxLength=\\"3\\"/>
    <NavigationProperty Name=\\"_Airline\\" Type=\\"com.sap.gateway.srvd.dmo.sd_travel_mduu.v0001.AirlineType\\"
    Nullable=\\"false\\"/>
</EntityType>
<EntityType Name=\\"AirlineType\\">
    <Key>
        <PropertyRef Name=\\"AirlineID\\"/>
    </Key>
    <Property Name=\\"AirlineID\\" Type=\\"Edm.String\\" Nullable=\\"false\\" MaxLength=\\"3\\"/>
    <Property Name=\\"Name\\" Type=\\"Edm.String\\" Nullable=\\"false\\" MaxLength=\\"40\\"/>
    <Property Name=\\"CurrencyCode\\" Type=\\"Edm.String\\" Nullable=\\"false\\" MaxLength=\\"5\\"/>
    <Property Name=\\"LastChangedAt\\" Type=\\"Edm.DateTimeOffset\\" Precision=\\"7\\"/>
    <Property Name=\\"LocalCreatedAt\\" Type=\\"Edm.DateTimeOffset\\" Precision=\\"7\\"/>
    <Property Name=\\"LocalCreatedBy\\" Type=\\"Edm.String\\" Nullable=\\"false\\" MaxLength=\\"12\\"/>
    <Property Name=\\"LocalLastChangedAt\\" Type=\\"Edm.DateTimeOffset\\" Precision=\\"7\\"/>
    <Property Name=\\"LocalLastChangedBy\\" Type=\\"Edm.String\\" Nullable=\\"false\\" MaxLength=\\"12\\"/>
    <NavigationProperty Name=\\"_Currency\\" Type=\\"com.sap.gateway.srvd.dmo.sd_travel_mduu.v0001.CurrencyType\\"/>
</EntityType>
<EntityType Name=\\"CurrencyType\\">
    <Key>
        <PropertyRef Name=\\"Currency\\"/>
    </Key>
    <Property Name=\\"Currency\\" Type=\\"Edm.String\\" Nullable=\\"false\\" MaxLength=\\"5\\"/>
    <Property Name=\\"Currency_Text\\" Type=\\"Edm.String\\" Nullable=\\"false\\" MaxLength=\\"40\\"/>
    <Property Name=\\"Decimals\\" Type=\\"Edm.Byte\\" Nullable=\\"false\\"/>
    <Property Name=\\"CurrencyISOCode\\" Type=\\"Edm.String\\" Nullable=\\"false\\" MaxLength=\\"3\\"/>
    <Property Name=\\"AlternativeCurrencyKey\\" Type=\\"Edm.String\\" Nullable=\\"false\\" MaxLength=\\"3\\"/>
    <Property Name=\\"IsPrimaryCurrencyForISOCrcy\\" Type=\\"Edm.Boolean\\" Nullable=\\"false\\"/>
</EntityType>
<EntityType Name=\\"BookingType\\">
    <Key>
        <PropertyRef Name=\\"BookingUUID\\"/>
        <PropertyRef Name=\\"IsActiveEntity\\"/>
    </Key>
    <Property Name=\\"BookingUUID\\" Type=\\"Edm.Guid\\" Nullable=\\"false\\"/>
    <Property Name=\\"TravelUUID\\" Type=\\"Edm.Guid\\"/>
    <Property Name=\\"TravelID\\" Type=\\"Edm.String\\" Nullable=\\"false\\" MaxLength=\\"8\\"/>
    <Property Name=\\"BookingID\\" Type=\\"Edm.String\\" Nullable=\\"false\\" MaxLength=\\"4\\"/>
    <Property Name=\\"BookingDate\\" Type=\\"Edm.Date\\"/>
    <Property Name=\\"CustomerID\\" Type=\\"Edm.String\\" Nullable=\\"false\\" MaxLength=\\"6\\"/>
    <Property Name=\\"CustomerName\\" Type=\\"Edm.String\\" Nullable=\\"false\\" MaxLength=\\"40\\"/>
    <Property Name=\\"AirlineID\\" Type=\\"Edm.String\\" Nullable=\\"false\\" MaxLength=\\"3\\"/>
    <Property Name=\\"AirlineName\\" Type=\\"Edm.String\\" Nullable=\\"false\\" MaxLength=\\"40\\"/>
    <Property Name=\\"ConnectionID\\" Type=\\"Edm.String\\" Nullable=\\"false\\" MaxLength=\\"4\\"/>
    <Property Name=\\"FlightDate\\" Type=\\"Edm.Date\\"/>
    <Property Name=\\"FlightPrice\\" Type=\\"Edm.Decimal\\" Nullable=\\"false\\" Precision=\\"16\\" Scale=\\"variable\\"/>
    <Property Name=\\"CurrencyCode\\" Type=\\"Edm.String\\" Nullable=\\"false\\" MaxLength=\\"5\\"/>
    <Property Name=\\"LastChangedAtBooking\\" Type=\\"Edm.DateTimeOffset\\" Precision=\\"7\\"/>
    <Property Name=\\"DestinationRisk\\" Type=\\"Edm.String\\" Nullable=\\"false\\" MaxLength=\\"1\\"/>
    <Property Name=\\"HasDraftEntity\\" Type=\\"Edm.Boolean\\" Nullable=\\"false\\"/>
    <Property Name=\\"DraftEntityCreationDateTime\\" Type=\\"Edm.DateTimeOffset\\" Precision=\\"7\\"/>
    <Property Name=\\"DraftEntityLastChangeDateTime\\" Type=\\"Edm.DateTimeOffset\\" Precision=\\"7\\"/>
    <Property Name=\\"HasActiveEntity\\" Type=\\"Edm.Boolean\\" Nullable=\\"false\\"/>
    <Property Name=\\"IsActiveEntity\\" Type=\\"Edm.Boolean\\" Nullable=\\"false\\"/>
    <Property Name=\\"__CreateByAssociationControl\\"
    Type=\\"com.sap.gateway.srvd.dmo.sd_travel_mduu.v0001.BookingCbAControl\\"/>
    <Property Name=\\"__EntityControl\\" Type=\\"com.sap.gateway.srvd.dmo.sd_travel_mduu.v0001.EntityControl\\"/>
    <NavigationProperty Name=\\"DraftAdministrativeData\\"
    Type=\\"com.sap.gateway.srvd.dmo.sd_travel_mduu.v0001.I_DraftAdministrativeDataType\\"/>
    <NavigationProperty Name=\\"SiblingEntity\\"
    Type=\\"com.sap.gateway.srvd.dmo.sd_travel_mduu.v0001.BookingType\\"/>
    <NavigationProperty Name=\\"_BookSupplement\\"
    Type=\\"Collection(com.sap.gateway.srvd.dmo.sd_travel_mduu.v0001.BookingSupplementType)\\"
    Partner=\\"_Booking\\">
    <OnDelete Action=\\"Cascade\\"/>
</NavigationProperty>
<NavigationProperty Name=\\"_Carrier\\" Type=\\"com.sap.gateway.srvd.dmo.sd_travel_mduu.v0001.AirlineType\\"/>
<NavigationProperty Name=\\"_Customer\\"
Type=\\"com.sap.gateway.srvd.dmo.sd_travel_mduu.v0001.PassengerType\\"/>
<NavigationProperty Name=\\"_Travel\\" Type=\\"com.sap.gateway.srvd.dmo.sd_travel_mduu.v0001.TravelType\\"
Nullable=\\"false\\" Partner=\\"_Booking\\"/>
</EntityType>
<ComplexType Name=\\"TravelControl\\">
    <Property Name=\\"BookingFee\\" Type=\\"Edm.Byte\\" Nullable=\\"false\\"/>
</ComplexType>
<ComplexType Name=\\"TravelCbAControl\\">
    <Property Name=\\"_Booking\\" Type=\\"Edm.Boolean\\" Nullable=\\"false\\"/>
</ComplexType>
<ComplexType Name=\\"SupplementCbAControl\\">
    <Property Name=\\"_SupplementText\\" Type=\\"Edm.Boolean\\" Nullable=\\"false\\"/>
</ComplexType>
<ComplexType Name=\\"BookingCbAControl\\">
    <Property Name=\\"_BookSupplement\\" Type=\\"Edm.Boolean\\" Nullable=\\"false\\"/>
</ComplexType>
<ComplexType Name=\\"TravelOperationControl\\">
    <Property Name=\\"Check\\" Type=\\"Edm.Boolean\\" Nullable=\\"false\\"/>
    <Property Name=\\"deductDiscount\\" Type=\\"Edm.Boolean\\" Nullable=\\"false\\"/>
    <Property Name=\\"Edit\\" Type=\\"Edm.Boolean\\" Nullable=\\"false\\"/>
    <Property Name=\\"setCancellationDateToTomorrow\\" Type=\\"Edm.Boolean\\" Nullable=\\"false\\"/>
    <Property Name=\\"setToBooked\\" Type=\\"Edm.Boolean\\" Nullable=\\"false\\"/>
    <Property Name=\\"setToNew\\" Type=\\"Edm.Boolean\\" Nullable=\\"false\\"/>
</ComplexType>
<ComplexType Name=\\"SupplementOperationControl\\">
    <Property Name=\\"Edit\\" Type=\\"Edm.Boolean\\" Nullable=\\"false\\"/>
</ComplexType>
<ComplexType Name=\\"EntityControl\\">
    <Property Name=\\"Deletable\\" Type=\\"Edm.Boolean\\" Nullable=\\"false\\"/>
    <Property Name=\\"Updatable\\" Type=\\"Edm.Boolean\\" Nullable=\\"false\\"/>
</ComplexType>
<ComplexType Name=\\"SAP__Message\\">
    <Property Name=\\"code\\" Type=\\"Edm.String\\" Nullable=\\"false\\"/>
    <Property Name=\\"message\\" Type=\\"Edm.String\\" Nullable=\\"false\\"/>
    <Property Name=\\"target\\" Type=\\"Edm.String\\"/>
    <Property Name=\\"additionalTargets\\" Type=\\"Collection(Edm.String)\\" Nullable=\\"false\\"/>
    <Property Name=\\"transition\\" Type=\\"Edm.Boolean\\" Nullable=\\"false\\"/>
    <Property Name=\\"numericSeverity\\" Type=\\"Edm.Int32\\" Nullable=\\"false\\"/>
    <Property Name=\\"longtextUrl\\" Type=\\"Edm.String\\"/>
</ComplexType>
<Action Name=\\"Activate\\" EntitySetPath=\\"_it\\" IsBound=\\"true\\">
    <Parameter Name=\\"_it\\" Type=\\"com.sap.gateway.srvd.dmo.sd_travel_mduu.v0001.SupplementType\\"
    Nullable=\\"false\\"/>
    <ReturnType Type=\\"com.sap.gateway.srvd.dmo.sd_travel_mduu.v0001.SupplementType\\" Nullable=\\"false\\"/>
</Action>
<Action Name=\\"Resume\\" IsBound=\\"true\\">
    <Parameter Name=\\"_it\\" Type=\\"com.sap.gateway.srvd.dmo.sd_travel_mduu.v0001.TravelType\\" Nullable=\\"false\\"/>
</Action>
<Action Name=\\"createDraftTemplate\\" EntitySetPath=\\"_it\\" IsBound=\\"true\\">
    <Parameter Name=\\"_it\\" Type=\\"Collection(com.sap.gateway.srvd.dmo.sd_travel_mduu.v0001.TravelType)\\"
    Nullable=\\"false\\"/>
    <ReturnType Type=\\"com.sap.gateway.srvd.dmo.sd_travel_mduu.v0001.TravelType\\" Nullable=\\"false\\"/>
</Action>
<Action Name=\\"Check\\" IsBound=\\"true\\">
    <Parameter Name=\\"_it\\" Type=\\"com.sap.gateway.srvd.dmo.sd_travel_mduu.v0001.TravelType\\" Nullable=\\"false\\"/>
</Action>
<Action Name=\\"Prepare\\" IsBound=\\"true\\">
    <Parameter Name=\\"_it\\" Type=\\"com.sap.gateway.srvd.dmo.sd_travel_mduu.v0001.SupplementType\\"
    Nullable=\\"false\\"/>
</Action>
<Action Name=\\"Edit\\" EntitySetPath=\\"_it\\" IsBound=\\"true\\">
    <Parameter Name=\\"_it\\" Type=\\"com.sap.gateway.srvd.dmo.sd_travel_mduu.v0001.TravelType\\" Nullable=\\"false\\"/>
    <Parameter Name=\\"PreserveChanges\\" Type=\\"Edm.Boolean\\" Nullable=\\"false\\"/>
    <ReturnType Type=\\"com.sap.gateway.srvd.dmo.sd_travel_mduu.v0001.TravelType\\" Nullable=\\"false\\"/>
</Action>
<Action Name=\\"Activate\\" EntitySetPath=\\"_it\\" IsBound=\\"true\\">
    <Parameter Name=\\"_it\\" Type=\\"com.sap.gateway.srvd.dmo.sd_travel_mduu.v0001.TravelType\\" Nullable=\\"false\\"/>
    <ReturnType Type=\\"com.sap.gateway.srvd.dmo.sd_travel_mduu.v0001.TravelType\\" Nullable=\\"false\\"/>
</Action>
<Action Name=\\"setToBooked\\" EntitySetPath=\\"_it\\" IsBound=\\"true\\">
    <Parameter Name=\\"_it\\" Type=\\"com.sap.gateway.srvd.dmo.sd_travel_mduu.v0001.TravelType\\" Nullable=\\"false\\"/>
    <ReturnType Type=\\"com.sap.gateway.srvd.dmo.sd_travel_mduu.v0001.TravelType\\" Nullable=\\"false\\"/>
</Action>
<Action Name=\\"Prepare\\" IsBound=\\"true\\">
    <Parameter Name=\\"_it\\" Type=\\"com.sap.gateway.srvd.dmo.sd_travel_mduu.v0001.TravelType\\" Nullable=\\"false\\"/>
</Action>
<Action Name=\\"createActiveTemplate\\" EntitySetPath=\\"_it\\" IsBound=\\"true\\">
    <Parameter Name=\\"_it\\" Type=\\"Collection(com.sap.gateway.srvd.dmo.sd_travel_mduu.v0001.TravelType)\\"
    Nullable=\\"false\\"/>
    <ReturnType Type=\\"com.sap.gateway.srvd.dmo.sd_travel_mduu.v0001.TravelType\\" Nullable=\\"false\\"/>
</Action>
<Action Name=\\"Edit\\" EntitySetPath=\\"_it\\" IsBound=\\"true\\">
    <Parameter Name=\\"_it\\" Type=\\"com.sap.gateway.srvd.dmo.sd_travel_mduu.v0001.SupplementType\\"
    Nullable=\\"false\\"/>
    <Parameter Name=\\"PreserveChanges\\" Type=\\"Edm.Boolean\\" Nullable=\\"false\\"/>
    <ReturnType Type=\\"com.sap.gateway.srvd.dmo.sd_travel_mduu.v0001.SupplementType\\" Nullable=\\"false\\"/>
</Action>
<Action Name=\\"Discard\\" IsBound=\\"true\\">
    <Parameter Name=\\"_it\\" Type=\\"com.sap.gateway.srvd.dmo.sd_travel_mduu.v0001.TravelType\\" Nullable=\\"false\\"/>
</Action>
<Action Name=\\"setCancellationDateToTomorrow\\" EntitySetPath=\\"_it\\" IsBound=\\"true\\">
    <Parameter Name=\\"_it\\" Type=\\"com.sap.gateway.srvd.dmo.sd_travel_mduu.v0001.TravelType\\" Nullable=\\"false\\"/>
    <ReturnType Type=\\"com.sap.gateway.srvd.dmo.sd_travel_mduu.v0001.TravelType\\" Nullable=\\"false\\"/>
</Action>
<Action Name=\\"Discard\\" IsBound=\\"true\\">
    <Parameter Name=\\"_it\\" Type=\\"com.sap.gateway.srvd.dmo.sd_travel_mduu.v0001.SupplementType\\"
    Nullable=\\"false\\"/>
</Action>
<Action Name=\\"Resume\\" IsBound=\\"true\\">
    <Parameter Name=\\"_it\\" Type=\\"com.sap.gateway.srvd.dmo.sd_travel_mduu.v0001.SupplementType\\"
    Nullable=\\"false\\"/>
</Action>
<Action Name=\\"setToNew\\" EntitySetPath=\\"_it\\" IsBound=\\"true\\">
    <Parameter Name=\\"_it\\" Type=\\"com.sap.gateway.srvd.dmo.sd_travel_mduu.v0001.TravelType\\" Nullable=\\"false\\"/>
    <ReturnType Type=\\"com.sap.gateway.srvd.dmo.sd_travel_mduu.v0001.TravelType\\" Nullable=\\"false\\"/>
</Action>
<Action Name=\\"deductDiscount\\" EntitySetPath=\\"_it\\" IsBound=\\"true\\">
    <Parameter Name=\\"_it\\" Type=\\"com.sap.gateway.srvd.dmo.sd_travel_mduu.v0001.TravelType\\" Nullable=\\"false\\"/>
    <Parameter Name=\\"discount_percent\\" Type=\\"Edm.String\\" Nullable=\\"false\\" MaxLength=\\"3\\"/>
    <ReturnType Type=\\"com.sap.gateway.srvd.dmo.sd_travel_mduu.v0001.TravelType\\" Nullable=\\"false\\"/>
</Action>
<EntityContainer Name=\\"Container\\">
    <EntitySet Name=\\"Airline\\" EntityType=\\"com.sap.gateway.srvd.dmo.sd_travel_mduu.v0001.AirlineType\\">
        <NavigationPropertyBinding Path=\\"_Currency\\" Target=\\"Currency\\"/>
    </EntitySet>
    <EntitySet Name=\\"Airport\\" EntityType=\\"com.sap.gateway.srvd.dmo.sd_travel_mduu.v0001.AirportType\\">
        <NavigationPropertyBinding Path=\\"_Country\\" Target=\\"Country\\"/>
    </EntitySet>
    <EntitySet Name=\\"Booking\\" EntityType=\\"com.sap.gateway.srvd.dmo.sd_travel_mduu.v0001.BookingType\\">
        <NavigationPropertyBinding Path=\\"DraftAdministrativeData\\" Target=\\"I_DraftAdministrativeData\\"/>
        <NavigationPropertyBinding Path=\\"SiblingEntity\\" Target=\\"Booking\\"/>
        <NavigationPropertyBinding Path=\\"_BookSupplement\\" Target=\\"BookingSupplement\\"/>
        <NavigationPropertyBinding Path=\\"_Carrier\\" Target=\\"Airline\\"/>
        <NavigationPropertyBinding Path=\\"_Customer\\" Target=\\"Passenger\\"/>
        <NavigationPropertyBinding Path=\\"_Travel\\" Target=\\"Travel\\"/>
    </EntitySet>
    <EntitySet Name=\\"BookingSupplement\\"
    EntityType=\\"com.sap.gateway.srvd.dmo.sd_travel_mduu.v0001.BookingSupplementType\\">
    <NavigationPropertyBinding Path=\\"DraftAdministrativeData\\" Target=\\"I_DraftAdministrativeData\\"/>
    <NavigationPropertyBinding Path=\\"SiblingEntity\\" Target=\\"BookingSupplement\\"/>
    <NavigationPropertyBinding Path=\\"_Booking\\" Target=\\"Booking\\"/>
    <NavigationPropertyBinding Path=\\"_Product\\" Target=\\"Supplement\\"/>
    <NavigationPropertyBinding Path=\\"_SupplementText\\" Target=\\"SupplementText\\"/>
    <NavigationPropertyBinding Path=\\"_Travel\\" Target=\\"Travel\\"/>
</EntitySet>
<EntitySet Name=\\"Country\\" EntityType=\\"com.sap.gateway.srvd.dmo.sd_travel_mduu.v0001.CountryType\\"/>
<EntitySet Name=\\"Currency\\" EntityType=\\"com.sap.gateway.srvd.dmo.sd_travel_mduu.v0001.CurrencyType\\"/>
<EntitySet Name=\\"Flight\\" EntityType=\\"com.sap.gateway.srvd.dmo.sd_travel_mduu.v0001.FlightType\\">
    <NavigationPropertyBinding Path=\\"_Airline\\" Target=\\"Airline\\"/>
    <NavigationPropertyBinding Path=\\"_Connection\\" Target=\\"FlightConnection\\"/>
    <NavigationPropertyBinding Path=\\"_Currency\\" Target=\\"Currency\\"/>
</EntitySet>
<EntitySet Name=\\"FlightConnection\\"
EntityType=\\"com.sap.gateway.srvd.dmo.sd_travel_mduu.v0001.FlightConnectionType\\">
<NavigationPropertyBinding Path=\\"_Airline\\" Target=\\"Airline\\"/>
</EntitySet>
<EntitySet Name=\\"I_DraftAdministrativeData\\"
EntityType=\\"com.sap.gateway.srvd.dmo.sd_travel_mduu.v0001.I_DraftAdministrativeDataType\\"/>
<EntitySet Name=\\"Passenger\\" EntityType=\\"com.sap.gateway.srvd.dmo.sd_travel_mduu.v0001.PassengerType\\">
    <NavigationPropertyBinding Path=\\"_Country\\" Target=\\"Country\\"/>
</EntitySet>
<EntitySet Name=\\"Supplement\\" EntityType=\\"com.sap.gateway.srvd.dmo.sd_travel_mduu.v0001.SupplementType\\">
    <NavigationPropertyBinding Path=\\"DraftAdministrativeData\\" Target=\\"I_DraftAdministrativeData\\"/>
    <NavigationPropertyBinding Path=\\"SiblingEntity\\" Target=\\"Supplement\\"/>
    <NavigationPropertyBinding Path=\\"_Currency\\" Target=\\"Currency\\"/>
    <NavigationPropertyBinding Path=\\"_SupplementText\\" Target=\\"SupplementText\\"/>
</EntitySet>
<EntitySet Name=\\"SupplementText\\"
EntityType=\\"com.sap.gateway.srvd.dmo.sd_travel_mduu.v0001.SupplementTextType\\">
<NavigationPropertyBinding Path=\\"DraftAdministrativeData\\" Target=\\"I_DraftAdministrativeData\\"/>
<NavigationPropertyBinding Path=\\"SiblingEntity\\" Target=\\"SupplementText\\"/>
<NavigationPropertyBinding Path=\\"_Supplement\\" Target=\\"Supplement\\"/>
</EntitySet>
<EntitySet Name=\\"Travel\\" EntityType=\\"com.sap.gateway.srvd.dmo.sd_travel_mduu.v0001.TravelType\\">
    <NavigationPropertyBinding Path=\\"DraftAdministrativeData\\" Target=\\"I_DraftAdministrativeData\\"/>
    <NavigationPropertyBinding Path=\\"SiblingEntity\\" Target=\\"Travel\\"/>
    <NavigationPropertyBinding Path=\\"_Agency\\" Target=\\"TravelAgency\\"/>
    <NavigationPropertyBinding Path=\\"_Booking\\" Target=\\"Booking\\"/>
    <NavigationPropertyBinding Path=\\"_Currency\\" Target=\\"Currency\\"/>
    <NavigationPropertyBinding Path=\\"_Customer\\" Target=\\"Passenger\\"/>
</EntitySet>
<EntitySet Name=\\"TravelAgency\\"
EntityType=\\"com.sap.gateway.srvd.dmo.sd_travel_mduu.v0001.TravelAgencyType\\">
<NavigationPropertyBinding Path=\\"_Country\\" Target=\\"Country\\"/>
</EntitySet>
</EntityContainer>
<Annotations Target=\\"SAP__self.TravelAgencyType/AgencyID\\">
    <Annotation Term=\\"SAP__common.Text\\" Path=\\"Name\\"/>
    <Annotation Term=\\"SAP__common.IsDigitSequence\\"/>
    <Annotation Term=\\"SAP__common.Label\\" String=\\"Agency ID\\"/>
    <Annotation Term=\\"SAP__common.QuickInfo\\" String=\\"Flight Reference Scenario: Agency ID\\"/>
</Annotations>
<Annotations Target=\\"SAP__self.TravelAgencyType/PostalCode\\">
    <Annotation Term=\\"SAP__common.IsUpperCase\\"/>
    <Annotation Term=\\"SAP__common.Label\\" String=\\"Postal Code\\"/>
    <Annotation Term=\\"SAP__common.QuickInfo\\" String=\\"Flight Reference Scenario: Postal Code\\"/>
</Annotations>
<Annotations Target=\\"SAP__self.TravelAgencyType/CountryCode\\">
    <Annotation Term=\\"SAP__common.IsUpperCase\\"/>
    <Annotation Term=\\"SAP__common.ValueListReferences\\">
        <Collection>
            <String>
                ../../../../../../srvd_f4/sap/i_country/0001;ps='srvd-*dmo*sd_travel_mduu-0001';va='com.sap.gateway.srvd.dmo.sd_travel_mduu.v0001.et-*dmo*i_agency.countrycode'/$metadata
            </String>
        </Collection>
    </Annotation>
    <Annotation Term=\\"SAP__common.Label\\" String=\\"Country/Region Key\\"/>
    <Annotation Term=\\"SAP__common.Heading\\" String=\\"C/R\\"/>
</Annotations>
<Annotations Target=\\"SAP__self.TravelAgencyType/PhoneNumber\\">
    <Annotation Term=\\"SAP__common.IsUpperCase\\"/>
    <Annotation Term=\\"SAP__common.Label\\" String=\\"Phone No.\\"/>
    <Annotation Term=\\"SAP__common.Heading\\" String=\\"Phone Number\\"/>
    <Annotation Term=\\"SAP__common.QuickInfo\\" String=\\"Flight Reference Scenario: Phone Number\\"/>
</Annotations>
<Annotations Target=\\"SAP__self.TravelAgencyType\\">
    <Annotation Term=\\"SAP__common.Label\\" String=\\"Agency View - CDS Data Model\\"/>
</Annotations>
<Annotations Target=\\"SAP__self.Container/TravelAgency\\">
    <Annotation Term=\\"SAP__capabilities.SearchRestrictions\\">
        <Record>
            <PropertyValue Property=\\"Searchable\\" Bool=\\"true\\"/>
            <PropertyValue Property=\\"UnsupportedExpressions\\"
            EnumMember=\\"SAP__capabilities.SearchExpressions/AND SAP__capabilities.SearchExpressions/OR SAP__capabilities.SearchExpressions/NOT SAP__capabilities.SearchExpressions/group SAP__capabilities.SearchExpressions/phrase\\"/>
        </Record>
    </Annotation>
    <Annotation Term=\\"SAP__capabilities.FilterRestrictions\\">
        <Record>
            <PropertyValue Property=\\"Filterable\\" Bool=\\"true\\"/>
            <PropertyValue Property=\\"FilterExpressionRestrictions\\">
                <Collection>
                    <Record>
                        <PropertyValue Property=\\"Property\\" PropertyPath=\\"EMailAddress\\"/>
                        <PropertyValue Property=\\"AllowedExpressions\\" String=\\"SearchExpression\\"/>
                    </Record>
                    <Record>
                        <PropertyValue Property=\\"Property\\" PropertyPath=\\"WebAddress\\"/>
                        <PropertyValue Property=\\"AllowedExpressions\\" String=\\"SearchExpression\\"/>
                    </Record>
                </Collection>
            </PropertyValue>
        </Record>
    </Annotation>
    <Annotation Term=\\"SAP__capabilities.SortRestrictions\\">
        <Record>
            <PropertyValue Property=\\"NonSortableProperties\\">
                <Collection>
                    <PropertyPath>EMailAddress</PropertyPath>
                    <PropertyPath>WebAddress</PropertyPath>
                </Collection>
            </PropertyValue>
        </Record>
    </Annotation>
    <Annotation Term=\\"SAP__capabilities.InsertRestrictions\\">
        <Record>
            <PropertyValue Property=\\"Insertable\\" Bool=\\"false\\"/>
        </Record>
    </Annotation>
    <Annotation Term=\\"SAP__capabilities.DeleteRestrictions\\">
        <Record>
            <PropertyValue Property=\\"Deletable\\" Bool=\\"false\\"/>
        </Record>
    </Annotation>
    <Annotation Term=\\"SAP__capabilities.UpdateRestrictions\\">
        <Record>
            <PropertyValue Property=\\"Updatable\\" Bool=\\"false\\"/>
            <PropertyValue Property=\\"QueryOptions\\">
                <Record>
                    <PropertyValue Property=\\"SelectSupported\\" Bool=\\"true\\"/>
                </Record>
            </PropertyValue>
        </Record>
    </Annotation>
</Annotations>
<Annotations Target=\\"SAP__self.TravelType/TravelUUID\\">
    <Annotation Term=\\"SAP__core.Computed\\"/>
    <Annotation Term=\\"SAP__UI.Hidden\\"/>
    <Annotation Term=\\"SAP__common.Label\\" String=\\"UUID\\"/>
    <Annotation Term=\\"SAP__common.QuickInfo\\" String=\\"16 Byte UUID in 16 Bytes (Raw Format)\\"/>
</Annotations>
<Annotations Target=\\"SAP__self.TravelType/TravelID\\">
    <Annotation Term=\\"SAP__core.Computed\\"/>
    <Annotation Term=\\"SAP__common.IsDigitSequence\\"/>
    <Annotation Term=\\"SAP__common.Label\\" String=\\"Travel ID\\"/>
    <Annotation Term=\\"SAP__common.QuickInfo\\" String=\\"Flight Reference Scenario: Travel ID\\"/>
</Annotations>
<Annotations Target=\\"SAP__self.TravelType/AgencyID\\">
    <Annotation Term=\\"SAP__common.Text\\" Path=\\"AgencyName\\"/>
    <Annotation Term=\\"SAP__common.FieldControl\\" EnumMember=\\"SAP__common.FieldControlType/Mandatory\\"/>
    <Annotation Term=\\"SAP__common.IsDigitSequence\\"/>
    <Annotation Term=\\"SAP__common.ValueListReferences\\">
        <Collection>
            <String>
                ../../../../../../srvd_f4/dmo/i_agency/0001;ps='srvd-*dmo*sd_travel_mduu-0001';va='com.sap.gateway.srvd.dmo.sd_travel_mduu.v0001.et-*dmo*c_travel_mduu.agencyid'/$metadata
            </String>
        </Collection>
    </Annotation>
    <Annotation Term=\\"SAP__common.Label\\" String=\\"Agency ID\\"/>
    <Annotation Term=\\"SAP__common.QuickInfo\\" String=\\"Flight Reference Scenario: Agency ID\\"/>
</Annotations>
<Annotations Target=\\"SAP__self.TravelType/AgencyName\\">
    <Annotation Term=\\"SAP__core.Computed\\"/>
    <Annotation Term=\\"SAP__common.Label\\" String=\\"Agency Name\\"/>
    <Annotation Term=\\"SAP__common.Heading\\" String=\\"Agency\\"/>
    <Annotation Term=\\"SAP__common.QuickInfo\\" String=\\"Flight Reference Scenario: Agency Name\\"/>
</Annotations>
<Annotations Target=\\"SAP__self.TravelType/CustomerID\\">
    <Annotation Term=\\"SAP__common.Text\\" Path=\\"CustomerName\\"/>
    <Annotation Term=\\"SAP__common.FieldControl\\" EnumMember=\\"SAP__common.FieldControlType/Mandatory\\"/>
    <Annotation Term=\\"SAP__common.IsDigitSequence\\"/>
    <Annotation Term=\\"SAP__common.ValueListReferences\\">
        <Collection>
            <String>
                ../../../../../../srvd_f4/dmo/i_customer/0001;ps='srvd-*dmo*sd_travel_mduu-0001';va='com.sap.gateway.srvd.dmo.sd_travel_mduu.v0001.et-*dmo*c_travel_mduu.customerid'/$metadata
            </String>
        </Collection>
    </Annotation>
    <Annotation Term=\\"SAP__common.Label\\" String=\\"Customer ID\\"/>
    <Annotation Term=\\"SAP__common.QuickInfo\\" String=\\"Flight Reference Scenario: Customer ID\\"/>
</Annotations>
<Annotations Target=\\"SAP__self.TravelType/CustomerName\\">
    <Annotation Term=\\"SAP__core.Computed\\"/>
    <Annotation Term=\\"SAP__common.Label\\" String=\\"Last Name\\"/>
    <Annotation Term=\\"SAP__common.QuickInfo\\" String=\\"Flight Reference Scenario: Last Name\\"/>
</Annotations>
<Annotations Target=\\"SAP__self.TravelType/BeginDate\\">
    <Annotation Term=\\"SAP__common.FieldControl\\" EnumMember=\\"SAP__common.FieldControlType/Mandatory\\"/>
    <Annotation Term=\\"SAP__common.Label\\" String=\\"Starting Date\\"/>
    <Annotation Term=\\"SAP__common.Heading\\" String=\\"Start Date\\"/>
    <Annotation Term=\\"SAP__common.QuickInfo\\" String=\\"Flight Reference Scenario: Start Date\\"/>
</Annotations>
<Annotations Target=\\"SAP__self.TravelType/EndDate\\">
    <Annotation Term=\\"SAP__common.FieldControl\\" EnumMember=\\"SAP__common.FieldControlType/Mandatory\\"/>
    <Annotation Term=\\"SAP__common.Label\\" String=\\"End Date\\"/>
    <Annotation Term=\\"SAP__common.QuickInfo\\" String=\\"Flight Reference Scenario: End Date\\"/>
</Annotations>
<Annotations Target=\\"SAP__self.TravelType/BookingFee\\">
    <Annotation Term=\\"SAP__common.FieldControl\\" Path=\\"__FieldControl/BookingFee\\"/>
    <Annotation Term=\\"SAP__measures.ISOCurrency\\" Path=\\"CurrencyCode\\"/>
    <Annotation Term=\\"SAP__common.Label\\" String=\\"Booking Fee\\"/>
    <Annotation Term=\\"SAP__common.QuickInfo\\" String=\\"Flight Reference Scenario: Booking Fee\\"/>
</Annotations>
<Annotations Target=\\"SAP__self.TravelType/TotalPrice\\">
    <Annotation Term=\\"SAP__core.Computed\\"/>
    <Annotation Term=\\"SAP__measures.ISOCurrency\\" Path=\\"CurrencyCode\\"/>
    <Annotation Term=\\"SAP__common.Label\\" String=\\"Total Price\\"/>
    <Annotation Term=\\"SAP__common.QuickInfo\\" String=\\"Flight Reference Scenario: Total Price\\"/>
</Annotations>
<Annotations Target=\\"SAP__self.TravelType/Status\\">
    <Annotation Term=\\"SAP__core.Computed\\"/>
    <Annotation Term=\\"SAP__common.IsUpperCase\\"/>
    <Annotation Term=\\"SAP__common.Label\\" String=\\"Travel Status\\"/>
    <Annotation Term=\\"SAP__common.QuickInfo\\" String=\\"Flight Reference Scenario: Travel Status\\"/>
</Annotations>
<Annotations Target=\\"SAP__self.TravelType/LatestCancellationDate\\">
    <Annotation Term=\\"SAP__common.FieldControl\\" EnumMember=\\"SAP__common.FieldControlType/Mandatory\\"/>
</Annotations>
<Annotations Target=\\"SAP__self.TravelType/HasDraftEntity\\">
    <Annotation Term=\\"SAP__core.Computed\\"/>
    <Annotation Term=\\"SAP__common.IsUpperCase\\"/>
    <Annotation Term=\\"SAP__UI.HiddenFilter\\"/>
    <Annotation Term=\\"SAP__UI.Hidden\\"/>
    <Annotation Term=\\"SAP__common.Label\\" String=\\"Has Draft\\"/>
    <Annotation Term=\\"SAP__common.QuickInfo\\" String=\\"Draft - Indicator - Has draft document\\"/>
</Annotations>
<Annotations Target=\\"SAP__self.TravelType/DraftEntityCreationDateTime\\">
    <Annotation Term=\\"SAP__core.Computed\\"/>
    <Annotation Term=\\"SAP__UI.HiddenFilter\\"/>
    <Annotation Term=\\"SAP__UI.Hidden\\"/>
    <Annotation Term=\\"SAP__common.Label\\" String=\\"Draft Created On\\"/>
</Annotations>
<Annotations Target=\\"SAP__self.TravelType/DraftEntityLastChangeDateTime\\">
    <Annotation Term=\\"SAP__core.Computed\\"/>
    <Annotation Term=\\"SAP__UI.HiddenFilter\\"/>
    <Annotation Term=\\"SAP__UI.Hidden\\"/>
    <Annotation Term=\\"SAP__common.Label\\" String=\\"Draft Last Changed On\\"/>
</Annotations>
<Annotations Target=\\"SAP__self.TravelType/HasActiveEntity\\">
    <Annotation Term=\\"SAP__core.Computed\\"/>
    <Annotation Term=\\"SAP__common.IsUpperCase\\"/>
    <Annotation Term=\\"SAP__UI.HiddenFilter\\"/>
    <Annotation Term=\\"SAP__UI.Hidden\\"/>
    <Annotation Term=\\"SAP__common.Label\\" String=\\"Has active\\"/>
    <Annotation Term=\\"SAP__common.QuickInfo\\" String=\\"Draft - Indicator - Has active document\\"/>
</Annotations>
<Annotations Target=\\"SAP__self.TravelType/IsActiveEntity\\">
    <Annotation Term=\\"SAP__core.Computed\\"/>
    <Annotation Term=\\"SAP__common.IsUpperCase\\"/>
    <Annotation Term=\\"SAP__UI.HiddenFilter\\"/>
    <Annotation Term=\\"SAP__UI.Hidden\\"/>
    <Annotation Term=\\"SAP__common.Label\\" String=\\"Is active\\"/>
    <Annotation Term=\\"SAP__common.QuickInfo\\" String=\\"Draft - Indicator - Is active document\\"/>
</Annotations>
<Annotations Target=\\"SAP__self.TravelType/__CreateByAssociationControl\\">
    <Annotation Term=\\"SAP__core.Computed\\"/>
</Annotations>
<Annotations Target=\\"SAP__self.TravelType/__EntityControl\\">
    <Annotation Term=\\"SAP__core.Computed\\"/>
    <Annotation Term=\\"SAP__UI.HiddenFilter\\"/>
    <Annotation Term=\\"SAP__UI.Hidden\\"/>
</Annotations>
<Annotations Target=\\"SAP__self.TravelType/__FieldControl\\">
    <Annotation Term=\\"SAP__core.Computed\\"/>
    <Annotation Term=\\"SAP__UI.HiddenFilter\\"/>
    <Annotation Term=\\"SAP__UI.Hidden\\"/>
</Annotations>
<Annotations Target=\\"SAP__self.TravelType/__OperationControl\\">
    <Annotation Term=\\"SAP__core.Computed\\"/>
</Annotations>
<Annotations Target=\\"SAP__self.Container/Travel\\">
    <Annotation Term=\\"SAP__capabilities.NavigationRestrictions\\">
        <Record>
            <PropertyValue Property=\\"RestrictedProperties\\">
                <Collection>
                    <Record>
                        <PropertyValue Property=\\"NavigationProperty\\" NavigationPropertyPath=\\"_Booking\\"/>
                        <PropertyValue Property=\\"InsertRestrictions\\">
                            <Record>
                                <PropertyValue Property=\\"Insertable\\"
                                Path=\\"__CreateByAssociationControl/_Booking\\"/>
                            </Record>
                        </PropertyValue>
                    </Record>
                </Collection>
            </PropertyValue>
        </Record>
    </Annotation>
    <Annotation Term=\\"SAP__common.DraftRoot\\">
        <Record>
            <PropertyValue Property=\\"EditAction\\"
            String=\\"com.sap.gateway.srvd.dmo.sd_travel_mduu.v0001.Edit\\"/>
            <PropertyValue Property=\\"ActivationAction\\"
            String=\\"com.sap.gateway.srvd.dmo.sd_travel_mduu.v0001.Activate\\"/>
            <PropertyValue Property=\\"PreparationAction\\"
            String=\\"com.sap.gateway.srvd.dmo.sd_travel_mduu.v0001.Prepare\\"/>
            <PropertyValue Property=\\"DiscardAction\\"
            String=\\"com.sap.gateway.srvd.dmo.sd_travel_mduu.v0001.Discard\\"/>
        </Record>
    </Annotation>
    <Annotation Term=\\"SAP__capabilities.SearchRestrictions\\">
        <Record>
            <PropertyValue Property=\\"Searchable\\" Bool=\\"true\\"/>
            <PropertyValue Property=\\"UnsupportedExpressions\\"
            EnumMember=\\"SAP__capabilities.SearchExpressions/AND SAP__capabilities.SearchExpressions/OR SAP__capabilities.SearchExpressions/NOT SAP__capabilities.SearchExpressions/group SAP__capabilities.SearchExpressions/phrase\\"/>
        </Record>
    </Annotation>
    <Annotation Term=\\"SAP__capabilities.FilterRestrictions\\">
        <Record>
            <PropertyValue Property=\\"Filterable\\" Bool=\\"true\\"/>
            <PropertyValue Property=\\"FilterExpressionRestrictions\\">
                <Collection>
                    <Record>
                        <PropertyValue Property=\\"Property\\" PropertyPath=\\"Memo\\"/>
                        <PropertyValue Property=\\"AllowedExpressions\\" String=\\"SearchExpression\\"/>
                    </Record>
                </Collection>
            </PropertyValue>
            <PropertyValue Property=\\"NonFilterableProperties\\">
                <Collection>
                    <PropertyPath>__CreateByAssociationControl</PropertyPath>
                    <PropertyPath>__EntityControl</PropertyPath>
                    <PropertyPath>__FieldControl</PropertyPath>
                    <PropertyPath>__OperationControl</PropertyPath>
                </Collection>
            </PropertyValue>
        </Record>
    </Annotation>
    <Annotation Term=\\"SAP__capabilities.SortRestrictions\\">
        <Record>
            <PropertyValue Property=\\"NonSortableProperties\\">
                <Collection>
                    <PropertyPath>Memo</PropertyPath>
                    <PropertyPath>__CreateByAssociationControl</PropertyPath>
                    <PropertyPath>__EntityControl</PropertyPath>
                    <PropertyPath>__FieldControl</PropertyPath>
                    <PropertyPath>__OperationControl</PropertyPath>
                </Collection>
            </PropertyValue>
        </Record>
    </Annotation>
    <Annotation Term=\\"SAP__capabilities.DeleteRestrictions\\">
        <Record>
            <PropertyValue Property=\\"Deletable\\" Path=\\"__EntityControl/Deletable\\"/>
        </Record>
    </Annotation>
    <Annotation Term=\\"SAP__capabilities.UpdateRestrictions\\">
        <Record>
            <!--                        <PropertyValue Property=\\"Updatable\\" Path=\\"__EntityControl/Updatable\\"/>-->
            <PropertyValue Property=\\"QueryOptions\\">
                <Record>
                    <PropertyValue Property=\\"SelectSupported\\" Bool=\\"true\\"/>
                </Record>
            </PropertyValue>
        </Record>
    </Annotation>
    <Annotation Term=\\"SAP__core.OptimisticConcurrency\\"/>
</Annotations>
<Annotations Target=\\"SAP__self.Check(SAP__self.TravelType)\\">
    <Annotation Term=\\"SAP__core.OperationAvailable\\" Path=\\"_it/__OperationControl/Check\\"/>
</Annotations>
<Annotations Target=\\"SAP__self.Edit(SAP__self.TravelType)\\">
    <Annotation Term=\\"SAP__core.OperationAvailable\\" Path=\\"_it/__OperationControl/Edit\\"/>
</Annotations>
<Annotations Target=\\"SAP__self.setToBooked(SAP__self.TravelType)\\">
    <Annotation Term=\\"SAP__core.OperationAvailable\\" Path=\\"_it/__OperationControl/setToBooked\\"/>
</Annotations>
<Annotations Target=\\"SAP__self.setCancellationDateToTomorrow(SAP__self.TravelType)\\">
    <Annotation Term=\\"SAP__core.OperationAvailable\\"
    Path=\\"_it/__OperationControl/setCancellationDateToTomorrow\\"/>
</Annotations>
<Annotations Target=\\"SAP__self.setToNew(SAP__self.TravelType)\\">
    <Annotation Term=\\"SAP__core.OperationAvailable\\" Path=\\"_it/__OperationControl/setToNew\\"/>
</Annotations>
<Annotations Target=\\"SAP__self.deductDiscount(SAP__self.TravelType)\\">
    <Annotation Term=\\"SAP__core.OperationAvailable\\" Path=\\"_it/__OperationControl/deductDiscount\\"/>
</Annotations>
<Annotations Target=\\"SAP__self.TravelType/CurrencyCode\\">
    <Annotation Term=\\"SAP__common.ValueListReferences\\">
        <Collection>
            <String>
                ../../../../srvd_f4/sap/i_currency/0001;ps='srvd-*dmo*sd_travel_mduu-0001';va='com.sap.gateway.srvd.dmo.sd_travel_mduu.v0001.et-*dmo*c_travel_mduu.currencycode'/$metadata
            </String>
        </Collection>
    </Annotation>
    <Annotation Term=\\"SAP__common.Label\\" String=\\"Currency Code\\"/>
    <Annotation Term=\\"SAP__common.QuickInfo\\" String=\\"Flight Reference Scenario: Currency Code\\"/>
</Annotations>
<Annotations Target=\\"SAP__self.TravelType\\">
    <Annotation Term=\\"SAP__common.Label\\" String=\\"Travel Projection View\\"/>
    <Annotation Term=\\"SAP__common.SemanticKey\\">
        <Collection>
            <PropertyPath>TravelID</PropertyPath>
        </Collection>
    </Annotation>
    <Annotation Term=\\"SAP__UI.Facets\\">
        <Collection>
            <Record Type=\\"SAP__UI.ReferenceFacet\\">
                <PropertyValue Property=\\"Label\\" String=\\"Travel - Managed with UUID\\"/>
                <PropertyValue Property=\\"ID\\" String=\\"Travel\\"/>
                <PropertyValue Property=\\"Target\\" AnnotationPath=\\"@SAP__UI.Identification\\"/>
            </Record>
            <Record Type=\\"SAP__UI.ReferenceFacet\\">
                <PropertyValue Property=\\"Label\\" String=\\"Booking\\"/>
                <PropertyValue Property=\\"ID\\" String=\\"Booking\\"/>
                <PropertyValue Property=\\"Target\\" AnnotationPath=\\"_Booking/@SAP__UI.LineItem\\"/>
            </Record>
        </Collection>
    </Annotation>
    <Annotation Term=\\"SAP__UI.HeaderInfo\\">
        <Record>
            <PropertyValue Property=\\"TypeName\\" String=\\"Travel\\"/>
            <PropertyValue Property=\\"TypeNamePlural\\" String=\\"Travels - Managed with UUID\\"/>
            <PropertyValue Property=\\"Title\\">
                <Record Type=\\"SAP__UI.DataField\\">
                    <PropertyValue Property=\\"Value\\" Path=\\"TravelID\\"/>
                </Record>
            </PropertyValue>
        </Record>
    </Annotation>
    <Annotation Term=\\"SAP__UI.Identification\\">
        <Collection>
            <Record Type=\\"SAP__UI.DataField\\">
                <PropertyValue Property=\\"Label\\" String=\\"Travel ID\\"/>
                <PropertyValue Property=\\"Value\\" Path=\\"TravelID\\"/>
            </Record>
            <Record Type=\\"SAP__UI.DataField\\">
                <PropertyValue Property=\\"Value\\" Path=\\"AgencyID\\"/>
            </Record>
            <Record Type=\\"SAP__UI.DataField\\">
                <PropertyValue Property=\\"Value\\" Path=\\"CustomerID\\"/>
            </Record>
            <Record Type=\\"SAP__UI.DataField\\">
                <PropertyValue Property=\\"Value\\" Path=\\"BeginDate\\"/>
            </Record>
            <Record Type=\\"SAP__UI.DataField\\">
                <PropertyValue Property=\\"Value\\" Path=\\"EndDate\\"/>
            </Record>
            <Record Type=\\"SAP__UI.DataField\\">
                <PropertyValue Property=\\"Value\\" Path=\\"BookingFee\\"/>
            </Record>
            <Record Type=\\"SAP__UI.DataField\\">
                <PropertyValue Property=\\"Value\\" Path=\\"TotalPrice\\"/>
            </Record>
            <Record Type=\\"SAP__UI.DataField\\">
                <PropertyValue Property=\\"Label\\" String=\\"Latest Cancellation Date\\"/>
                <PropertyValue Property=\\"Value\\" Path=\\"LatestCancellationDate\\"/>
            </Record>
            <Record Type=\\"SAP__UI.DataField\\">
                <PropertyValue Property=\\"Value\\" Path=\\"Memo\\"/>
            </Record>
            <Record Type=\\"SAP__UI.DataField\\">
                <PropertyValue Property=\\"Label\\" String=\\"Status\\"/>
                <PropertyValue Property=\\"Value\\" Path=\\"Status\\"/>
            </Record>
            <Record Type=\\"SAP__UI.DataFieldForAction\\">
                <PropertyValue Property=\\"Label\\" String=\\"Set Cancel Date to Tomorrow\\"/>
                <PropertyValue Property=\\"Action\\"
                String=\\"com.sap.gateway.srvd.dmo.sd_travel_mduu.v0001.setCancellationDateToTomorrow(com.sap.gateway.srvd.dmo.sd_travel_mduu.v0001.TravelType)\\"/>
                <PropertyValue Property=\\"InvocationGrouping\\"
                EnumMember=\\"SAP__UI.OperationGroupingType/Isolated\\"/>
            </Record>
            <Record Type=\\"SAP__UI.DataFieldForAction\\">
                <PropertyValue Property=\\"Label\\" String=\\"Set To Booked\\"/>
                <PropertyValue Property=\\"Action\\"
                String=\\"com.sap.gateway.srvd.dmo.sd_travel_mduu.v0001.setToBooked(com.sap.gateway.srvd.dmo.sd_travel_mduu.v0001.TravelType)\\"/>
                <PropertyValue Property=\\"InvocationGrouping\\"
                EnumMember=\\"SAP__UI.OperationGroupingType/Isolated\\"/>
            </Record>
            <Record Type=\\"SAP__UI.DataFieldForAction\\">
                <PropertyValue Property=\\"Label\\" String=\\"Set To New\\"/>
                <PropertyValue Property=\\"Action\\"
                String=\\"com.sap.gateway.srvd.dmo.sd_travel_mduu.v0001.setToNew(com.sap.gateway.srvd.dmo.sd_travel_mduu.v0001.TravelType)\\"/>
                <PropertyValue Property=\\"InvocationGrouping\\"
                EnumMember=\\"SAP__UI.OperationGroupingType/Isolated\\"/>
            </Record>
            <Record Type=\\"SAP__UI.DataFieldForAction\\">
                <PropertyValue Property=\\"Label\\" String=\\"Check Travel\\"/>
                <PropertyValue Property=\\"Action\\"
                String=\\"com.sap.gateway.srvd.dmo.sd_travel_mduu.v0001.Check(com.sap.gateway.srvd.dmo.sd_travel_mduu.v0001.TravelType)\\"/>
                <PropertyValue Property=\\"InvocationGrouping\\"
                EnumMember=\\"SAP__UI.OperationGroupingType/Isolated\\"/>
            </Record>
            <Record Type=\\"SAP__UI.DataFieldForAction\\">
                <PropertyValue Property=\\"Label\\" String=\\"Deduct Discount\\"/>
                <PropertyValue Property=\\"Action\\"
                String=\\"com.sap.gateway.srvd.dmo.sd_travel_mduu.v0001.deductDiscount(com.sap.gateway.srvd.dmo.sd_travel_mduu.v0001.TravelType)\\"/>
                <PropertyValue Property=\\"InvocationGrouping\\"
                EnumMember=\\"SAP__UI.OperationGroupingType/Isolated\\"/>
            </Record>
        </Collection>
    </Annotation>
    <Annotation Term=\\"SAP__UI.LineItem\\">
        <Collection>
            <Record Type=\\"SAP__UI.DataField\\">
                <PropertyValue Property=\\"Value\\" Path=\\"TravelID\\"/>
                <Annotation Term=\\"SAP__UI.Importance\\" EnumMember=\\"SAP__UI.ImportanceType/High\\"/>
            </Record>
            <Record Type=\\"SAP__UI.DataField\\">
                <PropertyValue Property=\\"Value\\" Path=\\"AgencyID\\"/>
                <Annotation Term=\\"SAP__UI.Importance\\" EnumMember=\\"SAP__UI.ImportanceType/High\\"/>
            </Record>
            <Record Type=\\"SAP__UI.DataField\\">
                <PropertyValue Property=\\"Value\\" Path=\\"CustomerID\\"/>
                <Annotation Term=\\"SAP__UI.Importance\\" EnumMember=\\"SAP__UI.ImportanceType/High\\"/>
            </Record>
            <Record Type=\\"SAP__UI.DataField\\">
                <PropertyValue Property=\\"Value\\" Path=\\"BeginDate\\"/>
                <Annotation Term=\\"SAP__UI.Importance\\" EnumMember=\\"SAP__UI.ImportanceType/Medium\\"/>
            </Record>
            <Record Type=\\"SAP__UI.DataField\\">
                <PropertyValue Property=\\"Value\\" Path=\\"EndDate\\"/>
                <Annotation Term=\\"SAP__UI.Importance\\" EnumMember=\\"SAP__UI.ImportanceType/Medium\\"/>
            </Record>
            <Record Type=\\"SAP__UI.DataField\\">
                <PropertyValue Property=\\"Value\\" Path=\\"BookingFee\\"/>
                <Annotation Term=\\"SAP__UI.Importance\\" EnumMember=\\"SAP__UI.ImportanceType/Medium\\"/>
            </Record>
            <Record Type=\\"SAP__UI.DataField\\">
                <PropertyValue Property=\\"Value\\" Path=\\"TotalPrice\\"/>
                <Annotation Term=\\"SAP__UI.Importance\\" EnumMember=\\"SAP__UI.ImportanceType/Medium\\"/>
            </Record>
            <Record Type=\\"SAP__UI.DataField\\">
                <PropertyValue Property=\\"Label\\" String=\\"Latest Cancellation Date\\"/>
                <PropertyValue Property=\\"Value\\" Path=\\"LatestCancellationDate\\"/>
            </Record>
            <Record Type=\\"SAP__UI.DataField\\">
                <PropertyValue Property=\\"Value\\" Path=\\"Memo\\"/>
                <Annotation Term=\\"SAP__UI.Importance\\" EnumMember=\\"SAP__UI.ImportanceType/Medium\\"/>
            </Record>
            <Record Type=\\"SAP__UI.DataField\\">
                <PropertyValue Property=\\"Value\\" Path=\\"Status\\"/>
                <Annotation Term=\\"SAP__UI.Importance\\" EnumMember=\\"SAP__UI.ImportanceType/High\\"/>
            </Record>
            <Record Type=\\"SAP__UI.DataFieldForAction\\">
                <PropertyValue Property=\\"Label\\" String=\\"Draft Template\\"/>
                <PropertyValue Property=\\"Action\\"
                String=\\"com.sap.gateway.srvd.dmo.sd_travel_mduu.v0001.createDraftTemplate(Collection(com.sap.gateway.srvd.dmo.sd_travel_mduu.v0001.TravelType))\\"/>
                <PropertyValue Property=\\"InvocationGrouping\\"
                EnumMember=\\"SAP__UI.OperationGroupingType/Isolated\\"/>
            </Record>
            <Record Type=\\"SAP__UI.DataFieldForAction\\">
                <PropertyValue Property=\\"Label\\" String=\\"Active Template\\"/>
                <PropertyValue Property=\\"Action\\"
                String=\\"com.sap.gateway.srvd.dmo.sd_travel_mduu.v0001.createActiveTemplate(Collection(com.sap.gateway.srvd.dmo.sd_travel_mduu.v0001.TravelType))\\"/>
                <PropertyValue Property=\\"InvocationGrouping\\"
                EnumMember=\\"SAP__UI.OperationGroupingType/Isolated\\"/>
            </Record>
            <Record Type=\\"SAP__UI.DataFieldForAction\\">
                <PropertyValue Property=\\"Label\\" String=\\"Deduct Discount\\"/>
                <PropertyValue Property=\\"Action\\"
                String=\\"com.sap.gateway.srvd.dmo.sd_travel_mduu.v0001.deductDiscount(com.sap.gateway.srvd.dmo.sd_travel_mduu.v0001.TravelType)\\"/>
                <PropertyValue Property=\\"InvocationGrouping\\"
                EnumMember=\\"SAP__UI.OperationGroupingType/Isolated\\"/>
            </Record>
            <Record Type=\\"SAP__UI.DataFieldForAction\\">
                <PropertyValue Property=\\"Label\\" String=\\"Check Travel\\"/>
                <PropertyValue Property=\\"Action\\"
                String=\\"com.sap.gateway.srvd.dmo.sd_travel_mduu.v0001.Check(com.sap.gateway.srvd.dmo.sd_travel_mduu.v0001.TravelType)\\"/>
                <PropertyValue Property=\\"InvocationGrouping\\"
                EnumMember=\\"SAP__UI.OperationGroupingType/Isolated\\"/>
            </Record>
            <Record Type=\\"SAP__UI.DataFieldForAction\\">
                <PropertyValue Property=\\"Label\\" String=\\"Set To New\\"/>
                <PropertyValue Property=\\"Action\\"
                String=\\"com.sap.gateway.srvd.dmo.sd_travel_mduu.v0001.setToNew(com.sap.gateway.srvd.dmo.sd_travel_mduu.v0001.TravelType)\\"/>
                <PropertyValue Property=\\"InvocationGrouping\\"
                EnumMember=\\"SAP__UI.OperationGroupingType/Isolated\\"/>
            </Record>
            <Record Type=\\"SAP__UI.DataFieldForAction\\">
                <PropertyValue Property=\\"Label\\" String=\\"Set To Booked\\"/>
                <PropertyValue Property=\\"Action\\"
                String=\\"com.sap.gateway.srvd.dmo.sd_travel_mduu.v0001.setToBooked(com.sap.gateway.srvd.dmo.sd_travel_mduu.v0001.TravelType)\\"/>
                <PropertyValue Property=\\"InvocationGrouping\\"
                EnumMember=\\"SAP__UI.OperationGroupingType/Isolated\\"/>
            </Record>
            <Record Type=\\"SAP__UI.DataFieldForAction\\">
                <PropertyValue Property=\\"Label\\" String=\\"Set Cancel Date to Tomorrow\\"/>
                <PropertyValue Property=\\"Action\\"
                String=\\"com.sap.gateway.srvd.dmo.sd_travel_mduu.v0001.setCancellationDateToTomorrow(com.sap.gateway.srvd.dmo.sd_travel_mduu.v0001.TravelType)\\"/>
                <PropertyValue Property=\\"InvocationGrouping\\"
                EnumMember=\\"SAP__UI.OperationGroupingType/Isolated\\"/>
            </Record>
        </Collection>
    </Annotation>
    <Annotation Term=\\"SAP__UI.PresentationVariant\\">
        <Record>
            <PropertyValue Property=\\"SortOrder\\">
                <Collection>
                    <Record Type=\\"SAP__common.SortOrderType\\">
                        <PropertyValue Property=\\"Property\\" PropertyPath=\\"TravelID\\"/>
                        <PropertyValue Property=\\"Descending\\" Bool=\\"true\\"/>
                    </Record>
                </Collection>
            </PropertyValue>
            <PropertyValue Property=\\"Visualizations\\">
                <Collection>
                    <AnnotationPath>@SAP__UI.LineItem</AnnotationPath>
                </Collection>
            </PropertyValue>
        </Record>
    </Annotation>
    <Annotation Term=\\"SAP__UI.SelectionFields\\">
        <Collection>
            <PropertyPath>TravelID</PropertyPath>
            <PropertyPath>AgencyID</PropertyPath>
            <PropertyPath>CustomerID</PropertyPath>
        </Collection>
    </Annotation>
    <Annotation Term=\\"Communication.Contact\\">
        <Record/>
    </Annotation>
    <Annotation Term=\\"SAP__common.Messages\\" Path=\\"SAP__Messages\\"/>
</Annotations>
<Annotations Target=\\"SAP__self.AirportType/AirportID\\">
    <Annotation Term=\\"SAP__common.Text\\" Path=\\"Name\\"/>
    <Annotation Term=\\"SAP__common.IsUpperCase\\"/>
    <Annotation Term=\\"SAP__common.Label\\" String=\\"Airport ID\\"/>
    <Annotation Term=\\"SAP__common.Heading\\" String=\\"Airport\\"/>
    <Annotation Term=\\"SAP__common.QuickInfo\\" String=\\"Flight Reference Scenario: Airport ID\\"/>
</Annotations>
<Annotations Target=\\"SAP__self.AirportType/CountryCode\\">
    <Annotation Term=\\"SAP__common.IsUpperCase\\"/>
    <Annotation Term=\\"SAP__common.ValueListReferences\\">
        <Collection>
            <String>
                ../../../../srvd_f4/sap/i_country/0001;ps='srvd-*dmo*sd_travel_mduu-0001';va='com.sap.gateway.srvd.dmo.sd_travel_mduu.v0001.et-*dmo*i_airport.countrycode'/$metadata
            </String>
        </Collection>
    </Annotation>
    <Annotation Term=\\"SAP__common.Label\\" String=\\"Country/Region Key\\"/>
    <Annotation Term=\\"SAP__common.Heading\\" String=\\"C/R\\"/>
</Annotations>
<Annotations Target=\\"SAP__self.AirportType\\">
    <Annotation Term=\\"SAP__common.Label\\" String=\\"Airport View - CDS Data Model\\"/>
</Annotations>
<Annotations Target=\\"SAP__self.Container/Airport\\">
    <Annotation Term=\\"SAP__capabilities.SearchRestrictions\\">
        <Record>
            <PropertyValue Property=\\"Searchable\\" Bool=\\"true\\"/>
            <PropertyValue Property=\\"UnsupportedExpressions\\"
            EnumMember=\\"SAP__capabilities.SearchExpressions/AND SAP__capabilities.SearchExpressions/OR SAP__capabilities.SearchExpressions/NOT SAP__capabilities.SearchExpressions/group SAP__capabilities.SearchExpressions/phrase\\"/>
        </Record>
    </Annotation>
    <Annotation Term=\\"SAP__capabilities.InsertRestrictions\\">
        <Record>
            <PropertyValue Property=\\"Insertable\\" Bool=\\"false\\"/>
        </Record>
    </Annotation>
    <Annotation Term=\\"SAP__capabilities.DeleteRestrictions\\">
        <Record>
            <PropertyValue Property=\\"Deletable\\" Bool=\\"false\\"/>
        </Record>
    </Annotation>
    <Annotation Term=\\"SAP__capabilities.UpdateRestrictions\\">
        <Record>
            <PropertyValue Property=\\"Updatable\\" Bool=\\"false\\"/>
            <PropertyValue Property=\\"QueryOptions\\">
                <Record>
                    <PropertyValue Property=\\"SelectSupported\\" Bool=\\"true\\"/>
                </Record>
            </PropertyValue>
        </Record>
    </Annotation>
    <Annotation Term=\\"SAP__capabilities.FilterRestrictions\\">
        <Record>
            <PropertyValue Property=\\"FilterExpressionRestrictions\\">
                <Collection>
                    <Record>
                        <PropertyValue Property=\\"Property\\" PropertyPath=\\"AirportID\\"/>
                        <PropertyValue Property=\\"AllowedExpressions\\" String=\\"MultiValue\\"/>
                    </Record>
                    <Record>
                        <PropertyValue Property=\\"Property\\" PropertyPath=\\"CountryCode\\"/>
                        <PropertyValue Property=\\"AllowedExpressions\\" String=\\"MultiValue\\"/>
                    </Record>
                </Collection>
            </PropertyValue>
        </Record>
    </Annotation>
</Annotations>
<Annotations Target=\\"SAP__self.BookingSupplementType/BookingSupplementUUID\\">
    <Annotation Term=\\"SAP__core.Computed\\"/>
    <Annotation Term=\\"SAP__UI.Hidden\\"/>
    <Annotation Term=\\"SAP__common.Label\\" String=\\"UUID\\"/>
    <Annotation Term=\\"SAP__common.QuickInfo\\" String=\\"16 Byte UUID in 16 Bytes (Raw Format)\\"/>
</Annotations>
<Annotations Target=\\"SAP__self.BookingSupplementType/BookingUUID\\">
    <Annotation Term=\\"SAP__core.Computed\\"/>
    <Annotation Term=\\"SAP__UI.Hidden\\"/>
    <Annotation Term=\\"SAP__common.Label\\" String=\\"UUID\\"/>
    <Annotation Term=\\"SAP__common.QuickInfo\\" String=\\"16 Byte UUID in 16 Bytes (Raw Format)\\"/>
</Annotations>
<Annotations Target=\\"SAP__self.BookingSupplementType/TravelUUID\\">
    <Annotation Term=\\"SAP__core.Computed\\"/>
    <Annotation Term=\\"SAP__UI.Hidden\\"/>
    <Annotation Term=\\"SAP__common.Label\\" String=\\"UUID\\"/>
    <Annotation Term=\\"SAP__common.QuickInfo\\" String=\\"16 Byte UUID in 16 Bytes (Raw Format)\\"/>
</Annotations>
<Annotations Target=\\"SAP__self.BookingSupplementType/TravelID\\">
    <Annotation Term=\\"SAP__core.Computed\\"/>
    <Annotation Term=\\"SAP__common.IsDigitSequence\\"/>
    <Annotation Term=\\"SAP__common.Label\\" String=\\"Travel ID\\"/>
    <Annotation Term=\\"SAP__common.QuickInfo\\" String=\\"Flight Reference Scenario: Travel ID\\"/>
</Annotations>
<Annotations Target=\\"SAP__self.BookingSupplementType/BookingID\\">
    <Annotation Term=\\"SAP__core.Computed\\"/>
    <Annotation Term=\\"SAP__common.IsDigitSequence\\"/>
    <Annotation Term=\\"SAP__common.Label\\" String=\\"Booking Number\\"/>
    <Annotation Term=\\"SAP__common.QuickInfo\\" String=\\"Flight Reference Scenario: Booking ID\\"/>
</Annotations>
<Annotations Target=\\"SAP__self.BookingSupplementType/BookingSupplementID\\">
    <Annotation Term=\\"SAP__core.Computed\\"/>
    <Annotation Term=\\"SAP__common.IsDigitSequence\\"/>
    <Annotation Term=\\"SAP__common.Label\\" String=\\"Book. Supp. Number\\"/>
    <Annotation Term=\\"SAP__common.Heading\\" String=\\"Booking Supplement Number\\"/>
    <Annotation Term=\\"SAP__common.QuickInfo\\" String=\\"Flight Reference Scenario: Booking Supplement ID\\"/>
</Annotations>
<Annotations Target=\\"SAP__self.BookingSupplementType/SupplementID\\">
    <Annotation Term=\\"SAP__common.Text\\" Path=\\"SupplementDescription\\"/>
    <Annotation Term=\\"SAP__common.FieldControl\\" EnumMember=\\"SAP__common.FieldControlType/Mandatory\\"/>
    <Annotation Term=\\"SAP__common.IsUpperCase\\"/>
    <Annotation Term=\\"SAP__common.ValueListReferences\\">
        <Collection>
            <String>
                ../../../../srvd_f4/dmo/i_supplement/0001;ps='srvd-*dmo*sd_travel_mduu-0001';va='com.sap.gateway.srvd.dmo.sd_travel_mduu.v0001.et-*dmo*c_booksup_mduu.supplementid'/$metadata
            </String>
        </Collection>
    </Annotation>
    <Annotation Term=\\"SAP__common.Label\\" String=\\"Product ID\\"/>
    <Annotation Term=\\"SAP__common.QuickInfo\\" String=\\"Flight Reference Scenario: Supplement ID\\"/>
</Annotations>
<Annotations Target=\\"SAP__self.BookingSupplementType/SupplementDescription\\">
    <Annotation Term=\\"SAP__core.Computed\\"/>
    <Annotation Term=\\"SAP__common.Label\\" String=\\"Product Name\\"/>
    <Annotation Term=\\"SAP__common.QuickInfo\\" String=\\"Flight Reference Scenario: Supplement Description\\"/>
</Annotations>
<Annotations Target=\\"SAP__self.BookingSupplementType/Price\\">
    <Annotation Term=\\"SAP__measures.ISOCurrency\\" Path=\\"CurrencyCode\\"/>
    <Annotation Term=\\"SAP__common.Label\\" String=\\"Product Price\\"/>
    <Annotation Term=\\"SAP__common.QuickInfo\\" String=\\"Flight Reference Scenario: Supplement Price\\"/>
</Annotations>
<Annotations Target=\\"SAP__self.BookingSupplementType/HasDraftEntity\\">
    <Annotation Term=\\"SAP__core.Computed\\"/>
    <Annotation Term=\\"SAP__common.IsUpperCase\\"/>
    <Annotation Term=\\"SAP__UI.HiddenFilter\\"/>
    <Annotation Term=\\"SAP__UI.Hidden\\"/>
    <Annotation Term=\\"SAP__common.Label\\" String=\\"Has Draft\\"/>
    <Annotation Term=\\"SAP__common.QuickInfo\\" String=\\"Draft - Indicator - Has draft document\\"/>
</Annotations>
<Annotations Target=\\"SAP__self.BookingSupplementType/DraftEntityCreationDateTime\\">
    <Annotation Term=\\"SAP__core.Computed\\"/>
    <Annotation Term=\\"SAP__UI.HiddenFilter\\"/>
    <Annotation Term=\\"SAP__UI.Hidden\\"/>
    <Annotation Term=\\"SAP__common.Label\\" String=\\"Draft Created On\\"/>
</Annotations>
<Annotations Target=\\"SAP__self.BookingSupplementType/DraftEntityLastChangeDateTime\\">
    <Annotation Term=\\"SAP__core.Computed\\"/>
    <Annotation Term=\\"SAP__UI.HiddenFilter\\"/>
    <Annotation Term=\\"SAP__UI.Hidden\\"/>
    <Annotation Term=\\"SAP__common.Label\\" String=\\"Draft Last Changed On\\"/>
</Annotations>
<Annotations Target=\\"SAP__self.BookingSupplementType/HasActiveEntity\\">
    <Annotation Term=\\"SAP__core.Computed\\"/>
    <Annotation Term=\\"SAP__common.IsUpperCase\\"/>
    <Annotation Term=\\"SAP__UI.HiddenFilter\\"/>
    <Annotation Term=\\"SAP__UI.Hidden\\"/>
    <Annotation Term=\\"SAP__common.Label\\" String=\\"Has active\\"/>
    <Annotation Term=\\"SAP__common.QuickInfo\\" String=\\"Draft - Indicator - Has active document\\"/>
</Annotations>
<Annotations Target=\\"SAP__self.BookingSupplementType/IsActiveEntity\\">
    <Annotation Term=\\"SAP__core.Computed\\"/>
    <Annotation Term=\\"SAP__common.IsUpperCase\\"/>
    <Annotation Term=\\"SAP__UI.HiddenFilter\\"/>
    <Annotation Term=\\"SAP__UI.Hidden\\"/>
    <Annotation Term=\\"SAP__common.Label\\" String=\\"Is active\\"/>
    <Annotation Term=\\"SAP__common.QuickInfo\\" String=\\"Draft - Indicator - Is active document\\"/>
</Annotations>
<Annotations Target=\\"SAP__self.BookingSupplementType/__EntityControl\\">
    <Annotation Term=\\"SAP__core.Computed\\"/>
    <Annotation Term=\\"SAP__UI.HiddenFilter\\"/>
    <Annotation Term=\\"SAP__UI.Hidden\\"/>
</Annotations>
<Annotations Target=\\"SAP__self.Container/BookingSupplement\\">
    <Annotation Term=\\"SAP__common.DraftNode\\">
        <Record/>
    </Annotation>
    <Annotation Term=\\"SAP__common.DraftActivationVia\\">
        <Collection>
            <String>SAP__self.Container/Travel</String>
        </Collection>
    </Annotation>
    <Annotation Term=\\"SAP__capabilities.SearchRestrictions\\">
        <Record>
            <PropertyValue Property=\\"Searchable\\" Bool=\\"true\\"/>
            <PropertyValue Property=\\"UnsupportedExpressions\\"
            EnumMember=\\"SAP__capabilities.SearchExpressions/AND SAP__capabilities.SearchExpressions/OR SAP__capabilities.SearchExpressions/NOT SAP__capabilities.SearchExpressions/group SAP__capabilities.SearchExpressions/phrase\\"/>
        </Record>
    </Annotation>
    <Annotation Term=\\"SAP__capabilities.FilterRestrictions\\">
        <Record>
            <PropertyValue Property=\\"Filterable\\" Bool=\\"true\\"/>
            <PropertyValue Property=\\"FilterExpressionRestrictions\\">
                <Collection>
                    <Record>
                        <PropertyValue Property=\\"Property\\" PropertyPath=\\"SupplementDescription\\"/>
                        <PropertyValue Property=\\"AllowedExpressions\\" String=\\"SearchExpression\\"/>
                    </Record>
                </Collection>
            </PropertyValue>
            <PropertyValue Property=\\"NonFilterableProperties\\">
                <Collection>
                    <PropertyPath>__EntityControl</PropertyPath>
                </Collection>
            </PropertyValue>
        </Record>
    </Annotation>
    <Annotation Term=\\"SAP__capabilities.SortRestrictions\\">
        <Record>
            <PropertyValue Property=\\"NonSortableProperties\\">
                <Collection>
                    <PropertyPath>SupplementDescription</PropertyPath>
                    <PropertyPath>__EntityControl</PropertyPath>
                </Collection>
            </PropertyValue>
        </Record>
    </Annotation>
    <Annotation Term=\\"SAP__capabilities.InsertRestrictions\\">
        <Record>
            <PropertyValue Property=\\"Insertable\\" Bool=\\"false\\"/>
        </Record>
    </Annotation>
    <Annotation Term=\\"SAP__capabilities.DeleteRestrictions\\">
        <Record>
            <PropertyValue Property=\\"Deletable\\" Path=\\"__EntityControl/Deletable\\"/>
        </Record>
    </Annotation>
    <Annotation Term=\\"SAP__capabilities.UpdateRestrictions\\">
        <Record>
            <PropertyValue Property=\\"Updatable\\" Path=\\"__EntityControl/Updatable\\"/>
            <PropertyValue Property=\\"QueryOptions\\">
                <Record>
                    <PropertyValue Property=\\"SelectSupported\\" Bool=\\"true\\"/>
                </Record>
            </PropertyValue>
        </Record>
    </Annotation>
    <Annotation Term=\\"SAP__core.OptimisticConcurrency\\"/>
</Annotations>
<Annotations Target=\\"SAP__self.BookingSupplementType/CurrencyCode\\">
    <Annotation Term=\\"SAP__common.ValueListReferences\\">
        <Collection>
            <String>
                ../../../../srvd_f4/sap/i_currency/0001;ps='srvd-*dmo*sd_travel_mduu-0001';va='com.sap.gateway.srvd.dmo.sd_travel_mduu.v0001.et-*dmo*c_booksup_mduu.currencycode'/$metadata
            </String>
        </Collection>
    </Annotation>
    <Annotation Term=\\"SAP__common.Label\\" String=\\"Currency Code\\"/>
    <Annotation Term=\\"SAP__common.QuickInfo\\" String=\\"Flight Reference Scenario: Currency Code\\"/>
</Annotations>
<Annotations Target=\\"SAP__self.BookingSupplementType\\">
    <Annotation Term=\\"SAP__common.Label\\" String=\\"Booking Supplement Projection View\\"/>
    <Annotation Term=\\"SAP__UI.Facets\\">
        <Collection>
            <Record Type=\\"SAP__UI.ReferenceFacet\\">
                <PropertyValue Property=\\"Label\\" String=\\"Booking Supplement\\"/>
                <PropertyValue Property=\\"ID\\" String=\\"BookingSupplement\\"/>
                <PropertyValue Property=\\"Target\\" AnnotationPath=\\"@SAP__UI.Identification\\"/>
            </Record>
        </Collection>
    </Annotation>
    <Annotation Term=\\"SAP__UI.HeaderInfo\\">
        <Record>
            <PropertyValue Property=\\"TypeName\\" String=\\"Booking Supplement\\"/>
            <PropertyValue Property=\\"TypeNamePlural\\" String=\\"Booking Supplements\\"/>
            <PropertyValue Property=\\"Title\\">
                <Record Type=\\"SAP__UI.DataField\\">
                    <PropertyValue Property=\\"Label\\" String=\\"Booking Supplement\\"/>
                    <PropertyValue Property=\\"Value\\" Path=\\"BookingSupplementID\\"/>
                </Record>
            </PropertyValue>
        </Record>
    </Annotation>
    <Annotation Term=\\"SAP__UI.Identification\\">
        <Collection>
            <Record Type=\\"SAP__UI.DataField\\">
                <PropertyValue Property=\\"Value\\" Path=\\"BookingSupplementID\\"/>
            </Record>
            <Record Type=\\"SAP__UI.DataField\\">
                <PropertyValue Property=\\"Value\\" Path=\\"SupplementID\\"/>
            </Record>
            <Record Type=\\"SAP__UI.DataField\\">
                <PropertyValue Property=\\"Value\\" Path=\\"Price\\"/>
            </Record>
        </Collection>
    </Annotation>
    <Annotation Term=\\"SAP__UI.LineItem\\">
        <Collection>
            <Record Type=\\"SAP__UI.DataField\\">
                <PropertyValue Property=\\"Value\\" Path=\\"BookingSupplementID\\"/>
                <Annotation Term=\\"SAP__UI.Importance\\" EnumMember=\\"SAP__UI.ImportanceType/High\\"/>
            </Record>
            <Record Type=\\"SAP__UI.DataField\\">
                <PropertyValue Property=\\"Value\\" Path=\\"SupplementID\\"/>
                <Annotation Term=\\"SAP__UI.Importance\\" EnumMember=\\"SAP__UI.ImportanceType/High\\"/>
            </Record>
            <Record Type=\\"SAP__UI.DataField\\">
                <PropertyValue Property=\\"Value\\" Path=\\"Price\\"/>
                <Annotation Term=\\"SAP__UI.Importance\\" EnumMember=\\"SAP__UI.ImportanceType/High\\"/>
            </Record>
        </Collection>
    </Annotation>
    <Annotation Term=\\"Communication.Contact\\">
        <Record/>
    </Annotation>
</Annotations>
<Annotations Target=\\"SAP__self.SupplementTextType/SupplementID\\">
    <Annotation Term=\\"SAP__common.Text\\" Path=\\"Description\\"/>
    <Annotation Term=\\"SAP__core.Computed\\"/>
    <Annotation Term=\\"SAP__common.IsUpperCase\\"/>
    <Annotation Term=\\"SAP__common.Label\\" String=\\"Product ID\\"/>
    <Annotation Term=\\"SAP__common.QuickInfo\\" String=\\"Flight Reference Scenario: Supplement ID\\"/>
</Annotations>
<Annotations Target=\\"SAP__self.SupplementTextType/LanguageCode\\">
    <Annotation Term=\\"SAP__common.FieldControl\\" EnumMember=\\"SAP__common.FieldControlType/Mandatory\\"/>
    <Annotation Term=\\"SAP__core.Immutable\\"/>
    <Annotation Term=\\"SAP__common.Label\\" String=\\"Language Key\\"/>
    <Annotation Term=\\"SAP__common.Heading\\" String=\\"Language\\"/>
</Annotations>
<Annotations Target=\\"SAP__self.SupplementTextType/HasDraftEntity\\">
    <Annotation Term=\\"SAP__core.Computed\\"/>
    <Annotation Term=\\"SAP__common.IsUpperCase\\"/>
    <Annotation Term=\\"SAP__UI.HiddenFilter\\"/>
    <Annotation Term=\\"SAP__UI.Hidden\\"/>
    <Annotation Term=\\"SAP__common.Label\\" String=\\"Has Draft\\"/>
    <Annotation Term=\\"SAP__common.QuickInfo\\" String=\\"Draft - Indicator - Has draft document\\"/>
</Annotations>
<Annotations Target=\\"SAP__self.SupplementTextType/DraftEntityCreationDateTime\\">
    <Annotation Term=\\"SAP__core.Computed\\"/>
    <Annotation Term=\\"SAP__UI.HiddenFilter\\"/>
    <Annotation Term=\\"SAP__UI.Hidden\\"/>
    <Annotation Term=\\"SAP__common.Label\\" String=\\"Draft Created On\\"/>
</Annotations>
<Annotations Target=\\"SAP__self.SupplementTextType/DraftEntityLastChangeDateTime\\">
    <Annotation Term=\\"SAP__core.Computed\\"/>
    <Annotation Term=\\"SAP__UI.HiddenFilter\\"/>
    <Annotation Term=\\"SAP__UI.Hidden\\"/>
    <Annotation Term=\\"SAP__common.Label\\" String=\\"Draft Last Changed On\\"/>
</Annotations>
<Annotations Target=\\"SAP__self.SupplementTextType/HasActiveEntity\\">
    <Annotation Term=\\"SAP__core.Computed\\"/>
    <Annotation Term=\\"SAP__common.IsUpperCase\\"/>
    <Annotation Term=\\"SAP__UI.HiddenFilter\\"/>
    <Annotation Term=\\"SAP__UI.Hidden\\"/>
    <Annotation Term=\\"SAP__common.Label\\" String=\\"Has active\\"/>
    <Annotation Term=\\"SAP__common.QuickInfo\\" String=\\"Draft - Indicator - Has active document\\"/>
</Annotations>
<Annotations Target=\\"SAP__self.SupplementTextType/IsActiveEntity\\">
    <Annotation Term=\\"SAP__core.Computed\\"/>
    <Annotation Term=\\"SAP__common.IsUpperCase\\"/>
    <Annotation Term=\\"SAP__UI.HiddenFilter\\"/>
    <Annotation Term=\\"SAP__UI.Hidden\\"/>
    <Annotation Term=\\"SAP__common.Label\\" String=\\"Is active\\"/>
    <Annotation Term=\\"SAP__common.QuickInfo\\" String=\\"Draft - Indicator - Is active document\\"/>
</Annotations>
<Annotations Target=\\"SAP__self.SupplementTextType/__EntityControl\\">
    <Annotation Term=\\"SAP__core.Computed\\"/>
    <Annotation Term=\\"SAP__UI.HiddenFilter\\"/>
    <Annotation Term=\\"SAP__UI.Hidden\\"/>
</Annotations>
<Annotations Target=\\"SAP__self.Container/SupplementText\\">
    <Annotation Term=\\"SAP__common.DraftNode\\">
        <Record/>
    </Annotation>
    <Annotation Term=\\"SAP__common.DraftActivationVia\\">
        <Collection>
            <String>SAP__self.Container/Travel</String>
        </Collection>
    </Annotation>
    <Annotation Term=\\"SAP__capabilities.SearchRestrictions\\">
        <Record>
            <PropertyValue Property=\\"Searchable\\" Bool=\\"true\\"/>
            <PropertyValue Property=\\"UnsupportedExpressions\\"
            EnumMember=\\"SAP__capabilities.SearchExpressions/AND SAP__capabilities.SearchExpressions/OR SAP__capabilities.SearchExpressions/NOT SAP__capabilities.SearchExpressions/group SAP__capabilities.SearchExpressions/phrase\\"/>
        </Record>
    </Annotation>
    <Annotation Term=\\"SAP__capabilities.FilterRestrictions\\">
        <Record>
            <PropertyValue Property=\\"Filterable\\" Bool=\\"true\\"/>
            <PropertyValue Property=\\"FilterExpressionRestrictions\\">
                <Collection>
                    <Record>
                        <PropertyValue Property=\\"Property\\" PropertyPath=\\"Description\\"/>
                        <PropertyValue Property=\\"AllowedExpressions\\" String=\\"SearchExpression\\"/>
                    </Record>
                </Collection>
            </PropertyValue>
            <PropertyValue Property=\\"NonFilterableProperties\\">
                <Collection>
                    <PropertyPath>__EntityControl</PropertyPath>
                </Collection>
            </PropertyValue>
        </Record>
    </Annotation>
    <Annotation Term=\\"SAP__capabilities.SortRestrictions\\">
        <Record>
            <PropertyValue Property=\\"NonSortableProperties\\">
                <Collection>
                    <PropertyPath>Description</PropertyPath>
                    <PropertyPath>__EntityControl</PropertyPath>
                </Collection>
            </PropertyValue>
        </Record>
    </Annotation>
    <Annotation Term=\\"SAP__capabilities.InsertRestrictions\\">
        <Record>
            <PropertyValue Property=\\"Insertable\\" Bool=\\"false\\"/>
        </Record>
    </Annotation>
    <Annotation Term=\\"SAP__capabilities.DeleteRestrictions\\">
        <Record>
            <PropertyValue Property=\\"Deletable\\" Path=\\"__EntityControl/Deletable\\"/>
        </Record>
    </Annotation>
    <Annotation Term=\\"SAP__capabilities.UpdateRestrictions\\">
        <Record>
            <PropertyValue Property=\\"Updatable\\" Path=\\"__EntityControl/Updatable\\"/>
            <PropertyValue Property=\\"QueryOptions\\">
                <Record>
                    <PropertyValue Property=\\"SelectSupported\\" Bool=\\"true\\"/>
                </Record>
            </PropertyValue>
        </Record>
    </Annotation>
    <Annotation Term=\\"SAP__core.OptimisticConcurrency\\"/>
</Annotations>
<Annotations Target=\\"SAP__self.SupplementTextType\\">
    <Annotation Term=\\"SAP__common.Label\\" String=\\"Supplement Text View - CDS Data Model\\"/>
    <Annotation Term=\\"Communication.Contact\\">
        <Record/>
    </Annotation>
</Annotations>
<Annotations Target=\\"SAP__self.SupplementType/SupplementID\\">
    <Annotation Term=\\"SAP__core.Computed\\"/>
    <Annotation Term=\\"SAP__common.IsUpperCase\\"/>
    <Annotation Term=\\"SAP__common.Label\\" String=\\"Product ID\\"/>
    <Annotation Term=\\"SAP__common.QuickInfo\\" String=\\"Flight Reference Scenario: Supplement ID\\"/>
</Annotations>
<Annotations Target=\\"SAP__self.SupplementType/SupplementCategory\\">
    <Annotation Term=\\"SAP__common.FieldControl\\" EnumMember=\\"SAP__common.FieldControlType/Mandatory\\"/>
    <Annotation Term=\\"SAP__core.Immutable\\"/>
    <Annotation Term=\\"SAP__common.IsUpperCase\\"/>
    <Annotation Term=\\"SAP__common.Label\\" String=\\"Supplement Category\\"/>
    <Annotation Term=\\"SAP__common.QuickInfo\\" String=\\"Supplement Type\\"/>
</Annotations>
<Annotations Target=\\"SAP__self.SupplementType/Price\\">
    <Annotation Term=\\"SAP__common.FieldControl\\" EnumMember=\\"SAP__common.FieldControlType/Mandatory\\"/>
    <Annotation Term=\\"SAP__common.Label\\" String=\\"Product Price\\"/>
    <Annotation Term=\\"SAP__common.QuickInfo\\" String=\\"Flight Reference Scenario: Supplement Price\\"/>
</Annotations>
<Annotations Target=\\"SAP__self.SupplementType/CurrencyCode\\">
    <Annotation Term=\\"SAP__common.FieldControl\\" EnumMember=\\"SAP__common.FieldControlType/Mandatory\\"/>
    <Annotation Term=\\"SAP__common.Label\\" String=\\"Currency Code\\"/>
    <Annotation Term=\\"SAP__common.QuickInfo\\" String=\\"Flight Reference Scenario: Currency Code\\"/>
</Annotations>
<Annotations Target=\\"SAP__self.SupplementType/LocalCreatedBy\\">
    <Annotation Term=\\"SAP__common.IsUpperCase\\"/>
    <Annotation Term=\\"SAP__common.Label\\" String=\\"User Name\\"/>
    <Annotation Term=\\"SAP__common.Heading\\" String=\\"User\\"/>
</Annotations>
<Annotations Target=\\"SAP__self.SupplementType/LocalLastChangedBy\\">
    <Annotation Term=\\"SAP__common.IsUpperCase\\"/>
    <Annotation Term=\\"SAP__common.Label\\" String=\\"User Name\\"/>
    <Annotation Term=\\"SAP__common.Heading\\" String=\\"User\\"/>
</Annotations>
<Annotations Target=\\"SAP__self.SupplementType/HasDraftEntity\\">
    <Annotation Term=\\"SAP__core.Computed\\"/>
    <Annotation Term=\\"SAP__common.IsUpperCase\\"/>
    <Annotation Term=\\"SAP__UI.HiddenFilter\\"/>
    <Annotation Term=\\"SAP__UI.Hidden\\"/>
    <Annotation Term=\\"SAP__common.Label\\" String=\\"Has Draft\\"/>
    <Annotation Term=\\"SAP__common.QuickInfo\\" String=\\"Draft - Indicator - Has draft document\\"/>
</Annotations>
<Annotations Target=\\"SAP__self.SupplementType/DraftEntityCreationDateTime\\">
    <Annotation Term=\\"SAP__core.Computed\\"/>
    <Annotation Term=\\"SAP__UI.HiddenFilter\\"/>
    <Annotation Term=\\"SAP__UI.Hidden\\"/>
    <Annotation Term=\\"SAP__common.Label\\" String=\\"Draft Created On\\"/>
</Annotations>
<Annotations Target=\\"SAP__self.SupplementType/DraftEntityLastChangeDateTime\\">
    <Annotation Term=\\"SAP__core.Computed\\"/>
    <Annotation Term=\\"SAP__UI.HiddenFilter\\"/>
    <Annotation Term=\\"SAP__UI.Hidden\\"/>
    <Annotation Term=\\"SAP__common.Label\\" String=\\"Draft Last Changed On\\"/>
</Annotations>
<Annotations Target=\\"SAP__self.SupplementType/HasActiveEntity\\">
    <Annotation Term=\\"SAP__core.Computed\\"/>
    <Annotation Term=\\"SAP__common.IsUpperCase\\"/>
    <Annotation Term=\\"SAP__UI.HiddenFilter\\"/>
    <Annotation Term=\\"SAP__UI.Hidden\\"/>
    <Annotation Term=\\"SAP__common.Label\\" String=\\"Has active\\"/>
    <Annotation Term=\\"SAP__common.QuickInfo\\" String=\\"Draft - Indicator - Has active document\\"/>
</Annotations>
<Annotations Target=\\"SAP__self.SupplementType/IsActiveEntity\\">
    <Annotation Term=\\"SAP__core.Computed\\"/>
    <Annotation Term=\\"SAP__common.IsUpperCase\\"/>
    <Annotation Term=\\"SAP__UI.HiddenFilter\\"/>
    <Annotation Term=\\"SAP__UI.Hidden\\"/>
    <Annotation Term=\\"SAP__common.Label\\" String=\\"Is active\\"/>
    <Annotation Term=\\"SAP__common.QuickInfo\\" String=\\"Draft - Indicator - Is active document\\"/>
</Annotations>
<Annotations Target=\\"SAP__self.SupplementType/__CreateByAssociationControl\\">
    <Annotation Term=\\"SAP__core.Computed\\"/>
</Annotations>
<Annotations Target=\\"SAP__self.SupplementType/__EntityControl\\">
    <Annotation Term=\\"SAP__core.Computed\\"/>
    <Annotation Term=\\"SAP__UI.HiddenFilter\\"/>
    <Annotation Term=\\"SAP__UI.Hidden\\"/>
</Annotations>
<Annotations Target=\\"SAP__self.SupplementType/__OperationControl\\">
    <Annotation Term=\\"SAP__core.Computed\\"/>
</Annotations>
<Annotations Target=\\"SAP__self.Container/Supplement\\">
    <Annotation Term=\\"SAP__capabilities.NavigationRestrictions\\">
        <Record>
            <PropertyValue Property=\\"RestrictedProperties\\">
                <Collection>
                    <Record>
                        <PropertyValue Property=\\"NavigationProperty\\"
                        NavigationPropertyPath=\\"_SupplementText\\"/>
                        <PropertyValue Property=\\"InsertRestrictions\\">
                            <Record>
                                <PropertyValue Property=\\"Insertable\\"
                                Path=\\"__CreateByAssociationControl/_SupplementText\\"/>
                            </Record>
                        </PropertyValue>
                    </Record>
                </Collection>
            </PropertyValue>
        </Record>
    </Annotation>
    <Annotation Term=\\"SAP__common.DraftRoot\\">
        <Record>
            <PropertyValue Property=\\"ActivationAction\\"
            String=\\"com.sap.gateway.srvd.dmo.sd_travel_mduu.v0001.Activate\\"/>
            <PropertyValue Property=\\"PreparationAction\\"
            String=\\"com.sap.gateway.srvd.dmo.sd_travel_mduu.v0001.Prepare\\"/>
            <PropertyValue Property=\\"EditAction\\"
            String=\\"com.sap.gateway.srvd.dmo.sd_travel_mduu.v0001.Edit\\"/>
            <PropertyValue Property=\\"DiscardAction\\"
            String=\\"com.sap.gateway.srvd.dmo.sd_travel_mduu.v0001.Discard\\"/>
        </Record>
    </Annotation>
    <Annotation Term=\\"SAP__capabilities.SearchRestrictions\\">
        <Record>
            <PropertyValue Property=\\"Searchable\\" Bool=\\"true\\"/>
            <PropertyValue Property=\\"UnsupportedExpressions\\"
            EnumMember=\\"SAP__capabilities.SearchExpressions/AND SAP__capabilities.SearchExpressions/OR SAP__capabilities.SearchExpressions/NOT SAP__capabilities.SearchExpressions/group SAP__capabilities.SearchExpressions/phrase\\"/>
        </Record>
    </Annotation>
    <Annotation Term=\\"SAP__capabilities.FilterRestrictions\\">
        <Record>
            <PropertyValue Property=\\"NonFilterableProperties\\">
                <Collection>
                    <PropertyPath>__CreateByAssociationControl</PropertyPath>
                    <PropertyPath>__EntityControl</PropertyPath>
                    <PropertyPath>__OperationControl</PropertyPath>
                </Collection>
            </PropertyValue>
        </Record>
    </Annotation>
    <Annotation Term=\\"SAP__capabilities.SortRestrictions\\">
        <Record>
            <PropertyValue Property=\\"NonSortableProperties\\">
                <Collection>
                    <PropertyPath>__CreateByAssociationControl</PropertyPath>
                    <PropertyPath>__EntityControl</PropertyPath>
                    <PropertyPath>__OperationControl</PropertyPath>
                </Collection>
            </PropertyValue>
        </Record>
    </Annotation>
    <Annotation Term=\\"SAP__capabilities.DeleteRestrictions\\">
        <Record>
            <PropertyValue Property=\\"Deletable\\" Path=\\"__EntityControl/Deletable\\"/>
        </Record>
    </Annotation>
    <Annotation Term=\\"SAP__capabilities.UpdateRestrictions\\">
        <Record>
            <PropertyValue Property=\\"Updatable\\" Path=\\"__EntityControl/Updatable\\"/>
            <PropertyValue Property=\\"QueryOptions\\">
                <Record>
                    <PropertyValue Property=\\"SelectSupported\\" Bool=\\"true\\"/>
                </Record>
            </PropertyValue>
        </Record>
    </Annotation>
    <Annotation Term=\\"SAP__core.OptimisticConcurrency\\"/>
</Annotations>
<Annotations Target=\\"SAP__self.Edit(SAP__self.SupplementType)\\">
    <Annotation Term=\\"SAP__core.OperationAvailable\\" Path=\\"_it/__OperationControl/Edit\\"/>
</Annotations>
<Annotations Target=\\"SAP__self.SupplementType\\">
    <Annotation Term=\\"SAP__common.Label\\" String=\\"supplement view - cds data model\\"/>
    <Annotation Term=\\"Communication.Contact\\">
        <Record/>
    </Annotation>
    <Annotation Term=\\"SAP__common.Messages\\" Path=\\"SAP__Messages\\"/>
</Annotations>
<Annotations Target=\\"SAP__self.FlightType/AirlineID\\">
    <Annotation Term=\\"SAP__common.Text\\" Path=\\"AirlineID_Text\\"/>
    <Annotation Term=\\"SAP__common.IsUpperCase\\"/>
    <Annotation Term=\\"SAP__common.ValueListReferences\\">
        <Collection>
            <String>
                ../../../../srvd_f4/dmo/i_carrier/0001;ps='srvd-*dmo*sd_travel_mduu-0001';va='com.sap.gateway.srvd.dmo.sd_travel_mduu.v0001.et-*dmo*i_flight.airlineid'/$metadata
            </String>
        </Collection>
    </Annotation>
    <Annotation Term=\\"SAP__common.Label\\" String=\\"Airline ID\\"/>
    <Annotation Term=\\"SAP__common.QuickInfo\\" String=\\"Flight Reference Scenario: Carrier ID\\"/>
</Annotations>
<Annotations Target=\\"SAP__self.FlightType/AirlineID_Text\\">
    <Annotation Term=\\"SAP__core.Computed\\"/>
    <Annotation Term=\\"SAP__common.Label\\" String=\\"Airline Name\\"/>
    <Annotation Term=\\"SAP__common.Heading\\" String=\\"Airline\\"/>
    <Annotation Term=\\"SAP__common.QuickInfo\\" String=\\"Flight Reference Scenario: Carrier Name\\"/>
</Annotations>
<Annotations Target=\\"SAP__self.FlightType/ConnectionID\\">
    <Annotation Term=\\"SAP__common.IsDigitSequence\\"/>
    <Annotation Term=\\"SAP__common.ValueListReferences\\">
        <Collection>
            <String>
                ../../../../srvd_f4/dmo/i_connection/0001;ps='srvd-*dmo*sd_travel_mduu-0001';va='com.sap.gateway.srvd.dmo.sd_travel_mduu.v0001.et-*dmo*i_flight.connectionid'/$metadata
            </String>
        </Collection>
    </Annotation>
    <Annotation Term=\\"SAP__common.Label\\" String=\\"Flight Number\\"/>
    <Annotation Term=\\"SAP__common.Heading\\" String=\\"Flight No.\\"/>
    <Annotation Term=\\"SAP__common.QuickInfo\\" String=\\"Flight Reference Scenario: Connection ID\\"/>
</Annotations>
<Annotations Target=\\"SAP__self.FlightType/Price\\">
    <Annotation Term=\\"SAP__measures.ISOCurrency\\" Path=\\"CurrencyCode\\"/>
    <Annotation Term=\\"SAP__common.Label\\" String=\\"Flight Price\\"/>
    <Annotation Term=\\"SAP__common.Heading\\" String=\\"Airfare\\"/>
    <Annotation Term=\\"SAP__common.QuickInfo\\" String=\\"Flight Reference Scenario: Flight Price\\"/>
</Annotations>
<Annotations Target=\\"SAP__self.FlightType/PlaneType\\">
    <Annotation Term=\\"SAP__common.IsUpperCase\\"/>
    <Annotation Term=\\"SAP__common.Label\\" String=\\"Plane Type\\"/>
    <Annotation Term=\\"SAP__common.Heading\\" String=\\"Plane\\"/>
    <Annotation Term=\\"SAP__common.QuickInfo\\" String=\\"Flight Reference Scenario: Plane Type ID\\"/>
</Annotations>
<Annotations Target=\\"SAP__self.FlightType\\">
    <Annotation Term=\\"SAP__common.Label\\" String=\\"Flight View - CDS Data Model\\"/>
</Annotations>
<Annotations Target=\\"SAP__self.Container/Flight\\">
    <Annotation Term=\\"SAP__capabilities.SearchRestrictions\\">
        <Record>
            <PropertyValue Property=\\"Searchable\\" Bool=\\"true\\"/>
            <PropertyValue Property=\\"UnsupportedExpressions\\"
            EnumMember=\\"SAP__capabilities.SearchExpressions/AND SAP__capabilities.SearchExpressions/OR SAP__capabilities.SearchExpressions/NOT SAP__capabilities.SearchExpressions/group SAP__capabilities.SearchExpressions/phrase\\"/>
        </Record>
    </Annotation>
    <Annotation Term=\\"SAP__capabilities.InsertRestrictions\\">
        <Record>
            <PropertyValue Property=\\"Insertable\\" Bool=\\"false\\"/>
        </Record>
    </Annotation>
    <Annotation Term=\\"SAP__capabilities.DeleteRestrictions\\">
        <Record>
            <PropertyValue Property=\\"Deletable\\" Bool=\\"false\\"/>
        </Record>
    </Annotation>
    <Annotation Term=\\"SAP__capabilities.UpdateRestrictions\\">
        <Record>
            <PropertyValue Property=\\"Updatable\\" Bool=\\"false\\"/>
            <PropertyValue Property=\\"QueryOptions\\">
                <Record>
                    <PropertyValue Property=\\"SelectSupported\\" Bool=\\"true\\"/>
                </Record>
            </PropertyValue>
        </Record>
    </Annotation>
    <Annotation Term=\\"SAP__capabilities.FilterRestrictions\\">
        <Record>
            <PropertyValue Property=\\"FilterExpressionRestrictions\\">
                <Collection>
                    <Record>
                        <PropertyValue Property=\\"Property\\" PropertyPath=\\"AirlineID\\"/>
                        <PropertyValue Property=\\"AllowedExpressions\\" String=\\"MultiValue\\"/>
                    </Record>
                    <Record>
                        <PropertyValue Property=\\"Property\\" PropertyPath=\\"Price\\"/>
                        <PropertyValue Property=\\"AllowedExpressions\\" String=\\"MultiValue\\"/>
                    </Record>
                    <Record>
                        <PropertyValue Property=\\"Property\\" PropertyPath=\\"PlaneType\\"/>
                        <PropertyValue Property=\\"AllowedExpressions\\" String=\\"MultiValue\\"/>
                    </Record>
                </Collection>
            </PropertyValue>
        </Record>
    </Annotation>
</Annotations>
<Annotations Target=\\"SAP__self.CountryType/Country\\">
    <Annotation Term=\\"SAP__common.Text\\" Path=\\"Country_Text\\"/>
    <Annotation Term=\\"SAP__common.IsUpperCase\\"/>
    <Annotation Term=\\"SAP__common.Label\\" String=\\"Country/Region Key\\"/>
    <Annotation Term=\\"SAP__common.Heading\\" String=\\"C/R\\"/>
</Annotations>
<Annotations Target=\\"SAP__self.CountryType/Country_Text\\">
    <Annotation Term=\\"SAP__core.Computed\\"/>
    <Annotation Term=\\"SAP__common.Label\\" String=\\"Country/Region Name\\"/>
</Annotations>
<Annotations Target=\\"SAP__self.CountryType/CountryThreeLetterISOCode\\">
    <Annotation Term=\\"SAP__common.IsUpperCase\\"/>
    <Annotation Term=\\"SAP__common.Label\\" String=\\"ISO Code 3 Char\\"/>
    <Annotation Term=\\"SAP__common.Heading\\" String=\\"ISO Code 3 Characters\\"/>
    <Annotation Term=\\"SAP__common.QuickInfo\\" String=\\"ISO Country/Region Code 3 Characters\\"/>
</Annotations>
<Annotations Target=\\"SAP__self.CountryType/CountryThreeDigitISOCode\\">
    <Annotation Term=\\"SAP__common.IsDigitSequence\\"/>
    <Annotation Term=\\"SAP__common.Label\\" String=\\"ISO Code Num. 3\\"/>
    <Annotation Term=\\"SAP__common.Heading\\" String=\\"ISO Code Numeric 3-Characters\\"/>
    <Annotation Term=\\"SAP__common.QuickInfo\\" String=\\"ISO Country/Region Code Numeric 3-Characters\\"/>
</Annotations>
<Annotations Target=\\"SAP__self.CountryType/CountryISOCode\\">
    <Annotation Term=\\"SAP__common.IsUpperCase\\"/>
    <Annotation Term=\\"SAP__common.Label\\" String=\\"ISO Code\\"/>
    <Annotation Term=\\"SAP__common.QuickInfo\\" String=\\"ISO Code of the Country/Region\\"/>
</Annotations>
<Annotations Target=\\"SAP__self.CountryType\\">
    <Annotation Term=\\"SAP__common.Label\\" String=\\"Country\\"/>
</Annotations>
<Annotations Target=\\"SAP__self.Container/Country\\">
    <Annotation Term=\\"SAP__capabilities.SearchRestrictions\\">
        <Record>
            <PropertyValue Property=\\"Searchable\\" Bool=\\"true\\"/>
            <PropertyValue Property=\\"UnsupportedExpressions\\"
            EnumMember=\\"SAP__capabilities.SearchExpressions/AND SAP__capabilities.SearchExpressions/OR SAP__capabilities.SearchExpressions/NOT SAP__capabilities.SearchExpressions/group SAP__capabilities.SearchExpressions/phrase\\"/>
        </Record>
    </Annotation>
    <Annotation Term=\\"SAP__capabilities.InsertRestrictions\\">
        <Record>
            <PropertyValue Property=\\"Insertable\\" Bool=\\"false\\"/>
        </Record>
    </Annotation>
    <Annotation Term=\\"SAP__capabilities.DeleteRestrictions\\">
        <Record>
            <PropertyValue Property=\\"Deletable\\" Bool=\\"false\\"/>
        </Record>
    </Annotation>
    <Annotation Term=\\"SAP__capabilities.UpdateRestrictions\\">
        <Record>
            <PropertyValue Property=\\"Updatable\\" Bool=\\"false\\"/>
            <PropertyValue Property=\\"QueryOptions\\">
                <Record>
                    <PropertyValue Property=\\"SelectSupported\\" Bool=\\"true\\"/>
                </Record>
            </PropertyValue>
        </Record>
    </Annotation>
    <Annotation Term=\\"SAP__capabilities.FilterRestrictions\\">
        <Record>
            <PropertyValue Property=\\"FilterExpressionRestrictions\\">
                <Collection>
                    <Record>
                        <PropertyValue Property=\\"Property\\" PropertyPath=\\"Country\\"/>
                        <PropertyValue Property=\\"AllowedExpressions\\" String=\\"MultiValue\\"/>
                    </Record>
                    <Record>
                        <PropertyValue Property=\\"Property\\" PropertyPath=\\"CountryThreeLetterISOCode\\"/>
                        <PropertyValue Property=\\"AllowedExpressions\\" String=\\"MultiValue\\"/>
                    </Record>
                    <Record>
                        <PropertyValue Property=\\"Property\\" PropertyPath=\\"CountryISOCode\\"/>
                        <PropertyValue Property=\\"AllowedExpressions\\" String=\\"MultiValue\\"/>
                    </Record>
                </Collection>
            </PropertyValue>
        </Record>
    </Annotation>
</Annotations>
<Annotations Target=\\"SAP__self.PassengerType/CustomerID\\">
    <Annotation Term=\\"SAP__common.Text\\" Path=\\"LastName\\"/>
    <Annotation Term=\\"SAP__common.IsDigitSequence\\"/>
    <Annotation Term=\\"SAP__common.Label\\" String=\\"Customer ID\\"/>
    <Annotation Term=\\"SAP__common.QuickInfo\\" String=\\"Flight Reference Scenario: Customer ID\\"/>
</Annotations>
<Annotations Target=\\"SAP__self.PassengerType/PostalCode\\">
    <Annotation Term=\\"SAP__common.IsUpperCase\\"/>
    <Annotation Term=\\"SAP__common.Label\\" String=\\"Postal Code\\"/>
    <Annotation Term=\\"SAP__common.QuickInfo\\" String=\\"Flight Reference Scenario: Postal Code\\"/>
</Annotations>
<Annotations Target=\\"SAP__self.PassengerType/CountryCode\\">
    <Annotation Term=\\"SAP__common.IsUpperCase\\"/>
    <Annotation Term=\\"SAP__common.ValueListReferences\\">
        <Collection>
            <String>
                ../../../../srvd_f4/sap/i_country/0001;ps='srvd-*dmo*sd_travel_mduu-0001';va='com.sap.gateway.srvd.dmo.sd_travel_mduu.v0001.et-*dmo*i_customer.countrycode'/$metadata
            </String>
        </Collection>
    </Annotation>
    <Annotation Term=\\"SAP__common.Label\\" String=\\"Country/Region Key\\"/>
    <Annotation Term=\\"SAP__common.Heading\\" String=\\"C/R\\"/>
</Annotations>
<Annotations Target=\\"SAP__self.PassengerType/PhoneNumber\\">
    <Annotation Term=\\"SAP__common.IsUpperCase\\"/>
    <Annotation Term=\\"SAP__common.Label\\" String=\\"Phone No.\\"/>
    <Annotation Term=\\"SAP__common.Heading\\" String=\\"Phone Number\\"/>
    <Annotation Term=\\"SAP__common.QuickInfo\\" String=\\"Flight Reference Scenario: Phone Number\\"/>
</Annotations>
<Annotations Target=\\"SAP__self.PassengerType\\">
    <Annotation Term=\\"SAP__common.Label\\" String=\\"Customer View - CDS Data Model\\"/>
</Annotations>
<Annotations Target=\\"SAP__self.Container/Passenger\\">
    <Annotation Term=\\"SAP__capabilities.SearchRestrictions\\">
        <Record>
            <PropertyValue Property=\\"Searchable\\" Bool=\\"true\\"/>
            <PropertyValue Property=\\"UnsupportedExpressions\\"
            EnumMember=\\"SAP__capabilities.SearchExpressions/AND SAP__capabilities.SearchExpressions/OR SAP__capabilities.SearchExpressions/NOT SAP__capabilities.SearchExpressions/group SAP__capabilities.SearchExpressions/phrase\\"/>
        </Record>
    </Annotation>
    <Annotation Term=\\"SAP__capabilities.FilterRestrictions\\">
        <Record>
            <PropertyValue Property=\\"Filterable\\" Bool=\\"true\\"/>
            <PropertyValue Property=\\"FilterExpressionRestrictions\\">
                <Collection>
                    <Record>
                        <PropertyValue Property=\\"Property\\" PropertyPath=\\"EMailAddress\\"/>
                        <PropertyValue Property=\\"AllowedExpressions\\" String=\\"SearchExpression\\"/>
                    </Record>
                </Collection>
            </PropertyValue>
        </Record>
    </Annotation>
    <Annotation Term=\\"SAP__capabilities.SortRestrictions\\">
        <Record>
            <PropertyValue Property=\\"NonSortableProperties\\">
                <Collection>
                    <PropertyPath>EMailAddress</PropertyPath>
                </Collection>
            </PropertyValue>
        </Record>
    </Annotation>
    <Annotation Term=\\"SAP__capabilities.InsertRestrictions\\">
        <Record>
            <PropertyValue Property=\\"Insertable\\" Bool=\\"false\\"/>
        </Record>
    </Annotation>
    <Annotation Term=\\"SAP__capabilities.DeleteRestrictions\\">
        <Record>
            <PropertyValue Property=\\"Deletable\\" Bool=\\"false\\"/>
        </Record>
    </Annotation>
    <Annotation Term=\\"SAP__capabilities.UpdateRestrictions\\">
        <Record>
            <PropertyValue Property=\\"Updatable\\" Bool=\\"false\\"/>
            <PropertyValue Property=\\"QueryOptions\\">
                <Record>
                    <PropertyValue Property=\\"SelectSupported\\" Bool=\\"true\\"/>
                </Record>
            </PropertyValue>
        </Record>
    </Annotation>
</Annotations>
<Annotations Target=\\"SAP__self.I_DraftAdministrativeDataType/DraftEntityType\\">
    <Annotation Term=\\"SAP__common.IsUpperCase\\"/>
    <Annotation Term=\\"SAP__UI.Hidden\\"/>
    <Annotation Term=\\"SAP__common.Label\\" String=\\"Draft Entity ID\\"/>
</Annotations>
<Annotations Target=\\"SAP__self.I_DraftAdministrativeDataType/CreatedByUser\\">
    <Annotation Term=\\"SAP__common.Text\\" Path=\\"CreatedByUserDescription\\"/>
    <Annotation Term=\\"SAP__common.IsUpperCase\\"/>
    <Annotation Term=\\"SAP__common.Label\\" String=\\"Draft Created By\\"/>
</Annotations>
<Annotations Target=\\"SAP__self.I_DraftAdministrativeDataType/LastChangedByUser\\">
    <Annotation Term=\\"SAP__common.Text\\" Path=\\"LastChangedByUserDescription\\"/>
    <Annotation Term=\\"SAP__common.IsUpperCase\\"/>
    <Annotation Term=\\"SAP__common.Label\\" String=\\"Draft Last Changed By\\"/>
</Annotations>
<Annotations Target=\\"SAP__self.I_DraftAdministrativeDataType/DraftAccessType\\">
    <Annotation Term=\\"SAP__common.IsUpperCase\\"/>
    <Annotation Term=\\"SAP__UI.Hidden\\"/>
    <Annotation Term=\\"SAP__common.Label\\" String=\\"Draft Access Type\\"/>
</Annotations>
<Annotations Target=\\"SAP__self.I_DraftAdministrativeDataType/InProcessByUser\\">
    <Annotation Term=\\"SAP__common.Text\\" Path=\\"InProcessByUserDescription\\"/>
    <Annotation Term=\\"SAP__common.IsUpperCase\\"/>
    <Annotation Term=\\"SAP__common.Label\\" String=\\"Draft In Process By\\"/>
</Annotations>
<Annotations Target=\\"SAP__self.I_DraftAdministrativeDataType/DraftIsKeptByUser\\">
    <Annotation Term=\\"SAP__common.IsUpperCase\\"/>
    <Annotation Term=\\"SAP__UI.Hidden\\"/>
    <Annotation Term=\\"SAP__common.Label\\" String=\\"Draft Is Kept By User\\"/>
</Annotations>
<Annotations Target=\\"SAP__self.I_DraftAdministrativeDataType/DraftIsCreatedByMe\\">
    <Annotation Term=\\"SAP__common.IsUpperCase\\"/>
    <Annotation Term=\\"SAP__UI.Hidden\\"/>
    <Annotation Term=\\"SAP__common.Label\\" String=\\"Draft Created By Me\\"/>
</Annotations>
<Annotations Target=\\"SAP__self.I_DraftAdministrativeDataType/DraftIsLastChangedByMe\\">
    <Annotation Term=\\"SAP__common.IsUpperCase\\"/>
    <Annotation Term=\\"SAP__UI.Hidden\\"/>
    <Annotation Term=\\"SAP__common.Label\\" String=\\"Draft Last Changed By Me\\"/>
</Annotations>
<Annotations Target=\\"SAP__self.I_DraftAdministrativeDataType/DraftIsProcessedByMe\\">
    <Annotation Term=\\"SAP__common.IsUpperCase\\"/>
    <Annotation Term=\\"SAP__UI.Hidden\\"/>
    <Annotation Term=\\"SAP__common.Label\\" String=\\"Draft In Process By Me\\"/>
</Annotations>
<Annotations Target=\\"SAP__self.I_DraftAdministrativeDataType\\">
    <Annotation Term=\\"SAP__common.Label\\" String=\\"Draft Administration Data\\"/>
</Annotations>
<Annotations Target=\\"SAP__self.Container/I_DraftAdministrativeData\\">
    <Annotation Term=\\"SAP__capabilities.SearchRestrictions\\">
        <Record>
            <PropertyValue Property=\\"Searchable\\" Bool=\\"true\\"/>
            <PropertyValue Property=\\"UnsupportedExpressions\\"
            EnumMember=\\"SAP__capabilities.SearchExpressions/AND SAP__capabilities.SearchExpressions/OR SAP__capabilities.SearchExpressions/NOT SAP__capabilities.SearchExpressions/group SAP__capabilities.SearchExpressions/phrase\\"/>
        </Record>
    </Annotation>
    <Annotation Term=\\"SAP__capabilities.InsertRestrictions\\">
        <Record>
            <PropertyValue Property=\\"Insertable\\" Bool=\\"false\\"/>
        </Record>
    </Annotation>
    <Annotation Term=\\"SAP__capabilities.DeleteRestrictions\\">
        <Record>
            <PropertyValue Property=\\"Deletable\\" Bool=\\"false\\"/>
        </Record>
    </Annotation>
    <Annotation Term=\\"SAP__capabilities.UpdateRestrictions\\">
        <Record>
            <PropertyValue Property=\\"Updatable\\" Bool=\\"false\\"/>
            <PropertyValue Property=\\"QueryOptions\\">
                <Record>
                    <PropertyValue Property=\\"SelectSupported\\" Bool=\\"true\\"/>
                </Record>
            </PropertyValue>
        </Record>
    </Annotation>
    <Annotation Term=\\"SAP__capabilities.FilterRestrictions\\">
        <Record>
            <PropertyValue Property=\\"FilterExpressionRestrictions\\">
                <Collection>
                    <Record>
                        <PropertyValue Property=\\"Property\\" PropertyPath=\\"DraftEntityType\\"/>
                        <PropertyValue Property=\\"AllowedExpressions\\" String=\\"MultiValue\\"/>
                    </Record>
                    <Record>
                        <PropertyValue Property=\\"Property\\" PropertyPath=\\"CreatedByUser\\"/>
                        <PropertyValue Property=\\"AllowedExpressions\\" String=\\"MultiValue\\"/>
                    </Record>
                    <Record>
                        <PropertyValue Property=\\"Property\\" PropertyPath=\\"LastChangedByUser\\"/>
                        <PropertyValue Property=\\"AllowedExpressions\\" String=\\"MultiValue\\"/>
                    </Record>
                    <Record>
                        <PropertyValue Property=\\"Property\\" PropertyPath=\\"DraftAccessType\\"/>
                        <PropertyValue Property=\\"AllowedExpressions\\" String=\\"MultiValue\\"/>
                    </Record>
                    <Record>
                        <PropertyValue Property=\\"Property\\" PropertyPath=\\"InProcessByUser\\"/>
                        <PropertyValue Property=\\"AllowedExpressions\\" String=\\"MultiValue\\"/>
                    </Record>
                    <Record>
                        <PropertyValue Property=\\"Property\\" PropertyPath=\\"DraftIsKeptByUser\\"/>
                        <PropertyValue Property=\\"AllowedExpressions\\" String=\\"MultiValue\\"/>
                    </Record>
                    <Record>
                        <PropertyValue Property=\\"Property\\" PropertyPath=\\"DraftIsCreatedByMe\\"/>
                        <PropertyValue Property=\\"AllowedExpressions\\" String=\\"MultiValue\\"/>
                    </Record>
                    <Record>
                        <PropertyValue Property=\\"Property\\" PropertyPath=\\"DraftIsLastChangedByMe\\"/>
                        <PropertyValue Property=\\"AllowedExpressions\\" String=\\"MultiValue\\"/>
                    </Record>
                    <Record>
                        <PropertyValue Property=\\"Property\\" PropertyPath=\\"DraftIsProcessedByMe\\"/>
                        <PropertyValue Property=\\"AllowedExpressions\\" String=\\"MultiValue\\"/>
                    </Record>
                </Collection>
            </PropertyValue>
        </Record>
    </Annotation>
</Annotations>
<Annotations Target=\\"SAP__self.FlightConnectionType/AirlineID\\">
    <Annotation Term=\\"SAP__common.Text\\" Path=\\"AirlineID_Text\\"/>
    <Annotation Term=\\"SAP__common.IsUpperCase\\"/>
    <Annotation Term=\\"SAP__common.ValueListReferences\\">
        <Collection>
            <String>
                ../../../../srvd_f4/dmo/i_carrier/0001;ps='srvd-*dmo*sd_travel_mduu-0001';va='com.sap.gateway.srvd.dmo.sd_travel_mduu.v0001.et-*dmo*i_connection.airlineid'/$metadata
            </String>
        </Collection>
    </Annotation>
    <Annotation Term=\\"SAP__common.Label\\" String=\\"Airline ID\\"/>
    <Annotation Term=\\"SAP__common.QuickInfo\\" String=\\"Flight Reference Scenario: Carrier ID\\"/>
</Annotations>
<Annotations Target=\\"SAP__self.FlightConnectionType/AirlineID_Text\\">
    <Annotation Term=\\"SAP__core.Computed\\"/>
    <Annotation Term=\\"SAP__common.Label\\" String=\\"Airline Name\\"/>
    <Annotation Term=\\"SAP__common.Heading\\" String=\\"Airline\\"/>
    <Annotation Term=\\"SAP__common.QuickInfo\\" String=\\"Flight Reference Scenario: Carrier Name\\"/>
</Annotations>
<Annotations Target=\\"SAP__self.FlightConnectionType/ConnectionID\\">
    <Annotation Term=\\"SAP__common.IsDigitSequence\\"/>
    <Annotation Term=\\"SAP__common.Label\\" String=\\"Flight Number\\"/>
    <Annotation Term=\\"SAP__common.Heading\\" String=\\"Flight No.\\"/>
    <Annotation Term=\\"SAP__common.QuickInfo\\" String=\\"Flight Reference Scenario: Connection ID\\"/>
</Annotations>
<Annotations Target=\\"SAP__self.FlightConnectionType/DepartureAirport\\">
    <Annotation Term=\\"SAP__common.IsUpperCase\\"/>
    <Annotation Term=\\"SAP__common.ValueListReferences\\">
        <Collection>
            <String>
                ../../../../srvd_f4/dmo/i_airport/0001;ps='srvd-*dmo*sd_travel_mduu-0001';va='com.sap.gateway.srvd.dmo.sd_travel_mduu.v0001.et-*dmo*i_connection.departureairport'/$metadata
            </String>
        </Collection>
    </Annotation>
    <Annotation Term=\\"SAP__common.Label\\" String=\\"Departure Airport\\"/>
    <Annotation Term=\\"SAP__common.Heading\\" String=\\"Departure\\"/>
    <Annotation Term=\\"SAP__common.QuickInfo\\" String=\\"Flight Reference Scenario: From Airport\\"/>
</Annotations>
<Annotations Target=\\"SAP__self.FlightConnectionType/DestinationAirport\\">
    <Annotation Term=\\"SAP__common.IsUpperCase\\"/>
    <Annotation Term=\\"SAP__common.ValueListReferences\\">
        <Collection>
            <String>
                ../../../../srvd_f4/dmo/i_airport/0001;ps='srvd-*dmo*sd_travel_mduu-0001';va='com.sap.gateway.srvd.dmo.sd_travel_mduu.v0001.et-*dmo*i_connection.destinationairport'/$metadata
            </String>
        </Collection>
    </Annotation>
    <Annotation Term=\\"SAP__common.Label\\" String=\\"Destination Airport\\"/>
    <Annotation Term=\\"SAP__common.Heading\\" String=\\"Destination\\"/>
    <Annotation Term=\\"SAP__common.QuickInfo\\" String=\\"Flight Reference Scenario: To Airport\\"/>
</Annotations>
<Annotations Target=\\"SAP__self.FlightConnectionType/Distance\\">
    <Annotation Term=\\"SAP__measures.Unit\\" Path=\\"DistanceUnit\\"/>
    <Annotation Term=\\"SAP__common.Label\\" String=\\"Flight Distance\\"/>
    <Annotation Term=\\"SAP__common.QuickInfo\\" String=\\"Flight Reference Scenario: Flight Distance\\"/>
</Annotations>
<Annotations Target=\\"SAP__self.FlightConnectionType\\">
    <Annotation Term=\\"SAP__common.Label\\" String=\\"Connection View - CDS Data Model\\"/>
</Annotations>
<Annotations Target=\\"SAP__self.Container/FlightConnection\\">
    <Annotation Term=\\"SAP__capabilities.SearchRestrictions\\">
        <Record>
            <PropertyValue Property=\\"Searchable\\" Bool=\\"true\\"/>
            <PropertyValue Property=\\"UnsupportedExpressions\\"
            EnumMember=\\"SAP__capabilities.SearchExpressions/AND SAP__capabilities.SearchExpressions/OR SAP__capabilities.SearchExpressions/NOT SAP__capabilities.SearchExpressions/group SAP__capabilities.SearchExpressions/phrase\\"/>
        </Record>
    </Annotation>
    <Annotation Term=\\"SAP__capabilities.InsertRestrictions\\">
        <Record>
            <PropertyValue Property=\\"Insertable\\" Bool=\\"false\\"/>
        </Record>
    </Annotation>
    <Annotation Term=\\"SAP__capabilities.DeleteRestrictions\\">
        <Record>
            <PropertyValue Property=\\"Deletable\\" Bool=\\"false\\"/>
        </Record>
    </Annotation>
    <Annotation Term=\\"SAP__capabilities.UpdateRestrictions\\">
        <Record>
            <PropertyValue Property=\\"Updatable\\" Bool=\\"false\\"/>
            <PropertyValue Property=\\"QueryOptions\\">
                <Record>
                    <PropertyValue Property=\\"SelectSupported\\" Bool=\\"true\\"/>
                </Record>
            </PropertyValue>
        </Record>
    </Annotation>
    <Annotation Term=\\"SAP__capabilities.FilterRestrictions\\">
        <Record>
            <PropertyValue Property=\\"FilterExpressionRestrictions\\">
                <Collection>
                    <Record>
                        <PropertyValue Property=\\"Property\\" PropertyPath=\\"AirlineID\\"/>
                        <PropertyValue Property=\\"AllowedExpressions\\" String=\\"MultiValue\\"/>
                    </Record>
                    <Record>
                        <PropertyValue Property=\\"Property\\" PropertyPath=\\"DepartureAirport\\"/>
                        <PropertyValue Property=\\"AllowedExpressions\\" String=\\"MultiValue\\"/>
                    </Record>
                    <Record>
                        <PropertyValue Property=\\"Property\\" PropertyPath=\\"DestinationAirport\\"/>
                        <PropertyValue Property=\\"AllowedExpressions\\" String=\\"MultiValue\\"/>
                    </Record>
                    <Record>
                        <PropertyValue Property=\\"Property\\" PropertyPath=\\"Distance\\"/>
                        <PropertyValue Property=\\"AllowedExpressions\\" String=\\"MultiValue\\"/>
                    </Record>
                </Collection>
            </PropertyValue>
        </Record>
    </Annotation>
</Annotations>
<Annotations Target=\\"SAP__self.AirlineType/AirlineID\\">
    <Annotation Term=\\"SAP__common.Text\\" Path=\\"Name\\"/>
    <Annotation Term=\\"SAP__common.IsUpperCase\\"/>
    <Annotation Term=\\"SAP__common.Label\\" String=\\"Airline ID\\"/>
    <Annotation Term=\\"SAP__common.QuickInfo\\" String=\\"Flight Reference Scenario: Carrier ID\\"/>
</Annotations>
<Annotations Target=\\"SAP__self.AirlineType/LocalCreatedBy\\">
    <Annotation Term=\\"SAP__common.IsUpperCase\\"/>
    <Annotation Term=\\"SAP__common.Label\\" String=\\"User Name\\"/>
    <Annotation Term=\\"SAP__common.Heading\\" String=\\"User\\"/>
</Annotations>
<Annotations Target=\\"SAP__self.AirlineType/LocalLastChangedBy\\">
    <Annotation Term=\\"SAP__common.IsUpperCase\\"/>
    <Annotation Term=\\"SAP__common.Label\\" String=\\"User Name\\"/>
    <Annotation Term=\\"SAP__common.Heading\\" String=\\"User\\"/>
</Annotations>
<Annotations Target=\\"SAP__self.AirlineType\\">
    <Annotation Term=\\"SAP__common.Label\\" String=\\"Carrier View - CDS Data Model\\"/>
</Annotations>
<Annotations Target=\\"SAP__self.Container/Airline\\">
    <Annotation Term=\\"SAP__capabilities.SearchRestrictions\\">
        <Record>
            <PropertyValue Property=\\"Searchable\\" Bool=\\"true\\"/>
            <PropertyValue Property=\\"UnsupportedExpressions\\"
            EnumMember=\\"SAP__capabilities.SearchExpressions/AND SAP__capabilities.SearchExpressions/OR SAP__capabilities.SearchExpressions/NOT SAP__capabilities.SearchExpressions/group SAP__capabilities.SearchExpressions/phrase\\"/>
        </Record>
    </Annotation>
    <Annotation Term=\\"SAP__capabilities.InsertRestrictions\\">
        <Record>
            <PropertyValue Property=\\"Insertable\\" Bool=\\"false\\"/>
        </Record>
    </Annotation>
    <Annotation Term=\\"SAP__capabilities.DeleteRestrictions\\">
        <Record>
            <PropertyValue Property=\\"Deletable\\" Bool=\\"false\\"/>
        </Record>
    </Annotation>
    <Annotation Term=\\"SAP__capabilities.UpdateRestrictions\\">
        <Record>
            <PropertyValue Property=\\"Updatable\\" Bool=\\"false\\"/>
            <PropertyValue Property=\\"QueryOptions\\">
                <Record>
                    <PropertyValue Property=\\"SelectSupported\\" Bool=\\"true\\"/>
                </Record>
            </PropertyValue>
        </Record>
    </Annotation>
    <Annotation Term=\\"SAP__capabilities.FilterRestrictions\\">
        <Record>
            <PropertyValue Property=\\"FilterExpressionRestrictions\\">
                <Collection>
                    <Record>
                        <PropertyValue Property=\\"Property\\" PropertyPath=\\"AirlineID\\"/>
                        <PropertyValue Property=\\"AllowedExpressions\\" String=\\"MultiValue\\"/>
                    </Record>
                    <Record>
                        <PropertyValue Property=\\"Property\\" PropertyPath=\\"LocalCreatedBy\\"/>
                        <PropertyValue Property=\\"AllowedExpressions\\" String=\\"MultiValue\\"/>
                    </Record>
                    <Record>
                        <PropertyValue Property=\\"Property\\" PropertyPath=\\"LocalLastChangedBy\\"/>
                        <PropertyValue Property=\\"AllowedExpressions\\" String=\\"MultiValue\\"/>
                    </Record>
                </Collection>
            </PropertyValue>
        </Record>
    </Annotation>
</Annotations>
<Annotations Target=\\"SAP__self.CurrencyType/Currency\\">
    <Annotation Term=\\"SAP__common.Text\\" Path=\\"Currency_Text\\"/>
    <Annotation Term=\\"SAP__common.Label\\" String=\\"Currency\\"/>
    <Annotation Term=\\"SAP__common.Heading\\" String=\\"Crcy\\"/>
    <Annotation Term=\\"SAP__common.QuickInfo\\" String=\\"Currency Key\\"/>
</Annotations>
<Annotations Target=\\"SAP__self.CurrencyType/Currency_Text\\">
    <Annotation Term=\\"SAP__core.Computed\\"/>
    <Annotation Term=\\"SAP__common.Label\\" String=\\"Description\\"/>
</Annotations>
<Annotations Target=\\"SAP__self.CurrencyType/CurrencyISOCode\\">
    <Annotation Term=\\"SAP__common.IsUpperCase\\"/>
    <Annotation Term=\\"SAP__common.Label\\" String=\\"ISO Code\\"/>
    <Annotation Term=\\"SAP__common.QuickInfo\\" String=\\"ISO Currency Code\\"/>
</Annotations>
<Annotations Target=\\"SAP__self.CurrencyType/AlternativeCurrencyKey\\">
    <Annotation Term=\\"SAP__common.IsUpperCase\\"/>
    <Annotation Term=\\"SAP__common.Label\\" String=\\"Alternative Key\\"/>
</Annotations>
<Annotations Target=\\"SAP__self.CurrencyType/IsPrimaryCurrencyForISOCrcy\\">
    <Annotation Term=\\"SAP__common.IsUpperCase\\"/>
    <Annotation Term=\\"SAP__common.Label\\" String=\\"Primary\\"/>
    <Annotation Term=\\"SAP__common.Heading\\" String=\\"Priamry SAP Code for ISO Code\\"/>
    <Annotation Term=\\"SAP__common.QuickInfo\\" String=\\"Primary SAP Currency Code for ISO Code\\"/>
</Annotations>
<Annotations Target=\\"SAP__self.CurrencyType\\">
    <Annotation Term=\\"SAP__common.Label\\" String=\\"Currency\\"/>
</Annotations>
<Annotations Target=\\"SAP__self.Container/Currency\\">
    <Annotation Term=\\"SAP__capabilities.SearchRestrictions\\">
        <Record>
            <PropertyValue Property=\\"Searchable\\" Bool=\\"true\\"/>
            <PropertyValue Property=\\"UnsupportedExpressions\\"
            EnumMember=\\"SAP__capabilities.SearchExpressions/AND SAP__capabilities.SearchExpressions/OR SAP__capabilities.SearchExpressions/NOT SAP__capabilities.SearchExpressions/group SAP__capabilities.SearchExpressions/phrase\\"/>
        </Record>
    </Annotation>
    <Annotation Term=\\"SAP__capabilities.InsertRestrictions\\">
        <Record>
            <PropertyValue Property=\\"Insertable\\" Bool=\\"false\\"/>
        </Record>
    </Annotation>
    <Annotation Term=\\"SAP__capabilities.DeleteRestrictions\\">
        <Record>
            <PropertyValue Property=\\"Deletable\\" Bool=\\"false\\"/>
        </Record>
    </Annotation>
    <Annotation Term=\\"SAP__capabilities.UpdateRestrictions\\">
        <Record>
            <PropertyValue Property=\\"Updatable\\" Bool=\\"false\\"/>
            <PropertyValue Property=\\"QueryOptions\\">
                <Record>
                    <PropertyValue Property=\\"SelectSupported\\" Bool=\\"true\\"/>
                </Record>
            </PropertyValue>
        </Record>
    </Annotation>
    <Annotation Term=\\"SAP__capabilities.FilterRestrictions\\">
        <Record>
            <PropertyValue Property=\\"FilterExpressionRestrictions\\">
                <Collection>
                    <Record>
                        <PropertyValue Property=\\"Property\\" PropertyPath=\\"CurrencyISOCode\\"/>
                        <PropertyValue Property=\\"AllowedExpressions\\" String=\\"MultiValue\\"/>
                    </Record>
                    <Record>
                        <PropertyValue Property=\\"Property\\" PropertyPath=\\"AlternativeCurrencyKey\\"/>
                        <PropertyValue Property=\\"AllowedExpressions\\" String=\\"MultiValue\\"/>
                    </Record>
                    <Record>
                        <PropertyValue Property=\\"Property\\" PropertyPath=\\"IsPrimaryCurrencyForISOCrcy\\"/>
                        <PropertyValue Property=\\"AllowedExpressions\\" String=\\"MultiValue\\"/>
                    </Record>
                </Collection>
            </PropertyValue>
        </Record>
    </Annotation>
</Annotations>
<Annotations Target=\\"SAP__self.Container\\">
    <Annotation Term=\\"SAP__CodeList.CurrencyCodes\\">
        <Record>
            <PropertyValue Property=\\"Url\\" String=\\"../../../../default/iwbep/common/0001/$metadata\\"/>
            <PropertyValue Property=\\"CollectionPath\\" String=\\"Currencies\\"/>
        </Record>
    </Annotation>
    <Annotation Term=\\"SAP__aggregation.ApplySupported\\">
        <Record>
            <PropertyValue Property=\\"Transformations\\">
                <Collection>
                    <String>aggregate</String>
                    <String>groupby</String>
                    <String>filter</String>
                </Collection>
            </PropertyValue>
            <PropertyValue Property=\\"Rollup\\" EnumMember=\\"SAP__aggregation.RollupType/None\\"/>
        </Record>
    </Annotation>
    <Annotation Term=\\"SAP__common.ApplyMultiUnitBehaviorForSortingAndFiltering\\" Bool=\\"true\\"/>
    <Annotation Term=\\"SAP__capabilities.FilterFunctions\\">
        <Collection>
            <String>eq</String>
            <String>ne</String>
            <String>gt</String>
            <String>ge</String>
            <String>lt</String>
            <String>le</String>
            <String>and</String>
            <String>or</String>
            <String>contains</String>
            <String>startswith</String>
            <String>endswith</String>
            <String>any</String>
            <String>all</String>
        </Collection>
    </Annotation>
</Annotations>
<Annotations Target=\\"SAP__self.BookingType/BookingUUID\\">
    <Annotation Term=\\"SAP__core.Computed\\"/>
    <Annotation Term=\\"SAP__UI.Hidden\\"/>
    <Annotation Term=\\"SAP__common.Label\\" String=\\"UUID\\"/>
    <Annotation Term=\\"SAP__common.QuickInfo\\" String=\\"16 Byte UUID in 16 Bytes (Raw Format)\\"/>
</Annotations>
<Annotations Target=\\"SAP__self.BookingType/TravelUUID\\">
    <Annotation Term=\\"SAP__core.Computed\\"/>
    <Annotation Term=\\"SAP__UI.Hidden\\"/>
    <Annotation Term=\\"SAP__common.Label\\" String=\\"UUID\\"/>
    <Annotation Term=\\"SAP__common.QuickInfo\\" String=\\"16 Byte UUID in 16 Bytes (Raw Format)\\"/>
</Annotations>
<Annotations Target=\\"SAP__self.BookingType/TravelID\\">
    <Annotation Term=\\"SAP__core.Computed\\"/>
    <Annotation Term=\\"SAP__common.IsDigitSequence\\"/>
    <Annotation Term=\\"SAP__common.Label\\" String=\\"Travel ID\\"/>
    <Annotation Term=\\"SAP__common.QuickInfo\\" String=\\"Flight Reference Scenario: Travel ID\\"/>
</Annotations>
<Annotations Target=\\"SAP__self.BookingType/BookingID\\">
    <Annotation Term=\\"SAP__core.Computed\\"/>
    <Annotation Term=\\"SAP__common.IsDigitSequence\\"/>
    <Annotation Term=\\"SAP__common.Label\\" String=\\"Booking Number\\"/>
    <Annotation Term=\\"SAP__common.QuickInfo\\" String=\\"Flight Reference Scenario: Booking ID\\"/>
</Annotations>
<Annotations Target=\\"SAP__self.BookingType/BookingDate\\">
    <Annotation Term=\\"SAP__common.FieldControl\\" EnumMember=\\"SAP__common.FieldControlType/Mandatory\\"/>
    <Annotation Term=\\"SAP__common.Label\\" String=\\"Booking Date\\"/>
    <Annotation Term=\\"SAP__common.QuickInfo\\" String=\\"Flight Reference Scenario: Booking Date\\"/>
</Annotations>
<Annotations Target=\\"SAP__self.BookingType/CustomerID\\">
    <Annotation Term=\\"SAP__common.Text\\" Path=\\"CustomerName\\"/>
    <Annotation Term=\\"SAP__common.FieldControl\\" EnumMember=\\"SAP__common.FieldControlType/Mandatory\\"/>
    <Annotation Term=\\"SAP__common.IsDigitSequence\\"/>
    <Annotation Term=\\"SAP__common.ValueListReferences\\">
        <Collection>
            <String>
                ../../../../../../srvd_f4/dmo/i_customer/0001;ps='srvd-*dmo*sd_travel_mduu-0001';va='com.sap.gateway.srvd.dmo.sd_travel_mduu.v0001.et-*dmo*c_booking_mduu.customerid'/$metadata
            </String>
        </Collection>
    </Annotation>
    <Annotation Term=\\"SAP__common.Label\\" String=\\"Customer ID\\"/>
    <Annotation Term=\\"SAP__common.QuickInfo\\" String=\\"Flight Reference Scenario: Customer ID\\"/>
</Annotations>
<Annotations Target=\\"SAP__self.BookingType/CustomerName\\">
    <Annotation Term=\\"SAP__core.Computed\\"/>
    <Annotation Term=\\"SAP__common.Label\\" String=\\"Last Name\\"/>
    <Annotation Term=\\"SAP__common.QuickInfo\\" String=\\"Flight Reference Scenario: Last Name\\"/>
</Annotations>
<Annotations Target=\\"SAP__self.BookingType/AirlineID\\">
    <Annotation Term=\\"SAP__common.Text\\" Path=\\"AirlineName\\"/>
    <Annotation Term=\\"SAP__common.IsUpperCase\\"/>
    <Annotation Term=\\"SAP__common.ValueListReferences\\">
        <Collection>
            <String>
                ../../../../srvd_f4/dmo/i_carrier/0001;ps='srvd-*dmo*sd_travel_mduu-0001';va='com.sap.gateway.srvd.dmo.sd_travel_mduu.v0001.et-*dmo*c_booking_mduu.airlineid'/$metadata
            </String>
        </Collection>
    </Annotation>
    <Annotation Term=\\"SAP__common.Label\\" String=\\"Airline ID\\"/>
    <Annotation Term=\\"SAP__common.QuickInfo\\" String=\\"Flight Reference Scenario: Carrier ID\\"/>
</Annotations>
<Annotations Target=\\"SAP__self.BookingType/AirlineName\\">
    <Annotation Term=\\"SAP__core.Computed\\"/>
    <Annotation Term=\\"SAP__common.Label\\" String=\\"Airline Name\\"/>
    <Annotation Term=\\"SAP__common.Heading\\" String=\\"Airline\\"/>
    <Annotation Term=\\"SAP__common.QuickInfo\\" String=\\"Flight Reference Scenario: Carrier Name\\"/>
</Annotations>
<Annotations Target=\\"SAP__self.BookingType/ConnectionID\\">
    <Annotation Term=\\"SAP__common.IsDigitSequence\\"/>
    <Annotation Term=\\"SAP__common.ValueListReferences\\">
        <Collection>
            <String>
                ../../../../srvd_f4/dmo/i_flight/0001;ps='srvd-*dmo*sd_travel_mduu-0001';va='com.sap.gateway.srvd.dmo.sd_travel_mduu.v0001.et-*dmo*c_booking_mduu.connectionid'/$metadata
            </String>
        </Collection>
    </Annotation>
    <Annotation Term=\\"SAP__common.Label\\" String=\\"Flight Number\\"/>
    <Annotation Term=\\"SAP__common.Heading\\" String=\\"Flight No.\\"/>
    <Annotation Term=\\"SAP__common.QuickInfo\\" String=\\"Flight Reference Scenario: Connection ID\\"/>
</Annotations>
<Annotations Target=\\"SAP__self.BookingType/FlightPrice\\">
    <Annotation Term=\\"SAP__measures.ISOCurrency\\" Path=\\"CurrencyCode\\"/>
    <Annotation Term=\\"SAP__common.Label\\" String=\\"Flight Price\\"/>
    <Annotation Term=\\"SAP__common.Heading\\" String=\\"Airfare\\"/>
    <Annotation Term=\\"SAP__common.QuickInfo\\" String=\\"Flight Reference Scenario: Flight Price\\"/>
</Annotations>
<Annotations Target=\\"SAP__self.BookingType/DestinationRisk\\">
    <Annotation Term=\\"SAP__core.Computed\\"/>
    <Annotation Term=\\"SAP__common.IsUpperCase\\"/>
    <Annotation Term=\\"SAP__common.Label\\" String=\\"Destination Risk\\"/>
    <Annotation Term=\\"SAP__common.Heading\\" String=\\"Destination Risk Level\\"/>
</Annotations>
<Annotations Target=\\"SAP__self.BookingType/HasDraftEntity\\">
    <Annotation Term=\\"SAP__core.Computed\\"/>
    <Annotation Term=\\"SAP__common.IsUpperCase\\"/>
    <Annotation Term=\\"SAP__UI.HiddenFilter\\"/>
    <Annotation Term=\\"SAP__UI.Hidden\\"/>
    <Annotation Term=\\"SAP__common.Label\\" String=\\"Has Draft\\"/>
    <Annotation Term=\\"SAP__common.QuickInfo\\" String=\\"Draft - Indicator - Has draft document\\"/>
</Annotations>
<Annotations Target=\\"SAP__self.BookingType/DraftEntityCreationDateTime\\">
    <Annotation Term=\\"SAP__core.Computed\\"/>
    <Annotation Term=\\"SAP__UI.HiddenFilter\\"/>
    <Annotation Term=\\"SAP__UI.Hidden\\"/>
    <Annotation Term=\\"SAP__common.Label\\" String=\\"Draft Created On\\"/>
</Annotations>
<Annotations Target=\\"SAP__self.BookingType/DraftEntityLastChangeDateTime\\">
    <Annotation Term=\\"SAP__core.Computed\\"/>
    <Annotation Term=\\"SAP__UI.HiddenFilter\\"/>
    <Annotation Term=\\"SAP__UI.Hidden\\"/>
    <Annotation Term=\\"SAP__common.Label\\" String=\\"Draft Last Changed On\\"/>
</Annotations>
<Annotations Target=\\"SAP__self.BookingType/HasActiveEntity\\">
    <Annotation Term=\\"SAP__core.Computed\\"/>
    <Annotation Term=\\"SAP__common.IsUpperCase\\"/>
    <Annotation Term=\\"SAP__UI.HiddenFilter\\"/>
    <Annotation Term=\\"SAP__UI.Hidden\\"/>
    <Annotation Term=\\"SAP__common.Label\\" String=\\"Has active\\"/>
    <Annotation Term=\\"SAP__common.QuickInfo\\" String=\\"Draft - Indicator - Has active document\\"/>
</Annotations>
<Annotations Target=\\"SAP__self.BookingType/IsActiveEntity\\">
    <Annotation Term=\\"SAP__core.Computed\\"/>
    <Annotation Term=\\"SAP__common.IsUpperCase\\"/>
    <Annotation Term=\\"SAP__UI.HiddenFilter\\"/>
    <Annotation Term=\\"SAP__UI.Hidden\\"/>
    <Annotation Term=\\"SAP__common.Label\\" String=\\"Is active\\"/>
    <Annotation Term=\\"SAP__common.QuickInfo\\" String=\\"Draft - Indicator - Is active document\\"/>
</Annotations>
<Annotations Target=\\"SAP__self.BookingType/__CreateByAssociationControl\\">
    <Annotation Term=\\"SAP__core.Computed\\"/>
</Annotations>
<Annotations Target=\\"SAP__self.BookingType/__EntityControl\\">
    <Annotation Term=\\"SAP__core.Computed\\"/>
    <Annotation Term=\\"SAP__UI.HiddenFilter\\"/>
    <Annotation Term=\\"SAP__UI.Hidden\\"/>
</Annotations>
<Annotations Target=\\"SAP__self.Container/Booking\\">
    <Annotation Term=\\"SAP__capabilities.NavigationRestrictions\\">
        <Record>
            <PropertyValue Property=\\"RestrictedProperties\\">
                <Collection>
                    <Record>
                        <PropertyValue Property=\\"NavigationProperty\\"
                        NavigationPropertyPath=\\"_BookSupplement\\"/>
                        <PropertyValue Property=\\"InsertRestrictions\\">
                            <Record>
                                <PropertyValue Property=\\"Insertable\\"
                                Path=\\"__CreateByAssociationControl/_BookSupplement\\"/>
                            </Record>
                        </PropertyValue>
                    </Record>
                </Collection>
            </PropertyValue>
        </Record>
    </Annotation>
    <Annotation Term=\\"SAP__common.DraftNode\\">
        <Record/>
    </Annotation>
    <Annotation Term=\\"SAP__common.DraftActivationVia\\">
        <Collection>
            <String>SAP__self.Container/Travel</String>
        </Collection>
    </Annotation>
    <Annotation Term=\\"SAP__capabilities.SearchRestrictions\\">
        <Record>
            <PropertyValue Property=\\"Searchable\\" Bool=\\"true\\"/>
            <PropertyValue Property=\\"UnsupportedExpressions\\"
            EnumMember=\\"SAP__capabilities.SearchExpressions/AND SAP__capabilities.SearchExpressions/OR SAP__capabilities.SearchExpressions/NOT SAP__capabilities.SearchExpressions/group SAP__capabilities.SearchExpressions/phrase\\"/>
        </Record>
    </Annotation>
    <Annotation Term=\\"SAP__capabilities.FilterRestrictions\\">
        <Record>
            <PropertyValue Property=\\"NonFilterableProperties\\">
                <Collection>
                    <PropertyPath>__CreateByAssociationControl</PropertyPath>
                    <PropertyPath>__EntityControl</PropertyPath>
                </Collection>
            </PropertyValue>
        </Record>
    </Annotation>
    <Annotation Term=\\"SAP__capabilities.SortRestrictions\\">
        <Record>
            <PropertyValue Property=\\"NonSortableProperties\\">
                <Collection>
                    <PropertyPath>__CreateByAssociationControl</PropertyPath>
                    <PropertyPath>__EntityControl</PropertyPath>
                </Collection>
            </PropertyValue>
        </Record>
    </Annotation>
    <Annotation Term=\\"SAP__capabilities.InsertRestrictions\\">
        <Record>
            <PropertyValue Property=\\"Insertable\\" Bool=\\"false\\"/>
        </Record>
    </Annotation>
    <Annotation Term=\\"SAP__capabilities.DeleteRestrictions\\">
        <Record>
            <PropertyValue Property=\\"Deletable\\" Path=\\"__EntityControl/Deletable\\"/>
        </Record>
    </Annotation>
    <Annotation Term=\\"SAP__capabilities.UpdateRestrictions\\">
        <Record>
            <PropertyValue Property=\\"Updatable\\" Path=\\"__EntityControl/Updatable\\"/>
            <PropertyValue Property=\\"QueryOptions\\">
                <Record>
                    <PropertyValue Property=\\"SelectSupported\\" Bool=\\"true\\"/>
                </Record>
            </PropertyValue>
        </Record>
    </Annotation>
    <Annotation Term=\\"SAP__core.OptimisticConcurrency\\"/>
</Annotations>
<Annotations Target=\\"SAP__self.BookingType/FlightDate\\">
    <Annotation Term=\\"SAP__common.ValueListReferences\\">
        <Collection>
            <String>
                ../../../../srvd_f4/dmo/i_flight/0001;ps='srvd-*dmo*sd_travel_mduu-0001';va='com.sap.gateway.srvd.dmo.sd_travel_mduu.v0001.et-*dmo*c_booking_mduu.flightdate'/$metadata
            </String>
        </Collection>
    </Annotation>
    <Annotation Term=\\"SAP__common.Label\\" String=\\"Flight Date\\"/>
    <Annotation Term=\\"SAP__common.Heading\\" String=\\"Date\\"/>
    <Annotation Term=\\"SAP__common.QuickInfo\\" String=\\"Flight Reference Scenario: Flight Date\\"/>
</Annotations>
<Annotations Target=\\"SAP__self.BookingType/CurrencyCode\\">
    <Annotation Term=\\"SAP__common.ValueListReferences\\">
        <Collection>
            <String>
                ../../../../srvd_f4/sap/i_currency/0001;ps='srvd-*dmo*sd_travel_mduu-0001';va='com.sap.gateway.srvd.dmo.sd_travel_mduu.v0001.et-*dmo*c_booking_mduu.currencycode'/$metadata
            </String>
        </Collection>
    </Annotation>
    <Annotation Term=\\"SAP__common.Label\\" String=\\"Currency Code\\"/>
    <Annotation Term=\\"SAP__common.QuickInfo\\" String=\\"Flight Reference Scenario: Currency Code\\"/>
</Annotations>
<Annotations Target=\\"SAP__self.BookingType\\">
    <Annotation Term=\\"SAP__common.Label\\" String=\\"Booking Projection View\\"/>
    <Annotation Term=\\"SAP__UI.Facets\\">
        <Collection>
            <Record Type=\\"SAP__UI.ReferenceFacet\\">
                <PropertyValue Property=\\"Label\\" String=\\"Booking\\"/>
                <PropertyValue Property=\\"ID\\" String=\\"Booking\\"/>
                <PropertyValue Property=\\"Target\\" AnnotationPath=\\"@SAP__UI.Identification\\"/>
            </Record>
            <Record Type=\\"SAP__UI.ReferenceFacet\\">
                <PropertyValue Property=\\"Label\\" String=\\"Booking Supplement\\"/>
                <PropertyValue Property=\\"ID\\" String=\\"BookingSupplement\\"/>
                <PropertyValue Property=\\"Target\\" AnnotationPath=\\"_BookSupplement/@SAP__UI.LineItem\\"/>
            </Record>
        </Collection>
    </Annotation>
    <Annotation Term=\\"SAP__UI.HeaderInfo\\">
        <Record>
            <PropertyValue Property=\\"TypeName\\" String=\\"Booking\\"/>
            <PropertyValue Property=\\"TypeNamePlural\\" String=\\"Bookings\\"/>
            <PropertyValue Property=\\"Title\\">
                <Record Type=\\"SAP__UI.DataField\\">
                    <PropertyValue Property=\\"Value\\" Path=\\"BookingID\\"/>
                </Record>
            </PropertyValue>
        </Record>
    </Annotation>
    <Annotation Term=\\"SAP__UI.Identification\\">
        <Collection>
            <Record Type=\\"SAP__UI.DataField\\">
                <PropertyValue Property=\\"Value\\" Path=\\"BookingID\\"/>
            </Record>
            <Record Type=\\"SAP__UI.DataField\\">
                <PropertyValue Property=\\"Value\\" Path=\\"BookingDate\\"/>
            </Record>
            <Record Type=\\"SAP__UI.DataField\\">
                <PropertyValue Property=\\"Value\\" Path=\\"CustomerID\\"/>
            </Record>
            <Record Type=\\"SAP__UI.DataField\\">
                <PropertyValue Property=\\"Value\\" Path=\\"AirlineID\\"/>
            </Record>
            <Record Type=\\"SAP__UI.DataField\\">
                <PropertyValue Property=\\"Value\\" Path=\\"ConnectionID\\"/>
            </Record>
            <Record Type=\\"SAP__UI.DataField\\">
                <PropertyValue Property=\\"Value\\" Path=\\"FlightDate\\"/>
            </Record>
            <Record Type=\\"SAP__UI.DataField\\">
                <PropertyValue Property=\\"Value\\" Path=\\"FlightPrice\\"/>
            </Record>
            <Record Type=\\"SAP__UI.DataField\\">
                <PropertyValue Property=\\"Label\\" String=\\"Destination Risk\\"/>
                <PropertyValue Property=\\"Value\\" Path=\\"DestinationRisk\\"/>
            </Record>
        </Collection>
    </Annotation>
    <Annotation Term=\\"SAP__UI.LineItem\\">
        <Collection>
            <Record Type=\\"SAP__UI.DataField\\">
                <PropertyValue Property=\\"Value\\" Path=\\"BookingID\\"/>
                <Annotation Term=\\"SAP__UI.Importance\\" EnumMember=\\"SAP__UI.ImportanceType/High\\"/>
            </Record>
            <Record Type=\\"SAP__UI.DataField\\">
                <PropertyValue Property=\\"Value\\" Path=\\"BookingDate\\"/>
                <Annotation Term=\\"SAP__UI.Importance\\" EnumMember=\\"SAP__UI.ImportanceType/High\\"/>
            </Record>
            <Record Type=\\"SAP__UI.DataField\\">
                <PropertyValue Property=\\"Value\\" Path=\\"CustomerID\\"/>
                <Annotation Term=\\"SAP__UI.Importance\\" EnumMember=\\"SAP__UI.ImportanceType/High\\"/>
            </Record>
            <Record Type=\\"SAP__UI.DataField\\">
                <PropertyValue Property=\\"Value\\" Path=\\"AirlineID\\"/>
                <Annotation Term=\\"SAP__UI.Importance\\" EnumMember=\\"SAP__UI.ImportanceType/High\\"/>
            </Record>
            <Record Type=\\"SAP__UI.DataField\\">
                <PropertyValue Property=\\"Value\\" Path=\\"ConnectionID\\"/>
                <Annotation Term=\\"SAP__UI.Importance\\" EnumMember=\\"SAP__UI.ImportanceType/High\\"/>
            </Record>
            <Record Type=\\"SAP__UI.DataField\\">
                <PropertyValue Property=\\"Value\\" Path=\\"FlightDate\\"/>
                <Annotation Term=\\"SAP__UI.Importance\\" EnumMember=\\"SAP__UI.ImportanceType/High\\"/>
            </Record>
            <Record Type=\\"SAP__UI.DataField\\">
                <PropertyValue Property=\\"Value\\" Path=\\"FlightPrice\\"/>
                <Annotation Term=\\"SAP__UI.Importance\\" EnumMember=\\"SAP__UI.ImportanceType/High\\"/>
            </Record>
            <Record Type=\\"SAP__UI.DataField\\">
                <PropertyValue Property=\\"Label\\" String=\\"Destination Risk\\"/>
                <PropertyValue Property=\\"Value\\" Path=\\"DestinationRisk\\"/>
            </Record>
        </Collection>
    </Annotation>
    <Annotation Term=\\"Communication.Contact\\">
        <Record/>
    </Annotation>
</Annotations>
<Annotations Target=\\"SAP__self.BookingType/LastChangedAtBooking\\">
    <Annotation Term=\\"SAP__UI.Hidden\\"/>
    <Annotation Term=\\"SAP__common.Label\\" String=\\"Time Stamp\\"/>
    <Annotation Term=\\"SAP__common.QuickInfo\\" String=\\"UTC Time Stamp in Long Form (YYYYMMDDhhmmssmmmuuun)\\"/>
</Annotations>
<Annotations Target=\\"SAP__self.BookingSupplementType/LastChangedAtBookSup\\">
    <Annotation Term=\\"SAP__UI.Hidden\\"/>
    <Annotation Term=\\"SAP__common.Label\\" String=\\"Time Stamp\\"/>
    <Annotation Term=\\"SAP__common.QuickInfo\\" String=\\"UTC Time Stamp in Long Form (YYYYMMDDhhmmssmmmuuun)\\"/>
</Annotations>
<Annotations Target=\\"SAP__self.TravelType/LastChangedAtTravel\\">
    <Annotation Term=\\"SAP__UI.Hidden\\"/>
    <Annotation Term=\\"SAP__common.Label\\" String=\\"Time Stamp\\"/>
    <Annotation Term=\\"SAP__common.QuickInfo\\" String=\\"UTC Time Stamp in Long Form (YYYYMMDDhhmmssmmmuuun)\\"/>
</Annotations>
<Annotations Target=\\"SAP__self.I_DraftAdministrativeDataType/DraftUUID\\">
    <Annotation Term=\\"SAP__UI.Hidden\\"/>
    <Annotation Term=\\"SAP__common.Label\\" String=\\"Draft (Technical ID)\\"/>
</Annotations>
<Annotations Target=\\"SAP__self.I_DraftAdministrativeDataType/ProcessingStartDateTime\\">
    <Annotation Term=\\"SAP__UI.Hidden\\"/>
    <Annotation Term=\\"SAP__common.Label\\" String=\\"Draft In Process Since\\"/>
</Annotations>
<Annotations Target=\\"SAP__self.I_DraftAdministrativeDataType/EnqueueStartDateTime\\">
    <Annotation Term=\\"SAP__UI.Hidden\\"/>
    <Annotation Term=\\"SAP__common.Label\\" String=\\"Draft Locked Since\\"/>
</Annotations>
<Annotations Target=\\"SAP__self.I_DraftAdministrativeDataType/CreatedByUserDescription\\">
    <Annotation Term=\\"SAP__UI.Hidden\\"/>
    <Annotation Term=\\"SAP__common.Label\\" String=\\"Draft Created By (Description)\\"/>
</Annotations>
<Annotations Target=\\"SAP__self.I_DraftAdministrativeDataType/LastChangedByUserDescription\\">
    <Annotation Term=\\"SAP__UI.Hidden\\"/>
    <Annotation Term=\\"SAP__common.Label\\" String=\\"Draft Last Changed By (Description)\\"/>
</Annotations>
<Annotations Target=\\"SAP__self.I_DraftAdministrativeDataType/InProcessByUserDescription\\">
    <Annotation Term=\\"SAP__UI.Hidden\\"/>
    <Annotation Term=\\"SAP__common.Label\\" String=\\"Draft In Process By (Description)\\"/>
</Annotations>
<Annotations Target=\\"SAP__self.TravelAgencyType/Name\\">
    <Annotation Term=\\"SAP__common.Label\\" String=\\"Agency Name\\"/>
    <Annotation Term=\\"SAP__common.Heading\\" String=\\"Agency\\"/>
    <Annotation Term=\\"SAP__common.QuickInfo\\" String=\\"Flight Reference Scenario: Agency Name\\"/>
</Annotations>
<Annotations Target=\\"SAP__self.TravelAgencyType/Street\\">
    <Annotation Term=\\"SAP__common.Label\\" String=\\"Street\\"/>
    <Annotation Term=\\"SAP__common.QuickInfo\\" String=\\"Flight Reference Scenario: Street\\"/>
</Annotations>
<Annotations Target=\\"SAP__self.TravelAgencyType/City\\">
    <Annotation Term=\\"SAP__common.Label\\" String=\\"City\\"/>
    <Annotation Term=\\"SAP__common.QuickInfo\\" String=\\"Flight Reference Scenario: City\\"/>
</Annotations>
<Annotations Target=\\"SAP__self.TravelAgencyType/EMailAddress\\">
    <Annotation Term=\\"SAP__common.Label\\" String=\\"E-Mail Address\\"/>
    <Annotation Term=\\"SAP__common.Heading\\" String=\\"E-Mail\\"/>
    <Annotation Term=\\"SAP__common.QuickInfo\\" String=\\"Flight Reference Scenario: Email Address\\"/>
</Annotations>
<Annotations Target=\\"SAP__self.TravelAgencyType/WebAddress\\">
    <Annotation Term=\\"SAP__common.Label\\" String=\\"Web Address\\"/>
    <Annotation Term=\\"SAP__common.QuickInfo\\" String=\\"Flight Reference Scenario: Web Address\\"/>
</Annotations>
<Annotations Target=\\"SAP__self.TravelType/Memo\\">
    <Annotation Term=\\"SAP__common.Label\\" String=\\"Description\\"/>
    <Annotation Term=\\"SAP__common.QuickInfo\\" String=\\"Flight Reference Scenario: Description\\"/>
</Annotations>
<Annotations Target=\\"SAP__self.AirportType/Name\\">
    <Annotation Term=\\"SAP__common.Label\\" String=\\"Airport Name\\"/>
    <Annotation Term=\\"SAP__common.Heading\\" String=\\"Airport\\"/>
    <Annotation Term=\\"SAP__common.QuickInfo\\" String=\\"Flight Reference Scenario: Airport Name\\"/>
</Annotations>
<Annotations Target=\\"SAP__self.AirportType/City\\">
    <Annotation Term=\\"SAP__common.Label\\" String=\\"City\\"/>
    <Annotation Term=\\"SAP__common.QuickInfo\\" String=\\"Flight Reference Scenario: City\\"/>
</Annotations>
<Annotations Target=\\"SAP__self.SupplementTextType/Description\\">
    <Annotation Term=\\"SAP__common.Label\\" String=\\"Product Name\\"/>
    <Annotation Term=\\"SAP__common.QuickInfo\\" String=\\"Flight Reference Scenario: Supplement Description\\"/>
</Annotations>
<Annotations Target=\\"SAP__self.SupplementTextType/LocalLastChangedAt\\">
    <Annotation Term=\\"SAP__common.Label\\" String=\\"Time Stamp\\"/>
    <Annotation Term=\\"SAP__common.QuickInfo\\" String=\\"UTC Time Stamp in Long Form (YYYYMMDDhhmmssmmmuuun)\\"/>
</Annotations>
<Annotations Target=\\"SAP__self.SupplementType/LocalCreatedAt\\">
    <Annotation Term=\\"SAP__common.Label\\" String=\\"Time Stamp\\"/>
    <Annotation Term=\\"SAP__common.QuickInfo\\" String=\\"UTC Time Stamp in Long Form (YYYYMMDDhhmmssmmmuuun)\\"/>
</Annotations>
<Annotations Target=\\"SAP__self.SupplementType/LocalLastChangedAt\\">
    <Annotation Term=\\"SAP__common.Label\\" String=\\"Time Stamp\\"/>
    <Annotation Term=\\"SAP__common.QuickInfo\\" String=\\"UTC Time Stamp in Long Form (YYYYMMDDhhmmssmmmuuun)\\"/>
</Annotations>
<Annotations Target=\\"SAP__self.SupplementType/LastChangedAt\\">
    <Annotation Term=\\"SAP__common.Label\\" String=\\"Time Stamp\\"/>
    <Annotation Term=\\"SAP__common.QuickInfo\\" String=\\"UTC Time Stamp in Long Form (YYYYMMDDhhmmssmmmuuun)\\"/>
</Annotations>
<Annotations Target=\\"SAP__self.FlightType/FlightDate\\">
    <Annotation Term=\\"SAP__common.Label\\" String=\\"Flight Date\\"/>
    <Annotation Term=\\"SAP__common.Heading\\" String=\\"Date\\"/>
    <Annotation Term=\\"SAP__common.QuickInfo\\" String=\\"Flight Reference Scenario: Flight Date\\"/>
</Annotations>
<Annotations Target=\\"SAP__self.FlightType/CurrencyCode\\">
    <Annotation Term=\\"SAP__common.Label\\" String=\\"Currency Code\\"/>
    <Annotation Term=\\"SAP__common.QuickInfo\\" String=\\"Flight Reference Scenario: Currency Code\\"/>
</Annotations>
<Annotations Target=\\"SAP__self.FlightType/MaximumSeats\\">
    <Annotation Term=\\"SAP__common.Label\\" String=\\"Maximum Capacity\\"/>
    <Annotation Term=\\"SAP__common.Heading\\" String=\\"Capacity\\"/>
    <Annotation Term=\\"SAP__common.QuickInfo\\" String=\\"Flight Reference Scenario: Plane Seats Max\\"/>
</Annotations>
<Annotations Target=\\"SAP__self.FlightType/OccupiedSeats\\">
    <Annotation Term=\\"SAP__common.Label\\" String=\\"Occupied Seats\\"/>
    <Annotation Term=\\"SAP__common.Heading\\" String=\\"Occupied\\"/>
    <Annotation Term=\\"SAP__common.QuickInfo\\" String=\\"Flight Reference Scenario: Plane Seats Occupied\\"/>
</Annotations>
<Annotations Target=\\"SAP__self.PassengerType/FirstName\\">
    <Annotation Term=\\"SAP__common.Label\\" String=\\"First Name\\"/>
    <Annotation Term=\\"SAP__common.QuickInfo\\" String=\\"Flight Reference Scenario: First Name\\"/>
</Annotations>
<Annotations Target=\\"SAP__self.PassengerType/LastName\\">
    <Annotation Term=\\"SAP__common.Label\\" String=\\"Last Name\\"/>
    <Annotation Term=\\"SAP__common.QuickInfo\\" String=\\"Flight Reference Scenario: Last Name\\"/>
</Annotations>
<Annotations Target=\\"SAP__self.PassengerType/Title\\">
    <Annotation Term=\\"SAP__common.Label\\" String=\\"Title\\"/>
    <Annotation Term=\\"SAP__common.QuickInfo\\" String=\\"Flight Reference Scenario: Title\\"/>
</Annotations>
<Annotations Target=\\"SAP__self.PassengerType/Street\\">
    <Annotation Term=\\"SAP__common.Label\\" String=\\"Street\\"/>
    <Annotation Term=\\"SAP__common.QuickInfo\\" String=\\"Flight Reference Scenario: Street\\"/>
</Annotations>
<Annotations Target=\\"SAP__self.PassengerType/City\\">
    <Annotation Term=\\"SAP__common.Label\\" String=\\"City\\"/>
    <Annotation Term=\\"SAP__common.QuickInfo\\" String=\\"Flight Reference Scenario: City\\"/>
</Annotations>
<Annotations Target=\\"SAP__self.PassengerType/EMailAddress\\">
    <Annotation Term=\\"SAP__common.Label\\" String=\\"E-Mail Address\\"/>
    <Annotation Term=\\"SAP__common.Heading\\" String=\\"E-Mail\\"/>
    <Annotation Term=\\"SAP__common.QuickInfo\\" String=\\"Flight Reference Scenario: Email Address\\"/>
</Annotations>
<Annotations Target=\\"SAP__self.I_DraftAdministrativeDataType/CreationDateTime\\">
    <Annotation Term=\\"SAP__common.Label\\" String=\\"Draft Created On\\"/>
</Annotations>
<Annotations Target=\\"SAP__self.I_DraftAdministrativeDataType/LastChangeDateTime\\">
    <Annotation Term=\\"SAP__common.Label\\" String=\\"Draft Last Changed On\\"/>
</Annotations>
<Annotations Target=\\"SAP__self.FlightConnectionType/DepartureTime\\">
    <Annotation Term=\\"SAP__common.Label\\" String=\\"Departure\\"/>
    <Annotation Term=\\"SAP__common.Heading\\" String=\\"Departure Time\\"/>
    <Annotation Term=\\"SAP__common.QuickInfo\\" String=\\"Flight Reference Scenario: Departure Time\\"/>
</Annotations>
<Annotations Target=\\"SAP__self.FlightConnectionType/ArrivalTime\\">
    <Annotation Term=\\"SAP__common.Label\\" String=\\"Arrival\\"/>
    <Annotation Term=\\"SAP__common.QuickInfo\\" String=\\"Flight Reference Scenario: Arrival Time\\"/>
</Annotations>
<Annotations Target=\\"SAP__self.FlightConnectionType/DistanceUnit\\">
    <Annotation Term=\\"SAP__common.Label\\" String=\\"Internal UoM\\"/>
    <Annotation Term=\\"SAP__common.Heading\\" String=\\"MU\\"/>
    <Annotation Term=\\"SAP__common.QuickInfo\\" String=\\"Unit of Measurement\\"/>
</Annotations>
<Annotations Target=\\"SAP__self.AirlineType/Name\\">
    <Annotation Term=\\"SAP__common.Label\\" String=\\"Airline Name\\"/>
    <Annotation Term=\\"SAP__common.Heading\\" String=\\"Airline\\"/>
    <Annotation Term=\\"SAP__common.QuickInfo\\" String=\\"Flight Reference Scenario: Carrier Name\\"/>
</Annotations>
<Annotations Target=\\"SAP__self.AirlineType/CurrencyCode\\">
    <Annotation Term=\\"SAP__common.Label\\" String=\\"Currency Code\\"/>
    <Annotation Term=\\"SAP__common.QuickInfo\\" String=\\"Flight Reference Scenario: Currency Code\\"/>
</Annotations>
<Annotations Target=\\"SAP__self.AirlineType/LastChangedAt\\">
    <Annotation Term=\\"SAP__common.Label\\" String=\\"Time Stamp\\"/>
    <Annotation Term=\\"SAP__common.QuickInfo\\" String=\\"UTC Time Stamp in Long Form (YYYYMMDDhhmmssmmmuuun)\\"/>
</Annotations>
<Annotations Target=\\"SAP__self.AirlineType/LocalCreatedAt\\">
    <Annotation Term=\\"SAP__common.Label\\" String=\\"Time Stamp\\"/>
    <Annotation Term=\\"SAP__common.QuickInfo\\" String=\\"UTC Time Stamp in Long Form (YYYYMMDDhhmmssmmmuuun)\\"/>
</Annotations>
<Annotations Target=\\"SAP__self.AirlineType/LocalLastChangedAt\\">
    <Annotation Term=\\"SAP__common.Label\\" String=\\"Time Stamp\\"/>
    <Annotation Term=\\"SAP__common.QuickInfo\\" String=\\"UTC Time Stamp in Long Form (YYYYMMDDhhmmssmmmuuun)\\"/>
</Annotations>
<Annotations Target=\\"SAP__self.CurrencyType/Decimals\\">
    <Annotation Term=\\"SAP__common.Label\\" String=\\"Decimal Places\\"/>
    <Annotation Term=\\"SAP__common.QuickInfo\\" String=\\"Number of decimal places\\"/>
</Annotations>
</Schema>
</edmx:DataServices>
</edmx:Edmx>",
    "state": "modified",
  },
  "webapp/manifest.json": Object {
    "contents": "{
  \\"_version\\": \\"1.37.0\\",
  \\"sap.app\\": {
    \\"id\\": \\"fefeop2ts\\",
    \\"type\\": \\"application\\",
    \\"i18n\\": \\"i18n/i18n.properties\\",
    \\"applicationVersion\\": {
      \\"version\\": \\"0.0.1\\"
    },
    \\"title\\": \\"{{appTitle}}\\",
    \\"description\\": \\"{{appDescription}}\\",
    \\"resources\\": \\"resources.json\\",
    \\"sourceTemplate\\": {
      \\"id\\": \\"test-fe-template\\",
      \\"version\\": \\"1.2.3-test\\"
    },
    \\"dataSources\\": {
      \\"mainService\\": {
        \\"uri\\": \\"/sap/opu/odata4/dmo/sb_travel_mduu_o4/srvd/dmo/sd_travel_mduu/0001/\\",
        \\"type\\": \\"OData\\",
        \\"settings\\": {
          \\"annotations\\": [
            \\"annotation\\"
          ],
          \\"localUri\\": \\"localService/metadata.xml\\",
          \\"odataVersion\\": \\"4.0\\"
        }
      },
      \\"annotation\\": {
        \\"type\\": \\"ODataAnnotation\\",
        \\"uri\\": \\"annotations/annotation.xml\\",
        \\"settings\\": {
          \\"localUri\\": \\"annotations/annotation.xml\\"
        }
      }
    }
  },
  \\"sap.ui\\": {
    \\"technology\\": \\"UI5\\",
    \\"icons\\": {
      \\"icon\\": \\"\\",
      \\"favIcon\\": \\"\\",
      \\"phone\\": \\"\\",
      \\"phone@2\\": \\"\\",
      \\"tablet\\": \\"\\",
      \\"tablet@2\\": \\"\\"
    },
    \\"deviceTypes\\": {
      \\"desktop\\": true,
      \\"tablet\\": true,
      \\"phone\\": true
    }
  },
  \\"sap.ui5\\": {
    \\"flexEnabled\\": true,
    \\"dependencies\\": {
      \\"minUI5Version\\": \\"1.90.0\\",
      \\"libs\\": {
        \\"sap.m\\": {},
        \\"sap.ui.core\\": {},
        \\"sap.ushell\\": {},
        \\"sap.fe.templates\\": {}
      }
    },
    \\"contentDensities\\": {
      \\"compact\\": true,
      \\"cozy\\": true
    },
    \\"models\\": {
      \\"i18n\\": {
        \\"type\\": \\"sap.ui.model.resource.ResourceModel\\",
        \\"settings\\": {
          \\"bundleName\\": \\"fefeop2ts.i18n.i18n\\"
        }
      },
      \\"\\": {
        \\"dataSource\\": \\"mainService\\",
        \\"preload\\": true,
        \\"settings\\": {
          \\"synchronizationMode\\": \\"None\\",
          \\"operationMode\\": \\"Server\\",
          \\"autoExpandSelect\\": true,
          \\"earlyRequests\\": true
        }
      },
      \\"@i18n\\": {
        \\"type\\": \\"sap.ui.model.resource.ResourceModel\\",
        \\"uri\\": \\"i18n/i18n.properties\\"
      }
    },
    \\"resources\\": {
      \\"css\\": []
    },
    \\"routing\\": {
      \\"config\\": {},
      \\"routes\\": [
        {
          \\"pattern\\": \\"Travel({key}):?query:\\",
          \\"name\\": \\"TravelObjectPage\\",
          \\"target\\": \\"TravelObjectPage\\"
        },
        {
          \\"pattern\\": \\"Travel({key})/_Booking({key2}):?query:\\",
          \\"name\\": \\"BookingObjectPage\\",
          \\"target\\": \\"BookingObjectPage\\"
        }
      ],
      \\"targets\\": {
        \\"TravelObjectPage\\": {
          \\"type\\": \\"Component\\",
          \\"id\\": \\"TravelObjectPage\\",
          \\"name\\": \\"sap.fe.templates.ObjectPage\\",
          \\"options\\": {
            \\"settings\\": {
              \\"editableHeaderContent\\": false,
              \\"entitySet\\": \\"Travel\\",
              \\"content\\": {
                \\"header\\": {
                  \\"visible\\": false,
                  \\"anchorBarVisible\\": false
                }
              },
              \\"navigation\\": {
                \\"_Booking\\": {
                  \\"detail\\": {
                    \\"route\\": \\"BookingObjectPage\\"
                  }
                }
              }
            }
          }
        },
        \\"BookingObjectPage\\": {
          \\"type\\": \\"Component\\",
          \\"id\\": \\"BookingObjectPage\\",
          \\"name\\": \\"sap.fe.templates.ObjectPage\\",
          \\"options\\": {
            \\"settings\\": {
              \\"editableHeaderContent\\": false,
              \\"entitySet\\": \\"Booking\\"
            }
          }
        }
      }
    }
  },
  \\"sap.fiori\\": {
    \\"registrationIds\\": [],
    \\"archeType\\": \\"transactional\\"
  }
}
",
    "state": "modified",
  },
  "webapp/test/flpSandbox.html": Object {
    "contents": "<!DOCTYPE HTML>
<html lang=\\"en\\">
<!-- Copyright (c) 2015 SAP AG, All Rights Reserved -->
<head>
    <meta http-equiv=\\"X-UA-Compatible\\" content=\\"IE=edge\\">
    <meta charset=\\"UTF-8\\">
    <meta name=\\"viewport\\" content=\\"width=device-width, initial-scale=1.0\\">
    <title>{{appTitle}}</title>

    <!-- Bootstrap the unified shell in sandbox mode for standalone usage.

         The renderer is specified in the global Unified Shell configuration object \\"sap-ushell-config\\".

         The fiori2 renderer will render the shell header allowing, for instance,
         testing of additional application setting buttons.

         The navigation target resolution service is configured in a way that the empty URL hash is
         resolved to our own application.

         This example uses relative path references for the SAPUI5 resources and test-resources;
         it might be necessary to adapt them depending on the target runtime platform.
         The sandbox platform is restricted to development or demo use cases and must NOT be used
         for productive scenarios.
    -->
    <script type=\\"text/javascript\\">
        window[\\"sap-ushell-config\\"] = {
            defaultRenderer: \\"fiori2\\",
            bootstrapPlugins: {
                \\"RuntimeAuthoringPlugin\\": {
                    component: \\"sap.ushell.plugins.rta\\",
                    config: {
                        validateAppVersion: false
                    }
                }
            },
            renderers: {
                fiori2: {
                    componentData: {
                        config: {
                            search: \\"hidden\\",
                            enableSearch: false
                        }
                    }
                }
            },
            applications: {
                \\"fefeop2ts-tile\\": {
                    title: \\"App \\\\\\"Title\\\\\\" \\\\\\\\\\\\\\"\\",
                    description: \\"A Fiori application.\\",
                    additionalInformation: \\"SAPUI5.Component=fefeop2ts\\",
                    applicationType: \\"URL\\",
                    url: \\"../\\"
                }
            }
        };
    </script>

    <script src=\\"../test-resources/sap/ushell/bootstrap/sandbox.js\\" id=\\"sap-ushell-bootstrap\\"></script>
    <!-- Bootstrap the UI5 core library. 'data-sap-ui-frameOptions=\\"allow\\"'' is a NON-SECURE setting for test environments -->
    <script id=\\"sap-ui-bootstrap\\"
        src=\\"../resources/sap-ui-core.js\\"
        data-sap-ui-libs=\\"sap.m,sap.ui.core,sap.ushell,sap.fe.templates\\"
        data-sap-ui-async=\\"true\\"
        data-sap-ui-preload=\\"async\\"
        data-sap-ui-theme=\\"sap_belize\\"
        data-sap-ui-compatVersion=\\"edge\\"
        data-sap-ui-language=\\"en\\"
        data-sap-ui-resourceroots='{\\"fefeop2ts\\": \\"../\\"}'
        data-sap-ui-frameOptions=\\"allow\\">
    </script>
    <script>
        sap.ui.getCore().attachInit(function () {
            sap.ushell.Container.createRenderer().placeAt(\\"content\\");
        });
    </script>
</head>

<!-- UI Content -->

<body class=\\"sapUiBody\\" id=\\"content\\">
</body>

</html>
",
    "state": "modified",
  },
}
`;<|MERGE_RESOLUTION|>--- conflicted
+++ resolved
@@ -3639,11 +3639,7 @@
   },
   ".eslintrc": Object {
     "contents": "{
-<<<<<<< HEAD
-    \\"extends\\": \\"plugin:@sap-ux/eslint-plugin-fiori-tools/default\\",
-=======
     \\"extends\\": \\"plugin:@sap-ux/eslint-plugin-fiori-tools/defaultTS\\",
->>>>>>> f981e924
     \\"root\\": true
 }
 ",
@@ -3680,19 +3676,11 @@
     \\"@sap/ux-ui5-tooling\\": \\"1\\",
     \\"@sap/ux-specification\\": \\"UI5-1.92\\",
     \\"@sapui5/ts-types-esm\\": \\"~1.94.0\\",
-<<<<<<< HEAD
-    \\"ui5-tooling-transpile\\": \\"^0.3.7\\",
-    \\"typescript\\": \\"^5.0.4\\",
-    \\"@typescript-eslint/eslint-plugin\\": \\"^5.59.5\\",
-    \\"@typescript-eslint/parser\\": \\"^5.59.5\\",
-    \\"@sap-ux/eslint-plugin-fiori-tools\\": \\"^0.1.0\\",
-=======
     \\"ui5-tooling-transpile\\": \\"^0.7.10\\",
     \\"typescript\\": \\"^4.6.3\\",
     \\"@typescript-eslint/eslint-plugin\\": \\"^5.59.0\\",
     \\"@typescript-eslint/parser\\": \\"^5.59.0\\",
     \\"@sap-ux/eslint-plugin-fiori-tools\\": \\"^0.2.0\\",
->>>>>>> f981e924
     \\"@sap-ux/ui5-middleware-fe-mockserver\\": \\"2\\"
   },
   \\"scripts\\": {
