--- conflicted
+++ resolved
@@ -31,12 +31,8 @@
   \\"devDependencies\\": {
     \\"@ui5/cli\\": \\"^2.14.1\\",
     \\"@sap/ux-ui5-tooling\\": \\"1\\",
-<<<<<<< HEAD
     \\"@sap/ux-specification\\": \\"UI5-1.92\\",
-    \\"@sap/ux-ui5-fe-mockserver-middleware\\": \\"1\\"
-=======
     \\"@sap-ux/ui5-middleware-fe-mockserver\\": \\"2\\"
->>>>>>> 6b613bf0
   },
   \\"scripts\\": {
     \\"start\\": \\"fiori run --open \\\\\\"test/flpSandbox.html?sap-ui-xx-viewCache=false#fefeop1-tile\\\\\\"\\",
@@ -92,21 +88,13 @@
     - name: sap-fe-mockserver
       beforeMiddleware: csp
       configuration:
-<<<<<<< HEAD
-        service:
-          urlPath: /sap/opu/odata4/dmo/sb_travel_mduu_o4/srvd/dmo/sd_travel_mduu/0001
-          metadataXmlPath: ./webapp/localService/metadata.xml
-          mockdataRootPath: ./webapp/localService/data
-          generateMockData: true
-=======
         mountPath: /
         services:
-          - urlPath: sap/opu/odata4/dmo/sb_travel_mduu_o4/srvd/dmo/sd_travel_mduu/0001
+          - urlPath: /sap/opu/odata4/dmo/sb_travel_mduu_o4/srvd/dmo/sd_travel_mduu/0001
             metadataPath: ./webapp/localService/metadata.xml
             mockdataPath: ./webapp/localService/data
             generateMockData: true
         annotations: []
->>>>>>> 6b613bf0
 ",
     "state": "modified",
   },
@@ -140,21 +128,13 @@
     - name: sap-fe-mockserver
       beforeMiddleware: csp
       configuration:
-<<<<<<< HEAD
-        service:
-          urlPath: /sap/opu/odata4/dmo/sb_travel_mduu_o4/srvd/dmo/sd_travel_mduu/0001
-          metadataXmlPath: ./webapp/localService/metadata.xml
-          mockdataRootPath: ./webapp/localService/data
-          generateMockData: true
-=======
         mountPath: /
         services:
-          - urlPath: sap/opu/odata4/dmo/sb_travel_mduu_o4/srvd/dmo/sd_travel_mduu/0001
+          - urlPath: /sap/opu/odata4/dmo/sb_travel_mduu_o4/srvd/dmo/sd_travel_mduu/0001
             metadataPath: ./webapp/localService/metadata.xml
             mockdataPath: ./webapp/localService/data
             generateMockData: true
         annotations: []
->>>>>>> 6b613bf0
 ",
     "state": "modified",
   },
