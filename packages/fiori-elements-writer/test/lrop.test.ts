--- conflicted
+++ resolved
@@ -15,12 +15,8 @@
     v4TemplateSettingsTreeTable,
     getTestData
 } from './common';
-<<<<<<< HEAD
-import { ServiceType, type OdataService } from '@sap-ux/odata-service-writer';
-=======
 import { ServiceType } from '@sap-ux/odata-service-writer';
 import { type OdataService } from '@sap-ux/odata-service-writer';
->>>>>>> ebf1fd17
 
 const TEST_NAME = 'lropTemplates';
 if (debug?.enabled) {
@@ -123,10 +119,6 @@
                         addTests: true
                     }
                 }),
-                app: {
-                    ...feBaseConfig('lrop_v4_addtests_cds').app,
-                    projectType: 'CAPNodejs'
-                },
                 service: {
                     ...v4Service,
                     metadata: undefined,
