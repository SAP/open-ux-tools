{
    "name": "@sap-ux/fiori-elements-writer",
    "description": "SAP Fiori elements application writer",
    "version": "2.0.5",
    "repository": {
        "type": "git",
        "url": "https://github.com/SAP/open-ux-tools.git",
        "directory": "packages/fiori-elements-writer"
    },
    "bugs": {
        "url": "https://github.com/SAP/open-ux-tools/issues?q=is%3Aopen+is%3Aissue+label%3Abug+label%3Afiori-elements-writer"
    },
    "license": "Apache-2.0",
    "main": "dist/index.js",
    "scripts": {
        "build": "tsc --build",
        "clean": "rimraf --glob dist test/test-output coverage *.tsbuildinfo",
        "watch": "tsc --watch",
        "lint": "eslint . --ext .ts",
        "lint:fix": "eslint . --ext .ts --fix",
        "test": "jest --ci --forceExit --detectOpenHandles --colors",
        "test-u": "jest --ci --forceExit --detectOpenHandles --colors -u",
        "link": "pnpm link --global",
        "unlink": "pnpm unlink --global"
    },
    "files": [
        "LICENSE",
        "dist",
        "templates",
        "!dist/*.map",
        "!dist/**/*.map"
    ],
    "dependencies": {
        "@sap-ux/odata-service-writer": "workspace:*",
        "@sap-ux/ui5-application-writer": "workspace:*",
        "@sap-ux/fe-fpm-writer": "workspace:*",
        "@sap-ux/ui5-config": "workspace:*",
        "@sap-ux/ui5-test-writer": "workspace:*",
        "@sap-ux/fiori-generator-shared": "workspace:*",
        "@sap-ux/cap-config-writer": "workspace:*",
<<<<<<< HEAD
        "@sap-ux/annotation-generator": "workspace:*",
=======
>>>>>>> 882eeebe
        "ejs": "3.1.10",
        "i18next": "20.6.1",
        "lodash": "4.17.21",
        "mem-fs": "2.1.0",
        "mem-fs-editor": "9.4.0",
        "read-pkg-up": "7.0.1",
        "semver": "7.5.4"
    },
    "devDependencies": {
        "@sap-ux/eslint-plugin-fiori-tools": "workspace:*",
        "@types/ejs": "3.1.2",
        "@types/fs-extra": "9.0.13",
        "@types/lodash": "4.14.202",
        "@types/mem-fs-editor": "7.0.1",
        "@types/mem-fs": "1.1.2",
        "@types/semver": "7.5.2",
        "fs-extra": "10.0.0"
    },
    "engines": {
        "node": ">=18.x"
    }
}<|MERGE_RESOLUTION|>--- conflicted
+++ resolved
@@ -38,10 +38,7 @@
         "@sap-ux/ui5-test-writer": "workspace:*",
         "@sap-ux/fiori-generator-shared": "workspace:*",
         "@sap-ux/cap-config-writer": "workspace:*",
-<<<<<<< HEAD
         "@sap-ux/annotation-generator": "workspace:*",
-=======
->>>>>>> 882eeebe
         "ejs": "3.1.10",
         "i18next": "20.6.1",
         "lodash": "4.17.21",
