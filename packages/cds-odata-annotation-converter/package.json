--- conflicted
+++ resolved
@@ -34,13 +34,8 @@
         "@sap-ux/cds-annotation-parser": "workspace:*",
         "@sap-ux/odata-annotation-core": "workspace:*",
         "@sap-ux/odata-vocabularies": "workspace:*",
-<<<<<<< HEAD
-        "@sap/ux-cds-compiler-facade": "1.17.1",
+        "@sap/ux-cds-compiler-facade": "1.18.0",
         "i18next": "25.2.1",
-=======
-        "@sap/ux-cds-compiler-facade": "1.18.0",
-        "i18next": "20.6.1",
->>>>>>> 116db8c8
         "@sap-ux/text-document-utils": "workspace:*"
     },
     "devDependencies": {
