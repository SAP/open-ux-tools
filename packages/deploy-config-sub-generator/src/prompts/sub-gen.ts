--- conflicted
+++ resolved
@@ -81,7 +81,6 @@
     let abapAnswers: Partial<AbapDeployConfigAnswersInternal> = {};
 
     // ABAP prompts
-<<<<<<< HEAD
     if (!targetDeployment || targetDeployment === TargetName.ABAP) {
         ({ prompts: abapPrompts, answers: abapAnswers } = await getAbapQuestions({
             appRootPath: options.appRootPath,
@@ -90,7 +89,7 @@
             configFile: options.config,
             indexGenerationAllowed,
             showOverwriteQuestion: showOverwrite,
-            promptOptions: options?.subGenPromptOptions?.abap,
+            promptOptions: options?.subGenPromptOptions as AbapDeployConfigPromptOptions,
             logger: DeploymentGenerator.logger
         }));
     }
@@ -105,32 +104,9 @@
             isCap: isCap,
             addOverwrite: showOverwrite,
             apiHubConfig: apiHubConfig,
-            promptOptions: options?.subGenPromptOptions?.cf
+            promptOptions: options?.subGenPromptOptions as CfDeployConfigPromptOptions
         });
     }
-=======
-    const { prompts: abapPrompts, answers: abapAnswers } = await getAbapQuestions({
-        appRootPath: options.appRootPath,
-        connectedSystem: options.connectedSystem,
-        backendConfig,
-        configFile: options.config,
-        indexGenerationAllowed,
-        showOverwriteQuestion: showOverwrite,
-        promptOptions: options?.subGenPromptOptions as AbapDeployConfigPromptOptions,
-        logger: DeploymentGenerator.logger
-    });
-
-    // CF prompts
-    const cfPrompts = await getCFQuestions({
-        projectRoot: options.projectRoot,
-        isAbapDirectServiceBinding: options.isAbapDirectServiceBinding,
-        cfDestination: cfDestination,
-        isCap: isCap,
-        addOverwrite: showOverwrite,
-        apiHubConfig: apiHubConfig,
-        promptOptions: options?.subGenPromptOptions as CfDeployConfigPromptOptions
-    });
->>>>>>> e925a186
 
     // Combine all prompts
     let questions: Question[] = [];
