--- conflicted
+++ resolved
@@ -127,18 +127,13 @@
         if (this.isCap && !this.mtaPath) {
             this.target = TargetName.CF; // when CAP project and no mta.yaml, default to Cloud Foundry
         }
-<<<<<<< HEAD
         const appType = await getAppType(this.options.appRootPath);
         const isAdp = appType === 'Fiori Adaptation';
         if (isAdp) {
             this.target = TargetName.ABAP; // Adp projects support only ABAP deployment
             this.launchDeployConfigAsSubGenerator = false;
         }
-        this.options.projectRoot = capRoot ?? this.mtaPath ?? this.options.appRootPath;
-=======
         this.options.projectRoot = capRoot ?? (this.mtaPath && dirname(this.mtaPath)) ?? this.options.appRootPath;
->>>>>>> 7df1c275
-
         ({ backendConfig: this.backendConfig, isLibrary: this.isLibrary } = await getBackendConfig(
             this.fs,
             this.options as DeployConfigOptions,
