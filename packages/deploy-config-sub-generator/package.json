--- conflicted
+++ resolved
@@ -1,11 +1,7 @@
 {
     "name": "@sap-ux/deploy-config-sub-generator",
     "description": "Main generator for configuring ABAP or Cloud Foundry deployment configuration",
-<<<<<<< HEAD
-    "version": "0.1.21",
-=======
     "version": "0.1.22",
->>>>>>> 2c4e1308
     "repository": {
         "type": "git",
         "url": "https://github.com/SAP/open-ux-tools.git",
@@ -47,12 +43,7 @@
         "@sap-ux/ui5-config": "workspace:*",
         "dotenv": "16.3.1",
         "hasbin": "1.2.3",
-<<<<<<< HEAD
         "i18next": "24.2.3",
-        "inquirer-autocomplete-prompt": "2.0.1",
-=======
-        "i18next": "23.5.1",
->>>>>>> 2c4e1308
         "yeoman-generator": "5.10.0"
     },
     "devDependencies": {
