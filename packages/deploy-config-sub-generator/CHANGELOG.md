# @sap-ux/deploy-config-sub-generator

<<<<<<< HEAD
=======
## 0.5.21

### Patch Changes

- 089110c: always register (lookup) sub gens

## 0.5.20

### Patch Changes

- Updated dependencies [ba58398]
    - @sap-ux/store@1.4.0
    - @sap-ux/odata-service-inquirer@2.11.22
    - @sap-ux/abap-deploy-config-sub-generator@0.1.110
    - @sap-ux/deploy-config-generator-shared@0.1.63
    - @sap-ux/fiori-generator-shared@0.13.44
    - @sap-ux/ui5-config@0.29.11
    - @sap-ux/inquirer-common@0.9.17
    - @sap-ux/cf-deploy-config-sub-generator@0.2.96

## 0.5.19

### Patch Changes

- 4ecfbe2: Chore - upgrade eslint devDependenies, convert to flat config and fix lint issues.
- Updated dependencies [4ecfbe2]
    - @sap-ux/abap-deploy-config-sub-generator@0.1.109
    - @sap-ux/cf-deploy-config-sub-generator@0.2.95
    - @sap-ux/deploy-config-generator-shared@0.1.62
    - @sap-ux/fiori-generator-shared@0.13.43
    - @sap-ux/odata-service-inquirer@2.11.21
    - @sap-ux/inquirer-common@0.9.16
    - @sap-ux/project-access@1.32.16
    - @sap-ux/ui5-config@0.29.11
    - @sap-ux/btp-utils@1.1.6
    - @sap-ux/store@1.3.5

## 0.5.18

### Patch Changes

- Updated dependencies [7217d7d]
    - @sap-ux/project-access@1.32.15
    - @sap-ux/abap-deploy-config-sub-generator@0.1.108
    - @sap-ux/cf-deploy-config-sub-generator@0.2.94
    - @sap-ux/fiori-generator-shared@0.13.42
    - @sap-ux/odata-service-inquirer@2.11.20
    - @sap-ux/deploy-config-generator-shared@0.1.61
    - @sap-ux/inquirer-common@0.9.15

## 0.5.17

### Patch Changes

- @sap-ux/inquirer-common@0.9.14
- @sap-ux/odata-service-inquirer@2.11.19
- @sap-ux/cf-deploy-config-sub-generator@0.2.93
- @sap-ux/deploy-config-generator-shared@0.1.60
- @sap-ux/abap-deploy-config-sub-generator@0.1.107

## 0.5.16

### Patch Changes

- @sap-ux/cf-deploy-config-sub-generator@0.2.92

## 0.5.15

### Patch Changes

- Updated dependencies [4bdced0]
    - @sap-ux/project-access@1.32.14
    - @sap-ux/abap-deploy-config-sub-generator@0.1.106
    - @sap-ux/cf-deploy-config-sub-generator@0.2.91
    - @sap-ux/fiori-generator-shared@0.13.41
    - @sap-ux/odata-service-inquirer@2.11.18
    - @sap-ux/deploy-config-generator-shared@0.1.60
    - @sap-ux/inquirer-common@0.9.13

## 0.5.14

### Patch Changes

- Updated dependencies [985223a]
    - @sap-ux/project-access@1.32.13
    - @sap-ux/abap-deploy-config-sub-generator@0.1.105
    - @sap-ux/cf-deploy-config-sub-generator@0.2.90
    - @sap-ux/fiori-generator-shared@0.13.40
    - @sap-ux/odata-service-inquirer@2.11.17
    - @sap-ux/deploy-config-generator-shared@0.1.59
    - @sap-ux/inquirer-common@0.9.12

## 0.5.13

### Patch Changes

- 037a430: fix high severity Sonar issues
- Updated dependencies [037a430]
    - @sap-ux/abap-deploy-config-sub-generator@0.1.104
    - @sap-ux/odata-service-inquirer@2.11.16
    - @sap-ux/store@1.3.4
    - @sap-ux/deploy-config-generator-shared@0.1.58
    - @sap-ux/fiori-generator-shared@0.13.39
    - @sap-ux/inquirer-common@0.9.11
    - @sap-ux/ui5-config@0.29.10
    - @sap-ux/cf-deploy-config-sub-generator@0.2.89

## 0.5.12

### Patch Changes

- @sap-ux/deploy-config-generator-shared@0.1.57
- @sap-ux/fiori-generator-shared@0.13.38
- @sap-ux/odata-service-inquirer@2.11.15
- @sap-ux/abap-deploy-config-sub-generator@0.1.103

## 0.5.11

### Patch Changes

- Updated dependencies [d202c17]
    - @sap-ux/fiori-generator-shared@0.13.38
    - @sap-ux/abap-deploy-config-sub-generator@0.1.102
    - @sap-ux/cf-deploy-config-sub-generator@0.2.88
    - @sap-ux/deploy-config-generator-shared@0.1.57
    - @sap-ux/inquirer-common@0.9.10
    - @sap-ux/odata-service-inquirer@2.11.14

## 0.5.10

### Patch Changes

- Updated dependencies [45fe64e]
    - @sap-ux/project-access@1.32.12
    - @sap-ux/abap-deploy-config-sub-generator@0.1.101
    - @sap-ux/cf-deploy-config-sub-generator@0.2.87
    - @sap-ux/fiori-generator-shared@0.13.37
    - @sap-ux/odata-service-inquirer@2.11.13
    - @sap-ux/deploy-config-generator-shared@0.1.56
    - @sap-ux/inquirer-common@0.9.9

>>>>>>> 92fa9800
## 0.5.9

### Patch Changes

-   Updated dependencies [07725fe]
    -   @sap-ux/project-access@1.32.11
    -   @sap-ux/abap-deploy-config-sub-generator@0.1.100
    -   @sap-ux/cf-deploy-config-sub-generator@0.2.86
    -   @sap-ux/fiori-generator-shared@0.13.36
    -   @sap-ux/odata-service-inquirer@2.11.12
    -   @sap-ux/deploy-config-generator-shared@0.1.55
    -   @sap-ux/inquirer-common@0.9.8

## 0.5.8

### Patch Changes

-   Updated dependencies [5d0598d]
    -   @sap-ux/ui5-config@0.29.10
    -   @sap-ux/inquirer-common@0.9.7
    -   @sap-ux/odata-service-inquirer@2.11.11
    -   @sap-ux/deploy-config-generator-shared@0.1.54
    -   @sap-ux/fiori-generator-shared@0.13.35
    -   @sap-ux/abap-deploy-config-sub-generator@0.1.99
    -   @sap-ux/project-access@1.32.10
    -   @sap-ux/cf-deploy-config-sub-generator@0.2.85

## 0.5.7

### Patch Changes

-   @sap-ux/inquirer-common@0.9.6
-   @sap-ux/cf-deploy-config-sub-generator@0.2.84
-   @sap-ux/deploy-config-generator-shared@0.1.53
-   @sap-ux/odata-service-inquirer@2.11.10
-   @sap-ux/abap-deploy-config-sub-generator@0.1.98

## 0.5.6

### Patch Changes

-   Updated dependencies [597834f]
    -   @sap-ux/odata-service-inquirer@2.11.9
    -   @sap-ux/inquirer-common@0.9.5
    -   @sap-ux/cf-deploy-config-sub-generator@0.2.83
    -   @sap-ux/deploy-config-generator-shared@0.1.53
    -   @sap-ux/abap-deploy-config-sub-generator@0.1.97

## 0.5.5

### Patch Changes

-   Updated dependencies [7c09c8e]
-   Updated dependencies [1c13c9c]
    -   @sap-ux/project-access@1.32.9
    -   @sap-ux/abap-deploy-config-sub-generator@0.1.96
    -   @sap-ux/cf-deploy-config-sub-generator@0.2.82
    -   @sap-ux/fiori-generator-shared@0.13.34
    -   @sap-ux/odata-service-inquirer@2.11.8
    -   @sap-ux/deploy-config-generator-shared@0.1.53
    -   @sap-ux/inquirer-common@0.9.4

## 0.5.4

### Patch Changes

-   Updated dependencies [5eb784b]
    -   @sap-ux/odata-service-inquirer@2.11.7

## 0.5.3

### Patch Changes

-   Updated dependencies [1357412]
    -   @sap-ux/odata-service-inquirer@2.11.6

## 0.5.2

### Patch Changes

-   744fa93: Updating @ui5/cli references to v4 and align version
-   Updated dependencies [744fa93]
    -   @sap-ux/cf-deploy-config-sub-generator@0.2.81
    -   @sap-ux/odata-service-inquirer@2.11.5

## 0.5.1

### Patch Changes

-   Updated dependencies [caff0ca]
    -   @sap-ux/odata-service-inquirer@2.11.5

## 0.5.0

### Minor Changes

-   aa2c7df: Bump specVersion

### Patch Changes

-   @sap-ux/odata-service-inquirer@2.11.4

## 0.4.46

### Patch Changes

-   Updated dependencies [2e75589]
    -   @sap-ux/odata-service-inquirer@2.11.4

## 0.4.45

### Patch Changes

-   @sap-ux/inquirer-common@0.9.3
-   @sap-ux/cf-deploy-config-sub-generator@0.2.80
-   @sap-ux/deploy-config-generator-shared@0.1.52
-   @sap-ux/odata-service-inquirer@2.11.3
-   @sap-ux/abap-deploy-config-sub-generator@0.1.95

## 0.4.44

### Patch Changes

-   @sap-ux/fiori-generator-shared@0.13.33
-   @sap-ux/inquirer-common@0.9.2
-   @sap-ux/odata-service-inquirer@2.11.2
-   @sap-ux/abap-deploy-config-sub-generator@0.1.94
-   @sap-ux/cf-deploy-config-sub-generator@0.2.79
-   @sap-ux/deploy-config-generator-shared@0.1.52

## 0.4.43

### Patch Changes

-   cfe9c13: Add deep link to package and changelog to README.md
-   Updated dependencies [cfe9c13]
    -   @sap-ux/abap-deploy-config-sub-generator@0.1.93
    -   @sap-ux/cf-deploy-config-sub-generator@0.2.78
    -   @sap-ux/deploy-config-generator-shared@0.1.51
    -   @sap-ux/fiori-generator-shared@0.13.32
    -   @sap-ux/odata-service-inquirer@2.11.1
    -   @sap-ux/inquirer-common@0.9.1
    -   @sap-ux/project-access@1.32.8
    -   @sap-ux/ui5-config@0.29.9
    -   @sap-ux/btp-utils@1.1.5
    -   @sap-ux/store@1.3.3

## 0.4.42

### Patch Changes

-   Updated dependencies [10a3b57]
    -   @sap-ux/odata-service-inquirer@2.11.0

## 0.4.41

### Patch Changes

-   Updated dependencies [4ddcff3]
    -   @sap-ux/odata-service-inquirer@2.10.0
    -   @sap-ux/inquirer-common@0.9.0
    -   @sap-ux/cf-deploy-config-sub-generator@0.2.77
    -   @sap-ux/deploy-config-generator-shared@0.1.50
    -   @sap-ux/abap-deploy-config-sub-generator@0.1.92

## 0.4.40

### Patch Changes

-   3e88b99: Ensure error message is pushed to the UI soo user is aware why the finish button is not enabled, additional logging appended

## 0.4.39

### Patch Changes

-   Updated dependencies [cc65eec]
    -   @sap-ux/store@1.3.2
    -   @sap-ux/abap-deploy-config-sub-generator@0.1.91
    -   @sap-ux/deploy-config-generator-shared@0.1.50
    -   @sap-ux/fiori-generator-shared@0.13.31
    -   @sap-ux/odata-service-inquirer@2.9.14
    -   @sap-ux/ui5-config@0.29.8
    -   @sap-ux/inquirer-common@0.8.10
    -   @sap-ux/cf-deploy-config-sub-generator@0.2.76

## 0.4.38

### Patch Changes

-   @sap-ux/deploy-config-generator-shared@0.1.49
-   @sap-ux/fiori-generator-shared@0.13.30
-   @sap-ux/odata-service-inquirer@2.9.13
-   @sap-ux/abap-deploy-config-sub-generator@0.1.90

## 0.4.37

### Patch Changes

-   Updated dependencies [ae8dbc6]
    -   @sap-ux/store@1.3.1
    -   @sap-ux/abap-deploy-config-sub-generator@0.1.89
    -   @sap-ux/deploy-config-generator-shared@0.1.49
    -   @sap-ux/fiori-generator-shared@0.13.30
    -   @sap-ux/odata-service-inquirer@2.9.12
    -   @sap-ux/ui5-config@0.29.8
    -   @sap-ux/inquirer-common@0.8.9
    -   @sap-ux/cf-deploy-config-sub-generator@0.2.75

## 0.4.36

### Patch Changes

-   Updated dependencies [36b0f19]
    -   @sap-ux/store@1.3.0
    -   @sap-ux/odata-service-inquirer@2.9.11
    -   @sap-ux/abap-deploy-config-sub-generator@0.1.88
    -   @sap-ux/deploy-config-generator-shared@0.1.48
    -   @sap-ux/fiori-generator-shared@0.13.29
    -   @sap-ux/ui5-config@0.29.8
    -   @sap-ux/inquirer-common@0.8.8
    -   @sap-ux/cf-deploy-config-sub-generator@0.2.74

## 0.4.35

### Patch Changes

-   @sap-ux/deploy-config-generator-shared@0.1.47
-   @sap-ux/fiori-generator-shared@0.13.28
-   @sap-ux/odata-service-inquirer@2.9.10
-   @sap-ux/abap-deploy-config-sub-generator@0.1.87

## 0.4.34

### Patch Changes

-   Updated dependencies [d895232]
    -   @sap-ux/project-access@1.32.7
    -   @sap-ux/abap-deploy-config-sub-generator@0.1.86
    -   @sap-ux/cf-deploy-config-sub-generator@0.2.73
    -   @sap-ux/fiori-generator-shared@0.13.28
    -   @sap-ux/odata-service-inquirer@2.9.9
    -   @sap-ux/deploy-config-generator-shared@0.1.47
    -   @sap-ux/inquirer-common@0.8.7

## 0.4.33

### Patch Changes

-   fa9580c: chore - Rimraf upgrade
-   Updated dependencies [fa9580c]
    -   @sap-ux/cf-deploy-config-sub-generator@0.2.72
    -   @sap-ux/abap-deploy-config-sub-generator@0.1.85
    -   @sap-ux/inquirer-common@0.8.6
    -   @sap-ux/odata-service-inquirer@2.9.8
    -   @sap-ux/deploy-config-generator-shared@0.1.46
    -   @sap-ux/fiori-generator-shared@0.13.27

## 0.4.32

### Patch Changes

-   Updated dependencies [1b5d459]
    -   @sap-ux/odata-service-inquirer@2.9.7

## 0.4.31

### Patch Changes

-   Updated dependencies [ea0a942]
    -   @sap-ux/project-access@1.32.6
    -   @sap-ux/abap-deploy-config-sub-generator@0.1.84
    -   @sap-ux/cf-deploy-config-sub-generator@0.2.71
    -   @sap-ux/fiori-generator-shared@0.13.27
    -   @sap-ux/odata-service-inquirer@2.9.6
    -   @sap-ux/deploy-config-generator-shared@0.1.46
    -   @sap-ux/inquirer-common@0.8.5

## 0.4.30

### Patch Changes

-   Updated dependencies [06bc541]
    -   @sap-ux/odata-service-inquirer@2.9.5
    -   @sap-ux/inquirer-common@0.8.4
    -   @sap-ux/cf-deploy-config-sub-generator@0.2.70
    -   @sap-ux/deploy-config-generator-shared@0.1.45
    -   @sap-ux/abap-deploy-config-sub-generator@0.1.83

## 0.4.29

### Patch Changes

-   Updated dependencies [c5d7915]
    -   @sap-ux/project-access@1.32.5
    -   @sap-ux/abap-deploy-config-sub-generator@0.1.82
    -   @sap-ux/cf-deploy-config-sub-generator@0.2.69
    -   @sap-ux/fiori-generator-shared@0.13.26
    -   @sap-ux/odata-service-inquirer@2.9.4
    -   @sap-ux/deploy-config-generator-shared@0.1.45
    -   @sap-ux/inquirer-common@0.8.3

## 0.4.28

### Patch Changes

-   Updated dependencies [7b89529]
    -   @sap-ux/odata-service-inquirer@2.9.3

## 0.4.27

### Patch Changes

-   Updated dependencies [f8c596d]
    -   @sap-ux/store@1.2.1
    -   @sap-ux/abap-deploy-config-sub-generator@0.1.81
    -   @sap-ux/deploy-config-generator-shared@0.1.44
    -   @sap-ux/fiori-generator-shared@0.13.25
    -   @sap-ux/odata-service-inquirer@2.9.2
    -   @sap-ux/ui5-config@0.29.8
    -   @sap-ux/inquirer-common@0.8.2
    -   @sap-ux/cf-deploy-config-sub-generator@0.2.68

## 0.4.26

### Patch Changes

-   Updated dependencies [d4dabbd]
    -   @sap-ux/fiori-generator-shared@0.13.24
    -   @sap-ux/abap-deploy-config-sub-generator@0.1.80
    -   @sap-ux/cf-deploy-config-sub-generator@0.2.67
    -   @sap-ux/deploy-config-generator-shared@0.1.43
    -   @sap-ux/inquirer-common@0.8.1
    -   @sap-ux/odata-service-inquirer@2.9.1

## 0.4.25

### Patch Changes

-   Updated dependencies [4053369]
    -   @sap-ux/odata-service-inquirer@2.9.0
    -   @sap-ux/inquirer-common@0.8.0
    -   @sap-ux/cf-deploy-config-sub-generator@0.2.66
    -   @sap-ux/deploy-config-generator-shared@0.1.42
    -   @sap-ux/abap-deploy-config-sub-generator@0.1.79

## 0.4.24

### Patch Changes

-   Updated dependencies [bacaf93]
    -   @sap-ux/store@1.2.0
    -   @sap-ux/abap-deploy-config-sub-generator@0.1.78
    -   @sap-ux/fiori-generator-shared@0.13.23
    -   @sap-ux/odata-service-inquirer@2.8.13
    -   @sap-ux/deploy-config-generator-shared@0.1.42
    -   @sap-ux/ui5-config@0.29.8
    -   @sap-ux/cf-deploy-config-sub-generator@0.2.65
    -   @sap-ux/inquirer-common@0.7.51

## 0.4.23

### Patch Changes

-   @sap-ux/odata-service-inquirer@2.8.12

## 0.4.22

### Patch Changes

-   @sap-ux/inquirer-common@0.7.50
-   @sap-ux/cf-deploy-config-sub-generator@0.2.64
-   @sap-ux/deploy-config-generator-shared@0.1.41
-   @sap-ux/odata-service-inquirer@2.8.11
-   @sap-ux/abap-deploy-config-sub-generator@0.1.77

## 0.4.21

### Patch Changes

-   Updated dependencies [9e94382]
    -   @sap-ux/ui5-config@0.29.8
    -   @sap-ux/odata-service-inquirer@2.8.10
    -   @sap-ux/abap-deploy-config-sub-generator@0.1.76
    -   @sap-ux/project-access@1.32.4
    -   @sap-ux/cf-deploy-config-sub-generator@0.2.63
    -   @sap-ux/fiori-generator-shared@0.13.22
    -   @sap-ux/inquirer-common@0.7.49
    -   @sap-ux/deploy-config-generator-shared@0.1.41

## 0.4.20

### Patch Changes

-   @sap-ux/cf-deploy-config-sub-generator@0.2.62

## 0.4.19

### Patch Changes

-   @sap-ux/deploy-config-generator-shared@0.1.40
-   @sap-ux/odata-service-inquirer@2.8.9
-   @sap-ux/abap-deploy-config-sub-generator@0.1.75
-   @sap-ux/cf-deploy-config-sub-generator@0.2.61
-   @sap-ux/fiori-generator-shared@0.13.21
-   @sap-ux/inquirer-common@0.7.48

## 0.4.18

### Patch Changes

-   43a2446: chore: fix Sonar issues
-   Updated dependencies [43a2446]
    -   @sap-ux/abap-deploy-config-sub-generator@0.1.74
    -   @sap-ux/cf-deploy-config-sub-generator@0.2.60
    -   @sap-ux/fiori-generator-shared@0.13.20
    -   @sap-ux/odata-service-inquirer@2.8.8
    -   @sap-ux/inquirer-common@0.7.47
    -   @sap-ux/project-access@1.32.3
    -   @sap-ux/ui5-config@0.29.7
    -   @sap-ux/btp-utils@1.1.4
    -   @sap-ux/store@1.1.5
    -   @sap-ux/deploy-config-generator-shared@0.1.39

## 0.4.17

### Patch Changes

-   Updated dependencies [d866995]
    -   @sap-ux/ui5-config@0.29.6
    -   @sap-ux/abap-deploy-config-sub-generator@0.1.73
    -   @sap-ux/project-access@1.32.2
    -   @sap-ux/cf-deploy-config-sub-generator@0.2.59
    -   @sap-ux/odata-service-inquirer@2.8.7
    -   @sap-ux/fiori-generator-shared@0.13.19
    -   @sap-ux/inquirer-common@0.7.46
    -   @sap-ux/deploy-config-generator-shared@0.1.38

## 0.4.16

### Patch Changes

-   Updated dependencies [4b0b8fb]
    -   @sap-ux/abap-deploy-config-sub-generator@0.1.72

## 0.4.15

### Patch Changes

-   Updated dependencies [30cf923]
    -   @sap-ux/abap-deploy-config-sub-generator@0.1.71

## 0.4.14

### Patch Changes

-   @sap-ux/abap-deploy-config-sub-generator@0.1.70
-   @sap-ux/odata-service-inquirer@2.8.6

## 0.4.13

### Patch Changes

-   Updated dependencies [998954b]
    -   @sap-ux/btp-utils@1.1.3
    -   @sap-ux/abap-deploy-config-sub-generator@0.1.69
    -   @sap-ux/cf-deploy-config-sub-generator@0.2.58
    -   @sap-ux/deploy-config-generator-shared@0.1.37
    -   @sap-ux/fiori-generator-shared@0.13.18
    -   @sap-ux/inquirer-common@0.7.45
    -   @sap-ux/odata-service-inquirer@2.8.6

## 0.4.12

### Patch Changes

-   @sap-ux/abap-deploy-config-sub-generator@0.1.68

## 0.4.11

### Patch Changes

-   Updated dependencies [9872384]
    -   @sap-ux/odata-service-inquirer@2.8.5
    -   @sap-ux/inquirer-common@0.7.44
    -   @sap-ux/ui5-config@0.29.5
    -   @sap-ux/btp-utils@1.1.2
    -   @sap-ux/abap-deploy-config-sub-generator@0.1.67
    -   @sap-ux/deploy-config-generator-shared@0.1.36
    -   @sap-ux/fiori-generator-shared@0.13.17
    -   @sap-ux/cf-deploy-config-sub-generator@0.2.57
    -   @sap-ux/project-access@1.32.1

## 0.4.10

### Patch Changes

-   @sap-ux/abap-deploy-config-sub-generator@0.1.66

## 0.4.9

### Patch Changes

-   Updated dependencies [f9b4afe]
    -   @sap-ux/project-access@1.32.0
    -   @sap-ux/abap-deploy-config-sub-generator@0.1.65
    -   @sap-ux/cf-deploy-config-sub-generator@0.2.56
    -   @sap-ux/fiori-generator-shared@0.13.16
    -   @sap-ux/odata-service-inquirer@2.8.4
    -   @sap-ux/deploy-config-generator-shared@0.1.35
    -   @sap-ux/inquirer-common@0.7.43

## 0.4.8

### Patch Changes

-   Updated dependencies [c385a76]
    -   @sap-ux/project-access@1.31.0
    -   @sap-ux/abap-deploy-config-sub-generator@0.1.64
    -   @sap-ux/cf-deploy-config-sub-generator@0.2.55
    -   @sap-ux/fiori-generator-shared@0.13.15
    -   @sap-ux/odata-service-inquirer@2.8.3
    -   @sap-ux/deploy-config-generator-shared@0.1.34
    -   @sap-ux/inquirer-common@0.7.42

## 0.4.7

### Patch Changes

-   Updated dependencies [8ccc4da]
    -   @sap-ux/abap-deploy-config-sub-generator@0.1.63
    -   @sap-ux/ui5-config@0.29.4
    -   @sap-ux/project-access@1.30.14
    -   @sap-ux/cf-deploy-config-sub-generator@0.2.54
    -   @sap-ux/odata-service-inquirer@2.8.2
    -   @sap-ux/fiori-generator-shared@0.13.14
    -   @sap-ux/inquirer-common@0.7.41
    -   @sap-ux/deploy-config-generator-shared@0.1.33

## 0.4.6

### Patch Changes

-   Updated dependencies [3c094af]
    -   @sap-ux/fiori-generator-shared@0.13.13
    -   @sap-ux/abap-deploy-config-sub-generator@0.1.62
    -   @sap-ux/cf-deploy-config-sub-generator@0.2.53
    -   @sap-ux/deploy-config-generator-shared@0.1.32
    -   @sap-ux/inquirer-common@0.7.40
    -   @sap-ux/odata-service-inquirer@2.8.1

## 0.4.5

### Patch Changes

-   @sap-ux/abap-deploy-config-sub-generator@0.1.61

## 0.4.4

### Patch Changes

-   @sap-ux/abap-deploy-config-sub-generator@0.1.60

## 0.4.3

### Patch Changes

-   Updated dependencies [04d2103]
    -   @sap-ux/odata-service-inquirer@2.8.0
    -   @sap-ux/abap-deploy-config-sub-generator@0.1.59
    -   @sap-ux/cf-deploy-config-sub-generator@0.2.52
    -   @sap-ux/inquirer-common@0.7.39
    -   @sap-ux/deploy-config-generator-shared@0.1.31
    -   @sap-ux/fiori-generator-shared@0.13.12

## 0.4.2

### Patch Changes

-   Updated dependencies [77c1459]
    -   @sap-ux/store@1.1.4
    -   @sap-ux/abap-deploy-config-sub-generator@0.1.58
    -   @sap-ux/deploy-config-generator-shared@0.1.31
    -   @sap-ux/odata-service-inquirer@2.7.3
    -   @sap-ux/ui5-config@0.29.3
    -   @sap-ux/fiori-generator-shared@0.13.12
    -   @sap-ux/inquirer-common@0.7.38
    -   @sap-ux/cf-deploy-config-sub-generator@0.2.51

## 0.4.1

### Patch Changes

-   Updated dependencies [4cfebaf]
    -   @sap-ux/odata-service-inquirer@2.7.2
    -   @sap-ux/inquirer-common@0.7.37
    -   @sap-ux/ui5-config@0.29.3
    -   @sap-ux/btp-utils@1.1.1
    -   @sap-ux/abap-deploy-config-sub-generator@0.1.57
    -   @sap-ux/cf-deploy-config-sub-generator@0.2.50
    -   @sap-ux/deploy-config-generator-shared@0.1.30
    -   @sap-ux/fiori-generator-shared@0.13.11
    -   @sap-ux/project-access@1.30.13

## 0.4.0

### Minor Changes

-   6e1008e: bugfix: Restrict Page Building Block support to UI5 version 1.136.0 and above for custom app

### Patch Changes

-   Updated dependencies [6e1008e]
    -   @sap-ux/odata-service-inquirer@2.7.1

## 0.3.63

### Patch Changes

-   Updated dependencies [2d11a6d]
    -   @sap-ux/odata-service-inquirer@2.7.0

## 0.3.62

### Patch Changes

-   @sap-ux/abap-deploy-config-sub-generator@0.1.56

## 0.3.61

### Patch Changes

-   Updated dependencies [c6a0062]
    -   @sap-ux/store@1.1.3
    -   @sap-ux/abap-deploy-config-sub-generator@0.1.55
    -   @sap-ux/deploy-config-generator-shared@0.1.29
    -   @sap-ux/odata-service-inquirer@2.6.1
    -   @sap-ux/ui5-config@0.29.2
    -   @sap-ux/fiori-generator-shared@0.13.10
    -   @sap-ux/inquirer-common@0.7.36
    -   @sap-ux/cf-deploy-config-sub-generator@0.2.49

## 0.3.60

### Patch Changes

-   Updated dependencies [43f94eb]
    -   @sap-ux/odata-service-inquirer@2.6.0

## 0.3.59

### Patch Changes

-   178dbea: sanitize ignoreCertError (singular) configration option to ignoreCertErrors (plural)
-   Updated dependencies [178dbea]
    -   @sap-ux/abap-deploy-config-sub-generator@0.1.54
    -   @sap-ux/odata-service-inquirer@2.5.33
    -   @sap-ux/ui5-config@0.29.2
    -   @sap-ux/cf-deploy-config-sub-generator@0.2.48
    -   @sap-ux/project-access@1.30.12
    -   @sap-ux/fiori-generator-shared@0.13.9
    -   @sap-ux/inquirer-common@0.7.35
    -   @sap-ux/deploy-config-generator-shared@0.1.28

## 0.3.58

### Patch Changes

-   @sap-ux/project-access@1.30.11
-   @sap-ux/odata-service-inquirer@2.5.32
-   @sap-ux/abap-deploy-config-sub-generator@0.1.53
-   @sap-ux/cf-deploy-config-sub-generator@0.2.47
-   @sap-ux/fiori-generator-shared@0.13.8
-   @sap-ux/deploy-config-generator-shared@0.1.27
-   @sap-ux/inquirer-common@0.7.34

## 0.3.57

### Patch Changes

-   @sap-ux/inquirer-common@0.7.33
-   @sap-ux/odata-service-inquirer@2.5.31
-   @sap-ux/abap-deploy-config-sub-generator@0.1.52
-   @sap-ux/cf-deploy-config-sub-generator@0.2.46
-   @sap-ux/deploy-config-generator-shared@0.1.26

## 0.3.56

### Patch Changes

-   @sap-ux/fiori-generator-shared@0.13.7
-   @sap-ux/inquirer-common@0.7.32
-   @sap-ux/odata-service-inquirer@2.5.30
-   @sap-ux/abap-deploy-config-sub-generator@0.1.51
-   @sap-ux/cf-deploy-config-sub-generator@0.2.45
-   @sap-ux/deploy-config-generator-shared@0.1.26

## 0.3.55

### Patch Changes

-   Updated dependencies [9f10a60]
    -   @sap-ux/odata-service-inquirer@2.5.29
    -   @sap-ux/deploy-config-generator-shared@0.1.25
    -   @sap-ux/fiori-generator-shared@0.13.6
    -   @sap-ux/abap-deploy-config-sub-generator@0.1.50

## 0.3.54

### Patch Changes

-   Updated dependencies [43bc887]
    -   @sap-ux/ui5-config@0.29.1
    -   @sap-ux/abap-deploy-config-sub-generator@0.1.49
    -   @sap-ux/project-access@1.30.10
    -   @sap-ux/cf-deploy-config-sub-generator@0.2.44
    -   @sap-ux/odata-service-inquirer@2.5.28
    -   @sap-ux/fiori-generator-shared@0.13.6
    -   @sap-ux/inquirer-common@0.7.31
    -   @sap-ux/deploy-config-generator-shared@0.1.25

## 0.3.53

### Patch Changes

-   Updated dependencies [9fa7f0b]
    -   @sap-ux/odata-service-inquirer@2.5.27
    -   @sap-ux/inquirer-common@0.7.30
    -   @sap-ux/cf-deploy-config-sub-generator@0.2.43
    -   @sap-ux/deploy-config-generator-shared@0.1.24
    -   @sap-ux/abap-deploy-config-sub-generator@0.1.48

## 0.3.52

### Patch Changes

-   @sap-ux/project-access@1.30.9
-   @sap-ux/abap-deploy-config-sub-generator@0.1.47
-   @sap-ux/cf-deploy-config-sub-generator@0.2.42
-   @sap-ux/fiori-generator-shared@0.13.5
-   @sap-ux/odata-service-inquirer@2.5.26
-   @sap-ux/deploy-config-generator-shared@0.1.24
-   @sap-ux/inquirer-common@0.7.29

## 0.3.51

### Patch Changes

-   Updated dependencies [6e2c5aa]
    -   @sap-ux/abap-deploy-config-sub-generator@0.1.46
    -   @sap-ux/cf-deploy-config-sub-generator@0.2.41

## 0.3.50

### Patch Changes

-   Updated dependencies [4e0bd83]
    -   @sap-ux/project-access@1.30.8
    -   @sap-ux/abap-deploy-config-sub-generator@0.1.45
    -   @sap-ux/cf-deploy-config-sub-generator@0.2.40
    -   @sap-ux/fiori-generator-shared@0.13.4
    -   @sap-ux/odata-service-inquirer@2.5.25
    -   @sap-ux/deploy-config-generator-shared@0.1.23
    -   @sap-ux/inquirer-common@0.7.28

## 0.3.49

### Patch Changes

-   Updated dependencies [2cae662]
    -   @sap-ux/odata-service-inquirer@2.5.24

## 0.3.48

### Patch Changes

-   Updated dependencies [ffac61c]
    -   @sap-ux/odata-service-inquirer@2.5.23
    -   @sap-ux/deploy-config-generator-shared@0.1.22
    -   @sap-ux/fiori-generator-shared@0.13.3
    -   @sap-ux/abap-deploy-config-sub-generator@0.1.44

## 0.3.47

### Patch Changes

-   089b56f: updates extension types and extends prompt options in sub gens
-   Updated dependencies [089b56f]
    -   @sap-ux/cf-deploy-config-sub-generator@0.2.39
    -   @sap-ux/abap-deploy-config-sub-generator@0.1.43

## 0.3.46

### Patch Changes

-   Updated dependencies [45bbe6c]
    -   @sap-ux/odata-service-inquirer@2.5.22

## 0.3.45

### Patch Changes

-   ca44076: move headless AppConfig type and associated types to fiori gen shared module
-   Updated dependencies [ca44076]
    -   @sap-ux/fiori-generator-shared@0.13.3
    -   @sap-ux/abap-deploy-config-sub-generator@0.1.42
    -   @sap-ux/cf-deploy-config-sub-generator@0.2.38
    -   @sap-ux/deploy-config-generator-shared@0.1.22
    -   @sap-ux/inquirer-common@0.7.27
    -   @sap-ux/odata-service-inquirer@2.5.21

## 0.3.44

### Patch Changes

-   @sap-ux/inquirer-common@0.7.26
-   @sap-ux/cf-deploy-config-sub-generator@0.2.37
-   @sap-ux/deploy-config-generator-shared@0.1.21
-   @sap-ux/odata-service-inquirer@2.5.20
-   @sap-ux/abap-deploy-config-sub-generator@0.1.41

## 0.3.43

### Patch Changes

-   @sap-ux/deploy-config-generator-shared@0.1.21
-   @sap-ux/odata-service-inquirer@2.5.19
-   @sap-ux/abap-deploy-config-sub-generator@0.1.40
-   @sap-ux/cf-deploy-config-sub-generator@0.2.36

## 0.3.42

### Patch Changes

-   @sap-ux/abap-deploy-config-sub-generator@0.1.39

## 0.3.41

### Patch Changes

-   @sap-ux/inquirer-common@0.7.25
-   @sap-ux/odata-service-inquirer@2.5.18
-   @sap-ux/abap-deploy-config-sub-generator@0.1.38
-   @sap-ux/cf-deploy-config-sub-generator@0.2.35
-   @sap-ux/deploy-config-generator-shared@0.1.20

## 0.3.40

### Patch Changes

-   @sap-ux/odata-service-inquirer@2.5.17

## 0.3.39

### Patch Changes

-   Updated dependencies [d75db00]
    -   @sap-ux/fiori-generator-shared@0.13.2
    -   @sap-ux/abap-deploy-config-sub-generator@0.1.37
    -   @sap-ux/cf-deploy-config-sub-generator@0.2.34
    -   @sap-ux/deploy-config-generator-shared@0.1.20
    -   @sap-ux/inquirer-common@0.7.24
    -   @sap-ux/odata-service-inquirer@2.5.16

## 0.3.38

### Patch Changes

-   @sap-ux/cf-deploy-config-sub-generator@0.2.33

## 0.3.37

### Patch Changes

-   Updated dependencies [58cdce6]
    -   @sap-ux/project-access@1.30.7
    -   @sap-ux/abap-deploy-config-sub-generator@0.1.36
    -   @sap-ux/cf-deploy-config-sub-generator@0.2.32
    -   @sap-ux/fiori-generator-shared@0.13.1
    -   @sap-ux/odata-service-inquirer@2.5.15
    -   @sap-ux/deploy-config-generator-shared@0.1.19
    -   @sap-ux/inquirer-common@0.7.23

## 0.3.36

### Patch Changes

-   Updated dependencies [58abe82]
    -   @sap-ux/fiori-generator-shared@0.13.0
    -   @sap-ux/abap-deploy-config-sub-generator@0.1.35
    -   @sap-ux/cf-deploy-config-sub-generator@0.2.31
    -   @sap-ux/deploy-config-generator-shared@0.1.18
    -   @sap-ux/inquirer-common@0.7.22
    -   @sap-ux/odata-service-inquirer@2.5.14

## 0.3.35

### Patch Changes

-   69f62ec: i18next upgrade to 25.3.0
-   Updated dependencies [69f62ec]
    -   @sap-ux/abap-deploy-config-sub-generator@0.1.34
    -   @sap-ux/cf-deploy-config-sub-generator@0.2.30
    -   @sap-ux/deploy-config-generator-shared@0.1.17
    -   @sap-ux/fiori-generator-shared@0.12.16
    -   @sap-ux/odata-service-inquirer@2.5.13
    -   @sap-ux/inquirer-common@0.7.21
    -   @sap-ux/store@1.1.2
    -   @sap-ux/ui5-config@0.29.0

## 0.3.34

### Patch Changes

-   Updated dependencies [c0fa1d1]
    -   @sap-ux/ui5-config@0.29.0
    -   @sap-ux/abap-deploy-config-sub-generator@0.1.33
    -   @sap-ux/project-access@1.30.6
    -   @sap-ux/cf-deploy-config-sub-generator@0.2.29
    -   @sap-ux/odata-service-inquirer@2.5.12
    -   @sap-ux/fiori-generator-shared@0.12.15
    -   @sap-ux/inquirer-common@0.7.20
    -   @sap-ux/deploy-config-generator-shared@0.1.16

## 0.3.33

### Patch Changes

-   Updated dependencies [a41030c]
    -   @sap-ux/odata-service-inquirer@2.5.11

## 0.3.32

### Patch Changes

-   @sap-ux/cf-deploy-config-sub-generator@0.2.28

## 0.3.31

### Patch Changes

-   Updated dependencies [7a4543e]
    -   @sap-ux/project-access@1.30.5
    -   @sap-ux/abap-deploy-config-sub-generator@0.1.32
    -   @sap-ux/cf-deploy-config-sub-generator@0.2.27
    -   @sap-ux/fiori-generator-shared@0.12.14
    -   @sap-ux/odata-service-inquirer@2.5.10
    -   @sap-ux/deploy-config-generator-shared@0.1.15
    -   @sap-ux/inquirer-common@0.7.19

## 0.3.30

### Patch Changes

-   @sap-ux/cf-deploy-config-sub-generator@0.2.26

## 0.3.29

### Patch Changes

-   b9675bb: Improve Fiori Tools UI Texts
-   Updated dependencies [b9675bb]
    -   @sap-ux/abap-deploy-config-sub-generator@0.1.31
    -   @sap-ux/cf-deploy-config-sub-generator@0.2.25
    -   @sap-ux/deploy-config-generator-shared@0.1.14
    -   @sap-ux/fiori-generator-shared@0.12.13
    -   @sap-ux/odata-service-inquirer@2.5.9
    -   @sap-ux/inquirer-common@0.7.18

## 0.3.28

### Patch Changes

-   Updated dependencies [f75b89d]
    -   @sap-ux/project-access@1.30.4
    -   @sap-ux/ui5-config@0.28.3
    -   @sap-ux/abap-deploy-config-sub-generator@0.1.30
    -   @sap-ux/cf-deploy-config-sub-generator@0.2.24
    -   @sap-ux/fiori-generator-shared@0.12.12
    -   @sap-ux/odata-service-inquirer@2.5.8
    -   @sap-ux/deploy-config-generator-shared@0.1.13
    -   @sap-ux/inquirer-common@0.7.17

## 0.3.27

### Patch Changes

-   @sap-ux/cf-deploy-config-sub-generator@0.2.23

## 0.3.26

### Patch Changes

-   Updated dependencies [77b3b22]
    -   @sap-ux/odata-service-inquirer@2.5.7
    -   @sap-ux/store@1.1.1
    -   @sap-ux/abap-deploy-config-sub-generator@0.1.29
    -   @sap-ux/deploy-config-generator-shared@0.1.12
    -   @sap-ux/ui5-config@0.28.2
    -   @sap-ux/fiori-generator-shared@0.12.11
    -   @sap-ux/inquirer-common@0.7.16
    -   @sap-ux/cf-deploy-config-sub-generator@0.2.22

## 0.3.25

### Patch Changes

-   @sap-ux/odata-service-inquirer@2.5.6

## 0.3.24

### Patch Changes

-   Updated dependencies [4fef16a]
    -   @sap-ux/fiori-generator-shared@0.12.10
    -   @sap-ux/abap-deploy-config-sub-generator@0.1.28
    -   @sap-ux/cf-deploy-config-sub-generator@0.2.21
    -   @sap-ux/deploy-config-generator-shared@0.1.11
    -   @sap-ux/inquirer-common@0.7.15
    -   @sap-ux/odata-service-inquirer@2.5.5

## 0.3.23

### Patch Changes

-   @sap-ux/deploy-config-generator-shared@0.1.10
-   @sap-ux/odata-service-inquirer@2.5.4
-   @sap-ux/project-access@1.30.3
-   @sap-ux/abap-deploy-config-sub-generator@0.1.27
-   @sap-ux/cf-deploy-config-sub-generator@0.2.20
-   @sap-ux/fiori-generator-shared@0.12.9
-   @sap-ux/inquirer-common@0.7.14

## 0.3.22

### Patch Changes

-   @sap-ux/deploy-config-generator-shared@0.1.9
-   @sap-ux/odata-service-inquirer@2.5.3
-   @sap-ux/abap-deploy-config-sub-generator@0.1.26

## 0.3.21

### Patch Changes

-   @sap-ux/cf-deploy-config-sub-generator@0.2.19

## 0.3.20

### Patch Changes

-   @sap-ux/abap-deploy-config-sub-generator@0.1.25

## 0.3.19

### Patch Changes

-   @sap-ux/deploy-config-generator-shared@0.1.9
-   @sap-ux/odata-service-inquirer@2.5.2
-   @sap-ux/abap-deploy-config-sub-generator@0.1.24

## 0.3.18

### Patch Changes

-   @sap-ux/deploy-config-generator-shared@0.1.9
-   @sap-ux/odata-service-inquirer@2.5.1
-   @sap-ux/abap-deploy-config-sub-generator@0.1.23

## 0.3.17

### Patch Changes

-   @sap-ux/abap-deploy-config-sub-generator@0.1.22
-   @sap-ux/cf-deploy-config-sub-generator@0.2.18
-   @sap-ux/odata-service-inquirer@2.5.0

## 0.3.16

### Patch Changes

-   Updated dependencies [45e1035]
    -   @sap-ux/odata-service-inquirer@2.5.0

## 0.3.15

### Patch Changes

-   @sap-ux/cf-deploy-config-sub-generator@0.2.17
-   @sap-ux/odata-service-inquirer@2.4.23

## 0.3.14

### Patch Changes

-   Updated dependencies [163522f]
    -   @sap-ux/fiori-generator-shared@0.12.8
    -   @sap-ux/odata-service-inquirer@2.4.22
    -   @sap-ux/abap-deploy-config-sub-generator@0.1.21
    -   @sap-ux/cf-deploy-config-sub-generator@0.2.16
    -   @sap-ux/deploy-config-generator-shared@0.1.9
    -   @sap-ux/inquirer-common@0.7.13

## 0.3.13

### Patch Changes

-   Updated dependencies [20cc54f]
    -   @sap-ux/inquirer-common@0.7.12
    -   @sap-ux/cf-deploy-config-sub-generator@0.2.15
    -   @sap-ux/deploy-config-generator-shared@0.1.8
    -   @sap-ux/odata-service-inquirer@2.4.21
    -   @sap-ux/abap-deploy-config-sub-generator@0.1.20

## 0.3.12

### Patch Changes

-   @sap-ux/cf-deploy-config-sub-generator@0.2.14

## 0.3.11

### Patch Changes

-   @sap-ux/inquirer-common@0.7.11
-   @sap-ux/cf-deploy-config-sub-generator@0.2.13
-   @sap-ux/deploy-config-generator-shared@0.1.8
-   @sap-ux/odata-service-inquirer@2.4.20
-   @sap-ux/abap-deploy-config-sub-generator@0.1.19

## 0.3.10

### Patch Changes

-   Updated dependencies [bf752f3]
    -   @sap-ux/inquirer-common@0.7.10
    -   @sap-ux/abap-deploy-config-sub-generator@0.1.18
    -   @sap-ux/cf-deploy-config-sub-generator@0.2.12
    -   @sap-ux/deploy-config-generator-shared@0.1.8
    -   @sap-ux/odata-service-inquirer@2.4.19

## 0.3.9

### Patch Changes

-   @sap-ux/deploy-config-generator-shared@0.1.8
-   @sap-ux/odata-service-inquirer@2.4.18
-   @sap-ux/abap-deploy-config-sub-generator@0.1.17

## 0.3.8

### Patch Changes

-   @sap-ux/deploy-config-generator-shared@0.1.8
-   @sap-ux/odata-service-inquirer@2.4.17
-   @sap-ux/abap-deploy-config-sub-generator@0.1.16

## 0.3.7

### Patch Changes

-   f4439f1: feat(generator-adp): Consume FLP generator and Deployment generator

## 0.3.6

### Patch Changes

-   Updated dependencies [4e6c22e]
    -   @sap-ux/fiori-generator-shared@0.12.7
    -   @sap-ux/odata-service-inquirer@2.4.16
    -   @sap-ux/abap-deploy-config-sub-generator@0.1.15
    -   @sap-ux/cf-deploy-config-sub-generator@0.2.11
    -   @sap-ux/deploy-config-generator-shared@0.1.8
    -   @sap-ux/inquirer-common@0.7.9

## 0.3.5

### Patch Changes

-   Updated dependencies [7132e18]
    -   @sap-ux/abap-deploy-config-sub-generator@0.1.14
    -   @sap-ux/cf-deploy-config-sub-generator@0.2.10

## 0.3.4

### Patch Changes

-   Updated dependencies [d6943aa]
    -   @sap-ux/odata-service-inquirer@2.4.15
    -   @sap-ux/inquirer-common@0.7.8
    -   @sap-ux/abap-deploy-config-sub-generator@0.1.13
    -   @sap-ux/cf-deploy-config-sub-generator@0.2.9
    -   @sap-ux/deploy-config-generator-shared@0.1.7

## 0.3.3

### Patch Changes

-   3630ec9: fixs for abap headless
-   Updated dependencies [3630ec9]
    -   @sap-ux/abap-deploy-config-sub-generator@0.1.12
    -   @sap-ux/cf-deploy-config-sub-generator@0.2.8

## 0.3.2

### Patch Changes

-   Updated dependencies [18c7e5d]
    -   @sap-ux/odata-service-inquirer@2.4.14
    -   @sap-ux/abap-deploy-config-sub-generator@0.1.11

## 0.3.1

### Patch Changes

-   Updated dependencies [95a816d]
    -   @sap-ux/fiori-generator-shared@0.12.6
    -   @sap-ux/abap-deploy-config-sub-generator@0.1.10
    -   @sap-ux/cf-deploy-config-sub-generator@0.2.7
    -   @sap-ux/deploy-config-generator-shared@0.1.6
    -   @sap-ux/inquirer-common@0.7.7
    -   @sap-ux/odata-service-inquirer@2.4.13

## 0.3.0

### Minor Changes

-   15ec5c4: adds support for adding deployment config via headless generator

### Patch Changes

-   Updated dependencies [15ec5c4]
    -   @sap-ux/abap-deploy-config-sub-generator@0.1.9
    -   @sap-ux/fiori-generator-shared@0.12.5
    -   @sap-ux/cf-deploy-config-sub-generator@0.2.6
    -   @sap-ux/deploy-config-generator-shared@0.1.5
    -   @sap-ux/inquirer-common@0.7.6
    -   @sap-ux/odata-service-inquirer@2.4.12

## 0.2.13

### Patch Changes

-   @sap-ux/deploy-config-generator-shared@0.1.4
-   @sap-ux/odata-service-inquirer@2.4.11
-   @sap-ux/abap-deploy-config-sub-generator@0.1.8

## 0.2.12

### Patch Changes

-   Updated dependencies [944a0cd]
    -   @sap-ux/odata-service-inquirer@2.4.10

## 0.2.11

### Patch Changes

-   Updated dependencies [91726b0]
    -   @sap-ux/fiori-generator-shared@0.12.4
    -   @sap-ux/abap-deploy-config-sub-generator@0.1.7
    -   @sap-ux/cf-deploy-config-sub-generator@0.2.5
    -   @sap-ux/deploy-config-generator-shared@0.1.4
    -   @sap-ux/inquirer-common@0.7.5
    -   @sap-ux/odata-service-inquirer@2.4.9

## 0.2.10

### Patch Changes

-   Updated dependencies [61ea5c0]
    -   @sap-ux/ui5-config@0.28.2
    -   @sap-ux/abap-deploy-config-sub-generator@0.1.6
    -   @sap-ux/project-access@1.30.2
    -   @sap-ux/cf-deploy-config-sub-generator@0.2.4
    -   @sap-ux/odata-service-inquirer@2.4.8
    -   @sap-ux/fiori-generator-shared@0.12.3
    -   @sap-ux/inquirer-common@0.7.4
    -   @sap-ux/deploy-config-generator-shared@0.1.3

## 0.2.9

### Patch Changes

-   0b518f4: fix prompt options for sub gens

## 0.2.8

### Patch Changes

-   4c6b7a1: add package default to fiori gen settings
-   Updated dependencies [4c6b7a1]
    -   @sap-ux/abap-deploy-config-sub-generator@0.1.5

## 0.2.7

### Patch Changes

-   Updated dependencies [ac55cca]
    -   @sap-ux/fiori-generator-shared@0.12.2
    -   @sap-ux/abap-deploy-config-sub-generator@0.1.4
    -   @sap-ux/cf-deploy-config-sub-generator@0.2.3
    -   @sap-ux/deploy-config-generator-shared@0.1.2
    -   @sap-ux/inquirer-common@0.7.3
    -   @sap-ux/odata-service-inquirer@2.4.7

## 0.2.6

### Patch Changes

-   Updated dependencies [b3fe5b8]
    -   @sap-ux/odata-service-inquirer@2.4.6
    -   @sap-ux/inquirer-common@0.7.2
    -   @sap-ux/cf-deploy-config-sub-generator@0.2.2
    -   @sap-ux/deploy-config-generator-shared@0.1.1
    -   @sap-ux/abap-deploy-config-sub-generator@0.1.3

## 0.2.5

### Patch Changes

-   Updated dependencies [2b9e7af]
    -   @sap-ux/odata-service-inquirer@2.4.5

## 0.2.4

### Patch Changes

-   @sap-ux/deploy-config-generator-shared@0.1.1
-   @sap-ux/odata-service-inquirer@2.4.4
-   @sap-ux/abap-deploy-config-sub-generator@0.1.2

## 0.2.3

### Patch Changes

-   Updated dependencies [d1b5ab7]
    -   @sap-ux/odata-service-inquirer@2.4.3

## 0.2.2

### Patch Changes

-   Updated dependencies [6cc19b7]
    -   @sap-ux/odata-service-inquirer@2.4.2

## 0.2.1

### Patch Changes

-   Updated dependencies [5e0020b]
-   Updated dependencies [66b88e1]
    -   @sap-ux/ui5-config@0.28.1
    -   @sap-ux/inquirer-common@0.7.1
    -   @sap-ux/odata-service-inquirer@2.4.1
    -   @sap-ux/abap-deploy-config-sub-generator@0.1.1
    -   @sap-ux/project-access@1.30.1
    -   @sap-ux/cf-deploy-config-sub-generator@0.2.1
    -   @sap-ux/deploy-config-generator-shared@0.1.1
    -   @sap-ux/fiori-generator-shared@0.12.1

## 0.2.0

### Minor Changes

-   a28357d: chore - drop node18 support as it is out of maintenance

### Patch Changes

-   Updated dependencies [a28357d]
    -   @sap-ux/abap-deploy-config-sub-generator@0.1.0
    -   @sap-ux/cf-deploy-config-sub-generator@0.2.0
    -   @sap-ux/deploy-config-generator-shared@0.1.0
    -   @sap-ux/fiori-generator-shared@0.12.0
    -   @sap-ux/odata-service-inquirer@2.4.0
    -   @sap-ux/inquirer-common@0.7.0
    -   @sap-ux/project-access@1.30.0
    -   @sap-ux/ui5-config@0.28.0
    -   @sap-ux/btp-utils@1.1.0
    -   @sap-ux/store@1.1.0

## 0.1.37

### Patch Changes

-   @sap-ux/abap-deploy-config-sub-generator@0.0.75
-   @sap-ux/cf-deploy-config-sub-generator@0.1.60
-   @sap-ux/inquirer-common@0.6.43
-   @sap-ux/odata-service-inquirer@2.3.15
-   @sap-ux/deploy-config-generator-shared@0.0.47

## 0.1.36

### Patch Changes

-   @sap-ux/odata-service-inquirer@2.3.14

## 0.1.35

### Patch Changes

-   Updated dependencies [f2aca4a]
    -   @sap-ux/odata-service-inquirer@2.3.13

## 0.1.34

### Patch Changes

-   Updated dependencies [f1608ab]
    -   @sap-ux/odata-service-inquirer@2.3.12

## 0.1.33

### Patch Changes

-   Updated dependencies [ea0e2c0]
    -   @sap-ux/project-access@1.29.22
    -   @sap-ux/abap-deploy-config-sub-generator@0.0.74
    -   @sap-ux/cf-deploy-config-sub-generator@0.1.59
    -   @sap-ux/fiori-generator-shared@0.11.3
    -   @sap-ux/odata-service-inquirer@2.3.11
    -   @sap-ux/deploy-config-generator-shared@0.0.47
    -   @sap-ux/inquirer-common@0.6.42

## 0.1.32

### Patch Changes

-   @sap-ux/abap-deploy-config-sub-generator@0.0.73

## 0.1.31

### Patch Changes

-   @sap-ux/deploy-config-generator-shared@0.0.46
-   @sap-ux/odata-service-inquirer@2.3.10
-   @sap-ux/abap-deploy-config-sub-generator@0.0.72

## 0.1.30

### Patch Changes

-   @sap-ux/cf-deploy-config-sub-generator@0.1.58

## 0.1.29

### Patch Changes

-   @sap-ux/inquirer-common@0.6.41
-   @sap-ux/cf-deploy-config-sub-generator@0.1.57
-   @sap-ux/deploy-config-generator-shared@0.0.46
-   @sap-ux/odata-service-inquirer@2.3.9
-   @sap-ux/abap-deploy-config-sub-generator@0.0.71

## 0.1.28

### Patch Changes

-   Updated dependencies [38519fa]
    -   @sap-ux/odata-service-inquirer@2.3.8

## 0.1.27

### Patch Changes

-   Updated dependencies [39cf280]
    -   @sap-ux/abap-deploy-config-sub-generator@0.0.70

## 0.1.26

### Patch Changes

-   @sap-ux/deploy-config-generator-shared@0.0.46
-   @sap-ux/odata-service-inquirer@2.3.7
-   @sap-ux/abap-deploy-config-sub-generator@0.0.69

## 0.1.25

### Patch Changes

-   @sap-ux/cf-deploy-config-sub-generator@0.1.56

## 0.1.24

### Patch Changes

-   Updated dependencies [ab4e908]
    -   @sap-ux/odata-service-inquirer@2.3.6

## 0.1.23

### Patch Changes

-   @sap-ux/inquirer-common@0.6.40
-   @sap-ux/cf-deploy-config-sub-generator@0.1.55
-   @sap-ux/deploy-config-generator-shared@0.0.46
-   @sap-ux/odata-service-inquirer@2.3.5
-   @sap-ux/abap-deploy-config-sub-generator@0.0.68

## 0.1.22

### Patch Changes

-   65e178f: align npm modules
-   Updated dependencies [65e178f]
    -   @sap-ux/cf-deploy-config-sub-generator@0.1.54
    -   @sap-ux/deploy-config-generator-shared@0.0.46
    -   @sap-ux/abap-deploy-config-sub-generator@0.0.67

## 0.1.21

### Patch Changes

-   @sap-ux/abap-deploy-config-sub-generator@0.0.66

## 0.1.20

### Patch Changes

-   Updated dependencies [26f9280]
    -   @sap-ux/odata-service-inquirer@2.3.4

## 0.1.19

### Patch Changes

-   Updated dependencies [7590bc3]
    -   @sap-ux/ui5-config@0.27.2
    -   @sap-ux/cf-deploy-config-sub-generator@0.1.53
    -   @sap-ux/abap-deploy-config-sub-generator@0.0.65
    -   @sap-ux/project-access@1.29.21
    -   @sap-ux/odata-service-inquirer@2.3.3
    -   @sap-ux/axios-extension@1.20.0
    -   @sap-ux/fiori-generator-shared@0.11.2
    -   @sap-ux/inquirer-common@0.6.39
    -   @sap-ux/deploy-config-generator-shared@0.0.45

## 0.1.18

### Patch Changes

-   Updated dependencies [294bbe3]
    -   @sap-ux/project-access@1.29.20
    -   @sap-ux/ui5-config@0.27.1
    -   @sap-ux/cf-deploy-config-sub-generator@0.1.52
    -   @sap-ux/abap-deploy-config-sub-generator@0.0.64
    -   @sap-ux/axios-extension@1.20.0
    -   @sap-ux/fiori-generator-shared@0.11.1
    -   @sap-ux/odata-service-inquirer@2.3.2
    -   @sap-ux/deploy-config-generator-shared@0.0.44
    -   @sap-ux/inquirer-common@0.6.38

## 0.1.17

### Patch Changes

-   Updated dependencies [1ca4004]
    -   @sap-ux/fiori-generator-shared@0.11.0
    -   @sap-ux/ui5-config@0.27.0
    -   @sap-ux/odata-service-inquirer@2.3.1
    -   @sap-ux/abap-deploy-config-sub-generator@0.0.63
    -   @sap-ux/cf-deploy-config-sub-generator@0.1.51
    -   @sap-ux/deploy-config-generator-shared@0.0.43
    -   @sap-ux/inquirer-common@0.6.37
    -   @sap-ux/project-access@1.29.19
    -   @sap-ux/axios-extension@1.20.0

## 0.1.16

### Patch Changes

-   @sap-ux/cf-deploy-config-sub-generator@0.1.50

## 0.1.15

### Patch Changes

-   Updated dependencies [afd26c8]
    -   @sap-ux/odata-service-inquirer@2.3.0

## 0.1.14

### Patch Changes

-   @sap-ux/cf-deploy-config-sub-generator@0.1.49

## 0.1.13

### Patch Changes

-   @sap-ux/cf-deploy-config-sub-generator@0.1.48

## 0.1.12

### Patch Changes

-   @sap-ux/cf-deploy-config-sub-generator@0.1.47

## 0.1.11

### Patch Changes

-   @sap-ux/inquirer-common@0.6.36
-   @sap-ux/odata-service-inquirer@2.2.36
-   @sap-ux/abap-deploy-config-sub-generator@0.0.62
-   @sap-ux/cf-deploy-config-sub-generator@0.1.46
-   @sap-ux/deploy-config-generator-shared@0.0.42

## 0.1.10

### Patch Changes

-   @sap-ux/odata-service-inquirer@2.2.35

## 0.1.9

### Patch Changes

-   Updated dependencies [1bc1cf2]
    -   @sap-ux/odata-service-inquirer@2.2.34

## 0.1.8

### Patch Changes

-   Updated dependencies [d809536]
    -   @sap-ux/cf-deploy-config-sub-generator@0.1.45

## 0.1.7

### Patch Changes

-   Updated dependencies [28c6594]
    -   @sap-ux/axios-extension@1.20.0
    -   @sap-ux/deploy-config-generator-shared@0.0.42
    -   @sap-ux/odata-service-inquirer@2.2.33
    -   @sap-ux/abap-deploy-config-sub-generator@0.0.61

## 0.1.6

### Patch Changes

-   @sap-ux/abap-deploy-config-sub-generator@0.0.60
-   @sap-ux/fiori-generator-shared@0.10.2
-   @sap-ux/inquirer-common@0.6.35
-   @sap-ux/odata-service-inquirer@2.2.32
-   @sap-ux/cf-deploy-config-sub-generator@0.1.44
-   @sap-ux/deploy-config-generator-shared@0.0.42

## 0.1.5

### Patch Changes

-   Updated dependencies [0cdc387]
    -   @sap-ux/cf-deploy-config-sub-generator@0.1.43

## 0.1.4

### Patch Changes

-   Updated dependencies [d638daa]
    -   @sap-ux/btp-utils@1.0.3
    -   @sap-ux/abap-deploy-config-sub-generator@0.0.59
    -   @sap-ux/axios-extension@1.19.3
    -   @sap-ux/cf-deploy-config-sub-generator@0.1.42
    -   @sap-ux/deploy-config-generator-shared@0.0.41
    -   @sap-ux/fiori-generator-shared@0.10.1
    -   @sap-ux/inquirer-common@0.6.34
    -   @sap-ux/nodejs-utils@0.1.9
    -   @sap-ux/odata-service-inquirer@2.2.31

## 0.1.3

### Patch Changes

-   Updated dependencies [77b7ab1]
    -   @sap-ux/cf-deploy-config-sub-generator@0.1.41

## 0.1.2

### Patch Changes

-   Updated dependencies [751cad8]
    -   @sap-ux/odata-service-inquirer@2.2.30

## 0.1.1

### Patch Changes

-   Updated dependencies [3fc72be]
    -   @sap-ux/odata-service-inquirer@2.2.29

## 0.1.0

### Minor Changes

-   7e03084: adds headless support to the deploy config sub generator

## 0.0.27

### Patch Changes

-   Updated dependencies [23e055a]
    -   @sap-ux/fiori-generator-shared@0.10.0
    -   @sap-ux/odata-service-inquirer@2.2.28
    -   @sap-ux/abap-deploy-config-sub-generator@0.0.58
    -   @sap-ux/cf-deploy-config-sub-generator@0.1.40
    -   @sap-ux/deploy-config-generator-shared@0.0.40
    -   @sap-ux/inquirer-common@0.6.33

## 0.0.26

### Patch Changes

-   @sap-ux/cf-deploy-config-sub-generator@0.1.39

## 0.0.25

### Patch Changes

-   @sap-ux/cf-deploy-config-sub-generator@0.1.38

## 0.0.24

### Patch Changes

-   @sap-ux/cf-deploy-config-sub-generator@0.1.37

## 0.0.23

### Patch Changes

-   @sap-ux/cf-deploy-config-sub-generator@0.1.36

## 0.0.22

### Patch Changes

-   @sap-ux/abap-deploy-config-sub-generator@0.0.57

## 0.0.21

### Patch Changes

-   @sap-ux/cf-deploy-config-sub-generator@0.1.35

## 0.0.20

### Patch Changes

-   Updated dependencies [04ac8a9]
    -   @sap-ux/cf-deploy-config-sub-generator@0.1.34

## 0.0.19

### Patch Changes

-   @sap-ux/abap-deploy-config-sub-generator@0.0.56

## 0.0.18

### Patch Changes

-   Updated dependencies [07b9160]
    -   @sap-ux/odata-service-inquirer@2.2.27

## 0.0.17

### Patch Changes

-   @sap-ux/cf-deploy-config-sub-generator@0.1.33

## 0.0.16

### Patch Changes

-   @sap-ux/cf-deploy-config-sub-generator@0.1.32

## 0.0.15

### Patch Changes

-   Updated dependencies [ced5edf]
    -   @sap-ux/axios-extension@1.19.2
    -   @sap-ux/inquirer-common@0.6.32
    -   @sap-ux/deploy-config-generator-shared@0.0.39
    -   @sap-ux/odata-service-inquirer@2.2.26
    -   @sap-ux/cf-deploy-config-sub-generator@0.1.31
    -   @sap-ux/abap-deploy-config-sub-generator@0.0.55

## 0.0.14

### Patch Changes

-   @sap-ux/odata-service-inquirer@2.2.25

## 0.0.13

### Patch Changes

-   @sap-ux/odata-service-inquirer@2.2.24

## 0.0.12

### Patch Changes

-   1bca2d8: Adapt Deploy Config Inquirer and Deploy Config Sub Generator to support ADP Projects
-   Updated dependencies [1bca2d8]
    -   @sap-ux/abap-deploy-config-sub-generator@0.0.54

## 0.0.11

### Patch Changes

-   Updated dependencies [c3ebc82]
    -   @sap-ux/project-access@1.29.18
    -   @sap-ux/abap-deploy-config-sub-generator@0.0.53
    -   @sap-ux/axios-extension@1.19.1
    -   @sap-ux/cf-deploy-config-sub-generator@0.1.30
    -   @sap-ux/fiori-generator-shared@0.9.11
    -   @sap-ux/odata-service-inquirer@2.2.23
    -   @sap-ux/deploy-config-generator-shared@0.0.39
    -   @sap-ux/inquirer-common@0.6.31

## 0.0.10

### Patch Changes

-   Updated dependencies [224494c]
    -   @sap-ux/ui5-config@0.26.5
    -   @sap-ux/odata-service-inquirer@2.2.22
    -   @sap-ux/abap-deploy-config-sub-generator@0.0.52
    -   @sap-ux/cf-deploy-config-sub-generator@0.1.29
    -   @sap-ux/project-access@1.29.17
    -   @sap-ux/axios-extension@1.19.1
    -   @sap-ux/fiori-generator-shared@0.9.10
    -   @sap-ux/inquirer-common@0.6.30
    -   @sap-ux/deploy-config-generator-shared@0.0.38

## 0.0.9

### Patch Changes

-   Updated dependencies [c3e7f11]
    -   @sap-ux/cf-deploy-config-sub-generator@0.1.28

## 0.0.8

### Patch Changes

-   ffbcf28: support yui standalone

## 0.0.7

### Patch Changes

-   61a026c: fix running generator standalone

## 0.0.6

### Patch Changes

-   Updated dependencies [011c8c5]
    -   @sap-ux/axios-extension@1.19.1
    -   @sap-ux/btp-utils@1.0.2
    -   @sap-ux/inquirer-common@0.6.29
    -   @sap-ux/odata-service-inquirer@2.2.21
    -   @sap-ux/ui5-config@0.26.4
    -   @sap-ux/deploy-config-generator-shared@0.0.37
    -   @sap-ux/abap-deploy-config-sub-generator@0.0.51
    -   @sap-ux/cf-deploy-config-sub-generator@0.1.27
    -   @sap-ux/fiori-generator-shared@0.9.9
    -   @sap-ux/nodejs-utils@0.1.8
    -   @sap-ux/project-access@1.29.16

## 0.0.5

### Patch Changes

-   625fb21: ensure destination is appended to backend config

## 0.0.4

### Patch Changes

-   026dfe0: fix undefined error when no backend config

## 0.0.3

### Patch Changes

-   @sap-ux/cf-deploy-config-sub-generator@0.1.26

## 0.0.2

### Patch Changes

-   Updated dependencies [1ce7fe9]
    -   @sap-ux/project-access@1.29.15
    -   @sap-ux/abap-deploy-config-sub-generator@0.0.50
    -   @sap-ux/axios-extension@1.19.0
    -   @sap-ux/cf-deploy-config-sub-generator@0.1.25
    -   @sap-ux/fiori-generator-shared@0.9.8
    -   @sap-ux/odata-service-inquirer@2.2.20
    -   @sap-ux/deploy-config-generator-shared@0.0.36
    -   @sap-ux/inquirer-common@0.6.28

## 0.0.1

### Patch Changes

-   19a19dd: add new main deploy gen module
-   Updated dependencies [19a19dd]
    -   @sap-ux/abap-deploy-config-sub-generator@0.0.49
    -   @sap-ux/cf-deploy-config-sub-generator@0.1.24
    -   @sap-ux/deploy-config-generator-shared@0.0.35<|MERGE_RESOLUTION|>--- conflicted
+++ resolved
@@ -1,7 +1,5 @@
 # @sap-ux/deploy-config-sub-generator
 
-<<<<<<< HEAD
-=======
 ## 0.5.21
 
 ### Patch Changes
@@ -143,1919 +141,1918 @@
     - @sap-ux/deploy-config-generator-shared@0.1.56
     - @sap-ux/inquirer-common@0.9.9
 
->>>>>>> 92fa9800
 ## 0.5.9
 
 ### Patch Changes
 
--   Updated dependencies [07725fe]
-    -   @sap-ux/project-access@1.32.11
-    -   @sap-ux/abap-deploy-config-sub-generator@0.1.100
-    -   @sap-ux/cf-deploy-config-sub-generator@0.2.86
-    -   @sap-ux/fiori-generator-shared@0.13.36
-    -   @sap-ux/odata-service-inquirer@2.11.12
-    -   @sap-ux/deploy-config-generator-shared@0.1.55
-    -   @sap-ux/inquirer-common@0.9.8
+- Updated dependencies [07725fe]
+    - @sap-ux/project-access@1.32.11
+    - @sap-ux/abap-deploy-config-sub-generator@0.1.100
+    - @sap-ux/cf-deploy-config-sub-generator@0.2.86
+    - @sap-ux/fiori-generator-shared@0.13.36
+    - @sap-ux/odata-service-inquirer@2.11.12
+    - @sap-ux/deploy-config-generator-shared@0.1.55
+    - @sap-ux/inquirer-common@0.9.8
 
 ## 0.5.8
 
 ### Patch Changes
 
--   Updated dependencies [5d0598d]
-    -   @sap-ux/ui5-config@0.29.10
-    -   @sap-ux/inquirer-common@0.9.7
-    -   @sap-ux/odata-service-inquirer@2.11.11
-    -   @sap-ux/deploy-config-generator-shared@0.1.54
-    -   @sap-ux/fiori-generator-shared@0.13.35
-    -   @sap-ux/abap-deploy-config-sub-generator@0.1.99
-    -   @sap-ux/project-access@1.32.10
-    -   @sap-ux/cf-deploy-config-sub-generator@0.2.85
+- Updated dependencies [5d0598d]
+    - @sap-ux/ui5-config@0.29.10
+    - @sap-ux/inquirer-common@0.9.7
+    - @sap-ux/odata-service-inquirer@2.11.11
+    - @sap-ux/deploy-config-generator-shared@0.1.54
+    - @sap-ux/fiori-generator-shared@0.13.35
+    - @sap-ux/abap-deploy-config-sub-generator@0.1.99
+    - @sap-ux/project-access@1.32.10
+    - @sap-ux/cf-deploy-config-sub-generator@0.2.85
 
 ## 0.5.7
 
 ### Patch Changes
 
--   @sap-ux/inquirer-common@0.9.6
--   @sap-ux/cf-deploy-config-sub-generator@0.2.84
--   @sap-ux/deploy-config-generator-shared@0.1.53
--   @sap-ux/odata-service-inquirer@2.11.10
--   @sap-ux/abap-deploy-config-sub-generator@0.1.98
+- @sap-ux/inquirer-common@0.9.6
+- @sap-ux/cf-deploy-config-sub-generator@0.2.84
+- @sap-ux/deploy-config-generator-shared@0.1.53
+- @sap-ux/odata-service-inquirer@2.11.10
+- @sap-ux/abap-deploy-config-sub-generator@0.1.98
 
 ## 0.5.6
 
 ### Patch Changes
 
--   Updated dependencies [597834f]
-    -   @sap-ux/odata-service-inquirer@2.11.9
-    -   @sap-ux/inquirer-common@0.9.5
-    -   @sap-ux/cf-deploy-config-sub-generator@0.2.83
-    -   @sap-ux/deploy-config-generator-shared@0.1.53
-    -   @sap-ux/abap-deploy-config-sub-generator@0.1.97
+- Updated dependencies [597834f]
+    - @sap-ux/odata-service-inquirer@2.11.9
+    - @sap-ux/inquirer-common@0.9.5
+    - @sap-ux/cf-deploy-config-sub-generator@0.2.83
+    - @sap-ux/deploy-config-generator-shared@0.1.53
+    - @sap-ux/abap-deploy-config-sub-generator@0.1.97
 
 ## 0.5.5
 
 ### Patch Changes
 
--   Updated dependencies [7c09c8e]
--   Updated dependencies [1c13c9c]
-    -   @sap-ux/project-access@1.32.9
-    -   @sap-ux/abap-deploy-config-sub-generator@0.1.96
-    -   @sap-ux/cf-deploy-config-sub-generator@0.2.82
-    -   @sap-ux/fiori-generator-shared@0.13.34
-    -   @sap-ux/odata-service-inquirer@2.11.8
-    -   @sap-ux/deploy-config-generator-shared@0.1.53
-    -   @sap-ux/inquirer-common@0.9.4
+- Updated dependencies [7c09c8e]
+- Updated dependencies [1c13c9c]
+    - @sap-ux/project-access@1.32.9
+    - @sap-ux/abap-deploy-config-sub-generator@0.1.96
+    - @sap-ux/cf-deploy-config-sub-generator@0.2.82
+    - @sap-ux/fiori-generator-shared@0.13.34
+    - @sap-ux/odata-service-inquirer@2.11.8
+    - @sap-ux/deploy-config-generator-shared@0.1.53
+    - @sap-ux/inquirer-common@0.9.4
 
 ## 0.5.4
 
 ### Patch Changes
 
--   Updated dependencies [5eb784b]
-    -   @sap-ux/odata-service-inquirer@2.11.7
+- Updated dependencies [5eb784b]
+    - @sap-ux/odata-service-inquirer@2.11.7
 
 ## 0.5.3
 
 ### Patch Changes
 
--   Updated dependencies [1357412]
-    -   @sap-ux/odata-service-inquirer@2.11.6
+- Updated dependencies [1357412]
+    - @sap-ux/odata-service-inquirer@2.11.6
 
 ## 0.5.2
 
 ### Patch Changes
 
--   744fa93: Updating @ui5/cli references to v4 and align version
--   Updated dependencies [744fa93]
-    -   @sap-ux/cf-deploy-config-sub-generator@0.2.81
-    -   @sap-ux/odata-service-inquirer@2.11.5
+- 744fa93: Updating @ui5/cli references to v4 and align version
+- Updated dependencies [744fa93]
+    - @sap-ux/cf-deploy-config-sub-generator@0.2.81
+    - @sap-ux/odata-service-inquirer@2.11.5
 
 ## 0.5.1
 
 ### Patch Changes
 
--   Updated dependencies [caff0ca]
-    -   @sap-ux/odata-service-inquirer@2.11.5
+- Updated dependencies [caff0ca]
+    - @sap-ux/odata-service-inquirer@2.11.5
 
 ## 0.5.0
 
 ### Minor Changes
 
--   aa2c7df: Bump specVersion
-
-### Patch Changes
-
--   @sap-ux/odata-service-inquirer@2.11.4
+- aa2c7df: Bump specVersion
+
+### Patch Changes
+
+- @sap-ux/odata-service-inquirer@2.11.4
 
 ## 0.4.46
 
 ### Patch Changes
 
--   Updated dependencies [2e75589]
-    -   @sap-ux/odata-service-inquirer@2.11.4
+- Updated dependencies [2e75589]
+    - @sap-ux/odata-service-inquirer@2.11.4
 
 ## 0.4.45
 
 ### Patch Changes
 
--   @sap-ux/inquirer-common@0.9.3
--   @sap-ux/cf-deploy-config-sub-generator@0.2.80
--   @sap-ux/deploy-config-generator-shared@0.1.52
--   @sap-ux/odata-service-inquirer@2.11.3
--   @sap-ux/abap-deploy-config-sub-generator@0.1.95
+- @sap-ux/inquirer-common@0.9.3
+- @sap-ux/cf-deploy-config-sub-generator@0.2.80
+- @sap-ux/deploy-config-generator-shared@0.1.52
+- @sap-ux/odata-service-inquirer@2.11.3
+- @sap-ux/abap-deploy-config-sub-generator@0.1.95
 
 ## 0.4.44
 
 ### Patch Changes
 
--   @sap-ux/fiori-generator-shared@0.13.33
--   @sap-ux/inquirer-common@0.9.2
--   @sap-ux/odata-service-inquirer@2.11.2
--   @sap-ux/abap-deploy-config-sub-generator@0.1.94
--   @sap-ux/cf-deploy-config-sub-generator@0.2.79
--   @sap-ux/deploy-config-generator-shared@0.1.52
+- @sap-ux/fiori-generator-shared@0.13.33
+- @sap-ux/inquirer-common@0.9.2
+- @sap-ux/odata-service-inquirer@2.11.2
+- @sap-ux/abap-deploy-config-sub-generator@0.1.94
+- @sap-ux/cf-deploy-config-sub-generator@0.2.79
+- @sap-ux/deploy-config-generator-shared@0.1.52
 
 ## 0.4.43
 
 ### Patch Changes
 
--   cfe9c13: Add deep link to package and changelog to README.md
--   Updated dependencies [cfe9c13]
-    -   @sap-ux/abap-deploy-config-sub-generator@0.1.93
-    -   @sap-ux/cf-deploy-config-sub-generator@0.2.78
-    -   @sap-ux/deploy-config-generator-shared@0.1.51
-    -   @sap-ux/fiori-generator-shared@0.13.32
-    -   @sap-ux/odata-service-inquirer@2.11.1
-    -   @sap-ux/inquirer-common@0.9.1
-    -   @sap-ux/project-access@1.32.8
-    -   @sap-ux/ui5-config@0.29.9
-    -   @sap-ux/btp-utils@1.1.5
-    -   @sap-ux/store@1.3.3
+- cfe9c13: Add deep link to package and changelog to README.md
+- Updated dependencies [cfe9c13]
+    - @sap-ux/abap-deploy-config-sub-generator@0.1.93
+    - @sap-ux/cf-deploy-config-sub-generator@0.2.78
+    - @sap-ux/deploy-config-generator-shared@0.1.51
+    - @sap-ux/fiori-generator-shared@0.13.32
+    - @sap-ux/odata-service-inquirer@2.11.1
+    - @sap-ux/inquirer-common@0.9.1
+    - @sap-ux/project-access@1.32.8
+    - @sap-ux/ui5-config@0.29.9
+    - @sap-ux/btp-utils@1.1.5
+    - @sap-ux/store@1.3.3
 
 ## 0.4.42
 
 ### Patch Changes
 
--   Updated dependencies [10a3b57]
-    -   @sap-ux/odata-service-inquirer@2.11.0
+- Updated dependencies [10a3b57]
+    - @sap-ux/odata-service-inquirer@2.11.0
 
 ## 0.4.41
 
 ### Patch Changes
 
--   Updated dependencies [4ddcff3]
-    -   @sap-ux/odata-service-inquirer@2.10.0
-    -   @sap-ux/inquirer-common@0.9.0
-    -   @sap-ux/cf-deploy-config-sub-generator@0.2.77
-    -   @sap-ux/deploy-config-generator-shared@0.1.50
-    -   @sap-ux/abap-deploy-config-sub-generator@0.1.92
+- Updated dependencies [4ddcff3]
+    - @sap-ux/odata-service-inquirer@2.10.0
+    - @sap-ux/inquirer-common@0.9.0
+    - @sap-ux/cf-deploy-config-sub-generator@0.2.77
+    - @sap-ux/deploy-config-generator-shared@0.1.50
+    - @sap-ux/abap-deploy-config-sub-generator@0.1.92
 
 ## 0.4.40
 
 ### Patch Changes
 
--   3e88b99: Ensure error message is pushed to the UI soo user is aware why the finish button is not enabled, additional logging appended
+- 3e88b99: Ensure error message is pushed to the UI soo user is aware why the finish button is not enabled, additional logging appended
 
 ## 0.4.39
 
 ### Patch Changes
 
--   Updated dependencies [cc65eec]
-    -   @sap-ux/store@1.3.2
-    -   @sap-ux/abap-deploy-config-sub-generator@0.1.91
-    -   @sap-ux/deploy-config-generator-shared@0.1.50
-    -   @sap-ux/fiori-generator-shared@0.13.31
-    -   @sap-ux/odata-service-inquirer@2.9.14
-    -   @sap-ux/ui5-config@0.29.8
-    -   @sap-ux/inquirer-common@0.8.10
-    -   @sap-ux/cf-deploy-config-sub-generator@0.2.76
+- Updated dependencies [cc65eec]
+    - @sap-ux/store@1.3.2
+    - @sap-ux/abap-deploy-config-sub-generator@0.1.91
+    - @sap-ux/deploy-config-generator-shared@0.1.50
+    - @sap-ux/fiori-generator-shared@0.13.31
+    - @sap-ux/odata-service-inquirer@2.9.14
+    - @sap-ux/ui5-config@0.29.8
+    - @sap-ux/inquirer-common@0.8.10
+    - @sap-ux/cf-deploy-config-sub-generator@0.2.76
 
 ## 0.4.38
 
 ### Patch Changes
 
--   @sap-ux/deploy-config-generator-shared@0.1.49
--   @sap-ux/fiori-generator-shared@0.13.30
--   @sap-ux/odata-service-inquirer@2.9.13
--   @sap-ux/abap-deploy-config-sub-generator@0.1.90
+- @sap-ux/deploy-config-generator-shared@0.1.49
+- @sap-ux/fiori-generator-shared@0.13.30
+- @sap-ux/odata-service-inquirer@2.9.13
+- @sap-ux/abap-deploy-config-sub-generator@0.1.90
 
 ## 0.4.37
 
 ### Patch Changes
 
--   Updated dependencies [ae8dbc6]
-    -   @sap-ux/store@1.3.1
-    -   @sap-ux/abap-deploy-config-sub-generator@0.1.89
-    -   @sap-ux/deploy-config-generator-shared@0.1.49
-    -   @sap-ux/fiori-generator-shared@0.13.30
-    -   @sap-ux/odata-service-inquirer@2.9.12
-    -   @sap-ux/ui5-config@0.29.8
-    -   @sap-ux/inquirer-common@0.8.9
-    -   @sap-ux/cf-deploy-config-sub-generator@0.2.75
+- Updated dependencies [ae8dbc6]
+    - @sap-ux/store@1.3.1
+    - @sap-ux/abap-deploy-config-sub-generator@0.1.89
+    - @sap-ux/deploy-config-generator-shared@0.1.49
+    - @sap-ux/fiori-generator-shared@0.13.30
+    - @sap-ux/odata-service-inquirer@2.9.12
+    - @sap-ux/ui5-config@0.29.8
+    - @sap-ux/inquirer-common@0.8.9
+    - @sap-ux/cf-deploy-config-sub-generator@0.2.75
 
 ## 0.4.36
 
 ### Patch Changes
 
--   Updated dependencies [36b0f19]
-    -   @sap-ux/store@1.3.0
-    -   @sap-ux/odata-service-inquirer@2.9.11
-    -   @sap-ux/abap-deploy-config-sub-generator@0.1.88
-    -   @sap-ux/deploy-config-generator-shared@0.1.48
-    -   @sap-ux/fiori-generator-shared@0.13.29
-    -   @sap-ux/ui5-config@0.29.8
-    -   @sap-ux/inquirer-common@0.8.8
-    -   @sap-ux/cf-deploy-config-sub-generator@0.2.74
+- Updated dependencies [36b0f19]
+    - @sap-ux/store@1.3.0
+    - @sap-ux/odata-service-inquirer@2.9.11
+    - @sap-ux/abap-deploy-config-sub-generator@0.1.88
+    - @sap-ux/deploy-config-generator-shared@0.1.48
+    - @sap-ux/fiori-generator-shared@0.13.29
+    - @sap-ux/ui5-config@0.29.8
+    - @sap-ux/inquirer-common@0.8.8
+    - @sap-ux/cf-deploy-config-sub-generator@0.2.74
 
 ## 0.4.35
 
 ### Patch Changes
 
--   @sap-ux/deploy-config-generator-shared@0.1.47
--   @sap-ux/fiori-generator-shared@0.13.28
--   @sap-ux/odata-service-inquirer@2.9.10
--   @sap-ux/abap-deploy-config-sub-generator@0.1.87
+- @sap-ux/deploy-config-generator-shared@0.1.47
+- @sap-ux/fiori-generator-shared@0.13.28
+- @sap-ux/odata-service-inquirer@2.9.10
+- @sap-ux/abap-deploy-config-sub-generator@0.1.87
 
 ## 0.4.34
 
 ### Patch Changes
 
--   Updated dependencies [d895232]
-    -   @sap-ux/project-access@1.32.7
-    -   @sap-ux/abap-deploy-config-sub-generator@0.1.86
-    -   @sap-ux/cf-deploy-config-sub-generator@0.2.73
-    -   @sap-ux/fiori-generator-shared@0.13.28
-    -   @sap-ux/odata-service-inquirer@2.9.9
-    -   @sap-ux/deploy-config-generator-shared@0.1.47
-    -   @sap-ux/inquirer-common@0.8.7
+- Updated dependencies [d895232]
+    - @sap-ux/project-access@1.32.7
+    - @sap-ux/abap-deploy-config-sub-generator@0.1.86
+    - @sap-ux/cf-deploy-config-sub-generator@0.2.73
+    - @sap-ux/fiori-generator-shared@0.13.28
+    - @sap-ux/odata-service-inquirer@2.9.9
+    - @sap-ux/deploy-config-generator-shared@0.1.47
+    - @sap-ux/inquirer-common@0.8.7
 
 ## 0.4.33
 
 ### Patch Changes
 
--   fa9580c: chore - Rimraf upgrade
--   Updated dependencies [fa9580c]
-    -   @sap-ux/cf-deploy-config-sub-generator@0.2.72
-    -   @sap-ux/abap-deploy-config-sub-generator@0.1.85
-    -   @sap-ux/inquirer-common@0.8.6
-    -   @sap-ux/odata-service-inquirer@2.9.8
-    -   @sap-ux/deploy-config-generator-shared@0.1.46
-    -   @sap-ux/fiori-generator-shared@0.13.27
+- fa9580c: chore - Rimraf upgrade
+- Updated dependencies [fa9580c]
+    - @sap-ux/cf-deploy-config-sub-generator@0.2.72
+    - @sap-ux/abap-deploy-config-sub-generator@0.1.85
+    - @sap-ux/inquirer-common@0.8.6
+    - @sap-ux/odata-service-inquirer@2.9.8
+    - @sap-ux/deploy-config-generator-shared@0.1.46
+    - @sap-ux/fiori-generator-shared@0.13.27
 
 ## 0.4.32
 
 ### Patch Changes
 
--   Updated dependencies [1b5d459]
-    -   @sap-ux/odata-service-inquirer@2.9.7
+- Updated dependencies [1b5d459]
+    - @sap-ux/odata-service-inquirer@2.9.7
 
 ## 0.4.31
 
 ### Patch Changes
 
--   Updated dependencies [ea0a942]
-    -   @sap-ux/project-access@1.32.6
-    -   @sap-ux/abap-deploy-config-sub-generator@0.1.84
-    -   @sap-ux/cf-deploy-config-sub-generator@0.2.71
-    -   @sap-ux/fiori-generator-shared@0.13.27
-    -   @sap-ux/odata-service-inquirer@2.9.6
-    -   @sap-ux/deploy-config-generator-shared@0.1.46
-    -   @sap-ux/inquirer-common@0.8.5
+- Updated dependencies [ea0a942]
+    - @sap-ux/project-access@1.32.6
+    - @sap-ux/abap-deploy-config-sub-generator@0.1.84
+    - @sap-ux/cf-deploy-config-sub-generator@0.2.71
+    - @sap-ux/fiori-generator-shared@0.13.27
+    - @sap-ux/odata-service-inquirer@2.9.6
+    - @sap-ux/deploy-config-generator-shared@0.1.46
+    - @sap-ux/inquirer-common@0.8.5
 
 ## 0.4.30
 
 ### Patch Changes
 
--   Updated dependencies [06bc541]
-    -   @sap-ux/odata-service-inquirer@2.9.5
-    -   @sap-ux/inquirer-common@0.8.4
-    -   @sap-ux/cf-deploy-config-sub-generator@0.2.70
-    -   @sap-ux/deploy-config-generator-shared@0.1.45
-    -   @sap-ux/abap-deploy-config-sub-generator@0.1.83
+- Updated dependencies [06bc541]
+    - @sap-ux/odata-service-inquirer@2.9.5
+    - @sap-ux/inquirer-common@0.8.4
+    - @sap-ux/cf-deploy-config-sub-generator@0.2.70
+    - @sap-ux/deploy-config-generator-shared@0.1.45
+    - @sap-ux/abap-deploy-config-sub-generator@0.1.83
 
 ## 0.4.29
 
 ### Patch Changes
 
--   Updated dependencies [c5d7915]
-    -   @sap-ux/project-access@1.32.5
-    -   @sap-ux/abap-deploy-config-sub-generator@0.1.82
-    -   @sap-ux/cf-deploy-config-sub-generator@0.2.69
-    -   @sap-ux/fiori-generator-shared@0.13.26
-    -   @sap-ux/odata-service-inquirer@2.9.4
-    -   @sap-ux/deploy-config-generator-shared@0.1.45
-    -   @sap-ux/inquirer-common@0.8.3
+- Updated dependencies [c5d7915]
+    - @sap-ux/project-access@1.32.5
+    - @sap-ux/abap-deploy-config-sub-generator@0.1.82
+    - @sap-ux/cf-deploy-config-sub-generator@0.2.69
+    - @sap-ux/fiori-generator-shared@0.13.26
+    - @sap-ux/odata-service-inquirer@2.9.4
+    - @sap-ux/deploy-config-generator-shared@0.1.45
+    - @sap-ux/inquirer-common@0.8.3
 
 ## 0.4.28
 
 ### Patch Changes
 
--   Updated dependencies [7b89529]
-    -   @sap-ux/odata-service-inquirer@2.9.3
+- Updated dependencies [7b89529]
+    - @sap-ux/odata-service-inquirer@2.9.3
 
 ## 0.4.27
 
 ### Patch Changes
 
--   Updated dependencies [f8c596d]
-    -   @sap-ux/store@1.2.1
-    -   @sap-ux/abap-deploy-config-sub-generator@0.1.81
-    -   @sap-ux/deploy-config-generator-shared@0.1.44
-    -   @sap-ux/fiori-generator-shared@0.13.25
-    -   @sap-ux/odata-service-inquirer@2.9.2
-    -   @sap-ux/ui5-config@0.29.8
-    -   @sap-ux/inquirer-common@0.8.2
-    -   @sap-ux/cf-deploy-config-sub-generator@0.2.68
+- Updated dependencies [f8c596d]
+    - @sap-ux/store@1.2.1
+    - @sap-ux/abap-deploy-config-sub-generator@0.1.81
+    - @sap-ux/deploy-config-generator-shared@0.1.44
+    - @sap-ux/fiori-generator-shared@0.13.25
+    - @sap-ux/odata-service-inquirer@2.9.2
+    - @sap-ux/ui5-config@0.29.8
+    - @sap-ux/inquirer-common@0.8.2
+    - @sap-ux/cf-deploy-config-sub-generator@0.2.68
 
 ## 0.4.26
 
 ### Patch Changes
 
--   Updated dependencies [d4dabbd]
-    -   @sap-ux/fiori-generator-shared@0.13.24
-    -   @sap-ux/abap-deploy-config-sub-generator@0.1.80
-    -   @sap-ux/cf-deploy-config-sub-generator@0.2.67
-    -   @sap-ux/deploy-config-generator-shared@0.1.43
-    -   @sap-ux/inquirer-common@0.8.1
-    -   @sap-ux/odata-service-inquirer@2.9.1
+- Updated dependencies [d4dabbd]
+    - @sap-ux/fiori-generator-shared@0.13.24
+    - @sap-ux/abap-deploy-config-sub-generator@0.1.80
+    - @sap-ux/cf-deploy-config-sub-generator@0.2.67
+    - @sap-ux/deploy-config-generator-shared@0.1.43
+    - @sap-ux/inquirer-common@0.8.1
+    - @sap-ux/odata-service-inquirer@2.9.1
 
 ## 0.4.25
 
 ### Patch Changes
 
--   Updated dependencies [4053369]
-    -   @sap-ux/odata-service-inquirer@2.9.0
-    -   @sap-ux/inquirer-common@0.8.0
-    -   @sap-ux/cf-deploy-config-sub-generator@0.2.66
-    -   @sap-ux/deploy-config-generator-shared@0.1.42
-    -   @sap-ux/abap-deploy-config-sub-generator@0.1.79
+- Updated dependencies [4053369]
+    - @sap-ux/odata-service-inquirer@2.9.0
+    - @sap-ux/inquirer-common@0.8.0
+    - @sap-ux/cf-deploy-config-sub-generator@0.2.66
+    - @sap-ux/deploy-config-generator-shared@0.1.42
+    - @sap-ux/abap-deploy-config-sub-generator@0.1.79
 
 ## 0.4.24
 
 ### Patch Changes
 
--   Updated dependencies [bacaf93]
-    -   @sap-ux/store@1.2.0
-    -   @sap-ux/abap-deploy-config-sub-generator@0.1.78
-    -   @sap-ux/fiori-generator-shared@0.13.23
-    -   @sap-ux/odata-service-inquirer@2.8.13
-    -   @sap-ux/deploy-config-generator-shared@0.1.42
-    -   @sap-ux/ui5-config@0.29.8
-    -   @sap-ux/cf-deploy-config-sub-generator@0.2.65
-    -   @sap-ux/inquirer-common@0.7.51
+- Updated dependencies [bacaf93]
+    - @sap-ux/store@1.2.0
+    - @sap-ux/abap-deploy-config-sub-generator@0.1.78
+    - @sap-ux/fiori-generator-shared@0.13.23
+    - @sap-ux/odata-service-inquirer@2.8.13
+    - @sap-ux/deploy-config-generator-shared@0.1.42
+    - @sap-ux/ui5-config@0.29.8
+    - @sap-ux/cf-deploy-config-sub-generator@0.2.65
+    - @sap-ux/inquirer-common@0.7.51
 
 ## 0.4.23
 
 ### Patch Changes
 
--   @sap-ux/odata-service-inquirer@2.8.12
+- @sap-ux/odata-service-inquirer@2.8.12
 
 ## 0.4.22
 
 ### Patch Changes
 
--   @sap-ux/inquirer-common@0.7.50
--   @sap-ux/cf-deploy-config-sub-generator@0.2.64
--   @sap-ux/deploy-config-generator-shared@0.1.41
--   @sap-ux/odata-service-inquirer@2.8.11
--   @sap-ux/abap-deploy-config-sub-generator@0.1.77
+- @sap-ux/inquirer-common@0.7.50
+- @sap-ux/cf-deploy-config-sub-generator@0.2.64
+- @sap-ux/deploy-config-generator-shared@0.1.41
+- @sap-ux/odata-service-inquirer@2.8.11
+- @sap-ux/abap-deploy-config-sub-generator@0.1.77
 
 ## 0.4.21
 
 ### Patch Changes
 
--   Updated dependencies [9e94382]
-    -   @sap-ux/ui5-config@0.29.8
-    -   @sap-ux/odata-service-inquirer@2.8.10
-    -   @sap-ux/abap-deploy-config-sub-generator@0.1.76
-    -   @sap-ux/project-access@1.32.4
-    -   @sap-ux/cf-deploy-config-sub-generator@0.2.63
-    -   @sap-ux/fiori-generator-shared@0.13.22
-    -   @sap-ux/inquirer-common@0.7.49
-    -   @sap-ux/deploy-config-generator-shared@0.1.41
+- Updated dependencies [9e94382]
+    - @sap-ux/ui5-config@0.29.8
+    - @sap-ux/odata-service-inquirer@2.8.10
+    - @sap-ux/abap-deploy-config-sub-generator@0.1.76
+    - @sap-ux/project-access@1.32.4
+    - @sap-ux/cf-deploy-config-sub-generator@0.2.63
+    - @sap-ux/fiori-generator-shared@0.13.22
+    - @sap-ux/inquirer-common@0.7.49
+    - @sap-ux/deploy-config-generator-shared@0.1.41
 
 ## 0.4.20
 
 ### Patch Changes
 
--   @sap-ux/cf-deploy-config-sub-generator@0.2.62
+- @sap-ux/cf-deploy-config-sub-generator@0.2.62
 
 ## 0.4.19
 
 ### Patch Changes
 
--   @sap-ux/deploy-config-generator-shared@0.1.40
--   @sap-ux/odata-service-inquirer@2.8.9
--   @sap-ux/abap-deploy-config-sub-generator@0.1.75
--   @sap-ux/cf-deploy-config-sub-generator@0.2.61
--   @sap-ux/fiori-generator-shared@0.13.21
--   @sap-ux/inquirer-common@0.7.48
+- @sap-ux/deploy-config-generator-shared@0.1.40
+- @sap-ux/odata-service-inquirer@2.8.9
+- @sap-ux/abap-deploy-config-sub-generator@0.1.75
+- @sap-ux/cf-deploy-config-sub-generator@0.2.61
+- @sap-ux/fiori-generator-shared@0.13.21
+- @sap-ux/inquirer-common@0.7.48
 
 ## 0.4.18
 
 ### Patch Changes
 
--   43a2446: chore: fix Sonar issues
--   Updated dependencies [43a2446]
-    -   @sap-ux/abap-deploy-config-sub-generator@0.1.74
-    -   @sap-ux/cf-deploy-config-sub-generator@0.2.60
-    -   @sap-ux/fiori-generator-shared@0.13.20
-    -   @sap-ux/odata-service-inquirer@2.8.8
-    -   @sap-ux/inquirer-common@0.7.47
-    -   @sap-ux/project-access@1.32.3
-    -   @sap-ux/ui5-config@0.29.7
-    -   @sap-ux/btp-utils@1.1.4
-    -   @sap-ux/store@1.1.5
-    -   @sap-ux/deploy-config-generator-shared@0.1.39
+- 43a2446: chore: fix Sonar issues
+- Updated dependencies [43a2446]
+    - @sap-ux/abap-deploy-config-sub-generator@0.1.74
+    - @sap-ux/cf-deploy-config-sub-generator@0.2.60
+    - @sap-ux/fiori-generator-shared@0.13.20
+    - @sap-ux/odata-service-inquirer@2.8.8
+    - @sap-ux/inquirer-common@0.7.47
+    - @sap-ux/project-access@1.32.3
+    - @sap-ux/ui5-config@0.29.7
+    - @sap-ux/btp-utils@1.1.4
+    - @sap-ux/store@1.1.5
+    - @sap-ux/deploy-config-generator-shared@0.1.39
 
 ## 0.4.17
 
 ### Patch Changes
 
--   Updated dependencies [d866995]
-    -   @sap-ux/ui5-config@0.29.6
-    -   @sap-ux/abap-deploy-config-sub-generator@0.1.73
-    -   @sap-ux/project-access@1.32.2
-    -   @sap-ux/cf-deploy-config-sub-generator@0.2.59
-    -   @sap-ux/odata-service-inquirer@2.8.7
-    -   @sap-ux/fiori-generator-shared@0.13.19
-    -   @sap-ux/inquirer-common@0.7.46
-    -   @sap-ux/deploy-config-generator-shared@0.1.38
+- Updated dependencies [d866995]
+    - @sap-ux/ui5-config@0.29.6
+    - @sap-ux/abap-deploy-config-sub-generator@0.1.73
+    - @sap-ux/project-access@1.32.2
+    - @sap-ux/cf-deploy-config-sub-generator@0.2.59
+    - @sap-ux/odata-service-inquirer@2.8.7
+    - @sap-ux/fiori-generator-shared@0.13.19
+    - @sap-ux/inquirer-common@0.7.46
+    - @sap-ux/deploy-config-generator-shared@0.1.38
 
 ## 0.4.16
 
 ### Patch Changes
 
--   Updated dependencies [4b0b8fb]
-    -   @sap-ux/abap-deploy-config-sub-generator@0.1.72
+- Updated dependencies [4b0b8fb]
+    - @sap-ux/abap-deploy-config-sub-generator@0.1.72
 
 ## 0.4.15
 
 ### Patch Changes
 
--   Updated dependencies [30cf923]
-    -   @sap-ux/abap-deploy-config-sub-generator@0.1.71
+- Updated dependencies [30cf923]
+    - @sap-ux/abap-deploy-config-sub-generator@0.1.71
 
 ## 0.4.14
 
 ### Patch Changes
 
--   @sap-ux/abap-deploy-config-sub-generator@0.1.70
--   @sap-ux/odata-service-inquirer@2.8.6
+- @sap-ux/abap-deploy-config-sub-generator@0.1.70
+- @sap-ux/odata-service-inquirer@2.8.6
 
 ## 0.4.13
 
 ### Patch Changes
 
--   Updated dependencies [998954b]
-    -   @sap-ux/btp-utils@1.1.3
-    -   @sap-ux/abap-deploy-config-sub-generator@0.1.69
-    -   @sap-ux/cf-deploy-config-sub-generator@0.2.58
-    -   @sap-ux/deploy-config-generator-shared@0.1.37
-    -   @sap-ux/fiori-generator-shared@0.13.18
-    -   @sap-ux/inquirer-common@0.7.45
-    -   @sap-ux/odata-service-inquirer@2.8.6
+- Updated dependencies [998954b]
+    - @sap-ux/btp-utils@1.1.3
+    - @sap-ux/abap-deploy-config-sub-generator@0.1.69
+    - @sap-ux/cf-deploy-config-sub-generator@0.2.58
+    - @sap-ux/deploy-config-generator-shared@0.1.37
+    - @sap-ux/fiori-generator-shared@0.13.18
+    - @sap-ux/inquirer-common@0.7.45
+    - @sap-ux/odata-service-inquirer@2.8.6
 
 ## 0.4.12
 
 ### Patch Changes
 
--   @sap-ux/abap-deploy-config-sub-generator@0.1.68
+- @sap-ux/abap-deploy-config-sub-generator@0.1.68
 
 ## 0.4.11
 
 ### Patch Changes
 
--   Updated dependencies [9872384]
-    -   @sap-ux/odata-service-inquirer@2.8.5
-    -   @sap-ux/inquirer-common@0.7.44
-    -   @sap-ux/ui5-config@0.29.5
-    -   @sap-ux/btp-utils@1.1.2
-    -   @sap-ux/abap-deploy-config-sub-generator@0.1.67
-    -   @sap-ux/deploy-config-generator-shared@0.1.36
-    -   @sap-ux/fiori-generator-shared@0.13.17
-    -   @sap-ux/cf-deploy-config-sub-generator@0.2.57
-    -   @sap-ux/project-access@1.32.1
+- Updated dependencies [9872384]
+    - @sap-ux/odata-service-inquirer@2.8.5
+    - @sap-ux/inquirer-common@0.7.44
+    - @sap-ux/ui5-config@0.29.5
+    - @sap-ux/btp-utils@1.1.2
+    - @sap-ux/abap-deploy-config-sub-generator@0.1.67
+    - @sap-ux/deploy-config-generator-shared@0.1.36
+    - @sap-ux/fiori-generator-shared@0.13.17
+    - @sap-ux/cf-deploy-config-sub-generator@0.2.57
+    - @sap-ux/project-access@1.32.1
 
 ## 0.4.10
 
 ### Patch Changes
 
--   @sap-ux/abap-deploy-config-sub-generator@0.1.66
+- @sap-ux/abap-deploy-config-sub-generator@0.1.66
 
 ## 0.4.9
 
 ### Patch Changes
 
--   Updated dependencies [f9b4afe]
-    -   @sap-ux/project-access@1.32.0
-    -   @sap-ux/abap-deploy-config-sub-generator@0.1.65
-    -   @sap-ux/cf-deploy-config-sub-generator@0.2.56
-    -   @sap-ux/fiori-generator-shared@0.13.16
-    -   @sap-ux/odata-service-inquirer@2.8.4
-    -   @sap-ux/deploy-config-generator-shared@0.1.35
-    -   @sap-ux/inquirer-common@0.7.43
+- Updated dependencies [f9b4afe]
+    - @sap-ux/project-access@1.32.0
+    - @sap-ux/abap-deploy-config-sub-generator@0.1.65
+    - @sap-ux/cf-deploy-config-sub-generator@0.2.56
+    - @sap-ux/fiori-generator-shared@0.13.16
+    - @sap-ux/odata-service-inquirer@2.8.4
+    - @sap-ux/deploy-config-generator-shared@0.1.35
+    - @sap-ux/inquirer-common@0.7.43
 
 ## 0.4.8
 
 ### Patch Changes
 
--   Updated dependencies [c385a76]
-    -   @sap-ux/project-access@1.31.0
-    -   @sap-ux/abap-deploy-config-sub-generator@0.1.64
-    -   @sap-ux/cf-deploy-config-sub-generator@0.2.55
-    -   @sap-ux/fiori-generator-shared@0.13.15
-    -   @sap-ux/odata-service-inquirer@2.8.3
-    -   @sap-ux/deploy-config-generator-shared@0.1.34
-    -   @sap-ux/inquirer-common@0.7.42
+- Updated dependencies [c385a76]
+    - @sap-ux/project-access@1.31.0
+    - @sap-ux/abap-deploy-config-sub-generator@0.1.64
+    - @sap-ux/cf-deploy-config-sub-generator@0.2.55
+    - @sap-ux/fiori-generator-shared@0.13.15
+    - @sap-ux/odata-service-inquirer@2.8.3
+    - @sap-ux/deploy-config-generator-shared@0.1.34
+    - @sap-ux/inquirer-common@0.7.42
 
 ## 0.4.7
 
 ### Patch Changes
 
--   Updated dependencies [8ccc4da]
-    -   @sap-ux/abap-deploy-config-sub-generator@0.1.63
-    -   @sap-ux/ui5-config@0.29.4
-    -   @sap-ux/project-access@1.30.14
-    -   @sap-ux/cf-deploy-config-sub-generator@0.2.54
-    -   @sap-ux/odata-service-inquirer@2.8.2
-    -   @sap-ux/fiori-generator-shared@0.13.14
-    -   @sap-ux/inquirer-common@0.7.41
-    -   @sap-ux/deploy-config-generator-shared@0.1.33
+- Updated dependencies [8ccc4da]
+    - @sap-ux/abap-deploy-config-sub-generator@0.1.63
+    - @sap-ux/ui5-config@0.29.4
+    - @sap-ux/project-access@1.30.14
+    - @sap-ux/cf-deploy-config-sub-generator@0.2.54
+    - @sap-ux/odata-service-inquirer@2.8.2
+    - @sap-ux/fiori-generator-shared@0.13.14
+    - @sap-ux/inquirer-common@0.7.41
+    - @sap-ux/deploy-config-generator-shared@0.1.33
 
 ## 0.4.6
 
 ### Patch Changes
 
--   Updated dependencies [3c094af]
-    -   @sap-ux/fiori-generator-shared@0.13.13
-    -   @sap-ux/abap-deploy-config-sub-generator@0.1.62
-    -   @sap-ux/cf-deploy-config-sub-generator@0.2.53
-    -   @sap-ux/deploy-config-generator-shared@0.1.32
-    -   @sap-ux/inquirer-common@0.7.40
-    -   @sap-ux/odata-service-inquirer@2.8.1
+- Updated dependencies [3c094af]
+    - @sap-ux/fiori-generator-shared@0.13.13
+    - @sap-ux/abap-deploy-config-sub-generator@0.1.62
+    - @sap-ux/cf-deploy-config-sub-generator@0.2.53
+    - @sap-ux/deploy-config-generator-shared@0.1.32
+    - @sap-ux/inquirer-common@0.7.40
+    - @sap-ux/odata-service-inquirer@2.8.1
 
 ## 0.4.5
 
 ### Patch Changes
 
--   @sap-ux/abap-deploy-config-sub-generator@0.1.61
+- @sap-ux/abap-deploy-config-sub-generator@0.1.61
 
 ## 0.4.4
 
 ### Patch Changes
 
--   @sap-ux/abap-deploy-config-sub-generator@0.1.60
+- @sap-ux/abap-deploy-config-sub-generator@0.1.60
 
 ## 0.4.3
 
 ### Patch Changes
 
--   Updated dependencies [04d2103]
-    -   @sap-ux/odata-service-inquirer@2.8.0
-    -   @sap-ux/abap-deploy-config-sub-generator@0.1.59
-    -   @sap-ux/cf-deploy-config-sub-generator@0.2.52
-    -   @sap-ux/inquirer-common@0.7.39
-    -   @sap-ux/deploy-config-generator-shared@0.1.31
-    -   @sap-ux/fiori-generator-shared@0.13.12
+- Updated dependencies [04d2103]
+    - @sap-ux/odata-service-inquirer@2.8.0
+    - @sap-ux/abap-deploy-config-sub-generator@0.1.59
+    - @sap-ux/cf-deploy-config-sub-generator@0.2.52
+    - @sap-ux/inquirer-common@0.7.39
+    - @sap-ux/deploy-config-generator-shared@0.1.31
+    - @sap-ux/fiori-generator-shared@0.13.12
 
 ## 0.4.2
 
 ### Patch Changes
 
--   Updated dependencies [77c1459]
-    -   @sap-ux/store@1.1.4
-    -   @sap-ux/abap-deploy-config-sub-generator@0.1.58
-    -   @sap-ux/deploy-config-generator-shared@0.1.31
-    -   @sap-ux/odata-service-inquirer@2.7.3
-    -   @sap-ux/ui5-config@0.29.3
-    -   @sap-ux/fiori-generator-shared@0.13.12
-    -   @sap-ux/inquirer-common@0.7.38
-    -   @sap-ux/cf-deploy-config-sub-generator@0.2.51
+- Updated dependencies [77c1459]
+    - @sap-ux/store@1.1.4
+    - @sap-ux/abap-deploy-config-sub-generator@0.1.58
+    - @sap-ux/deploy-config-generator-shared@0.1.31
+    - @sap-ux/odata-service-inquirer@2.7.3
+    - @sap-ux/ui5-config@0.29.3
+    - @sap-ux/fiori-generator-shared@0.13.12
+    - @sap-ux/inquirer-common@0.7.38
+    - @sap-ux/cf-deploy-config-sub-generator@0.2.51
 
 ## 0.4.1
 
 ### Patch Changes
 
--   Updated dependencies [4cfebaf]
-    -   @sap-ux/odata-service-inquirer@2.7.2
-    -   @sap-ux/inquirer-common@0.7.37
-    -   @sap-ux/ui5-config@0.29.3
-    -   @sap-ux/btp-utils@1.1.1
-    -   @sap-ux/abap-deploy-config-sub-generator@0.1.57
-    -   @sap-ux/cf-deploy-config-sub-generator@0.2.50
-    -   @sap-ux/deploy-config-generator-shared@0.1.30
-    -   @sap-ux/fiori-generator-shared@0.13.11
-    -   @sap-ux/project-access@1.30.13
+- Updated dependencies [4cfebaf]
+    - @sap-ux/odata-service-inquirer@2.7.2
+    - @sap-ux/inquirer-common@0.7.37
+    - @sap-ux/ui5-config@0.29.3
+    - @sap-ux/btp-utils@1.1.1
+    - @sap-ux/abap-deploy-config-sub-generator@0.1.57
+    - @sap-ux/cf-deploy-config-sub-generator@0.2.50
+    - @sap-ux/deploy-config-generator-shared@0.1.30
+    - @sap-ux/fiori-generator-shared@0.13.11
+    - @sap-ux/project-access@1.30.13
 
 ## 0.4.0
 
 ### Minor Changes
 
--   6e1008e: bugfix: Restrict Page Building Block support to UI5 version 1.136.0 and above for custom app
-
-### Patch Changes
-
--   Updated dependencies [6e1008e]
-    -   @sap-ux/odata-service-inquirer@2.7.1
+- 6e1008e: bugfix: Restrict Page Building Block support to UI5 version 1.136.0 and above for custom app
+
+### Patch Changes
+
+- Updated dependencies [6e1008e]
+    - @sap-ux/odata-service-inquirer@2.7.1
 
 ## 0.3.63
 
 ### Patch Changes
 
--   Updated dependencies [2d11a6d]
-    -   @sap-ux/odata-service-inquirer@2.7.0
+- Updated dependencies [2d11a6d]
+    - @sap-ux/odata-service-inquirer@2.7.0
 
 ## 0.3.62
 
 ### Patch Changes
 
--   @sap-ux/abap-deploy-config-sub-generator@0.1.56
+- @sap-ux/abap-deploy-config-sub-generator@0.1.56
 
 ## 0.3.61
 
 ### Patch Changes
 
--   Updated dependencies [c6a0062]
-    -   @sap-ux/store@1.1.3
-    -   @sap-ux/abap-deploy-config-sub-generator@0.1.55
-    -   @sap-ux/deploy-config-generator-shared@0.1.29
-    -   @sap-ux/odata-service-inquirer@2.6.1
-    -   @sap-ux/ui5-config@0.29.2
-    -   @sap-ux/fiori-generator-shared@0.13.10
-    -   @sap-ux/inquirer-common@0.7.36
-    -   @sap-ux/cf-deploy-config-sub-generator@0.2.49
+- Updated dependencies [c6a0062]
+    - @sap-ux/store@1.1.3
+    - @sap-ux/abap-deploy-config-sub-generator@0.1.55
+    - @sap-ux/deploy-config-generator-shared@0.1.29
+    - @sap-ux/odata-service-inquirer@2.6.1
+    - @sap-ux/ui5-config@0.29.2
+    - @sap-ux/fiori-generator-shared@0.13.10
+    - @sap-ux/inquirer-common@0.7.36
+    - @sap-ux/cf-deploy-config-sub-generator@0.2.49
 
 ## 0.3.60
 
 ### Patch Changes
 
--   Updated dependencies [43f94eb]
-    -   @sap-ux/odata-service-inquirer@2.6.0
+- Updated dependencies [43f94eb]
+    - @sap-ux/odata-service-inquirer@2.6.0
 
 ## 0.3.59
 
 ### Patch Changes
 
--   178dbea: sanitize ignoreCertError (singular) configration option to ignoreCertErrors (plural)
--   Updated dependencies [178dbea]
-    -   @sap-ux/abap-deploy-config-sub-generator@0.1.54
-    -   @sap-ux/odata-service-inquirer@2.5.33
-    -   @sap-ux/ui5-config@0.29.2
-    -   @sap-ux/cf-deploy-config-sub-generator@0.2.48
-    -   @sap-ux/project-access@1.30.12
-    -   @sap-ux/fiori-generator-shared@0.13.9
-    -   @sap-ux/inquirer-common@0.7.35
-    -   @sap-ux/deploy-config-generator-shared@0.1.28
+- 178dbea: sanitize ignoreCertError (singular) configration option to ignoreCertErrors (plural)
+- Updated dependencies [178dbea]
+    - @sap-ux/abap-deploy-config-sub-generator@0.1.54
+    - @sap-ux/odata-service-inquirer@2.5.33
+    - @sap-ux/ui5-config@0.29.2
+    - @sap-ux/cf-deploy-config-sub-generator@0.2.48
+    - @sap-ux/project-access@1.30.12
+    - @sap-ux/fiori-generator-shared@0.13.9
+    - @sap-ux/inquirer-common@0.7.35
+    - @sap-ux/deploy-config-generator-shared@0.1.28
 
 ## 0.3.58
 
 ### Patch Changes
 
--   @sap-ux/project-access@1.30.11
--   @sap-ux/odata-service-inquirer@2.5.32
--   @sap-ux/abap-deploy-config-sub-generator@0.1.53
--   @sap-ux/cf-deploy-config-sub-generator@0.2.47
--   @sap-ux/fiori-generator-shared@0.13.8
--   @sap-ux/deploy-config-generator-shared@0.1.27
--   @sap-ux/inquirer-common@0.7.34
+- @sap-ux/project-access@1.30.11
+- @sap-ux/odata-service-inquirer@2.5.32
+- @sap-ux/abap-deploy-config-sub-generator@0.1.53
+- @sap-ux/cf-deploy-config-sub-generator@0.2.47
+- @sap-ux/fiori-generator-shared@0.13.8
+- @sap-ux/deploy-config-generator-shared@0.1.27
+- @sap-ux/inquirer-common@0.7.34
 
 ## 0.3.57
 
 ### Patch Changes
 
--   @sap-ux/inquirer-common@0.7.33
--   @sap-ux/odata-service-inquirer@2.5.31
--   @sap-ux/abap-deploy-config-sub-generator@0.1.52
--   @sap-ux/cf-deploy-config-sub-generator@0.2.46
--   @sap-ux/deploy-config-generator-shared@0.1.26
+- @sap-ux/inquirer-common@0.7.33
+- @sap-ux/odata-service-inquirer@2.5.31
+- @sap-ux/abap-deploy-config-sub-generator@0.1.52
+- @sap-ux/cf-deploy-config-sub-generator@0.2.46
+- @sap-ux/deploy-config-generator-shared@0.1.26
 
 ## 0.3.56
 
 ### Patch Changes
 
--   @sap-ux/fiori-generator-shared@0.13.7
--   @sap-ux/inquirer-common@0.7.32
--   @sap-ux/odata-service-inquirer@2.5.30
--   @sap-ux/abap-deploy-config-sub-generator@0.1.51
--   @sap-ux/cf-deploy-config-sub-generator@0.2.45
--   @sap-ux/deploy-config-generator-shared@0.1.26
+- @sap-ux/fiori-generator-shared@0.13.7
+- @sap-ux/inquirer-common@0.7.32
+- @sap-ux/odata-service-inquirer@2.5.30
+- @sap-ux/abap-deploy-config-sub-generator@0.1.51
+- @sap-ux/cf-deploy-config-sub-generator@0.2.45
+- @sap-ux/deploy-config-generator-shared@0.1.26
 
 ## 0.3.55
 
 ### Patch Changes
 
--   Updated dependencies [9f10a60]
-    -   @sap-ux/odata-service-inquirer@2.5.29
-    -   @sap-ux/deploy-config-generator-shared@0.1.25
-    -   @sap-ux/fiori-generator-shared@0.13.6
-    -   @sap-ux/abap-deploy-config-sub-generator@0.1.50
+- Updated dependencies [9f10a60]
+    - @sap-ux/odata-service-inquirer@2.5.29
+    - @sap-ux/deploy-config-generator-shared@0.1.25
+    - @sap-ux/fiori-generator-shared@0.13.6
+    - @sap-ux/abap-deploy-config-sub-generator@0.1.50
 
 ## 0.3.54
 
 ### Patch Changes
 
--   Updated dependencies [43bc887]
-    -   @sap-ux/ui5-config@0.29.1
-    -   @sap-ux/abap-deploy-config-sub-generator@0.1.49
-    -   @sap-ux/project-access@1.30.10
-    -   @sap-ux/cf-deploy-config-sub-generator@0.2.44
-    -   @sap-ux/odata-service-inquirer@2.5.28
-    -   @sap-ux/fiori-generator-shared@0.13.6
-    -   @sap-ux/inquirer-common@0.7.31
-    -   @sap-ux/deploy-config-generator-shared@0.1.25
+- Updated dependencies [43bc887]
+    - @sap-ux/ui5-config@0.29.1
+    - @sap-ux/abap-deploy-config-sub-generator@0.1.49
+    - @sap-ux/project-access@1.30.10
+    - @sap-ux/cf-deploy-config-sub-generator@0.2.44
+    - @sap-ux/odata-service-inquirer@2.5.28
+    - @sap-ux/fiori-generator-shared@0.13.6
+    - @sap-ux/inquirer-common@0.7.31
+    - @sap-ux/deploy-config-generator-shared@0.1.25
 
 ## 0.3.53
 
 ### Patch Changes
 
--   Updated dependencies [9fa7f0b]
-    -   @sap-ux/odata-service-inquirer@2.5.27
-    -   @sap-ux/inquirer-common@0.7.30
-    -   @sap-ux/cf-deploy-config-sub-generator@0.2.43
-    -   @sap-ux/deploy-config-generator-shared@0.1.24
-    -   @sap-ux/abap-deploy-config-sub-generator@0.1.48
+- Updated dependencies [9fa7f0b]
+    - @sap-ux/odata-service-inquirer@2.5.27
+    - @sap-ux/inquirer-common@0.7.30
+    - @sap-ux/cf-deploy-config-sub-generator@0.2.43
+    - @sap-ux/deploy-config-generator-shared@0.1.24
+    - @sap-ux/abap-deploy-config-sub-generator@0.1.48
 
 ## 0.3.52
 
 ### Patch Changes
 
--   @sap-ux/project-access@1.30.9
--   @sap-ux/abap-deploy-config-sub-generator@0.1.47
--   @sap-ux/cf-deploy-config-sub-generator@0.2.42
--   @sap-ux/fiori-generator-shared@0.13.5
--   @sap-ux/odata-service-inquirer@2.5.26
--   @sap-ux/deploy-config-generator-shared@0.1.24
--   @sap-ux/inquirer-common@0.7.29
+- @sap-ux/project-access@1.30.9
+- @sap-ux/abap-deploy-config-sub-generator@0.1.47
+- @sap-ux/cf-deploy-config-sub-generator@0.2.42
+- @sap-ux/fiori-generator-shared@0.13.5
+- @sap-ux/odata-service-inquirer@2.5.26
+- @sap-ux/deploy-config-generator-shared@0.1.24
+- @sap-ux/inquirer-common@0.7.29
 
 ## 0.3.51
 
 ### Patch Changes
 
--   Updated dependencies [6e2c5aa]
-    -   @sap-ux/abap-deploy-config-sub-generator@0.1.46
-    -   @sap-ux/cf-deploy-config-sub-generator@0.2.41
+- Updated dependencies [6e2c5aa]
+    - @sap-ux/abap-deploy-config-sub-generator@0.1.46
+    - @sap-ux/cf-deploy-config-sub-generator@0.2.41
 
 ## 0.3.50
 
 ### Patch Changes
 
--   Updated dependencies [4e0bd83]
-    -   @sap-ux/project-access@1.30.8
-    -   @sap-ux/abap-deploy-config-sub-generator@0.1.45
-    -   @sap-ux/cf-deploy-config-sub-generator@0.2.40
-    -   @sap-ux/fiori-generator-shared@0.13.4
-    -   @sap-ux/odata-service-inquirer@2.5.25
-    -   @sap-ux/deploy-config-generator-shared@0.1.23
-    -   @sap-ux/inquirer-common@0.7.28
+- Updated dependencies [4e0bd83]
+    - @sap-ux/project-access@1.30.8
+    - @sap-ux/abap-deploy-config-sub-generator@0.1.45
+    - @sap-ux/cf-deploy-config-sub-generator@0.2.40
+    - @sap-ux/fiori-generator-shared@0.13.4
+    - @sap-ux/odata-service-inquirer@2.5.25
+    - @sap-ux/deploy-config-generator-shared@0.1.23
+    - @sap-ux/inquirer-common@0.7.28
 
 ## 0.3.49
 
 ### Patch Changes
 
--   Updated dependencies [2cae662]
-    -   @sap-ux/odata-service-inquirer@2.5.24
+- Updated dependencies [2cae662]
+    - @sap-ux/odata-service-inquirer@2.5.24
 
 ## 0.3.48
 
 ### Patch Changes
 
--   Updated dependencies [ffac61c]
-    -   @sap-ux/odata-service-inquirer@2.5.23
-    -   @sap-ux/deploy-config-generator-shared@0.1.22
-    -   @sap-ux/fiori-generator-shared@0.13.3
-    -   @sap-ux/abap-deploy-config-sub-generator@0.1.44
+- Updated dependencies [ffac61c]
+    - @sap-ux/odata-service-inquirer@2.5.23
+    - @sap-ux/deploy-config-generator-shared@0.1.22
+    - @sap-ux/fiori-generator-shared@0.13.3
+    - @sap-ux/abap-deploy-config-sub-generator@0.1.44
 
 ## 0.3.47
 
 ### Patch Changes
 
--   089b56f: updates extension types and extends prompt options in sub gens
--   Updated dependencies [089b56f]
-    -   @sap-ux/cf-deploy-config-sub-generator@0.2.39
-    -   @sap-ux/abap-deploy-config-sub-generator@0.1.43
+- 089b56f: updates extension types and extends prompt options in sub gens
+- Updated dependencies [089b56f]
+    - @sap-ux/cf-deploy-config-sub-generator@0.2.39
+    - @sap-ux/abap-deploy-config-sub-generator@0.1.43
 
 ## 0.3.46
 
 ### Patch Changes
 
--   Updated dependencies [45bbe6c]
-    -   @sap-ux/odata-service-inquirer@2.5.22
+- Updated dependencies [45bbe6c]
+    - @sap-ux/odata-service-inquirer@2.5.22
 
 ## 0.3.45
 
 ### Patch Changes
 
--   ca44076: move headless AppConfig type and associated types to fiori gen shared module
--   Updated dependencies [ca44076]
-    -   @sap-ux/fiori-generator-shared@0.13.3
-    -   @sap-ux/abap-deploy-config-sub-generator@0.1.42
-    -   @sap-ux/cf-deploy-config-sub-generator@0.2.38
-    -   @sap-ux/deploy-config-generator-shared@0.1.22
-    -   @sap-ux/inquirer-common@0.7.27
-    -   @sap-ux/odata-service-inquirer@2.5.21
+- ca44076: move headless AppConfig type and associated types to fiori gen shared module
+- Updated dependencies [ca44076]
+    - @sap-ux/fiori-generator-shared@0.13.3
+    - @sap-ux/abap-deploy-config-sub-generator@0.1.42
+    - @sap-ux/cf-deploy-config-sub-generator@0.2.38
+    - @sap-ux/deploy-config-generator-shared@0.1.22
+    - @sap-ux/inquirer-common@0.7.27
+    - @sap-ux/odata-service-inquirer@2.5.21
 
 ## 0.3.44
 
 ### Patch Changes
 
--   @sap-ux/inquirer-common@0.7.26
--   @sap-ux/cf-deploy-config-sub-generator@0.2.37
--   @sap-ux/deploy-config-generator-shared@0.1.21
--   @sap-ux/odata-service-inquirer@2.5.20
--   @sap-ux/abap-deploy-config-sub-generator@0.1.41
+- @sap-ux/inquirer-common@0.7.26
+- @sap-ux/cf-deploy-config-sub-generator@0.2.37
+- @sap-ux/deploy-config-generator-shared@0.1.21
+- @sap-ux/odata-service-inquirer@2.5.20
+- @sap-ux/abap-deploy-config-sub-generator@0.1.41
 
 ## 0.3.43
 
 ### Patch Changes
 
--   @sap-ux/deploy-config-generator-shared@0.1.21
--   @sap-ux/odata-service-inquirer@2.5.19
--   @sap-ux/abap-deploy-config-sub-generator@0.1.40
--   @sap-ux/cf-deploy-config-sub-generator@0.2.36
+- @sap-ux/deploy-config-generator-shared@0.1.21
+- @sap-ux/odata-service-inquirer@2.5.19
+- @sap-ux/abap-deploy-config-sub-generator@0.1.40
+- @sap-ux/cf-deploy-config-sub-generator@0.2.36
 
 ## 0.3.42
 
 ### Patch Changes
 
--   @sap-ux/abap-deploy-config-sub-generator@0.1.39
+- @sap-ux/abap-deploy-config-sub-generator@0.1.39
 
 ## 0.3.41
 
 ### Patch Changes
 
--   @sap-ux/inquirer-common@0.7.25
--   @sap-ux/odata-service-inquirer@2.5.18
--   @sap-ux/abap-deploy-config-sub-generator@0.1.38
--   @sap-ux/cf-deploy-config-sub-generator@0.2.35
--   @sap-ux/deploy-config-generator-shared@0.1.20
+- @sap-ux/inquirer-common@0.7.25
+- @sap-ux/odata-service-inquirer@2.5.18
+- @sap-ux/abap-deploy-config-sub-generator@0.1.38
+- @sap-ux/cf-deploy-config-sub-generator@0.2.35
+- @sap-ux/deploy-config-generator-shared@0.1.20
 
 ## 0.3.40
 
 ### Patch Changes
 
--   @sap-ux/odata-service-inquirer@2.5.17
+- @sap-ux/odata-service-inquirer@2.5.17
 
 ## 0.3.39
 
 ### Patch Changes
 
--   Updated dependencies [d75db00]
-    -   @sap-ux/fiori-generator-shared@0.13.2
-    -   @sap-ux/abap-deploy-config-sub-generator@0.1.37
-    -   @sap-ux/cf-deploy-config-sub-generator@0.2.34
-    -   @sap-ux/deploy-config-generator-shared@0.1.20
-    -   @sap-ux/inquirer-common@0.7.24
-    -   @sap-ux/odata-service-inquirer@2.5.16
+- Updated dependencies [d75db00]
+    - @sap-ux/fiori-generator-shared@0.13.2
+    - @sap-ux/abap-deploy-config-sub-generator@0.1.37
+    - @sap-ux/cf-deploy-config-sub-generator@0.2.34
+    - @sap-ux/deploy-config-generator-shared@0.1.20
+    - @sap-ux/inquirer-common@0.7.24
+    - @sap-ux/odata-service-inquirer@2.5.16
 
 ## 0.3.38
 
 ### Patch Changes
 
--   @sap-ux/cf-deploy-config-sub-generator@0.2.33
+- @sap-ux/cf-deploy-config-sub-generator@0.2.33
 
 ## 0.3.37
 
 ### Patch Changes
 
--   Updated dependencies [58cdce6]
-    -   @sap-ux/project-access@1.30.7
-    -   @sap-ux/abap-deploy-config-sub-generator@0.1.36
-    -   @sap-ux/cf-deploy-config-sub-generator@0.2.32
-    -   @sap-ux/fiori-generator-shared@0.13.1
-    -   @sap-ux/odata-service-inquirer@2.5.15
-    -   @sap-ux/deploy-config-generator-shared@0.1.19
-    -   @sap-ux/inquirer-common@0.7.23
+- Updated dependencies [58cdce6]
+    - @sap-ux/project-access@1.30.7
+    - @sap-ux/abap-deploy-config-sub-generator@0.1.36
+    - @sap-ux/cf-deploy-config-sub-generator@0.2.32
+    - @sap-ux/fiori-generator-shared@0.13.1
+    - @sap-ux/odata-service-inquirer@2.5.15
+    - @sap-ux/deploy-config-generator-shared@0.1.19
+    - @sap-ux/inquirer-common@0.7.23
 
 ## 0.3.36
 
 ### Patch Changes
 
--   Updated dependencies [58abe82]
-    -   @sap-ux/fiori-generator-shared@0.13.0
-    -   @sap-ux/abap-deploy-config-sub-generator@0.1.35
-    -   @sap-ux/cf-deploy-config-sub-generator@0.2.31
-    -   @sap-ux/deploy-config-generator-shared@0.1.18
-    -   @sap-ux/inquirer-common@0.7.22
-    -   @sap-ux/odata-service-inquirer@2.5.14
+- Updated dependencies [58abe82]
+    - @sap-ux/fiori-generator-shared@0.13.0
+    - @sap-ux/abap-deploy-config-sub-generator@0.1.35
+    - @sap-ux/cf-deploy-config-sub-generator@0.2.31
+    - @sap-ux/deploy-config-generator-shared@0.1.18
+    - @sap-ux/inquirer-common@0.7.22
+    - @sap-ux/odata-service-inquirer@2.5.14
 
 ## 0.3.35
 
 ### Patch Changes
 
--   69f62ec: i18next upgrade to 25.3.0
--   Updated dependencies [69f62ec]
-    -   @sap-ux/abap-deploy-config-sub-generator@0.1.34
-    -   @sap-ux/cf-deploy-config-sub-generator@0.2.30
-    -   @sap-ux/deploy-config-generator-shared@0.1.17
-    -   @sap-ux/fiori-generator-shared@0.12.16
-    -   @sap-ux/odata-service-inquirer@2.5.13
-    -   @sap-ux/inquirer-common@0.7.21
-    -   @sap-ux/store@1.1.2
-    -   @sap-ux/ui5-config@0.29.0
+- 69f62ec: i18next upgrade to 25.3.0
+- Updated dependencies [69f62ec]
+    - @sap-ux/abap-deploy-config-sub-generator@0.1.34
+    - @sap-ux/cf-deploy-config-sub-generator@0.2.30
+    - @sap-ux/deploy-config-generator-shared@0.1.17
+    - @sap-ux/fiori-generator-shared@0.12.16
+    - @sap-ux/odata-service-inquirer@2.5.13
+    - @sap-ux/inquirer-common@0.7.21
+    - @sap-ux/store@1.1.2
+    - @sap-ux/ui5-config@0.29.0
 
 ## 0.3.34
 
 ### Patch Changes
 
--   Updated dependencies [c0fa1d1]
-    -   @sap-ux/ui5-config@0.29.0
-    -   @sap-ux/abap-deploy-config-sub-generator@0.1.33
-    -   @sap-ux/project-access@1.30.6
-    -   @sap-ux/cf-deploy-config-sub-generator@0.2.29
-    -   @sap-ux/odata-service-inquirer@2.5.12
-    -   @sap-ux/fiori-generator-shared@0.12.15
-    -   @sap-ux/inquirer-common@0.7.20
-    -   @sap-ux/deploy-config-generator-shared@0.1.16
+- Updated dependencies [c0fa1d1]
+    - @sap-ux/ui5-config@0.29.0
+    - @sap-ux/abap-deploy-config-sub-generator@0.1.33
+    - @sap-ux/project-access@1.30.6
+    - @sap-ux/cf-deploy-config-sub-generator@0.2.29
+    - @sap-ux/odata-service-inquirer@2.5.12
+    - @sap-ux/fiori-generator-shared@0.12.15
+    - @sap-ux/inquirer-common@0.7.20
+    - @sap-ux/deploy-config-generator-shared@0.1.16
 
 ## 0.3.33
 
 ### Patch Changes
 
--   Updated dependencies [a41030c]
-    -   @sap-ux/odata-service-inquirer@2.5.11
+- Updated dependencies [a41030c]
+    - @sap-ux/odata-service-inquirer@2.5.11
 
 ## 0.3.32
 
 ### Patch Changes
 
--   @sap-ux/cf-deploy-config-sub-generator@0.2.28
+- @sap-ux/cf-deploy-config-sub-generator@0.2.28
 
 ## 0.3.31
 
 ### Patch Changes
 
--   Updated dependencies [7a4543e]
-    -   @sap-ux/project-access@1.30.5
-    -   @sap-ux/abap-deploy-config-sub-generator@0.1.32
-    -   @sap-ux/cf-deploy-config-sub-generator@0.2.27
-    -   @sap-ux/fiori-generator-shared@0.12.14
-    -   @sap-ux/odata-service-inquirer@2.5.10
-    -   @sap-ux/deploy-config-generator-shared@0.1.15
-    -   @sap-ux/inquirer-common@0.7.19
+- Updated dependencies [7a4543e]
+    - @sap-ux/project-access@1.30.5
+    - @sap-ux/abap-deploy-config-sub-generator@0.1.32
+    - @sap-ux/cf-deploy-config-sub-generator@0.2.27
+    - @sap-ux/fiori-generator-shared@0.12.14
+    - @sap-ux/odata-service-inquirer@2.5.10
+    - @sap-ux/deploy-config-generator-shared@0.1.15
+    - @sap-ux/inquirer-common@0.7.19
 
 ## 0.3.30
 
 ### Patch Changes
 
--   @sap-ux/cf-deploy-config-sub-generator@0.2.26
+- @sap-ux/cf-deploy-config-sub-generator@0.2.26
 
 ## 0.3.29
 
 ### Patch Changes
 
--   b9675bb: Improve Fiori Tools UI Texts
--   Updated dependencies [b9675bb]
-    -   @sap-ux/abap-deploy-config-sub-generator@0.1.31
-    -   @sap-ux/cf-deploy-config-sub-generator@0.2.25
-    -   @sap-ux/deploy-config-generator-shared@0.1.14
-    -   @sap-ux/fiori-generator-shared@0.12.13
-    -   @sap-ux/odata-service-inquirer@2.5.9
-    -   @sap-ux/inquirer-common@0.7.18
+- b9675bb: Improve Fiori Tools UI Texts
+- Updated dependencies [b9675bb]
+    - @sap-ux/abap-deploy-config-sub-generator@0.1.31
+    - @sap-ux/cf-deploy-config-sub-generator@0.2.25
+    - @sap-ux/deploy-config-generator-shared@0.1.14
+    - @sap-ux/fiori-generator-shared@0.12.13
+    - @sap-ux/odata-service-inquirer@2.5.9
+    - @sap-ux/inquirer-common@0.7.18
 
 ## 0.3.28
 
 ### Patch Changes
 
--   Updated dependencies [f75b89d]
-    -   @sap-ux/project-access@1.30.4
-    -   @sap-ux/ui5-config@0.28.3
-    -   @sap-ux/abap-deploy-config-sub-generator@0.1.30
-    -   @sap-ux/cf-deploy-config-sub-generator@0.2.24
-    -   @sap-ux/fiori-generator-shared@0.12.12
-    -   @sap-ux/odata-service-inquirer@2.5.8
-    -   @sap-ux/deploy-config-generator-shared@0.1.13
-    -   @sap-ux/inquirer-common@0.7.17
+- Updated dependencies [f75b89d]
+    - @sap-ux/project-access@1.30.4
+    - @sap-ux/ui5-config@0.28.3
+    - @sap-ux/abap-deploy-config-sub-generator@0.1.30
+    - @sap-ux/cf-deploy-config-sub-generator@0.2.24
+    - @sap-ux/fiori-generator-shared@0.12.12
+    - @sap-ux/odata-service-inquirer@2.5.8
+    - @sap-ux/deploy-config-generator-shared@0.1.13
+    - @sap-ux/inquirer-common@0.7.17
 
 ## 0.3.27
 
 ### Patch Changes
 
--   @sap-ux/cf-deploy-config-sub-generator@0.2.23
+- @sap-ux/cf-deploy-config-sub-generator@0.2.23
 
 ## 0.3.26
 
 ### Patch Changes
 
--   Updated dependencies [77b3b22]
-    -   @sap-ux/odata-service-inquirer@2.5.7
-    -   @sap-ux/store@1.1.1
-    -   @sap-ux/abap-deploy-config-sub-generator@0.1.29
-    -   @sap-ux/deploy-config-generator-shared@0.1.12
-    -   @sap-ux/ui5-config@0.28.2
-    -   @sap-ux/fiori-generator-shared@0.12.11
-    -   @sap-ux/inquirer-common@0.7.16
-    -   @sap-ux/cf-deploy-config-sub-generator@0.2.22
+- Updated dependencies [77b3b22]
+    - @sap-ux/odata-service-inquirer@2.5.7
+    - @sap-ux/store@1.1.1
+    - @sap-ux/abap-deploy-config-sub-generator@0.1.29
+    - @sap-ux/deploy-config-generator-shared@0.1.12
+    - @sap-ux/ui5-config@0.28.2
+    - @sap-ux/fiori-generator-shared@0.12.11
+    - @sap-ux/inquirer-common@0.7.16
+    - @sap-ux/cf-deploy-config-sub-generator@0.2.22
 
 ## 0.3.25
 
 ### Patch Changes
 
--   @sap-ux/odata-service-inquirer@2.5.6
+- @sap-ux/odata-service-inquirer@2.5.6
 
 ## 0.3.24
 
 ### Patch Changes
 
--   Updated dependencies [4fef16a]
-    -   @sap-ux/fiori-generator-shared@0.12.10
-    -   @sap-ux/abap-deploy-config-sub-generator@0.1.28
-    -   @sap-ux/cf-deploy-config-sub-generator@0.2.21
-    -   @sap-ux/deploy-config-generator-shared@0.1.11
-    -   @sap-ux/inquirer-common@0.7.15
-    -   @sap-ux/odata-service-inquirer@2.5.5
+- Updated dependencies [4fef16a]
+    - @sap-ux/fiori-generator-shared@0.12.10
+    - @sap-ux/abap-deploy-config-sub-generator@0.1.28
+    - @sap-ux/cf-deploy-config-sub-generator@0.2.21
+    - @sap-ux/deploy-config-generator-shared@0.1.11
+    - @sap-ux/inquirer-common@0.7.15
+    - @sap-ux/odata-service-inquirer@2.5.5
 
 ## 0.3.23
 
 ### Patch Changes
 
--   @sap-ux/deploy-config-generator-shared@0.1.10
--   @sap-ux/odata-service-inquirer@2.5.4
--   @sap-ux/project-access@1.30.3
--   @sap-ux/abap-deploy-config-sub-generator@0.1.27
--   @sap-ux/cf-deploy-config-sub-generator@0.2.20
--   @sap-ux/fiori-generator-shared@0.12.9
--   @sap-ux/inquirer-common@0.7.14
+- @sap-ux/deploy-config-generator-shared@0.1.10
+- @sap-ux/odata-service-inquirer@2.5.4
+- @sap-ux/project-access@1.30.3
+- @sap-ux/abap-deploy-config-sub-generator@0.1.27
+- @sap-ux/cf-deploy-config-sub-generator@0.2.20
+- @sap-ux/fiori-generator-shared@0.12.9
+- @sap-ux/inquirer-common@0.7.14
 
 ## 0.3.22
 
 ### Patch Changes
 
--   @sap-ux/deploy-config-generator-shared@0.1.9
--   @sap-ux/odata-service-inquirer@2.5.3
--   @sap-ux/abap-deploy-config-sub-generator@0.1.26
+- @sap-ux/deploy-config-generator-shared@0.1.9
+- @sap-ux/odata-service-inquirer@2.5.3
+- @sap-ux/abap-deploy-config-sub-generator@0.1.26
 
 ## 0.3.21
 
 ### Patch Changes
 
--   @sap-ux/cf-deploy-config-sub-generator@0.2.19
+- @sap-ux/cf-deploy-config-sub-generator@0.2.19
 
 ## 0.3.20
 
 ### Patch Changes
 
--   @sap-ux/abap-deploy-config-sub-generator@0.1.25
+- @sap-ux/abap-deploy-config-sub-generator@0.1.25
 
 ## 0.3.19
 
 ### Patch Changes
 
--   @sap-ux/deploy-config-generator-shared@0.1.9
--   @sap-ux/odata-service-inquirer@2.5.2
--   @sap-ux/abap-deploy-config-sub-generator@0.1.24
+- @sap-ux/deploy-config-generator-shared@0.1.9
+- @sap-ux/odata-service-inquirer@2.5.2
+- @sap-ux/abap-deploy-config-sub-generator@0.1.24
 
 ## 0.3.18
 
 ### Patch Changes
 
--   @sap-ux/deploy-config-generator-shared@0.1.9
--   @sap-ux/odata-service-inquirer@2.5.1
--   @sap-ux/abap-deploy-config-sub-generator@0.1.23
+- @sap-ux/deploy-config-generator-shared@0.1.9
+- @sap-ux/odata-service-inquirer@2.5.1
+- @sap-ux/abap-deploy-config-sub-generator@0.1.23
 
 ## 0.3.17
 
 ### Patch Changes
 
--   @sap-ux/abap-deploy-config-sub-generator@0.1.22
--   @sap-ux/cf-deploy-config-sub-generator@0.2.18
--   @sap-ux/odata-service-inquirer@2.5.0
+- @sap-ux/abap-deploy-config-sub-generator@0.1.22
+- @sap-ux/cf-deploy-config-sub-generator@0.2.18
+- @sap-ux/odata-service-inquirer@2.5.0
 
 ## 0.3.16
 
 ### Patch Changes
 
--   Updated dependencies [45e1035]
-    -   @sap-ux/odata-service-inquirer@2.5.0
+- Updated dependencies [45e1035]
+    - @sap-ux/odata-service-inquirer@2.5.0
 
 ## 0.3.15
 
 ### Patch Changes
 
--   @sap-ux/cf-deploy-config-sub-generator@0.2.17
--   @sap-ux/odata-service-inquirer@2.4.23
+- @sap-ux/cf-deploy-config-sub-generator@0.2.17
+- @sap-ux/odata-service-inquirer@2.4.23
 
 ## 0.3.14
 
 ### Patch Changes
 
--   Updated dependencies [163522f]
-    -   @sap-ux/fiori-generator-shared@0.12.8
-    -   @sap-ux/odata-service-inquirer@2.4.22
-    -   @sap-ux/abap-deploy-config-sub-generator@0.1.21
-    -   @sap-ux/cf-deploy-config-sub-generator@0.2.16
-    -   @sap-ux/deploy-config-generator-shared@0.1.9
-    -   @sap-ux/inquirer-common@0.7.13
+- Updated dependencies [163522f]
+    - @sap-ux/fiori-generator-shared@0.12.8
+    - @sap-ux/odata-service-inquirer@2.4.22
+    - @sap-ux/abap-deploy-config-sub-generator@0.1.21
+    - @sap-ux/cf-deploy-config-sub-generator@0.2.16
+    - @sap-ux/deploy-config-generator-shared@0.1.9
+    - @sap-ux/inquirer-common@0.7.13
 
 ## 0.3.13
 
 ### Patch Changes
 
--   Updated dependencies [20cc54f]
-    -   @sap-ux/inquirer-common@0.7.12
-    -   @sap-ux/cf-deploy-config-sub-generator@0.2.15
-    -   @sap-ux/deploy-config-generator-shared@0.1.8
-    -   @sap-ux/odata-service-inquirer@2.4.21
-    -   @sap-ux/abap-deploy-config-sub-generator@0.1.20
+- Updated dependencies [20cc54f]
+    - @sap-ux/inquirer-common@0.7.12
+    - @sap-ux/cf-deploy-config-sub-generator@0.2.15
+    - @sap-ux/deploy-config-generator-shared@0.1.8
+    - @sap-ux/odata-service-inquirer@2.4.21
+    - @sap-ux/abap-deploy-config-sub-generator@0.1.20
 
 ## 0.3.12
 
 ### Patch Changes
 
--   @sap-ux/cf-deploy-config-sub-generator@0.2.14
+- @sap-ux/cf-deploy-config-sub-generator@0.2.14
 
 ## 0.3.11
 
 ### Patch Changes
 
--   @sap-ux/inquirer-common@0.7.11
--   @sap-ux/cf-deploy-config-sub-generator@0.2.13
--   @sap-ux/deploy-config-generator-shared@0.1.8
--   @sap-ux/odata-service-inquirer@2.4.20
--   @sap-ux/abap-deploy-config-sub-generator@0.1.19
+- @sap-ux/inquirer-common@0.7.11
+- @sap-ux/cf-deploy-config-sub-generator@0.2.13
+- @sap-ux/deploy-config-generator-shared@0.1.8
+- @sap-ux/odata-service-inquirer@2.4.20
+- @sap-ux/abap-deploy-config-sub-generator@0.1.19
 
 ## 0.3.10
 
 ### Patch Changes
 
--   Updated dependencies [bf752f3]
-    -   @sap-ux/inquirer-common@0.7.10
-    -   @sap-ux/abap-deploy-config-sub-generator@0.1.18
-    -   @sap-ux/cf-deploy-config-sub-generator@0.2.12
-    -   @sap-ux/deploy-config-generator-shared@0.1.8
-    -   @sap-ux/odata-service-inquirer@2.4.19
+- Updated dependencies [bf752f3]
+    - @sap-ux/inquirer-common@0.7.10
+    - @sap-ux/abap-deploy-config-sub-generator@0.1.18
+    - @sap-ux/cf-deploy-config-sub-generator@0.2.12
+    - @sap-ux/deploy-config-generator-shared@0.1.8
+    - @sap-ux/odata-service-inquirer@2.4.19
 
 ## 0.3.9
 
 ### Patch Changes
 
--   @sap-ux/deploy-config-generator-shared@0.1.8
--   @sap-ux/odata-service-inquirer@2.4.18
--   @sap-ux/abap-deploy-config-sub-generator@0.1.17
+- @sap-ux/deploy-config-generator-shared@0.1.8
+- @sap-ux/odata-service-inquirer@2.4.18
+- @sap-ux/abap-deploy-config-sub-generator@0.1.17
 
 ## 0.3.8
 
 ### Patch Changes
 
--   @sap-ux/deploy-config-generator-shared@0.1.8
--   @sap-ux/odata-service-inquirer@2.4.17
--   @sap-ux/abap-deploy-config-sub-generator@0.1.16
+- @sap-ux/deploy-config-generator-shared@0.1.8
+- @sap-ux/odata-service-inquirer@2.4.17
+- @sap-ux/abap-deploy-config-sub-generator@0.1.16
 
 ## 0.3.7
 
 ### Patch Changes
 
--   f4439f1: feat(generator-adp): Consume FLP generator and Deployment generator
+- f4439f1: feat(generator-adp): Consume FLP generator and Deployment generator
 
 ## 0.3.6
 
 ### Patch Changes
 
--   Updated dependencies [4e6c22e]
-    -   @sap-ux/fiori-generator-shared@0.12.7
-    -   @sap-ux/odata-service-inquirer@2.4.16
-    -   @sap-ux/abap-deploy-config-sub-generator@0.1.15
-    -   @sap-ux/cf-deploy-config-sub-generator@0.2.11
-    -   @sap-ux/deploy-config-generator-shared@0.1.8
-    -   @sap-ux/inquirer-common@0.7.9
+- Updated dependencies [4e6c22e]
+    - @sap-ux/fiori-generator-shared@0.12.7
+    - @sap-ux/odata-service-inquirer@2.4.16
+    - @sap-ux/abap-deploy-config-sub-generator@0.1.15
+    - @sap-ux/cf-deploy-config-sub-generator@0.2.11
+    - @sap-ux/deploy-config-generator-shared@0.1.8
+    - @sap-ux/inquirer-common@0.7.9
 
 ## 0.3.5
 
 ### Patch Changes
 
--   Updated dependencies [7132e18]
-    -   @sap-ux/abap-deploy-config-sub-generator@0.1.14
-    -   @sap-ux/cf-deploy-config-sub-generator@0.2.10
+- Updated dependencies [7132e18]
+    - @sap-ux/abap-deploy-config-sub-generator@0.1.14
+    - @sap-ux/cf-deploy-config-sub-generator@0.2.10
 
 ## 0.3.4
 
 ### Patch Changes
 
--   Updated dependencies [d6943aa]
-    -   @sap-ux/odata-service-inquirer@2.4.15
-    -   @sap-ux/inquirer-common@0.7.8
-    -   @sap-ux/abap-deploy-config-sub-generator@0.1.13
-    -   @sap-ux/cf-deploy-config-sub-generator@0.2.9
-    -   @sap-ux/deploy-config-generator-shared@0.1.7
+- Updated dependencies [d6943aa]
+    - @sap-ux/odata-service-inquirer@2.4.15
+    - @sap-ux/inquirer-common@0.7.8
+    - @sap-ux/abap-deploy-config-sub-generator@0.1.13
+    - @sap-ux/cf-deploy-config-sub-generator@0.2.9
+    - @sap-ux/deploy-config-generator-shared@0.1.7
 
 ## 0.3.3
 
 ### Patch Changes
 
--   3630ec9: fixs for abap headless
--   Updated dependencies [3630ec9]
-    -   @sap-ux/abap-deploy-config-sub-generator@0.1.12
-    -   @sap-ux/cf-deploy-config-sub-generator@0.2.8
+- 3630ec9: fixs for abap headless
+- Updated dependencies [3630ec9]
+    - @sap-ux/abap-deploy-config-sub-generator@0.1.12
+    - @sap-ux/cf-deploy-config-sub-generator@0.2.8
 
 ## 0.3.2
 
 ### Patch Changes
 
--   Updated dependencies [18c7e5d]
-    -   @sap-ux/odata-service-inquirer@2.4.14
-    -   @sap-ux/abap-deploy-config-sub-generator@0.1.11
+- Updated dependencies [18c7e5d]
+    - @sap-ux/odata-service-inquirer@2.4.14
+    - @sap-ux/abap-deploy-config-sub-generator@0.1.11
 
 ## 0.3.1
 
 ### Patch Changes
 
--   Updated dependencies [95a816d]
-    -   @sap-ux/fiori-generator-shared@0.12.6
-    -   @sap-ux/abap-deploy-config-sub-generator@0.1.10
-    -   @sap-ux/cf-deploy-config-sub-generator@0.2.7
-    -   @sap-ux/deploy-config-generator-shared@0.1.6
-    -   @sap-ux/inquirer-common@0.7.7
-    -   @sap-ux/odata-service-inquirer@2.4.13
+- Updated dependencies [95a816d]
+    - @sap-ux/fiori-generator-shared@0.12.6
+    - @sap-ux/abap-deploy-config-sub-generator@0.1.10
+    - @sap-ux/cf-deploy-config-sub-generator@0.2.7
+    - @sap-ux/deploy-config-generator-shared@0.1.6
+    - @sap-ux/inquirer-common@0.7.7
+    - @sap-ux/odata-service-inquirer@2.4.13
 
 ## 0.3.0
 
 ### Minor Changes
 
--   15ec5c4: adds support for adding deployment config via headless generator
-
-### Patch Changes
-
--   Updated dependencies [15ec5c4]
-    -   @sap-ux/abap-deploy-config-sub-generator@0.1.9
-    -   @sap-ux/fiori-generator-shared@0.12.5
-    -   @sap-ux/cf-deploy-config-sub-generator@0.2.6
-    -   @sap-ux/deploy-config-generator-shared@0.1.5
-    -   @sap-ux/inquirer-common@0.7.6
-    -   @sap-ux/odata-service-inquirer@2.4.12
+- 15ec5c4: adds support for adding deployment config via headless generator
+
+### Patch Changes
+
+- Updated dependencies [15ec5c4]
+    - @sap-ux/abap-deploy-config-sub-generator@0.1.9
+    - @sap-ux/fiori-generator-shared@0.12.5
+    - @sap-ux/cf-deploy-config-sub-generator@0.2.6
+    - @sap-ux/deploy-config-generator-shared@0.1.5
+    - @sap-ux/inquirer-common@0.7.6
+    - @sap-ux/odata-service-inquirer@2.4.12
 
 ## 0.2.13
 
 ### Patch Changes
 
--   @sap-ux/deploy-config-generator-shared@0.1.4
--   @sap-ux/odata-service-inquirer@2.4.11
--   @sap-ux/abap-deploy-config-sub-generator@0.1.8
+- @sap-ux/deploy-config-generator-shared@0.1.4
+- @sap-ux/odata-service-inquirer@2.4.11
+- @sap-ux/abap-deploy-config-sub-generator@0.1.8
 
 ## 0.2.12
 
 ### Patch Changes
 
--   Updated dependencies [944a0cd]
-    -   @sap-ux/odata-service-inquirer@2.4.10
+- Updated dependencies [944a0cd]
+    - @sap-ux/odata-service-inquirer@2.4.10
 
 ## 0.2.11
 
 ### Patch Changes
 
--   Updated dependencies [91726b0]
-    -   @sap-ux/fiori-generator-shared@0.12.4
-    -   @sap-ux/abap-deploy-config-sub-generator@0.1.7
-    -   @sap-ux/cf-deploy-config-sub-generator@0.2.5
-    -   @sap-ux/deploy-config-generator-shared@0.1.4
-    -   @sap-ux/inquirer-common@0.7.5
-    -   @sap-ux/odata-service-inquirer@2.4.9
+- Updated dependencies [91726b0]
+    - @sap-ux/fiori-generator-shared@0.12.4
+    - @sap-ux/abap-deploy-config-sub-generator@0.1.7
+    - @sap-ux/cf-deploy-config-sub-generator@0.2.5
+    - @sap-ux/deploy-config-generator-shared@0.1.4
+    - @sap-ux/inquirer-common@0.7.5
+    - @sap-ux/odata-service-inquirer@2.4.9
 
 ## 0.2.10
 
 ### Patch Changes
 
--   Updated dependencies [61ea5c0]
-    -   @sap-ux/ui5-config@0.28.2
-    -   @sap-ux/abap-deploy-config-sub-generator@0.1.6
-    -   @sap-ux/project-access@1.30.2
-    -   @sap-ux/cf-deploy-config-sub-generator@0.2.4
-    -   @sap-ux/odata-service-inquirer@2.4.8
-    -   @sap-ux/fiori-generator-shared@0.12.3
-    -   @sap-ux/inquirer-common@0.7.4
-    -   @sap-ux/deploy-config-generator-shared@0.1.3
+- Updated dependencies [61ea5c0]
+    - @sap-ux/ui5-config@0.28.2
+    - @sap-ux/abap-deploy-config-sub-generator@0.1.6
+    - @sap-ux/project-access@1.30.2
+    - @sap-ux/cf-deploy-config-sub-generator@0.2.4
+    - @sap-ux/odata-service-inquirer@2.4.8
+    - @sap-ux/fiori-generator-shared@0.12.3
+    - @sap-ux/inquirer-common@0.7.4
+    - @sap-ux/deploy-config-generator-shared@0.1.3
 
 ## 0.2.9
 
 ### Patch Changes
 
--   0b518f4: fix prompt options for sub gens
+- 0b518f4: fix prompt options for sub gens
 
 ## 0.2.8
 
 ### Patch Changes
 
--   4c6b7a1: add package default to fiori gen settings
--   Updated dependencies [4c6b7a1]
-    -   @sap-ux/abap-deploy-config-sub-generator@0.1.5
+- 4c6b7a1: add package default to fiori gen settings
+- Updated dependencies [4c6b7a1]
+    - @sap-ux/abap-deploy-config-sub-generator@0.1.5
 
 ## 0.2.7
 
 ### Patch Changes
 
--   Updated dependencies [ac55cca]
-    -   @sap-ux/fiori-generator-shared@0.12.2
-    -   @sap-ux/abap-deploy-config-sub-generator@0.1.4
-    -   @sap-ux/cf-deploy-config-sub-generator@0.2.3
-    -   @sap-ux/deploy-config-generator-shared@0.1.2
-    -   @sap-ux/inquirer-common@0.7.3
-    -   @sap-ux/odata-service-inquirer@2.4.7
+- Updated dependencies [ac55cca]
+    - @sap-ux/fiori-generator-shared@0.12.2
+    - @sap-ux/abap-deploy-config-sub-generator@0.1.4
+    - @sap-ux/cf-deploy-config-sub-generator@0.2.3
+    - @sap-ux/deploy-config-generator-shared@0.1.2
+    - @sap-ux/inquirer-common@0.7.3
+    - @sap-ux/odata-service-inquirer@2.4.7
 
 ## 0.2.6
 
 ### Patch Changes
 
--   Updated dependencies [b3fe5b8]
-    -   @sap-ux/odata-service-inquirer@2.4.6
-    -   @sap-ux/inquirer-common@0.7.2
-    -   @sap-ux/cf-deploy-config-sub-generator@0.2.2
-    -   @sap-ux/deploy-config-generator-shared@0.1.1
-    -   @sap-ux/abap-deploy-config-sub-generator@0.1.3
+- Updated dependencies [b3fe5b8]
+    - @sap-ux/odata-service-inquirer@2.4.6
+    - @sap-ux/inquirer-common@0.7.2
+    - @sap-ux/cf-deploy-config-sub-generator@0.2.2
+    - @sap-ux/deploy-config-generator-shared@0.1.1
+    - @sap-ux/abap-deploy-config-sub-generator@0.1.3
 
 ## 0.2.5
 
 ### Patch Changes
 
--   Updated dependencies [2b9e7af]
-    -   @sap-ux/odata-service-inquirer@2.4.5
+- Updated dependencies [2b9e7af]
+    - @sap-ux/odata-service-inquirer@2.4.5
 
 ## 0.2.4
 
 ### Patch Changes
 
--   @sap-ux/deploy-config-generator-shared@0.1.1
--   @sap-ux/odata-service-inquirer@2.4.4
--   @sap-ux/abap-deploy-config-sub-generator@0.1.2
+- @sap-ux/deploy-config-generator-shared@0.1.1
+- @sap-ux/odata-service-inquirer@2.4.4
+- @sap-ux/abap-deploy-config-sub-generator@0.1.2
 
 ## 0.2.3
 
 ### Patch Changes
 
--   Updated dependencies [d1b5ab7]
-    -   @sap-ux/odata-service-inquirer@2.4.3
+- Updated dependencies [d1b5ab7]
+    - @sap-ux/odata-service-inquirer@2.4.3
 
 ## 0.2.2
 
 ### Patch Changes
 
--   Updated dependencies [6cc19b7]
-    -   @sap-ux/odata-service-inquirer@2.4.2
+- Updated dependencies [6cc19b7]
+    - @sap-ux/odata-service-inquirer@2.4.2
 
 ## 0.2.1
 
 ### Patch Changes
 
--   Updated dependencies [5e0020b]
--   Updated dependencies [66b88e1]
-    -   @sap-ux/ui5-config@0.28.1
-    -   @sap-ux/inquirer-common@0.7.1
-    -   @sap-ux/odata-service-inquirer@2.4.1
-    -   @sap-ux/abap-deploy-config-sub-generator@0.1.1
-    -   @sap-ux/project-access@1.30.1
-    -   @sap-ux/cf-deploy-config-sub-generator@0.2.1
-    -   @sap-ux/deploy-config-generator-shared@0.1.1
-    -   @sap-ux/fiori-generator-shared@0.12.1
+- Updated dependencies [5e0020b]
+- Updated dependencies [66b88e1]
+    - @sap-ux/ui5-config@0.28.1
+    - @sap-ux/inquirer-common@0.7.1
+    - @sap-ux/odata-service-inquirer@2.4.1
+    - @sap-ux/abap-deploy-config-sub-generator@0.1.1
+    - @sap-ux/project-access@1.30.1
+    - @sap-ux/cf-deploy-config-sub-generator@0.2.1
+    - @sap-ux/deploy-config-generator-shared@0.1.1
+    - @sap-ux/fiori-generator-shared@0.12.1
 
 ## 0.2.0
 
 ### Minor Changes
 
--   a28357d: chore - drop node18 support as it is out of maintenance
-
-### Patch Changes
-
--   Updated dependencies [a28357d]
-    -   @sap-ux/abap-deploy-config-sub-generator@0.1.0
-    -   @sap-ux/cf-deploy-config-sub-generator@0.2.0
-    -   @sap-ux/deploy-config-generator-shared@0.1.0
-    -   @sap-ux/fiori-generator-shared@0.12.0
-    -   @sap-ux/odata-service-inquirer@2.4.0
-    -   @sap-ux/inquirer-common@0.7.0
-    -   @sap-ux/project-access@1.30.0
-    -   @sap-ux/ui5-config@0.28.0
-    -   @sap-ux/btp-utils@1.1.0
-    -   @sap-ux/store@1.1.0
+- a28357d: chore - drop node18 support as it is out of maintenance
+
+### Patch Changes
+
+- Updated dependencies [a28357d]
+    - @sap-ux/abap-deploy-config-sub-generator@0.1.0
+    - @sap-ux/cf-deploy-config-sub-generator@0.2.0
+    - @sap-ux/deploy-config-generator-shared@0.1.0
+    - @sap-ux/fiori-generator-shared@0.12.0
+    - @sap-ux/odata-service-inquirer@2.4.0
+    - @sap-ux/inquirer-common@0.7.0
+    - @sap-ux/project-access@1.30.0
+    - @sap-ux/ui5-config@0.28.0
+    - @sap-ux/btp-utils@1.1.0
+    - @sap-ux/store@1.1.0
 
 ## 0.1.37
 
 ### Patch Changes
 
--   @sap-ux/abap-deploy-config-sub-generator@0.0.75
--   @sap-ux/cf-deploy-config-sub-generator@0.1.60
--   @sap-ux/inquirer-common@0.6.43
--   @sap-ux/odata-service-inquirer@2.3.15
--   @sap-ux/deploy-config-generator-shared@0.0.47
+- @sap-ux/abap-deploy-config-sub-generator@0.0.75
+- @sap-ux/cf-deploy-config-sub-generator@0.1.60
+- @sap-ux/inquirer-common@0.6.43
+- @sap-ux/odata-service-inquirer@2.3.15
+- @sap-ux/deploy-config-generator-shared@0.0.47
 
 ## 0.1.36
 
 ### Patch Changes
 
--   @sap-ux/odata-service-inquirer@2.3.14
+- @sap-ux/odata-service-inquirer@2.3.14
 
 ## 0.1.35
 
 ### Patch Changes
 
--   Updated dependencies [f2aca4a]
-    -   @sap-ux/odata-service-inquirer@2.3.13
+- Updated dependencies [f2aca4a]
+    - @sap-ux/odata-service-inquirer@2.3.13
 
 ## 0.1.34
 
 ### Patch Changes
 
--   Updated dependencies [f1608ab]
-    -   @sap-ux/odata-service-inquirer@2.3.12
+- Updated dependencies [f1608ab]
+    - @sap-ux/odata-service-inquirer@2.3.12
 
 ## 0.1.33
 
 ### Patch Changes
 
--   Updated dependencies [ea0e2c0]
-    -   @sap-ux/project-access@1.29.22
-    -   @sap-ux/abap-deploy-config-sub-generator@0.0.74
-    -   @sap-ux/cf-deploy-config-sub-generator@0.1.59
-    -   @sap-ux/fiori-generator-shared@0.11.3
-    -   @sap-ux/odata-service-inquirer@2.3.11
-    -   @sap-ux/deploy-config-generator-shared@0.0.47
-    -   @sap-ux/inquirer-common@0.6.42
+- Updated dependencies [ea0e2c0]
+    - @sap-ux/project-access@1.29.22
+    - @sap-ux/abap-deploy-config-sub-generator@0.0.74
+    - @sap-ux/cf-deploy-config-sub-generator@0.1.59
+    - @sap-ux/fiori-generator-shared@0.11.3
+    - @sap-ux/odata-service-inquirer@2.3.11
+    - @sap-ux/deploy-config-generator-shared@0.0.47
+    - @sap-ux/inquirer-common@0.6.42
 
 ## 0.1.32
 
 ### Patch Changes
 
--   @sap-ux/abap-deploy-config-sub-generator@0.0.73
+- @sap-ux/abap-deploy-config-sub-generator@0.0.73
 
 ## 0.1.31
 
 ### Patch Changes
 
--   @sap-ux/deploy-config-generator-shared@0.0.46
--   @sap-ux/odata-service-inquirer@2.3.10
--   @sap-ux/abap-deploy-config-sub-generator@0.0.72
+- @sap-ux/deploy-config-generator-shared@0.0.46
+- @sap-ux/odata-service-inquirer@2.3.10
+- @sap-ux/abap-deploy-config-sub-generator@0.0.72
 
 ## 0.1.30
 
 ### Patch Changes
 
--   @sap-ux/cf-deploy-config-sub-generator@0.1.58
+- @sap-ux/cf-deploy-config-sub-generator@0.1.58
 
 ## 0.1.29
 
 ### Patch Changes
 
--   @sap-ux/inquirer-common@0.6.41
--   @sap-ux/cf-deploy-config-sub-generator@0.1.57
--   @sap-ux/deploy-config-generator-shared@0.0.46
--   @sap-ux/odata-service-inquirer@2.3.9
--   @sap-ux/abap-deploy-config-sub-generator@0.0.71
+- @sap-ux/inquirer-common@0.6.41
+- @sap-ux/cf-deploy-config-sub-generator@0.1.57
+- @sap-ux/deploy-config-generator-shared@0.0.46
+- @sap-ux/odata-service-inquirer@2.3.9
+- @sap-ux/abap-deploy-config-sub-generator@0.0.71
 
 ## 0.1.28
 
 ### Patch Changes
 
--   Updated dependencies [38519fa]
-    -   @sap-ux/odata-service-inquirer@2.3.8
+- Updated dependencies [38519fa]
+    - @sap-ux/odata-service-inquirer@2.3.8
 
 ## 0.1.27
 
 ### Patch Changes
 
--   Updated dependencies [39cf280]
-    -   @sap-ux/abap-deploy-config-sub-generator@0.0.70
+- Updated dependencies [39cf280]
+    - @sap-ux/abap-deploy-config-sub-generator@0.0.70
 
 ## 0.1.26
 
 ### Patch Changes
 
--   @sap-ux/deploy-config-generator-shared@0.0.46
--   @sap-ux/odata-service-inquirer@2.3.7
--   @sap-ux/abap-deploy-config-sub-generator@0.0.69
+- @sap-ux/deploy-config-generator-shared@0.0.46
+- @sap-ux/odata-service-inquirer@2.3.7
+- @sap-ux/abap-deploy-config-sub-generator@0.0.69
 
 ## 0.1.25
 
 ### Patch Changes
 
--   @sap-ux/cf-deploy-config-sub-generator@0.1.56
+- @sap-ux/cf-deploy-config-sub-generator@0.1.56
 
 ## 0.1.24
 
 ### Patch Changes
 
--   Updated dependencies [ab4e908]
-    -   @sap-ux/odata-service-inquirer@2.3.6
+- Updated dependencies [ab4e908]
+    - @sap-ux/odata-service-inquirer@2.3.6
 
 ## 0.1.23
 
 ### Patch Changes
 
--   @sap-ux/inquirer-common@0.6.40
--   @sap-ux/cf-deploy-config-sub-generator@0.1.55
--   @sap-ux/deploy-config-generator-shared@0.0.46
--   @sap-ux/odata-service-inquirer@2.3.5
--   @sap-ux/abap-deploy-config-sub-generator@0.0.68
+- @sap-ux/inquirer-common@0.6.40
+- @sap-ux/cf-deploy-config-sub-generator@0.1.55
+- @sap-ux/deploy-config-generator-shared@0.0.46
+- @sap-ux/odata-service-inquirer@2.3.5
+- @sap-ux/abap-deploy-config-sub-generator@0.0.68
 
 ## 0.1.22
 
 ### Patch Changes
 
--   65e178f: align npm modules
--   Updated dependencies [65e178f]
-    -   @sap-ux/cf-deploy-config-sub-generator@0.1.54
-    -   @sap-ux/deploy-config-generator-shared@0.0.46
-    -   @sap-ux/abap-deploy-config-sub-generator@0.0.67
+- 65e178f: align npm modules
+- Updated dependencies [65e178f]
+    - @sap-ux/cf-deploy-config-sub-generator@0.1.54
+    - @sap-ux/deploy-config-generator-shared@0.0.46
+    - @sap-ux/abap-deploy-config-sub-generator@0.0.67
 
 ## 0.1.21
 
 ### Patch Changes
 
--   @sap-ux/abap-deploy-config-sub-generator@0.0.66
+- @sap-ux/abap-deploy-config-sub-generator@0.0.66
 
 ## 0.1.20
 
 ### Patch Changes
 
--   Updated dependencies [26f9280]
-    -   @sap-ux/odata-service-inquirer@2.3.4
+- Updated dependencies [26f9280]
+    - @sap-ux/odata-service-inquirer@2.3.4
 
 ## 0.1.19
 
 ### Patch Changes
 
--   Updated dependencies [7590bc3]
-    -   @sap-ux/ui5-config@0.27.2
-    -   @sap-ux/cf-deploy-config-sub-generator@0.1.53
-    -   @sap-ux/abap-deploy-config-sub-generator@0.0.65
-    -   @sap-ux/project-access@1.29.21
-    -   @sap-ux/odata-service-inquirer@2.3.3
-    -   @sap-ux/axios-extension@1.20.0
-    -   @sap-ux/fiori-generator-shared@0.11.2
-    -   @sap-ux/inquirer-common@0.6.39
-    -   @sap-ux/deploy-config-generator-shared@0.0.45
+- Updated dependencies [7590bc3]
+    - @sap-ux/ui5-config@0.27.2
+    - @sap-ux/cf-deploy-config-sub-generator@0.1.53
+    - @sap-ux/abap-deploy-config-sub-generator@0.0.65
+    - @sap-ux/project-access@1.29.21
+    - @sap-ux/odata-service-inquirer@2.3.3
+    - @sap-ux/axios-extension@1.20.0
+    - @sap-ux/fiori-generator-shared@0.11.2
+    - @sap-ux/inquirer-common@0.6.39
+    - @sap-ux/deploy-config-generator-shared@0.0.45
 
 ## 0.1.18
 
 ### Patch Changes
 
--   Updated dependencies [294bbe3]
-    -   @sap-ux/project-access@1.29.20
-    -   @sap-ux/ui5-config@0.27.1
-    -   @sap-ux/cf-deploy-config-sub-generator@0.1.52
-    -   @sap-ux/abap-deploy-config-sub-generator@0.0.64
-    -   @sap-ux/axios-extension@1.20.0
-    -   @sap-ux/fiori-generator-shared@0.11.1
-    -   @sap-ux/odata-service-inquirer@2.3.2
-    -   @sap-ux/deploy-config-generator-shared@0.0.44
-    -   @sap-ux/inquirer-common@0.6.38
+- Updated dependencies [294bbe3]
+    - @sap-ux/project-access@1.29.20
+    - @sap-ux/ui5-config@0.27.1
+    - @sap-ux/cf-deploy-config-sub-generator@0.1.52
+    - @sap-ux/abap-deploy-config-sub-generator@0.0.64
+    - @sap-ux/axios-extension@1.20.0
+    - @sap-ux/fiori-generator-shared@0.11.1
+    - @sap-ux/odata-service-inquirer@2.3.2
+    - @sap-ux/deploy-config-generator-shared@0.0.44
+    - @sap-ux/inquirer-common@0.6.38
 
 ## 0.1.17
 
 ### Patch Changes
 
--   Updated dependencies [1ca4004]
-    -   @sap-ux/fiori-generator-shared@0.11.0
-    -   @sap-ux/ui5-config@0.27.0
-    -   @sap-ux/odata-service-inquirer@2.3.1
-    -   @sap-ux/abap-deploy-config-sub-generator@0.0.63
-    -   @sap-ux/cf-deploy-config-sub-generator@0.1.51
-    -   @sap-ux/deploy-config-generator-shared@0.0.43
-    -   @sap-ux/inquirer-common@0.6.37
-    -   @sap-ux/project-access@1.29.19
-    -   @sap-ux/axios-extension@1.20.0
+- Updated dependencies [1ca4004]
+    - @sap-ux/fiori-generator-shared@0.11.0
+    - @sap-ux/ui5-config@0.27.0
+    - @sap-ux/odata-service-inquirer@2.3.1
+    - @sap-ux/abap-deploy-config-sub-generator@0.0.63
+    - @sap-ux/cf-deploy-config-sub-generator@0.1.51
+    - @sap-ux/deploy-config-generator-shared@0.0.43
+    - @sap-ux/inquirer-common@0.6.37
+    - @sap-ux/project-access@1.29.19
+    - @sap-ux/axios-extension@1.20.0
 
 ## 0.1.16
 
 ### Patch Changes
 
--   @sap-ux/cf-deploy-config-sub-generator@0.1.50
+- @sap-ux/cf-deploy-config-sub-generator@0.1.50
 
 ## 0.1.15
 
 ### Patch Changes
 
--   Updated dependencies [afd26c8]
-    -   @sap-ux/odata-service-inquirer@2.3.0
+- Updated dependencies [afd26c8]
+    - @sap-ux/odata-service-inquirer@2.3.0
 
 ## 0.1.14
 
 ### Patch Changes
 
--   @sap-ux/cf-deploy-config-sub-generator@0.1.49
+- @sap-ux/cf-deploy-config-sub-generator@0.1.49
 
 ## 0.1.13
 
 ### Patch Changes
 
--   @sap-ux/cf-deploy-config-sub-generator@0.1.48
+- @sap-ux/cf-deploy-config-sub-generator@0.1.48
 
 ## 0.1.12
 
 ### Patch Changes
 
--   @sap-ux/cf-deploy-config-sub-generator@0.1.47
+- @sap-ux/cf-deploy-config-sub-generator@0.1.47
 
 ## 0.1.11
 
 ### Patch Changes
 
--   @sap-ux/inquirer-common@0.6.36
--   @sap-ux/odata-service-inquirer@2.2.36
--   @sap-ux/abap-deploy-config-sub-generator@0.0.62
--   @sap-ux/cf-deploy-config-sub-generator@0.1.46
--   @sap-ux/deploy-config-generator-shared@0.0.42
+- @sap-ux/inquirer-common@0.6.36
+- @sap-ux/odata-service-inquirer@2.2.36
+- @sap-ux/abap-deploy-config-sub-generator@0.0.62
+- @sap-ux/cf-deploy-config-sub-generator@0.1.46
+- @sap-ux/deploy-config-generator-shared@0.0.42
 
 ## 0.1.10
 
 ### Patch Changes
 
--   @sap-ux/odata-service-inquirer@2.2.35
+- @sap-ux/odata-service-inquirer@2.2.35
 
 ## 0.1.9
 
 ### Patch Changes
 
--   Updated dependencies [1bc1cf2]
-    -   @sap-ux/odata-service-inquirer@2.2.34
+- Updated dependencies [1bc1cf2]
+    - @sap-ux/odata-service-inquirer@2.2.34
 
 ## 0.1.8
 
 ### Patch Changes
 
--   Updated dependencies [d809536]
-    -   @sap-ux/cf-deploy-config-sub-generator@0.1.45
+- Updated dependencies [d809536]
+    - @sap-ux/cf-deploy-config-sub-generator@0.1.45
 
 ## 0.1.7
 
 ### Patch Changes
 
--   Updated dependencies [28c6594]
-    -   @sap-ux/axios-extension@1.20.0
-    -   @sap-ux/deploy-config-generator-shared@0.0.42
-    -   @sap-ux/odata-service-inquirer@2.2.33
-    -   @sap-ux/abap-deploy-config-sub-generator@0.0.61
+- Updated dependencies [28c6594]
+    - @sap-ux/axios-extension@1.20.0
+    - @sap-ux/deploy-config-generator-shared@0.0.42
+    - @sap-ux/odata-service-inquirer@2.2.33
+    - @sap-ux/abap-deploy-config-sub-generator@0.0.61
 
 ## 0.1.6
 
 ### Patch Changes
 
--   @sap-ux/abap-deploy-config-sub-generator@0.0.60
--   @sap-ux/fiori-generator-shared@0.10.2
--   @sap-ux/inquirer-common@0.6.35
--   @sap-ux/odata-service-inquirer@2.2.32
--   @sap-ux/cf-deploy-config-sub-generator@0.1.44
--   @sap-ux/deploy-config-generator-shared@0.0.42
+- @sap-ux/abap-deploy-config-sub-generator@0.0.60
+- @sap-ux/fiori-generator-shared@0.10.2
+- @sap-ux/inquirer-common@0.6.35
+- @sap-ux/odata-service-inquirer@2.2.32
+- @sap-ux/cf-deploy-config-sub-generator@0.1.44
+- @sap-ux/deploy-config-generator-shared@0.0.42
 
 ## 0.1.5
 
 ### Patch Changes
 
--   Updated dependencies [0cdc387]
-    -   @sap-ux/cf-deploy-config-sub-generator@0.1.43
+- Updated dependencies [0cdc387]
+    - @sap-ux/cf-deploy-config-sub-generator@0.1.43
 
 ## 0.1.4
 
 ### Patch Changes
 
--   Updated dependencies [d638daa]
-    -   @sap-ux/btp-utils@1.0.3
-    -   @sap-ux/abap-deploy-config-sub-generator@0.0.59
-    -   @sap-ux/axios-extension@1.19.3
-    -   @sap-ux/cf-deploy-config-sub-generator@0.1.42
-    -   @sap-ux/deploy-config-generator-shared@0.0.41
-    -   @sap-ux/fiori-generator-shared@0.10.1
-    -   @sap-ux/inquirer-common@0.6.34
-    -   @sap-ux/nodejs-utils@0.1.9
-    -   @sap-ux/odata-service-inquirer@2.2.31
+- Updated dependencies [d638daa]
+    - @sap-ux/btp-utils@1.0.3
+    - @sap-ux/abap-deploy-config-sub-generator@0.0.59
+    - @sap-ux/axios-extension@1.19.3
+    - @sap-ux/cf-deploy-config-sub-generator@0.1.42
+    - @sap-ux/deploy-config-generator-shared@0.0.41
+    - @sap-ux/fiori-generator-shared@0.10.1
+    - @sap-ux/inquirer-common@0.6.34
+    - @sap-ux/nodejs-utils@0.1.9
+    - @sap-ux/odata-service-inquirer@2.2.31
 
 ## 0.1.3
 
 ### Patch Changes
 
--   Updated dependencies [77b7ab1]
-    -   @sap-ux/cf-deploy-config-sub-generator@0.1.41
+- Updated dependencies [77b7ab1]
+    - @sap-ux/cf-deploy-config-sub-generator@0.1.41
 
 ## 0.1.2
 
 ### Patch Changes
 
--   Updated dependencies [751cad8]
-    -   @sap-ux/odata-service-inquirer@2.2.30
+- Updated dependencies [751cad8]
+    - @sap-ux/odata-service-inquirer@2.2.30
 
 ## 0.1.1
 
 ### Patch Changes
 
--   Updated dependencies [3fc72be]
-    -   @sap-ux/odata-service-inquirer@2.2.29
+- Updated dependencies [3fc72be]
+    - @sap-ux/odata-service-inquirer@2.2.29
 
 ## 0.1.0
 
 ### Minor Changes
 
--   7e03084: adds headless support to the deploy config sub generator
+- 7e03084: adds headless support to the deploy config sub generator
 
 ## 0.0.27
 
 ### Patch Changes
 
--   Updated dependencies [23e055a]
-    -   @sap-ux/fiori-generator-shared@0.10.0
-    -   @sap-ux/odata-service-inquirer@2.2.28
-    -   @sap-ux/abap-deploy-config-sub-generator@0.0.58
-    -   @sap-ux/cf-deploy-config-sub-generator@0.1.40
-    -   @sap-ux/deploy-config-generator-shared@0.0.40
-    -   @sap-ux/inquirer-common@0.6.33
+- Updated dependencies [23e055a]
+    - @sap-ux/fiori-generator-shared@0.10.0
+    - @sap-ux/odata-service-inquirer@2.2.28
+    - @sap-ux/abap-deploy-config-sub-generator@0.0.58
+    - @sap-ux/cf-deploy-config-sub-generator@0.1.40
+    - @sap-ux/deploy-config-generator-shared@0.0.40
+    - @sap-ux/inquirer-common@0.6.33
 
 ## 0.0.26
 
 ### Patch Changes
 
--   @sap-ux/cf-deploy-config-sub-generator@0.1.39
+- @sap-ux/cf-deploy-config-sub-generator@0.1.39
 
 ## 0.0.25
 
 ### Patch Changes
 
--   @sap-ux/cf-deploy-config-sub-generator@0.1.38
+- @sap-ux/cf-deploy-config-sub-generator@0.1.38
 
 ## 0.0.24
 
 ### Patch Changes
 
--   @sap-ux/cf-deploy-config-sub-generator@0.1.37
+- @sap-ux/cf-deploy-config-sub-generator@0.1.37
 
 ## 0.0.23
 
 ### Patch Changes
 
--   @sap-ux/cf-deploy-config-sub-generator@0.1.36
+- @sap-ux/cf-deploy-config-sub-generator@0.1.36
 
 ## 0.0.22
 
 ### Patch Changes
 
--   @sap-ux/abap-deploy-config-sub-generator@0.0.57
+- @sap-ux/abap-deploy-config-sub-generator@0.0.57
 
 ## 0.0.21
 
 ### Patch Changes
 
--   @sap-ux/cf-deploy-config-sub-generator@0.1.35
+- @sap-ux/cf-deploy-config-sub-generator@0.1.35
 
 ## 0.0.20
 
 ### Patch Changes
 
--   Updated dependencies [04ac8a9]
-    -   @sap-ux/cf-deploy-config-sub-generator@0.1.34
+- Updated dependencies [04ac8a9]
+    - @sap-ux/cf-deploy-config-sub-generator@0.1.34
 
 ## 0.0.19
 
 ### Patch Changes
 
--   @sap-ux/abap-deploy-config-sub-generator@0.0.56
+- @sap-ux/abap-deploy-config-sub-generator@0.0.56
 
 ## 0.0.18
 
 ### Patch Changes
 
--   Updated dependencies [07b9160]
-    -   @sap-ux/odata-service-inquirer@2.2.27
+- Updated dependencies [07b9160]
+    - @sap-ux/odata-service-inquirer@2.2.27
 
 ## 0.0.17
 
 ### Patch Changes
 
--   @sap-ux/cf-deploy-config-sub-generator@0.1.33
+- @sap-ux/cf-deploy-config-sub-generator@0.1.33
 
 ## 0.0.16
 
 ### Patch Changes
 
--   @sap-ux/cf-deploy-config-sub-generator@0.1.32
+- @sap-ux/cf-deploy-config-sub-generator@0.1.32
 
 ## 0.0.15
 
 ### Patch Changes
 
--   Updated dependencies [ced5edf]
-    -   @sap-ux/axios-extension@1.19.2
-    -   @sap-ux/inquirer-common@0.6.32
-    -   @sap-ux/deploy-config-generator-shared@0.0.39
-    -   @sap-ux/odata-service-inquirer@2.2.26
-    -   @sap-ux/cf-deploy-config-sub-generator@0.1.31
-    -   @sap-ux/abap-deploy-config-sub-generator@0.0.55
+- Updated dependencies [ced5edf]
+    - @sap-ux/axios-extension@1.19.2
+    - @sap-ux/inquirer-common@0.6.32
+    - @sap-ux/deploy-config-generator-shared@0.0.39
+    - @sap-ux/odata-service-inquirer@2.2.26
+    - @sap-ux/cf-deploy-config-sub-generator@0.1.31
+    - @sap-ux/abap-deploy-config-sub-generator@0.0.55
 
 ## 0.0.14
 
 ### Patch Changes
 
--   @sap-ux/odata-service-inquirer@2.2.25
+- @sap-ux/odata-service-inquirer@2.2.25
 
 ## 0.0.13
 
 ### Patch Changes
 
--   @sap-ux/odata-service-inquirer@2.2.24
+- @sap-ux/odata-service-inquirer@2.2.24
 
 ## 0.0.12
 
 ### Patch Changes
 
--   1bca2d8: Adapt Deploy Config Inquirer and Deploy Config Sub Generator to support ADP Projects
--   Updated dependencies [1bca2d8]
-    -   @sap-ux/abap-deploy-config-sub-generator@0.0.54
+- 1bca2d8: Adapt Deploy Config Inquirer and Deploy Config Sub Generator to support ADP Projects
+- Updated dependencies [1bca2d8]
+    - @sap-ux/abap-deploy-config-sub-generator@0.0.54
 
 ## 0.0.11
 
 ### Patch Changes
 
--   Updated dependencies [c3ebc82]
-    -   @sap-ux/project-access@1.29.18
-    -   @sap-ux/abap-deploy-config-sub-generator@0.0.53
-    -   @sap-ux/axios-extension@1.19.1
-    -   @sap-ux/cf-deploy-config-sub-generator@0.1.30
-    -   @sap-ux/fiori-generator-shared@0.9.11
-    -   @sap-ux/odata-service-inquirer@2.2.23
-    -   @sap-ux/deploy-config-generator-shared@0.0.39
-    -   @sap-ux/inquirer-common@0.6.31
+- Updated dependencies [c3ebc82]
+    - @sap-ux/project-access@1.29.18
+    - @sap-ux/abap-deploy-config-sub-generator@0.0.53
+    - @sap-ux/axios-extension@1.19.1
+    - @sap-ux/cf-deploy-config-sub-generator@0.1.30
+    - @sap-ux/fiori-generator-shared@0.9.11
+    - @sap-ux/odata-service-inquirer@2.2.23
+    - @sap-ux/deploy-config-generator-shared@0.0.39
+    - @sap-ux/inquirer-common@0.6.31
 
 ## 0.0.10
 
 ### Patch Changes
 
--   Updated dependencies [224494c]
-    -   @sap-ux/ui5-config@0.26.5
-    -   @sap-ux/odata-service-inquirer@2.2.22
-    -   @sap-ux/abap-deploy-config-sub-generator@0.0.52
-    -   @sap-ux/cf-deploy-config-sub-generator@0.1.29
-    -   @sap-ux/project-access@1.29.17
-    -   @sap-ux/axios-extension@1.19.1
-    -   @sap-ux/fiori-generator-shared@0.9.10
-    -   @sap-ux/inquirer-common@0.6.30
-    -   @sap-ux/deploy-config-generator-shared@0.0.38
+- Updated dependencies [224494c]
+    - @sap-ux/ui5-config@0.26.5
+    - @sap-ux/odata-service-inquirer@2.2.22
+    - @sap-ux/abap-deploy-config-sub-generator@0.0.52
+    - @sap-ux/cf-deploy-config-sub-generator@0.1.29
+    - @sap-ux/project-access@1.29.17
+    - @sap-ux/axios-extension@1.19.1
+    - @sap-ux/fiori-generator-shared@0.9.10
+    - @sap-ux/inquirer-common@0.6.30
+    - @sap-ux/deploy-config-generator-shared@0.0.38
 
 ## 0.0.9
 
 ### Patch Changes
 
--   Updated dependencies [c3e7f11]
-    -   @sap-ux/cf-deploy-config-sub-generator@0.1.28
+- Updated dependencies [c3e7f11]
+    - @sap-ux/cf-deploy-config-sub-generator@0.1.28
 
 ## 0.0.8
 
 ### Patch Changes
 
--   ffbcf28: support yui standalone
+- ffbcf28: support yui standalone
 
 ## 0.0.7
 
 ### Patch Changes
 
--   61a026c: fix running generator standalone
+- 61a026c: fix running generator standalone
 
 ## 0.0.6
 
 ### Patch Changes
 
--   Updated dependencies [011c8c5]
-    -   @sap-ux/axios-extension@1.19.1
-    -   @sap-ux/btp-utils@1.0.2
-    -   @sap-ux/inquirer-common@0.6.29
-    -   @sap-ux/odata-service-inquirer@2.2.21
-    -   @sap-ux/ui5-config@0.26.4
-    -   @sap-ux/deploy-config-generator-shared@0.0.37
-    -   @sap-ux/abap-deploy-config-sub-generator@0.0.51
-    -   @sap-ux/cf-deploy-config-sub-generator@0.1.27
-    -   @sap-ux/fiori-generator-shared@0.9.9
-    -   @sap-ux/nodejs-utils@0.1.8
-    -   @sap-ux/project-access@1.29.16
+- Updated dependencies [011c8c5]
+    - @sap-ux/axios-extension@1.19.1
+    - @sap-ux/btp-utils@1.0.2
+    - @sap-ux/inquirer-common@0.6.29
+    - @sap-ux/odata-service-inquirer@2.2.21
+    - @sap-ux/ui5-config@0.26.4
+    - @sap-ux/deploy-config-generator-shared@0.0.37
+    - @sap-ux/abap-deploy-config-sub-generator@0.0.51
+    - @sap-ux/cf-deploy-config-sub-generator@0.1.27
+    - @sap-ux/fiori-generator-shared@0.9.9
+    - @sap-ux/nodejs-utils@0.1.8
+    - @sap-ux/project-access@1.29.16
 
 ## 0.0.5
 
 ### Patch Changes
 
--   625fb21: ensure destination is appended to backend config
+- 625fb21: ensure destination is appended to backend config
 
 ## 0.0.4
 
 ### Patch Changes
 
--   026dfe0: fix undefined error when no backend config
+- 026dfe0: fix undefined error when no backend config
 
 ## 0.0.3
 
 ### Patch Changes
 
--   @sap-ux/cf-deploy-config-sub-generator@0.1.26
+- @sap-ux/cf-deploy-config-sub-generator@0.1.26
 
 ## 0.0.2
 
 ### Patch Changes
 
--   Updated dependencies [1ce7fe9]
-    -   @sap-ux/project-access@1.29.15
-    -   @sap-ux/abap-deploy-config-sub-generator@0.0.50
-    -   @sap-ux/axios-extension@1.19.0
-    -   @sap-ux/cf-deploy-config-sub-generator@0.1.25
-    -   @sap-ux/fiori-generator-shared@0.9.8
-    -   @sap-ux/odata-service-inquirer@2.2.20
-    -   @sap-ux/deploy-config-generator-shared@0.0.36
-    -   @sap-ux/inquirer-common@0.6.28
+- Updated dependencies [1ce7fe9]
+    - @sap-ux/project-access@1.29.15
+    - @sap-ux/abap-deploy-config-sub-generator@0.0.50
+    - @sap-ux/axios-extension@1.19.0
+    - @sap-ux/cf-deploy-config-sub-generator@0.1.25
+    - @sap-ux/fiori-generator-shared@0.9.8
+    - @sap-ux/odata-service-inquirer@2.2.20
+    - @sap-ux/deploy-config-generator-shared@0.0.36
+    - @sap-ux/inquirer-common@0.6.28
 
 ## 0.0.1
 
 ### Patch Changes
 
--   19a19dd: add new main deploy gen module
--   Updated dependencies [19a19dd]
-    -   @sap-ux/abap-deploy-config-sub-generator@0.0.49
-    -   @sap-ux/cf-deploy-config-sub-generator@0.1.24
-    -   @sap-ux/deploy-config-generator-shared@0.0.35+- 19a19dd: add new main deploy gen module
+- Updated dependencies [19a19dd]
+    - @sap-ux/abap-deploy-config-sub-generator@0.0.49
+    - @sap-ux/cf-deploy-config-sub-generator@0.1.24
+    - @sap-ux/deploy-config-generator-shared@0.0.35