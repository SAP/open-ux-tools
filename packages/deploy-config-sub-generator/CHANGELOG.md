--- conflicted
+++ resolved
@@ -1,7 +1,5 @@
 # @sap-ux/deploy-config-sub-generator
 
-<<<<<<< HEAD
-=======
 ## 0.1.22
 
 ### Patch Changes
@@ -12,7 +10,6 @@
     -   @sap-ux/deploy-config-generator-shared@0.0.46
     -   @sap-ux/abap-deploy-config-sub-generator@0.0.67
 
->>>>>>> 2c4e1308
 ## 0.1.21
 
 ### Patch Changes
