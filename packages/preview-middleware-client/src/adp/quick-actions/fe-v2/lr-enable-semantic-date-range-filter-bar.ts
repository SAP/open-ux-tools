--- conflicted
+++ resolved
@@ -7,11 +7,7 @@
 import { getControlById, isA } from '../../../utils/core';
 import { SimpleQuickActionDefinitionBase } from '../simple-quick-action-base';
 import { areManifestChangesSupported, prepareManifestChange } from './utils';
-<<<<<<< HEAD
-=======
 import { getUi5Version, isLowerThanMinimalUi5Version } from '../../../utils/version';
-import SmartFilterBar from 'sap/ui/comp/smartfilterbar/SmartFilterBar';
->>>>>>> 03e902ff
 
 export const ENABLE_SEMANTIC_DATE_RANGE_FILTER_BAR = 'enable-semantic-daterange-filterbar';
 const CONTROL_TYPE_LR = 'sap.ui.comp.smartfilterbar.SmartFilterBar';
@@ -65,12 +61,6 @@
     }
 
     async execute(): Promise<FlexCommand[]> {
-<<<<<<< HEAD
-        const entitySet =
-            isA<SmartFilterBar>(CONTROL_TYPE_LR, this.control) || isA<SmartFilterBarExt>(CONTROL_TYPE_ALP, this.control)
-                ? this.control.getEntitySet()
-                : undefined;
-=======
         const version = await getUi5Version();
         const isLowerMinimalVersion = isLowerThanMinimalUi5Version(version, { major: 1, minor: 126 });
         let entitySet;
@@ -81,11 +71,10 @@
         } else {
             entitySet =
                 isA<SmartFilterBar>(CONTROL_TYPE_LR, this.control) ||
-                isA<SmartFilterBar>(CONTROL_TYPE_ALP, this.control)
+                isA<SmartFilterBarExt>(CONTROL_TYPE_ALP, this.control)
                     ? this.control.getEntitySet()
                     : undefined;
         }
->>>>>>> 03e902ff
         const viewName = this.context.view.getViewName();
         const command = await prepareManifestChange(
             this.context,
