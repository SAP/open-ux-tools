--- conflicted
+++ resolved
@@ -14,24 +14,9 @@
 
 import { QuickActionContext, NestedQuickActionDefinition } from '../../../cpe/quick-actions/quick-action-definition';
 import { getControlById, isA } from '../../../utils/core';
-<<<<<<< HEAD
 import { DialogNames, DialogFactory } from '../../dialog-factory';
-import {
-    ANALYTICAL_TABLE_TYPE,
-    GRID_TABLE_TYPE,
-    M_TABLE_TYPE,
-    SMART_TABLE_TYPE,
-    TableQuickActionDefinitionBase,
-    TREE_TABLE_TYPE
-} from '../table-quick-action-base';
-=======
-import OverlayRegistry from 'sap/ui/dt/OverlayRegistry';
-import { DialogNames, handler } from '../../init-dialogs';
 import { ANALYTICAL_TABLE_TYPE, GRID_TABLE_TYPE, M_TABLE_TYPE, SMART_TABLE_TYPE, TREE_TABLE_TYPE } from '../control-types';
 import { TableQuickActionDefinitionBase } from '../table-quick-action-base';
-import ManagedObject from 'sap/ui/base/ManagedObject';
-import UI5Element from 'sap/ui/core/Element';
->>>>>>> 48d66971
 import { notifyUser } from '../../utils';
 import { getTextBundle } from '../../../i18n';
 import { DIALOG_ENABLEMENT_VALIDATOR } from '../dialog-enablement-validator';
