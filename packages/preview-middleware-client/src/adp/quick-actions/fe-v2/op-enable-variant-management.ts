import FlexCommand from 'sap/ui/rta/command/FlexCommand';

import { QuickActionContext, NestedQuickActionDefinition } from '../../../cpe/quick-actions/quick-action-definition';
import { TableQuickActionDefinitionBase } from '../table-quick-action-base';
import { SMART_TABLE_TYPE } from '../control-types';

import { NestedQuickActionChild } from '@sap-ux-private/control-property-editor-common';
import { areManifestChangesSupported, prepareManifestChange } from './utils';
import { preprocessActionExecution } from './create-table-custom-column';
<<<<<<< HEAD
import UI5Element from 'sap/ui/core/Element';
import type { SmartTable } from 'sap/ui/comp/smarttable/SmartTable';
=======
import SmartTableExtended from 'sap/ui/comp/smarttable';
>>>>>>> 03e902ff

export const ENABLE_VARIANT_MANAGEMENT_IN_TABLES_CHARTS = 'enable-variant-management-in-tables-charts';

const CONTROL_TYPES = [SMART_TABLE_TYPE];

const OBJECT_PAGE_COMPONENT_NAME = 'sap.suite.ui.generic.template.ObjectPage';

export class EnableObjectPageVariantManagementQuickAction
    extends TableQuickActionDefinitionBase<SmartTable>
    implements NestedQuickActionDefinition
{
    readonly forceRefreshAfterExecution = true;

    constructor(context: QuickActionContext) {
        super(
            ENABLE_VARIANT_MANAGEMENT_IN_TABLES_CHARTS,
            CONTROL_TYPES,
            'QUICK_ACTION_ENABLE_TABLES_AND_VARIANT_MANAGEMENT',
            context
        );
    }

    async initialize(): Promise<void> {
        if (!(await areManifestChangesSupported(this.context.manifest))) {
            this.isApplicable = false;
            return;
        }

        await super.initialize();

        const processChild = (child: NestedQuickActionChild, mapKey: string) => {
            const alreadyEnabledTooltip = this.context.resourceBundle.getText(
                'VARIANT_MANAGEMENT_FOR_TABLE_CONTROLS_IS_ALREADY_ENABLED',
                [child.label]
            );
            const vmSetupNotSupported = this.context.resourceBundle.getText(
                'VARIANT_MANAGEMENT_FOR_CUSTOM_TABLES_NOT_SUPPORTED',
                [child.label]
            );
            const table = this.tableMap[mapKey]?.table;

            if (table) {
                const id = table.getId();
                if (typeof id !== 'string') {
                    throw new Error('Could not retrieve configuration property because control id is not valid!');
                }
                let value = this.context.changeService.getConfigurationPropertyValue(id, 'variantManagement');
                if (value === undefined) {
                    value = !!table.getVariantManagement();
                }
<<<<<<< HEAD
                const hasItems = !!table.getTable().getBindingInfo('items');
=======
>>>>>>> 03e902ff

                const sectionId = table.data('sectionId') as string | undefined | null;

                let tooltip: string | undefined;
                if (!sectionId) {
                    tooltip = vmSetupNotSupported;
                } else if (value) {
                    tooltip = alreadyEnabledTooltip;
                }

                if (value || !sectionId) {
                    child.enabled = false;
                    child.tooltip = tooltip;
                }
            }
            child.children.forEach((nestedChild, idx) => processChild(nestedChild, `${mapKey}/${idx.toFixed(0)}`));
        };
        this.children.forEach((nestedChild, idx) => processChild(nestedChild, `${idx.toFixed(0)}`));
    }

    async execute(path: string): Promise<FlexCommand[]> {
        const { table, sectionInfo, iconTabBarFilterKey } = this.tableMap[path];
        if (!table) {
            throw Error('Internal error. Table element not found');
        }

        const entitySet = this.context.view.getParent()?.getProperty('entitySet') as string | undefined;
        if (!entitySet) {
            throw Error('Internal error. Object Page entity set not found');
        }

        const sectionId = table.data('sectionId') as string | undefined | null;
        if (!sectionId) {
            throw Error('Internal error. Table sectionId property not found');
        }

        preprocessActionExecution(table, sectionInfo, this.iconTabBar, iconTabBarFilterKey);
        this.selectOverlay(table);

        const commands = await prepareManifestChange(
            this.context,
            `component/settings/sections/${sectionId}/tableSettings`,
            table,
            OBJECT_PAGE_COMPONENT_NAME,
            entitySet,
            {
                'variantManagement': true
            }
        );

        return commands ?? [];
    }
}<|MERGE_RESOLUTION|>--- conflicted
+++ resolved
@@ -7,12 +7,8 @@
 import { NestedQuickActionChild } from '@sap-ux-private/control-property-editor-common';
 import { areManifestChangesSupported, prepareManifestChange } from './utils';
 import { preprocessActionExecution } from './create-table-custom-column';
-<<<<<<< HEAD
-import UI5Element from 'sap/ui/core/Element';
-import type { SmartTable } from 'sap/ui/comp/smarttable/SmartTable';
-=======
+
 import SmartTableExtended from 'sap/ui/comp/smarttable';
->>>>>>> 03e902ff
 
 export const ENABLE_VARIANT_MANAGEMENT_IN_TABLES_CHARTS = 'enable-variant-management-in-tables-charts';
 
@@ -21,7 +17,7 @@
 const OBJECT_PAGE_COMPONENT_NAME = 'sap.suite.ui.generic.template.ObjectPage';
 
 export class EnableObjectPageVariantManagementQuickAction
-    extends TableQuickActionDefinitionBase<SmartTable>
+    extends TableQuickActionDefinitionBase<SmartTableExtended>
     implements NestedQuickActionDefinition
 {
     readonly forceRefreshAfterExecution = true;
@@ -63,11 +59,6 @@
                 if (value === undefined) {
                     value = !!table.getVariantManagement();
                 }
-<<<<<<< HEAD
-                const hasItems = !!table.getTable().getBindingInfo('items');
-=======
->>>>>>> 03e902ff
-
                 const sectionId = table.data('sectionId') as string | undefined | null;
 
                 let tooltip: string | undefined;
