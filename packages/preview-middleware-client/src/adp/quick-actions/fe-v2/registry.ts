--- conflicted
+++ resolved
@@ -49,14 +49,8 @@
                         ToggleSemanticDateRangeFilterBar,
                         ChangeTableColumnsQuickAction,
                         AddTableActionQuickAction,
-<<<<<<< HEAD
                         AddTableCustomColumnQuickAction,
-                        AddPageActionQuickAction,
-                        EnableTableFilteringQuickAction,
-                        ToggleSemanticDateRangeFilterBar
-=======
-                        AddTableCustomColumnQuickAction
->>>>>>> d010f29e
+                        EnableTableFilteringQuickAction
                     ],
                     view,
                     key: name + index
