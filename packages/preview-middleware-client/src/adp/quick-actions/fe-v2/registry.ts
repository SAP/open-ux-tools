import XMLView from 'sap/ui/core/mvc/XMLView';
import Control from 'sap/ui/core/Control';
import ComponentContainer from 'sap/ui/core/ComponentContainer';

import type {
    QuickActionActivationContext,
    QuickActionDefinitionGroup
} from '../../../cpe/quick-actions/quick-action-definition';
import { QuickActionDefinitionRegistry } from '../../../cpe/quick-actions/registry';

import { AddControllerToPageQuickAction } from '../common/add-controller-to-page';

import { ToggleClearFilterBarQuickAction } from './lr-toggle-clear-filter-bar';
import { ChangeTableColumnsQuickAction } from './change-table-columns';
import { AddHeaderFieldQuickAction } from '../common/op-add-header-field';
import { AddCustomSectionQuickAction } from '../common/op-add-custom-section';
import { AddTableActionQuickAction } from '../fe-v2/create-table-action';
import { AddTableCustomColumnQuickAction } from './create-table-custom-column';
import { AddPageActionQuickAction } from '../common/create-page-action';
<<<<<<< HEAD
import { ToggleSemanticDateRangeFilterBar } from './lr-enable-semantic-date-range-filter-bar';
type PageName = 'listReport' | 'objectPage';
=======
type PageName = 'listReport' | 'objectPage' | 'analyticalListPage';
>>>>>>> 0245c983

const OBJECT_PAGE_TYPE = 'sap.suite.ui.generic.template.ObjectPage.view.Details';
const LIST_REPORT_TYPE = 'sap.suite.ui.generic.template.ListReport.view.ListReport';
const ANALYTICAL_LIST_PAGE_TYPE = 'sap.suite.ui.generic.template.AnalyticalListPage.view.AnalyticalListPage';
/**
 * Quick Action provider for SAP Fiori Elements V2 applications.
 */
export default class FEV2QuickActionRegistry extends QuickActionDefinitionRegistry<PageName> {
    PAGE_NAME_MAP: Record<string, PageName> = {
        [LIST_REPORT_TYPE]: 'listReport',
        [OBJECT_PAGE_TYPE]: 'objectPage',
        [ANALYTICAL_LIST_PAGE_TYPE]: 'analyticalListPage'
    };
    getDefinitions(context: QuickActionActivationContext): QuickActionDefinitionGroup[] {
        const activePages = this.getActivePageContent(context.controlIndex);

        const definitionGroups: QuickActionDefinitionGroup[] = [];
        for (let index = 0; index < activePages.length; index++) {
            const { name, view } = activePages[index];
            if (name === 'listReport') {
                definitionGroups.push({
                    title: 'LIST REPORT',
                    definitions: [
                        ToggleClearFilterBarQuickAction,
                        AddControllerToPageQuickAction,
                        ChangeTableColumnsQuickAction,
                        AddTableActionQuickAction,
<<<<<<< HEAD
                        AddPageActionQuickAction,
                        ToggleSemanticDateRangeFilterBar
=======
                        AddTableCustomColumnQuickAction,
                        AddPageActionQuickAction
>>>>>>> 0245c983
                    ],
                    view,
                    key: name + index
                });
            } else if (name === 'objectPage') {
                definitionGroups.push({
                    title: 'OBJECT PAGE',
                    definitions: [
                        AddControllerToPageQuickAction,
                        ChangeTableColumnsQuickAction,
                        AddHeaderFieldQuickAction,
                        AddCustomSectionQuickAction,
                        AddTableActionQuickAction,
                        AddTableCustomColumnQuickAction
                    ],
                    view,
                    key: name + index
                });
            } else if (name === 'analyticalListPage') {
                definitionGroups.push({
                    title: 'ANALYTICAL LIST PAGE',
                    definitions: [
                        AddControllerToPageQuickAction,
                        ChangeTableColumnsQuickAction,
                        AddTableCustomColumnQuickAction
                    ],
                    view,
                    key: name + index
                });
            }
        }
        return definitionGroups;
    }

    protected getComponentContainerFromPage(page: Control): ComponentContainer | undefined {
        // in ui5 version 1.71 there is no XMLView wrapper around ComponentContainer
        const componentContainer = page instanceof XMLView ? page.getContent()[0] : page;
        if (componentContainer instanceof ComponentContainer) {
            return componentContainer;
        }
        return undefined;
    }
}<|MERGE_RESOLUTION|>--- conflicted
+++ resolved
@@ -17,12 +17,8 @@
 import { AddTableActionQuickAction } from '../fe-v2/create-table-action';
 import { AddTableCustomColumnQuickAction } from './create-table-custom-column';
 import { AddPageActionQuickAction } from '../common/create-page-action';
-<<<<<<< HEAD
 import { ToggleSemanticDateRangeFilterBar } from './lr-enable-semantic-date-range-filter-bar';
-type PageName = 'listReport' | 'objectPage';
-=======
 type PageName = 'listReport' | 'objectPage' | 'analyticalListPage';
->>>>>>> 0245c983
 
 const OBJECT_PAGE_TYPE = 'sap.suite.ui.generic.template.ObjectPage.view.Details';
 const LIST_REPORT_TYPE = 'sap.suite.ui.generic.template.ListReport.view.ListReport';
@@ -50,13 +46,9 @@
                         AddControllerToPageQuickAction,
                         ChangeTableColumnsQuickAction,
                         AddTableActionQuickAction,
-<<<<<<< HEAD
+                        AddTableCustomColumnQuickAction,
                         AddPageActionQuickAction,
                         ToggleSemanticDateRangeFilterBar
-=======
-                        AddTableCustomColumnQuickAction,
-                        AddPageActionQuickAction
->>>>>>> 0245c983
                     ],
                     view,
                     key: name + index
