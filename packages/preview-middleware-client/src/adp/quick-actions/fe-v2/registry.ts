--- conflicted
+++ resolved
@@ -84,13 +84,10 @@
                     title: 'ANALYTICAL LIST PAGE',
                     definitions: [
                         AddControllerToPageQuickAction,
-<<<<<<< HEAD
                         EnableListReportVariantManagementQuickAction,
-=======
                         AddPageActionQuickAction,
                         ToggleClearFilterBarQuickAction,
                         ToggleSemanticDateRangeFilterBar,
->>>>>>> d855e0ec
                         ChangeTableColumnsQuickAction,
                         AddTableActionQuickAction,
                         AddTableCustomColumnQuickAction,
