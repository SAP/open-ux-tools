--- conflicted
+++ resolved
@@ -53,13 +53,10 @@
     public isApplicable = false;
 
     protected isDisabled: boolean | undefined;
-<<<<<<< HEAD
-=======
 
     public get tooltip(): string | undefined {
         return undefined;
     }
->>>>>>> ca82698a
 
     public children: NestedQuickActionChild[] = [];
     public tableMap: Record<
@@ -148,7 +145,6 @@
         }
         if (this.children.length > 0) {
             this.isApplicable = true;
-<<<<<<< HEAD
         }
     }
 
@@ -173,8 +169,6 @@
             return tableInternal as UI5Element | undefined;
         } catch (error) {
             return undefined;
-=======
->>>>>>> ca82698a
         }
     }
 
@@ -331,10 +325,7 @@
             kind: NESTED_QUICK_ACTION_KIND,
             id: this.id,
             enabled: !this.isDisabled,
-<<<<<<< HEAD
-=======
             tooltip: this.tooltip,
->>>>>>> ca82698a
             title: this.context.resourceBundle.getText(this.textKey),
             children: this.children
         };
