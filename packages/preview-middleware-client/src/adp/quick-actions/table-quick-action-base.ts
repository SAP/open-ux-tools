import UI5Element from 'sap/ui/core/Element';
import { NESTED_QUICK_ACTION_KIND, NestedQuickAction } from '@sap-ux-private/control-property-editor-common';
import type IconTabBar from 'sap/m/IconTabBar';
import type IconTabFilter from 'sap/m/IconTabFilter';
import type Table from 'sap/m/Table';
import type MdcTable from 'sap/ui/mdc/Table';
import type SmartTable from 'sap/ui/comp/smarttable/SmartTable';
import { QuickActionContext } from '../../cpe/quick-actions/quick-action-definition';
import OverlayUtil from 'sap/ui/dt/OverlayUtil';
import type { NestedQuickActionChild } from '@sap-ux-private/control-property-editor-common';
import { getParentContainer, getRelevantControlFromActivePage } from '../../cpe/quick-actions/utils';
import { getControlById, isA, isManagedObject } from '../../utils/core';
import { getUi5Version, isLowerThanMinimalUi5Version } from '../../utils/version';
import ObjectPageSection from 'sap/uxap/ObjectPageSection';
import ObjectPageSubSection from 'sap/uxap/ObjectPageSubSection';
import ObjectPageLayout from 'sap/uxap/ObjectPageLayout';
import ManagedObject from 'sap/ui/base/ManagedObject';
import { EnablementValidator } from './enablement-validator';
import { QuickActionDefinitionBase } from './quick-action-base';
import {
    ANALYTICAL_TABLE_TYPE,
    GRID_TABLE_TYPE,
    M_TABLE_TYPE,
    MDC_TABLE_TYPE,
    SMART_TABLE_TYPE,
    TREE_TABLE_TYPE
} from './control-types';

const SMART_TABLE_ACTION_ID = 'CTX_COMP_VARIANT_CONTENT';
const M_TABLE_ACTION_ID = 'CTX_ADD_ELEMENTS_AS_CHILD';
const SETTINGS_ID = 'CTX_SETTINGS';
const ICON_TAB_BAR_TYPE = 'sap.m.IconTabBar';

async function getActionId(table: UI5Element): Promise<string[]> {
    const { major, minor } = await getUi5Version();

    if (isA(SMART_TABLE_TYPE, table)) {
        if (major === 1 && minor === 96) {
            return [SETTINGS_ID];
        } else {
            return [SMART_TABLE_ACTION_ID];
        }
    }

    return [M_TABLE_ACTION_ID, SETTINGS_ID];
}
export type TableQuickActionsOptions = {
    includeServiceAction?: boolean;
    areTableRowsRequired?: boolean;
};

/**
 * Base class for table quick actions.
 */
export abstract class TableQuickActionDefinitionBase<
    T extends UI5Element = UI5Element
> extends QuickActionDefinitionBase<typeof NESTED_QUICK_ACTION_KIND> {
    public isApplicable = false;

    public children: NestedQuickActionChild[] = [];
    public tableMap: Record<
        string,
        {
            table: T;
            tableUpdateEventAttachedOnce: boolean;
            iconTabBarFilterKey?: string;
            changeColumnActionId?: string;
            sectionInfo?: {
                section: ObjectPageSection;
                subSection: ObjectPageSubSection;
                layout?: ObjectPageLayout;
            };
        }
    > = {};
    public iconTabBar: IconTabBar | undefined;

    protected get textKey(): string {
        return this.defaultTextKey;
    }

    protected control: UI5Element | undefined;

    constructor(
        public readonly type: string,
        protected readonly controlTypes: string[],
        protected readonly defaultTextKey: string,
        protected readonly context: QuickActionContext,
        protected options: TableQuickActionsOptions = {},
        protected readonly enablementValidators: EnablementValidator[] = []
    ) {
        super(type, NESTED_QUICK_ACTION_KIND, defaultTextKey, context, enablementValidators);
    }

    /**
     * Adds action id to the table map entry, if the service actions are needed.
     * @param table - table element
     * @param tableMapKey - map key
     */
    protected async addSettingsActionId(table: UI5Element, tableMapKey: string): Promise<void> {
        if (this.options.includeServiceAction) {
            const actions = await this.context.actionService.get(table.getId());
            const actionsIds = await getActionId(table);

            const changeColumnAction = actionsIds.find(
                (actionId) => actions.findIndex((action) => action.id === actionId) > -1
            );
            this.tableMap[tableMapKey].changeColumnActionId = changeColumnAction;
        }
    }

    /**
     * Initializes action object instance
     */
    async initialize(): Promise<void> {
        // No action found in control design time for version < 1.96
        const version = await getUi5Version();
        if (isLowerThanMinimalUi5Version(version, { major: 1, minor: 96 })) {
            this.isApplicable = false;
            return;
        }
        const iconTabBarfilterMap = this.buildIconTabBarFilterMap();
        for (const table of getRelevantControlFromActivePage<T>(
            this.context.controlIndex,
            this.context.view,
            this.controlTypes
        )) {
            const tabKey = Object.keys(iconTabBarfilterMap).find((key) => table.getId().endsWith(key));
            const section = getParentContainer<ObjectPageSection>(table, 'sap.uxap.ObjectPageSection');
            if (section) {
                await this.collectChildrenInSection(section, table);
            } else if (this.iconTabBar && tabKey) {
                const label = `'${iconTabBarfilterMap[tabKey]}' table`;
                const child = this.createChild(label, table);
                this.children.push(child);
                const tableMapKey = `${this.children.length - 1}`;
                this.tableMap[tableMapKey] = {
                    table,
                    iconTabBarFilterKey: tabKey,
                    tableUpdateEventAttachedOnce: false
                };
                await this.addSettingsActionId(table, tableMapKey);
            } else {
                await this.processTable(table);
            }
        }
        if (this.children.length > 0) {
            this.isApplicable = true;
        }
    }

    /**
     * Retrieves the internal table control from a UI5Element.
     *
     * @param table - The UI5Element instance to analyze.
     * @returns The internal table otherwise undefined.
     */
    protected getInternalTable(table: UI5Element): UI5Element | undefined {
        try {
            let tableInternal: ManagedObject | undefined;

            if (isA<SmartTable>(SMART_TABLE_TYPE, table)) {
                const itemsAggregation = table.getAggregation('items') as ManagedObject[];
                tableInternal = itemsAggregation.find((item) =>
                    [M_TABLE_TYPE, TREE_TABLE_TYPE, ANALYTICAL_TABLE_TYPE, GRID_TABLE_TYPE].some((tType) =>
                        isA(tType, item)
                    )
                );
            }
            return tableInternal as UI5Element | undefined;
        } catch (error) {
            return undefined;
        }
    }

    /**
     * Determines table label for the given table element
     * @param table - table element
     * @returns table label if found or 'Unnamed table'
     */
    private getTableLabel(table: UI5Element): string {
        if (isA<SmartTable>(SMART_TABLE_TYPE, table) || isA<MdcTable>(MDC_TABLE_TYPE, table)) {
            const header = table.getHeader();
            if (header) {
                return `'${header}' table`;
            }
        } else if (isA<Table>(M_TABLE_TYPE, table)) {
            const tilte = table?.getHeaderToolbar()?.getTitleControl()?.getText();
            if (tilte) {
                return `'${tilte}' table`;
            }
        }

        return 'Unnamed table';
    }

    /**
     * Builds a map kay/tab_name for ICON_TAB_BAR control of the active page, if such exists
     * @returns built map
     */
    protected buildIconTabBarFilterMap(): { [key: string]: string } {
        const iconTabBarFilterMap: { [key: string]: string } = {};

        // Assumption only a tab bar control per page.
        const tabBar = getRelevantControlFromActivePage(this.context.controlIndex, this.context.view, [
            ICON_TAB_BAR_TYPE
        ])[0];
        if (tabBar) {
            const control = getControlById(tabBar.getId());
            if (isA<IconTabBar>(ICON_TAB_BAR_TYPE, control)) {
                this.iconTabBar = control;
                for (const item of control.getItems()) {
                    if (isManagedObject(item) && isA<IconTabFilter>('sap.m.IconTabFilter', item)) {
                        iconTabBarFilterMap[item.getKey()] = item.getText();
                    }
                }
            }
        }

        return iconTabBarFilterMap;
    }

    /**
     * Collects subsection data in the table map for the given section and table
     * @param section - object page section
     * @param table - table element
     */
<<<<<<< HEAD
    private collectChildrenInSection(section: ObjectPageSection, table: T): void {
=======
    private async collectChildrenInSection(section: ObjectPageSection, table: UI5Element): Promise<void> {
>>>>>>> 03e902ff
        const layout = getParentContainer<ObjectPageLayout>(table, 'sap.uxap.ObjectPageLayout');
        const subSections = section.getSubSections();
        const subSection = getParentContainer<ObjectPageSubSection>(table, 'sap.uxap.ObjectPageSubSection');
        if (subSection) {
            if (subSections?.length === 1) {
                await this.processTable(table, { section, subSection: subSections[0], layout });
            } else if (subSections.length > 1) {
                const existingChildIdx = this.children.findIndex(
                    (val) => val.label === `'${section.getTitle()}' section`
                );
                let tableMapIndex;
                const label = this.getTableLabel(table);
                const child = this.createChild(label, table);
                if (existingChildIdx < 0) {
                    this.children.push({
                        label: `'${section?.getTitle()}' section`,
                        enabled: true,
                        children: [child]
                    });

                    tableMapIndex = `${this.children.length - 1}/0`;
                } else {
                    this.children[existingChildIdx].children.push(child);
                    tableMapIndex = `${existingChildIdx.toFixed(0)}/${
                        this.children[existingChildIdx].children.length - 1
                    }`;
                }

                this.tableMap[tableMapIndex] = {
                    table,
                    sectionInfo: { section, subSection, layout },
                    tableUpdateEventAttachedOnce: false
                };
                await this.addSettingsActionId(table, tableMapIndex);
            }
        }
    }

    /**
     * Processes table element and pushes table data to the children array
     * @param table - table element
     * @param sectionInfo - section info object
     */
<<<<<<< HEAD
    private processTable(
        table: T,
=======
    private async processTable(
        table: UI5Element,
>>>>>>> 03e902ff
        sectionInfo?: { section: ObjectPageSection; subSection: ObjectPageSubSection; layout?: ObjectPageLayout }
    ): Promise<void> {
        if (
            [
                SMART_TABLE_TYPE,
                M_TABLE_TYPE,
                MDC_TABLE_TYPE,
                TREE_TABLE_TYPE,
                GRID_TABLE_TYPE,
                ANALYTICAL_TABLE_TYPE
            ].some((type) => isA(type, table))
        ) {
            const label = this.getTableLabel(table);
            const child = this.createChild(label, table);
            this.children.push(child);
        }

        const tableMapKey = `${this.children.length - 1}`;
        this.tableMap[tableMapKey] = {
            table,
            sectionInfo: sectionInfo,
            tableUpdateEventAttachedOnce: false
        };
        await this.addSettingsActionId(table, tableMapKey);
    }

    /**
     * Selects closest overlay for the given table element
     * @param table - table element
     */
    protected selectOverlay(table: UI5Element): void {
        const controlOverlay = OverlayUtil.getClosestOverlayFor(table);
        if (controlOverlay) {
            controlOverlay.setSelected(true);
        }
    }

    /**
     * Prepares nested quick action object
     * @returns action instance
     */
    getActionObject(): NestedQuickAction {
        return {
            kind: NESTED_QUICK_ACTION_KIND,
            id: this.id,
            enabled: !this.isDisabled,
            tooltip: this.tooltip,
            title: this.context.resourceBundle.getText(this.textKey),
            children: this.children
        };
    }

    createChild(label: string, table: UI5Element): NestedQuickActionChild {
        const child: NestedQuickActionChild = {
            label,
            enabled: true,
            children: []
        };
        if (!this.options.areTableRowsRequired) {
            return child;
        }
        const innerTable = this.getInternalTable(table);
        const tableRows = (innerTable?.getAggregation('items') as ManagedObject[]) || [];
        if (isA(M_TABLE_TYPE, innerTable) && !tableRows.length) {
            child.enabled = false;
            child.tooltip = this.context.resourceBundle.getText('TABLE_CUSTOM_COLUMN_ACTION_NOT_AVAILABLE');
        }
        return child;
    }
}<|MERGE_RESOLUTION|>--- conflicted
+++ resolved
@@ -224,11 +224,7 @@
      * @param section - object page section
      * @param table - table element
      */
-<<<<<<< HEAD
-    private collectChildrenInSection(section: ObjectPageSection, table: T): void {
-=======
-    private async collectChildrenInSection(section: ObjectPageSection, table: UI5Element): Promise<void> {
->>>>>>> 03e902ff
+    private async collectChildrenInSection(section: ObjectPageSection, table: T): Promise<void> {
         const layout = getParentContainer<ObjectPageLayout>(table, 'sap.uxap.ObjectPageLayout');
         const subSections = section.getSubSections();
         const subSection = getParentContainer<ObjectPageSubSection>(table, 'sap.uxap.ObjectPageSubSection');
@@ -272,13 +268,8 @@
      * @param table - table element
      * @param sectionInfo - section info object
      */
-<<<<<<< HEAD
-    private processTable(
+    private async processTable(
         table: T,
-=======
-    private async processTable(
-        table: UI5Element,
->>>>>>> 03e902ff
         sectionInfo?: { section: ObjectPageSection; subSection: ObjectPageSubSection; layout?: ObjectPageLayout }
     ): Promise<void> {
         if (
