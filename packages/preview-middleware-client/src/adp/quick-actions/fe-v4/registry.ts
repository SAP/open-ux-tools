--- conflicted
+++ resolved
@@ -14,11 +14,8 @@
 import { AddTableActionQuickAction } from './create-table-action';
 import { EnableTableFilteringQuickAction } from './lr-enable-table-filtering';
 import { ToggleSemanticDateRangeFilterBar } from './lr-enable-semantic-date-range-filter-bar';
-<<<<<<< HEAD
+import { EnableTableEmptyRowModeQuickAction } from './op-enable-empty-row-mode';
 import { AddNewAnnotationFile } from '../common/add-new-annotation-file';
-=======
-import { EnableTableEmptyRowModeQuickAction } from './op-enable-empty-row-mode';
->>>>>>> 3e0f5d4d
 
 type PageName = 'listReport' | 'objectPage';
 
@@ -67,11 +64,8 @@
                         ChangeTableColumnsQuickAction,
                         AddTableActionQuickAction,
                         AddTableCustomColumnQuickAction,
-<<<<<<< HEAD
+                        EnableTableEmptyRowModeQuickAction,
                         AddNewAnnotationFile
-=======
-                        EnableTableEmptyRowModeQuickAction
->>>>>>> 3e0f5d4d
                     ],
                     view,
                     key: name + index
