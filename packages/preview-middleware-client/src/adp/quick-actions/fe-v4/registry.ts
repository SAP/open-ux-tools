--- conflicted
+++ resolved
@@ -46,11 +46,8 @@
                         ChangeTableColumnsQuickAction,
                         AddTableActionQuickAction,
                         AddTableCustomColumnQuickAction,
-<<<<<<< HEAD
+                        EnableTableFilteringQuickAction,
                         AddNewAnnotationFile
-=======
-                        EnableTableFilteringQuickAction
->>>>>>> 459eb5a3
                     ],
                     view,
                     key: name + index
