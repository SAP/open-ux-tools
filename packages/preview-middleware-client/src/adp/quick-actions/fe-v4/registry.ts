import type {
    QuickActionActivationContext,
    QuickActionDefinitionGroup
} from '../../../cpe/quick-actions/quick-action-definition';
import { QuickActionDefinitionRegistry } from '../../../cpe/quick-actions/registry';

import { AddControllerToPageQuickAction } from '../common/add-controller-to-page';
import { ToggleClearFilterBarQuickAction } from './lr-toggle-clear-filter-bar';
import { ChangeTableColumnsQuickAction } from './change-table-columns';
import { AddHeaderFieldQuickAction } from '../common/op-add-header-field';
import { AddCustomSectionQuickAction } from '../common/op-add-custom-section';
import { AddTableCustomColumnQuickAction } from './create-table-custom-column';
import { AddPageActionQuickAction } from '../common/create-page-action';
import { AddTableActionQuickAction } from './create-table-action';
import { ToggleSemanticDateRangeFilterBar } from './lr-enable-semantic-date-range-filter-bar';

type PageName = 'listReport' | 'objectPage';

const LIST_REPORT_TYPE = 'sap.fe.templates.ListReport.ListReport';
const OBJECT_PAGE_TYPE = 'sap.fe.templates.ObjectPage.ObjectPage';

/**
 * Quick Action provider for SAP Fiori Elements V4 applications.
 */
export default class FEV4QuickActionRegistry extends QuickActionDefinitionRegistry<PageName> {
    PAGE_NAME_MAP: Record<string, PageName> = {
        [LIST_REPORT_TYPE]: 'listReport',
        [OBJECT_PAGE_TYPE]: 'objectPage'
    };

    getDefinitions(context: QuickActionActivationContext): QuickActionDefinitionGroup[] {
        const activePages = this.getActivePageContent(context.controlIndex);
        const definitionGroups: QuickActionDefinitionGroup[] = [];
        for (let index = 0; index < activePages.length; index++) {
            const { name, view } = activePages[index];
            if (name === 'listReport') {
                definitionGroups.push({
                    title: 'LIST REPORT',
                    definitions: [
                        ToggleClearFilterBarQuickAction,
                        AddControllerToPageQuickAction,
                        ChangeTableColumnsQuickAction,
                        AddPageActionQuickAction,
                        AddTableActionQuickAction,
<<<<<<< HEAD
                        ToggleSemanticDateRangeFilterBar
=======
                        AddTableCustomColumnQuickAction
>>>>>>> 0245c983
                    ],
                    view,
                    key: name + index
                });
            } else if (name === 'objectPage') {
                definitionGroups.push({
                    title: 'OBJECT PAGE',
                    definitions: [
                        AddControllerToPageQuickAction,
                        ChangeTableColumnsQuickAction,
                        AddHeaderFieldQuickAction,
                        AddCustomSectionQuickAction,
                        AddPageActionQuickAction,
                        AddTableActionQuickAction,
                        AddTableCustomColumnQuickAction
                    ],
                    view,
                    key: name + index
                });
            }
        }
        return definitionGroups;
    }
}<|MERGE_RESOLUTION|>--- conflicted
+++ resolved
@@ -42,11 +42,8 @@
                         ChangeTableColumnsQuickAction,
                         AddPageActionQuickAction,
                         AddTableActionQuickAction,
-<<<<<<< HEAD
+                        AddTableCustomColumnQuickAction,
                         ToggleSemanticDateRangeFilterBar
-=======
-                        AddTableCustomColumnQuickAction
->>>>>>> 0245c983
                     ],
                     view,
                     key: name + index
