import Table from 'sap/ui/mdc/Table';
import FlexRuntimeInfoAPI from 'sap/ui/fl/apply/api/FlexRuntimeInfoAPI';

import type { NestedQuickActionChild, NestedQuickAction } from '@sap-ux-private/control-property-editor-common';
import { NESTED_QUICK_ACTION_KIND } from '@sap-ux-private/control-property-editor-common';

import { QuickActionContext } from '../../../cpe/quick-actions/quick-action-definition';
import { getRelevantControlFromActivePage } from '../../../cpe/quick-actions/utils';
import { EnablementValidator } from '../enablement-validator';
import { QuickActionDefinitionBase } from '../quick-action-base';

const ACTION_ID = 'CTX_SETTINGS0';
<<<<<<< HEAD
const CONTROL_TYPE = 'sap.ui.mdc.Table';
export abstract class TableQuickActionDefinitionBase extends QuickActionDefinitionBase<
    typeof NESTED_QUICK_ACTION_KIND
> {
=======

export abstract class TableQuickActionDefinitionBase {
    readonly kind = NESTED_QUICK_ACTION_KIND;
    public get id(): string {
        return `${this.context.key}-${this.type}`;
    }
    protected get textKey(): string {
        return this.defaultTextKey;
    }
>>>>>>> 48d66971
    isApplicable = false;

    isClearButtonEnabled = false;
    children: NestedQuickActionChild[] = [];
    tableMap: Record<string, number> = {};
    constructor(
        public readonly type: string,
        protected readonly controlTypes: string[],
        protected readonly defaultTextKey: string,
        protected readonly context: QuickActionContext,
        protected readonly isSkipVariantManagementCheck?: boolean,
        protected readonly enablementValidators: EnablementValidator[] = []
    ) {
        super(type, NESTED_QUICK_ACTION_KIND, defaultTextKey, context, enablementValidators);
    }

    async initialize(): Promise<void> {
        let index = 0;
        for (const smartTable of getRelevantControlFromActivePage(
            this.context.controlIndex,
            this.context.view,
            this.controlTypes
        )) {
            if (!this.isSkipVariantManagementCheck) {
                const hasVariantManagement = FlexRuntimeInfoAPI.hasVariantManagement({ element: smartTable });
                if (!hasVariantManagement) {
                    continue;
                }
            }

            const actions = await this.context.actionService.get(smartTable.getId());
            const changeColumnAction = actions.find((action) => action.id === ACTION_ID);
            if (changeColumnAction) {
                this.children.push({
                    label: `'${(smartTable as Table).getHeader()}' table`,
                    enabled: true,
                    children: []
                });
                this.tableMap[`${this.children.length - 1}`] = index;
                index++;
            }
        }

        if (this.children.length > 0) {
            this.isApplicable = true;
        }
    }

    getActionObject(): NestedQuickAction {
        return {
            kind: NESTED_QUICK_ACTION_KIND,
            id: this.id,
            enabled: !this.isDisabled,
            tooltip: this.tooltip,
            title: this.context.resourceBundle.getText(this.textKey),
            children: this.children
        };
    }
}<|MERGE_RESOLUTION|>--- conflicted
+++ resolved
@@ -10,22 +10,10 @@
 import { QuickActionDefinitionBase } from '../quick-action-base';
 
 const ACTION_ID = 'CTX_SETTINGS0';
-<<<<<<< HEAD
-const CONTROL_TYPE = 'sap.ui.mdc.Table';
+
 export abstract class TableQuickActionDefinitionBase extends QuickActionDefinitionBase<
     typeof NESTED_QUICK_ACTION_KIND
 > {
-=======
-
-export abstract class TableQuickActionDefinitionBase {
-    readonly kind = NESTED_QUICK_ACTION_KIND;
-    public get id(): string {
-        return `${this.context.key}-${this.type}`;
-    }
-    protected get textKey(): string {
-        return this.defaultTextKey;
-    }
->>>>>>> 48d66971
     isApplicable = false;
 
     isClearButtonEnabled = false;
