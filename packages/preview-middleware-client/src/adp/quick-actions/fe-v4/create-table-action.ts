--- conflicted
+++ resolved
@@ -17,13 +17,9 @@
  */
 export class AddTableActionQuickAction extends TableQuickActionDefinitionBase implements NestedQuickActionDefinition {
     constructor(context: QuickActionContext) {
-<<<<<<< HEAD
-        super(CREATE_TABLE_ACTION, 'QUICK_ACTION_ADD_CUSTOM_TABLE_ACTION', context, true, [
+        super(CREATE_TABLE_ACTION, [MDC_TABLE_TYPE], 'QUICK_ACTION_ADD_CUSTOM_TABLE_ACTION', context, true, [
             DIALOG_ENABLEMENT_VALIDATOR
         ]);
-=======
-        super(CREATE_TABLE_ACTION, [MDC_TABLE_TYPE], 'QUICK_ACTION_ADD_CUSTOM_TABLE_ACTION', context, true);
->>>>>>> 48d66971
     }
 
     async execute(path: string): Promise<FlexCommand[]> {
