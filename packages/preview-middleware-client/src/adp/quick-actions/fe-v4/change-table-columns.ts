import OverlayUtil from 'sap/ui/dt/OverlayUtil';
import FlexCommand from 'sap/ui/rta/command/FlexCommand';
import FlexRuntimeInfoAPI from 'sap/ui/fl/apply/api/FlexRuntimeInfoAPI';
import { QuickActionContext, NestedQuickActionDefinition } from '../../../cpe/quick-actions/quick-action-definition';
import { getRelevantControlFromActivePage } from '../../../cpe/quick-actions/utils';
import { FeatureService } from '../../../cpe/feature-service';
import { getControlById } from '../../../utils/core';
import { TableQuickActionDefinitionBase } from './table-quick-action-base';

export const CHANGE_TABLE_COLUMNS = 'change-table-columns';
const ACTION_ID = 'CTX_SETTINGS0';
const CONTROL_TYPE = 'sap.ui.mdc.Table';

/**
 * Quick Action for changing table columns.
 */
<<<<<<< HEAD
export class ChangeTableColumnsQuickAction
    extends TableQuickActionDefinitionBase
    implements NestedQuickActionDefinition
{
    constructor(context: QuickActionContext) {
        super(CHANGE_TABLE_COLUMNS, 'V4_QUICK_ACTION_CHANGE_TABLE_COLUMNS', context);
=======
export class ChangeTableColumnsQuickAction implements NestedQuickActionDefinition {
    readonly kind = NESTED_QUICK_ACTION_KIND;
    readonly type = CHANGE_TABLE_COLUMNS;
    public get id(): string {
        return `${this.context.key}-${this.type}`;
    }
    isActive = false;
    isClearButtonEnabled = false;
    children: NestedQuickActionChild[] = [];
    tableMap: Record<string, number> = {};
    constructor(private context: QuickActionContext) {}

    async initialize(): Promise<void> {
        if (FeatureService.isFeatureEnabled('cpe.beta.quick-actions') === false) {
            return;
        }
        let index = 0;
        for (const smartTable of getRelevantControlFromActivePage(this.context.controlIndex, this.context.view, [
            CONTROL_TYPE
        ])) {
            const hasVariantManagement = FlexRuntimeInfoAPI.hasVariantManagement({ element: smartTable });
            if (!hasVariantManagement) {
                continue;
            }
            const actions = await this.context.actionService.get(smartTable.getId());
            const changeColumnAction = actions.find((action) => action.id === ACTION_ID);
            if (changeColumnAction) {
                this.children.push({
                    label: `'${(smartTable as Table).getHeader()}' table`,
                    children: []
                });
                this.tableMap[`${this.children.length - 1}`] = index;
                index++;
            }
        }
        if (this.children.length > 0) {
            this.isActive = true;
        }
    }

    getActionObject(): NestedQuickAction {
        return {
            kind: NESTED_QUICK_ACTION_KIND,
            id: this.id,
            enabled: this.isActive,
            title: this.context.resourceBundle.getText('V4_QUICK_ACTION_CHANGE_TABLE_COLUMNS'),
            children: this.children
        };
>>>>>>> 6c6cfa82
    }

    async execute(path: string): Promise<FlexCommand[]> {
        const index = this.tableMap[path];
        const smartTables = getRelevantControlFromActivePage(this.context.controlIndex, this.context.view, [
            CONTROL_TYPE
        ]);
        for (let i = 0; i < smartTables.length; i++) {
            if (i === index) {
                const section = getControlById(smartTables[i].getId());
                const controlOverlay = OverlayUtil.getClosestOverlayFor(section);
                if (controlOverlay) {
                    controlOverlay.setSelected(true);
                }
                const hasVariantManagement = FlexRuntimeInfoAPI.hasVariantManagement({ element: smartTables[i] });
                if (!hasVariantManagement) {
                    continue;
                }
                await this.context.actionService.execute(smartTables[i].getId(), ACTION_ID);
            }
        }

        return [];
    }
}<|MERGE_RESOLUTION|>--- conflicted
+++ resolved
@@ -14,63 +14,12 @@
 /**
  * Quick Action for changing table columns.
  */
-<<<<<<< HEAD
 export class ChangeTableColumnsQuickAction
     extends TableQuickActionDefinitionBase
     implements NestedQuickActionDefinition
 {
     constructor(context: QuickActionContext) {
         super(CHANGE_TABLE_COLUMNS, 'V4_QUICK_ACTION_CHANGE_TABLE_COLUMNS', context);
-=======
-export class ChangeTableColumnsQuickAction implements NestedQuickActionDefinition {
-    readonly kind = NESTED_QUICK_ACTION_KIND;
-    readonly type = CHANGE_TABLE_COLUMNS;
-    public get id(): string {
-        return `${this.context.key}-${this.type}`;
-    }
-    isActive = false;
-    isClearButtonEnabled = false;
-    children: NestedQuickActionChild[] = [];
-    tableMap: Record<string, number> = {};
-    constructor(private context: QuickActionContext) {}
-
-    async initialize(): Promise<void> {
-        if (FeatureService.isFeatureEnabled('cpe.beta.quick-actions') === false) {
-            return;
-        }
-        let index = 0;
-        for (const smartTable of getRelevantControlFromActivePage(this.context.controlIndex, this.context.view, [
-            CONTROL_TYPE
-        ])) {
-            const hasVariantManagement = FlexRuntimeInfoAPI.hasVariantManagement({ element: smartTable });
-            if (!hasVariantManagement) {
-                continue;
-            }
-            const actions = await this.context.actionService.get(smartTable.getId());
-            const changeColumnAction = actions.find((action) => action.id === ACTION_ID);
-            if (changeColumnAction) {
-                this.children.push({
-                    label: `'${(smartTable as Table).getHeader()}' table`,
-                    children: []
-                });
-                this.tableMap[`${this.children.length - 1}`] = index;
-                index++;
-            }
-        }
-        if (this.children.length > 0) {
-            this.isActive = true;
-        }
-    }
-
-    getActionObject(): NestedQuickAction {
-        return {
-            kind: NESTED_QUICK_ACTION_KIND,
-            id: this.id,
-            enabled: this.isActive,
-            title: this.context.resourceBundle.getText('V4_QUICK_ACTION_CHANGE_TABLE_COLUMNS'),
-            children: this.children
-        };
->>>>>>> 6c6cfa82
     }
 
     async execute(path: string): Promise<FlexCommand[]> {
