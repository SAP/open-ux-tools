--- conflicted
+++ resolved
@@ -25,11 +25,8 @@
 import { ApplicationType } from '../../utils/application';
 import { CommunicationService } from '../../cpe/communication-service';
 import { setApplicationRequiresReload } from '@sap-ux-private/control-property-editor-common';
-<<<<<<< HEAD
 import { generateRoutePattern } from '../quick-actions/fe-v4/utils';
-=======
 import { QuickActionTelemetryData } from '../../cpe/quick-actions/quick-action-definition';
->>>>>>> 7799ebae
 
 type SubpageType = 'ObjectPage' | 'CustomPage';
 
@@ -52,14 +49,10 @@
     title: string;
     pageDescriptor: {
         entitySet: string;
-<<<<<<< HEAD
         pageId?: string;
         pageType: string;
         navProperties: { navProperty: string; entitySet: string }[];
         routePattern?: string;
-=======
-        navProperties: { navProperty: string; entitySet: string }[];
->>>>>>> 7799ebae
     };
 }
 
