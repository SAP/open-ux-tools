/** sap.m */
import Button from 'sap/m/Button';
import type Dialog from 'sap/m/Dialog';
import type ComboBox from 'sap/m/ComboBox';

/** sap.ui.core */
import type UI5Element from 'sap/ui/core/Element';

/** sap.ui.base */
import type Event from 'sap/ui/base/Event';
import type ManagedObjectMetadata from 'sap/ui/base/ManagedObjectMetadata';

/** sap.ui.model */
import JSONModel from 'sap/ui/model/json/JSONModel';

/** sap.ui.rta */
import type RuntimeAuthoring from 'sap/ui/rta/RuntimeAuthoring';

/** sap.ui.dt */
import OverlayRegistry from 'sap/ui/dt/OverlayRegistry';
import type ElementOverlay from 'sap/ui/dt/ElementOverlay';

/** sap.ui.fl */
import { type AddFragmentChangeContentType } from 'sap/ui/fl/Change';
<<<<<<< HEAD
=======

import { setApplicationRequiresReload } from '@sap-ux-private/control-property-editor-common';

import { getResourceModel, getTextBundle } from '../../i18n';
import { CommunicationService } from '../../cpe/communication-service';
>>>>>>> 7aa404e4

import ControlUtils from '../control-utils';
import CommandExecutor from '../command-executor';
import { getFragments } from '../api-handler';
import BaseDialog from './BaseDialog.controller';
import { notifyUser } from '../utils';
import ObjectPageLayout from 'sap/uxap/ObjectPageLayout';

interface CreateFragmentProps {
    fragmentName: string;
    index: string | number;
    targetAggregation: string;
}

const radix = 10;

type AddFragmentModel = JSONModel & {
    getProperty(sPath: '/title'): string;
    getProperty(sPath: '/completeView'): boolean;
    getProperty(sPath: '/newFragmentName'): string;
    getProperty(sPath: '/selectedIndex'): number;
    getProperty(sPath: '/selectedAggregation/value'): string;
};

export interface AddFragmentOptions {
    title: string;
    aggregation?: string;
}

/**
 * @namespace open.ux.preview.client.adp.controllers
 */
export default class AddFragment extends BaseDialog<AddFragmentModel> {
    constructor(name: string, overlays: UI5Element, rta: RuntimeAuthoring, private options: AddFragmentOptions) {
        super(name);
        this.rta = rta;
        this.overlays = overlays;
        this.model = new JSONModel({
            title: options.title,
            completeView: options.aggregation === undefined
        });
        this.ui5Version = sap.ui.version;
        this.commandExecutor = new CommandExecutor(this.rta);
    }

    /**
     * Setups the Dialog and the JSON Model
     *
     * @param {Dialog} dialog - Dialog instance
     */
    async setup(dialog: Dialog): Promise<void> {
        this.dialog = dialog;

        this.setEscapeHandler();

        await this.buildDialogData();
        const resourceModel = await getResourceModel('open.ux.preview.client');

        this.dialog.setModel(resourceModel, 'i18n');
        this.dialog.setModel(this.model);

        this.dialog.open();
    }

    /**
     * Handles the index field whenever a specific aggregation is chosen
     *
     * @param specialIndexAggregation string | number
     */
    private specialIndexHandling(specialIndexAggregation: string | number): void {
        const overlay = OverlayRegistry.getOverlay(this.runtimeControl as UI5Element);
        const aggregations = overlay.getDesignTimeMetadata().getData().aggregations;

        if (
            specialIndexAggregation in aggregations &&
            'specialIndexHandling' in aggregations[specialIndexAggregation]
        ) {
            const controlType = this.runtimeControl.getMetadata().getName();
            this.model.setProperty('/indexHandlingFlag', false);
            this.model.setProperty('/specialIndexHandlingIcon', true);
            this.model.setProperty(
                '/iconTooltip',
                `Index is defined by special logic of ${controlType} and can't be set here`
            );
        } else {
            this.model.setProperty('/indexHandlingFlag', true);
            this.model.setProperty('/specialIndexHandlingIcon', false);
            this.model.setProperty('/specialIndexHandlingIconPressed', false);
        }
    }

    /**
     * Handles the change in aggregations
     *
     * @param event Event
     */
    onAggregationChanged(event: Event) {
        const source = event.getSource<ComboBox>();

        const selectedKey = source.getSelectedKey();
        const selectedItem = source.getSelectedItem();

        let selectedItemText = '';
        if (selectedItem) {
            selectedItemText = selectedItem.getText();
        }

        this.model.setProperty('/selectedAggregation/key', selectedKey);
        this.model.setProperty('/selectedAggregation/value', selectedItemText);

        let newSelectedControlChildren: string[] | number[] = Object.keys(
            ControlUtils.getControlAggregationByName(this.runtimeControl, selectedItemText)
        );

        newSelectedControlChildren = newSelectedControlChildren.map((key) => {
            return parseInt(key, radix);
        });

        this.specialIndexHandling(selectedItemText);

        const updatedIndexArray: { key: number; value: number }[] = this.fillIndexArray(newSelectedControlChildren);

        this.model.setProperty('/index', updatedIndexArray);
        this.model.setProperty('/selectedIndex', updatedIndexArray.length - 1);
    }

    /**
     * Handles create button press
     *
     * @param event Event
     */
    async onCreateBtnPress(event: Event) {
        const source = event.getSource<Button>();
        source.setEnabled(false);

        const fragmentName = this.model.getProperty('/newFragmentName');
        const index = this.model.getProperty('/selectedIndex');
        const targetAggregation = this.model.getProperty('/selectedAggregation/value');
        const fragmentData = {
            index,
            fragmentName,
            targetAggregation
        };

        const templateName = await this.createFragmentChange(fragmentData);

        const textKey = templateName ? 'ADP_ADD_FRAGMENT_WITH_TEMPLATE_NOTIFICATION' : 'ADP_ADD_FRAGMENT_NOTIFICATION';
        const bundle = await getTextBundle();
        notifyUser(bundle.getText(textKey, [fragmentName]), 8000);

        this.handleDialogClose();
    }

    /**
     * Builds data that is used in the dialog
     */
    async buildDialogData(): Promise<void> {
        const selectorId = this.overlays.getId();

        let controlMetadata: ManagedObjectMetadata;

        const overlayControl = sap.ui.getCore().byId(selectorId) as unknown as ElementOverlay;
        if (overlayControl) {
            this.runtimeControl = ControlUtils.getRuntimeControl(overlayControl);
            controlMetadata = this.runtimeControl.getMetadata();
        } else {
            throw new Error('Cannot get overlay control');
        }

        const allAggregations = Object.keys(controlMetadata.getAllAggregations());
        const hiddenAggregations = ['customData', 'layoutData', 'dependents'];
        const targetAggregation = allAggregations.filter((item) => {
            if (hiddenAggregations.indexOf(item) === -1) {
                return item;
            }
            return false;
        });
        const defaultAggregation = this.options.aggregation ?? controlMetadata.getDefaultAggregationName();
        const selectedControlName = controlMetadata.getName();

        let selectedControlChildren: string[] | number[] = Object.keys(
            ControlUtils.getControlAggregationByName(this.runtimeControl, defaultAggregation)
        );

        selectedControlChildren = selectedControlChildren.map((key) => {
            return parseInt(key, radix);
        });

        this.model.setProperty('/selectedControlName', selectedControlName);
        this.model.setProperty('/selectedAggregation', {});

        const indexArray = this.fillIndexArray(selectedControlChildren);

        const controlAggregation: { key: string | number; value: string | number }[] = targetAggregation.map(
            (elem, index) => {
                return { key: index, value: elem };
            }
        );

        if (defaultAggregation !== null) {
            controlAggregation.forEach((obj) => {
                if (obj.value === defaultAggregation) {
                    obj.key = 'default';
                    this.model.setProperty('/selectedAggregation/key', obj.key);
                    this.model.setProperty('/selectedAggregation/value', obj.value);
                    this.specialIndexHandling(obj.value);
                }
            });
        } else {
            this.model.setProperty('/selectedAggregation/key', controlAggregation[0].key);
            this.model.setProperty('/selectedAggregation/value', controlAggregation[0].value);
            this.specialIndexHandling(controlAggregation[0].value);
        }

        try {
            const { fragments } = await getFragments();

            this.model.setProperty('/fragmentList', fragments);
        } catch (e) {
            this.handleError(e);
        }

        this.model.setProperty('/selectedIndex', indexArray.length - 1);
        this.model.setProperty('/targetAggregation', controlAggregation);
        this.model.setProperty('/index', indexArray);
    }

    /**
     * Fills indexArray from selected control children
     *
     * @param selectedControlChildren Array of numbers
     * @returns Array of key value pairs
     */
    private fillIndexArray(selectedControlChildren: number[]) {
        let indexArray: { key: number; value: number }[] = [];
        if (selectedControlChildren.length === 0) {
            indexArray.push({ key: 0, value: 0 });
        } else {
            indexArray = selectedControlChildren.map((elem, index) => {
                return { key: index + 1, value: elem + 1 };
            });
            indexArray.unshift({ key: 0, value: 0 });
            indexArray.push({
                key: selectedControlChildren.length + 1,
                value: selectedControlChildren.length + 1
            });
        }
        return indexArray;
    }

    /**
     * Creates an addXML fragment command and pushes it to the command stack
     *
     * @param fragmentData Fragment Data
     */
    private async createFragmentChange(fragmentData: CreateFragmentProps): Promise<string | undefined> {
        const { fragmentName, index, targetAggregation } = fragmentData;

        const flexSettings = this.rta.getFlexSettings();

        const overlay = OverlayRegistry.getOverlay(this.runtimeControl as UI5Element);
        const designMetadata = overlay.getDesignTimeMetadata();

        const modifiedValue = {
            fragment: `<core:FragmentDefinition xmlns:core='sap.ui.core'></core:FragmentDefinition>`,
            fragmentPath: `fragments/${fragmentName}.fragment.xml`,
            index: index ?? 0,
            targetAggregation: targetAggregation ?? 'content'
        };

        const command = await this.commandExecutor.getCommand<AddFragmentChangeContentType>(
            this.runtimeControl,
            'addXML',
            modifiedValue,
            designMetadata,
            flexSettings
        );

        const templateName = this.getFragmentTemplateName(modifiedValue.targetAggregation);
        if (templateName) {
            const preparedChange = command.getPreparedChange();
            const content = preparedChange.getContent();
            preparedChange.setContent({ ...content, templateName });
            CommunicationService.sendAction(setApplicationRequiresReload(true));
        }
        await this.commandExecutor.pushAndExecuteCommand(command);
        return templateName;
    }

    private getFragmentTemplateName(targetAggregation: string): string {
        const currentControlName = this.runtimeControl.getMetadata().getName();
        if (currentControlName === 'sap.uxap.ObjectPageLayout' && targetAggregation === 'sections') {
            return 'OBJECT_PAGE_CUSTOM_SECTION';
        } else if (currentControlName === 'sap.uxap.ObjectPageLayout' && targetAggregation === 'headerContent') {
            return 'OBJECT_PAGE_HEADER_FIELD';
        } else if (currentControlName === 'sap.m.FlexBox' && targetAggregation === 'items') {
            // in case of dynamic header make sure that there is only one flexBox in the header.
            if ((this.runtimeControl.getParent() as ObjectPageLayout)?.getHeaderContent().length === 1) {
                return 'OBJECT_PAGE_HEADER_FIELD';
            } else {
                return '';
            }
        } else {
            return '';
        }
    }
}<|MERGE_RESOLUTION|>--- conflicted
+++ resolved
@@ -21,15 +21,12 @@
 import type ElementOverlay from 'sap/ui/dt/ElementOverlay';
 
 /** sap.ui.fl */
-import { type AddFragmentChangeContentType } from 'sap/ui/fl/Change';
-<<<<<<< HEAD
-=======
+import {  type AddFragmentChangeContentType  } from 'sap/ui/fl/Change';
 
 import { setApplicationRequiresReload } from '@sap-ux-private/control-property-editor-common';
 
 import { getResourceModel, getTextBundle } from '../../i18n';
 import { CommunicationService } from '../../cpe/communication-service';
->>>>>>> 7aa404e4
 
 import ControlUtils from '../control-utils';
 import CommandExecutor from '../command-executor';
