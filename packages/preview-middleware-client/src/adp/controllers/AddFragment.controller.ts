/** sap.m */
import Button from 'sap/m/Button';
import type Dialog from 'sap/m/Dialog';
import type ComboBox from 'sap/m/ComboBox';

/** sap.ui.core */
import type UI5Element from 'sap/ui/core/Element';

/** sap.ui.base */
import type Event from 'sap/ui/base/Event';
import type ManagedObjectMetadata from 'sap/ui/base/ManagedObjectMetadata';

/** sap.ui.model */
import JSONModel from 'sap/ui/model/json/JSONModel';

/** sap.ui.rta */
import type RuntimeAuthoring from 'sap/ui/rta/RuntimeAuthoring';

/** sap.ui.dt */
import OverlayRegistry from 'sap/ui/dt/OverlayRegistry';
import type ElementOverlay from 'sap/ui/dt/ElementOverlay';

/** sap.ui.fl */
import {  type AddFragmentChangeContentType  } from 'sap/ui/fl/Change';

import { setApplicationRequiresReload } from '@sap-ux-private/control-property-editor-common';

import { getResourceModel, getTextBundle } from '../../i18n';
import { CommunicationService } from '../../cpe/communication-service';

import ControlUtils from '../control-utils';
import CommandExecutor from '../command-executor';
import { getFragments } from '../api-handler';
import BaseDialog from './BaseDialog.controller';
import { notifyUser } from '../utils';
import ObjectPageLayout from 'sap/uxap/ObjectPageLayout';

interface CreateFragmentProps {
    fragmentName: string;
    index: string | number;
    targetAggregation: string;
}

const radix = 10;

type AddFragmentModel = JSONModel & {
    getProperty(sPath: '/title'): string;
    getProperty(sPath: '/completeView'): boolean;
    getProperty(sPath: '/newFragmentName'): string;
    getProperty(sPath: '/selectedIndex'): number;
    getProperty(sPath: '/selectedAggregation/value'): string;
};

export interface AddFragmentOptions {
    title: string;
    aggregation?: string;
}

/**
 * @namespace open.ux.preview.client.adp.controllers
 */
export default class AddFragment extends BaseDialog<AddFragmentModel> {
    constructor(name: string, overlays: UI5Element, rta: RuntimeAuthoring, private options: AddFragmentOptions) {
        super(name);
        this.rta = rta;
        this.overlays = overlays;
        this.model = new JSONModel({
            title: options.title,
            completeView: options.aggregation === undefined
        });
        this.ui5Version = sap.ui.version;
        this.commandExecutor = new CommandExecutor(this.rta);
    }

    /**
     * Setups the Dialog and the JSON Model
     *
     * @param {Dialog} dialog - Dialog instance
     */
    async setup(dialog: Dialog): Promise<void> {
        this.dialog = dialog;

        this.setEscapeHandler();

        await this.buildDialogData();
        const resourceModel = await getResourceModel('open.ux.preview.client');

        this.dialog.setModel(resourceModel, 'i18n');
        this.dialog.setModel(this.model);

        this.dialog.open();
    }

    /**
     * Handles the index field whenever a specific aggregation is chosen
     *
     * @param specialIndexAggregation string | number
     */
    private specialIndexHandling(specialIndexAggregation: string | number): void {
        const overlay = OverlayRegistry.getOverlay(this.runtimeControl as UI5Element);
        const aggregations = overlay.getDesignTimeMetadata().getData().aggregations;

        if (
            specialIndexAggregation in aggregations &&
            'specialIndexHandling' in aggregations[specialIndexAggregation]
        ) {
            const controlType = this.runtimeControl.getMetadata().getName();
            this.model.setProperty('/indexHandlingFlag', false);
            this.model.setProperty('/specialIndexHandlingIcon', true);
            this.model.setProperty(
                '/iconTooltip',
                `Index is defined by special logic of ${controlType} and can't be set here`
            );
        } else {
            this.model.setProperty('/indexHandlingFlag', true);
            this.model.setProperty('/specialIndexHandlingIcon', false);
            this.model.setProperty('/specialIndexHandlingIconPressed', false);
        }
    }

    /**
     * Handles the change in aggregations
     *
     * @param event Event
     */
    onAggregationChanged(event: Event) {
        const source = event.getSource<ComboBox>();

        const selectedKey = source.getSelectedKey();
        const selectedItem = source.getSelectedItem();

        let selectedItemText = '';
        if (selectedItem) {
            selectedItemText = selectedItem.getText();
        }

        this.model.setProperty('/selectedAggregation/key', selectedKey);
        this.model.setProperty('/selectedAggregation/value', selectedItemText);

        let newSelectedControlChildren: string[] | number[] = Object.keys(
            ControlUtils.getControlAggregationByName(this.runtimeControl, selectedItemText)
        );

        newSelectedControlChildren = newSelectedControlChildren.map((key) => {
            return parseInt(key, radix);
        });

        this.specialIndexHandling(selectedItemText);

        const updatedIndexArray: { key: number; value: number }[] = this.fillIndexArray(newSelectedControlChildren);

        this.model.setProperty('/index', updatedIndexArray);
        this.model.setProperty('/selectedIndex', updatedIndexArray.length - 1);
    }

    /**
     * Handles create button press
     *
     * @param event Event
     */
    async onCreateBtnPress(event: Event) {
        const source = event.getSource<Button>();
        source.setEnabled(false);

        const fragmentName = this.model.getProperty('/newFragmentName');
        const index = this.model.getProperty('/selectedIndex');
        const targetAggregation = this.model.getProperty('/selectedAggregation/value');
        const fragmentData = {
            index,
            fragmentName,
            targetAggregation
        };

        const templateName = await this.createFragmentChange(fragmentData);

        const textKey = templateName ? 'ADP_ADD_FRAGMENT_WITH_TEMPLATE_NOTIFICATION' : 'ADP_ADD_FRAGMENT_NOTIFICATION';
        const bundle = await getTextBundle();
        notifyUser(bundle.getText(textKey, [fragmentName]), 8000);

        this.handleDialogClose();
    }

    /**
     * Builds data that is used in the dialog
     */
    async buildDialogData(): Promise<void> {
        const selectorId = this.overlays.getId();

        let controlMetadata: ManagedObjectMetadata;

        const overlayControl = sap.ui.getCore().byId(selectorId) as unknown as ElementOverlay;
        if (overlayControl) {
            this.runtimeControl = ControlUtils.getRuntimeControl(overlayControl);
            controlMetadata = this.runtimeControl.getMetadata();
        } else {
            throw new Error('Cannot get overlay control');
        }

        const allAggregations = Object.keys(controlMetadata.getAllAggregations());
        const hiddenAggregations = ['customData', 'layoutData', 'dependents'];
        const targetAggregation = allAggregations.filter((item) => {
            if (hiddenAggregations.indexOf(item) === -1) {
                return item;
            }
            return false;
        });
        const defaultAggregation = this.options.aggregation ?? controlMetadata.getDefaultAggregationName();
        const selectedControlName = controlMetadata.getName();

        let selectedControlChildren: string[] | number[] = Object.keys(
            ControlUtils.getControlAggregationByName(this.runtimeControl, defaultAggregation)
        );

        selectedControlChildren = selectedControlChildren.map((key) => {
            return parseInt(key, radix);
        });

        this.model.setProperty('/selectedControlName', selectedControlName);
        this.model.setProperty('/selectedAggregation', {});

        const indexArray = this.fillIndexArray(selectedControlChildren);

        const controlAggregation: { key: string | number; value: string | number }[] = targetAggregation.map(
            (elem, index) => {
                return { key: index, value: elem };
            }
        );

        if (defaultAggregation !== null) {
            controlAggregation.forEach((obj) => {
                if (obj.value === defaultAggregation) {
                    obj.key = 'default';
                    this.model.setProperty('/selectedAggregation/key', obj.key);
                    this.model.setProperty('/selectedAggregation/value', obj.value);
                    this.specialIndexHandling(obj.value);
                }
            });
        } else {
            this.model.setProperty('/selectedAggregation/key', controlAggregation[0].key);
            this.model.setProperty('/selectedAggregation/value', controlAggregation[0].value);
            this.specialIndexHandling(controlAggregation[0].value);
        }

        try {
            const { fragments } = await getFragments();

            this.model.setProperty('/fragmentList', fragments);
        } catch (e) {
            this.handleError(e);
        }

        this.model.setProperty('/selectedIndex', indexArray.length - 1);
        this.model.setProperty('/targetAggregation', controlAggregation);
        this.model.setProperty('/index', indexArray);
    }

    /**
     * Fills indexArray from selected control children
     *
     * @param selectedControlChildren Array of numbers
     * @returns Array of key value pairs
     */
    private fillIndexArray(selectedControlChildren: number[]) {
        let indexArray: { key: number; value: number }[] = [];
        if (selectedControlChildren.length === 0) {
            indexArray.push({ key: 0, value: 0 });
        } else {
            indexArray = selectedControlChildren.map((elem, index) => {
                return { key: index + 1, value: elem + 1 };
            });
            indexArray.unshift({ key: 0, value: 0 });
            indexArray.push({
                key: selectedControlChildren.length + 1,
                value: selectedControlChildren.length + 1
            });
        }
        return indexArray;
    }

    /**
     * Creates an addXML fragment command and pushes it to the command stack
     *
     * @param fragmentData Fragment Data
     */
    private async createFragmentChange(fragmentData: CreateFragmentProps): Promise<string | undefined> {
        const { fragmentName, index, targetAggregation } = fragmentData;

        const flexSettings = this.rta.getFlexSettings();

        const overlay = OverlayRegistry.getOverlay(this.runtimeControl as UI5Element);
        const designMetadata = overlay.getDesignTimeMetadata();

        const modifiedValue = {
            fragment: `<core:FragmentDefinition xmlns:core='sap.ui.core'></core:FragmentDefinition>`,
            fragmentPath: `fragments/${fragmentName}.fragment.xml`,
            index: index ?? 0,
            targetAggregation: targetAggregation ?? 'content'
        };

        const command = await this.commandExecutor.getCommand<AddFragmentChangeContentType>(
            this.runtimeControl,
            'addXML',
            modifiedValue,
            designMetadata,
            flexSettings
        );

        const templateName = this.getFragmentTemplateName(modifiedValue.targetAggregation);
        if (templateName) {
            const preparedChange = command.getPreparedChange();
            const content = preparedChange.getContent();
            preparedChange.setContent({ ...content, templateName });
            CommunicationService.sendAction(setApplicationRequiresReload(true));
        }
        await this.commandExecutor.pushAndExecuteCommand(command);
        return templateName;
    }

    private getFragmentTemplateName(targetAggregation: string): string {
        const currentControlName = this.runtimeControl.getMetadata().getName();
        if (currentControlName === 'sap.uxap.ObjectPageLayout' && targetAggregation === 'sections') {
            return 'OBJECT_PAGE_CUSTOM_SECTION';
<<<<<<< HEAD
        } else if (
            ((currentControlName === 'sap.f.DynamicPageTitle' || currentControlName === 'sap.uxap.ObjectPageHeader') &&
                targetAggregation === 'actions') ||
            (currentControlName === 'sap.m.OverflowToolbar' && targetAggregation === 'content')
        ) {
            return 'CUSTOM_ACTION';
=======
        } else if (currentControlName === 'sap.uxap.ObjectPageLayout' && targetAggregation === 'headerContent') {
            return 'OBJECT_PAGE_HEADER_FIELD';
        } else if (currentControlName === 'sap.m.FlexBox' && targetAggregation === 'items') {
            // in case of dynamic header make sure that there is only one flexBox in the header.
            if ((this.runtimeControl.getParent() as ObjectPageLayout)?.getHeaderContent().length === 1) {
                return 'OBJECT_PAGE_HEADER_FIELD';
            } else {
                return '';
            }
>>>>>>> 595bdeab
        } else {
            return '';
        }
    }
}<|MERGE_RESOLUTION|>--- conflicted
+++ resolved
@@ -21,7 +21,7 @@
 import type ElementOverlay from 'sap/ui/dt/ElementOverlay';
 
 /** sap.ui.fl */
-import {  type AddFragmentChangeContentType  } from 'sap/ui/fl/Change';
+import { type AddFragmentChangeContentType } from 'sap/ui/fl/Change';
 
 import { setApplicationRequiresReload } from '@sap-ux-private/control-property-editor-common';
 
@@ -320,14 +320,13 @@
         const currentControlName = this.runtimeControl.getMetadata().getName();
         if (currentControlName === 'sap.uxap.ObjectPageLayout' && targetAggregation === 'sections') {
             return 'OBJECT_PAGE_CUSTOM_SECTION';
-<<<<<<< HEAD
-        } else if (
+        }
+        if (
             ((currentControlName === 'sap.f.DynamicPageTitle' || currentControlName === 'sap.uxap.ObjectPageHeader') &&
                 targetAggregation === 'actions') ||
             (currentControlName === 'sap.m.OverflowToolbar' && targetAggregation === 'content')
         ) {
             return 'CUSTOM_ACTION';
-=======
         } else if (currentControlName === 'sap.uxap.ObjectPageLayout' && targetAggregation === 'headerContent') {
             return 'OBJECT_PAGE_HEADER_FIELD';
         } else if (currentControlName === 'sap.m.FlexBox' && targetAggregation === 'items') {
@@ -337,7 +336,6 @@
             } else {
                 return '';
             }
->>>>>>> 595bdeab
         } else {
             return '';
         }
