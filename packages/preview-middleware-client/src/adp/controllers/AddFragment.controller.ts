--- conflicted
+++ resolved
@@ -60,14 +60,9 @@
     }
 
     /**
-<<<<<<< HEAD
-    * 
-    * @param specialIndexAggregation string or number 
-=======
     * Handles the index field whenever a specific aggregation is chosen
     * 
     * @param specialIndexAggregation string | number
->>>>>>> 0cd553ab
     */
     private specialIndexHandling(specialIndexAggregation: string | number): void {
         const overlay = OverlayRegistry.getOverlay(this.runtimeControl as UI5Element);
