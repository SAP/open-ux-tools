/** sap.m */
import Button from 'sap/m/Button';
import type Dialog from 'sap/m/Dialog';
import type ComboBox from 'sap/m/ComboBox';

/** sap.ui.core */
import type UI5Element from 'sap/ui/core/Element';

/** sap.ui.base */
import type Event from 'sap/ui/base/Event';
import type ManagedObjectMetadata from 'sap/ui/base/ManagedObjectMetadata';

/** sap.ui.model */
import JSONModel from 'sap/ui/model/json/JSONModel';

/** sap.ui.rta */
import type RuntimeAuthoring from 'sap/ui/rta/RuntimeAuthoring';

/** sap.ui.dt */
import OverlayRegistry from 'sap/ui/dt/OverlayRegistry';
import type ElementOverlay from 'sap/ui/dt/ElementOverlay';

/** sap.ui.fl */
import { type AddFragmentChangeContentType } from 'sap/ui/fl/Change';

import { setApplicationRequiresReload } from '@sap-ux-private/control-property-editor-common';

import { getResourceModel, getTextBundle } from '../../i18n';
import { CommunicationService } from '../../cpe/communication-service';

import ControlUtils from '../control-utils';
import CommandExecutor from '../command-executor';
import { getFragments } from '../api-handler';
import BaseDialog from './BaseDialog.controller';
import { notifyUser } from '../utils';
import { getControlById } from '../../utils/core';

interface CreateFragmentProps {
    fragmentName: string;
    index: string | number;
    targetAggregation: string;
}

const radix = 10;

type AddFragmentModel = JSONModel & {
    getProperty(sPath: '/title'): string;
    getProperty(sPath: '/completeView'): boolean;
    getProperty(sPath: '/newFragmentName'): string;
    getProperty(sPath: '/selectedIndex'): number;
    getProperty(sPath: '/selectedAggregation/value'): string;
};

export interface AddFragmentOptions {
    title: string;
    aggregation?: string;
}

/**
 * @namespace open.ux.preview.client.adp.controllers
 */
export default class AddFragment extends BaseDialog<AddFragmentModel> {
    constructor(name: string, overlays: UI5Element, rta: RuntimeAuthoring, readonly options: AddFragmentOptions) {
        super(name);
        this.rta = rta;
        this.overlays = overlays;
        this.model = new JSONModel({
            title: options.title,
            completeView: options.aggregation === undefined
        });
        this.ui5Version = sap.ui.version;
        this.commandExecutor = new CommandExecutor(this.rta);
    }

    /**
     * Setups the Dialog and the JSON Model
     *
     * @param {Dialog} dialog - Dialog instance
     */
    async setup(dialog: Dialog): Promise<void> {
        this.dialog = dialog;

        this.setEscapeHandler();

        await this.buildDialogData();
        const resourceModel = await getResourceModel('open.ux.preview.client');

        this.dialog.setModel(resourceModel, 'i18n');
        this.dialog.setModel(this.model);

        this.dialog.open();
    }

    /**
     * Handles the index field whenever a specific aggregation is chosen
     *
     * @param specialIndexAggregation string | number
     */
    private specialIndexHandling(specialIndexAggregation: string | number): void {
        const overlay = OverlayRegistry.getOverlay(this.runtimeControl as UI5Element);
        const aggregations = overlay.getDesignTimeMetadata().getData().aggregations;

        if (
            specialIndexAggregation in aggregations &&
            'specialIndexHandling' in aggregations[specialIndexAggregation]
        ) {
            const controlType = this.runtimeControl.getMetadata().getName();
            this.model.setProperty('/indexHandlingFlag', false);
            this.model.setProperty('/specialIndexHandlingIcon', true);
            this.model.setProperty(
                '/iconTooltip',
                `Index is defined by special logic of ${controlType} and can't be set here`
            );
        } else {
            this.model.setProperty('/indexHandlingFlag', true);
            this.model.setProperty('/specialIndexHandlingIcon', false);
            this.model.setProperty('/specialIndexHandlingIconPressed', false);
        }
    }

    /**
     * Handles the change in aggregations
     *
     * @param event Event
     */
    onAggregationChanged(event: Event) {
        const source = event.getSource<ComboBox>();

        const selectedKey = source.getSelectedKey();
        const selectedItem = source.getSelectedItem();

        let selectedItemText = '';
        if (selectedItem) {
            selectedItemText = selectedItem.getText();
        }

        this.model.setProperty('/selectedAggregation/key', selectedKey);
        this.model.setProperty('/selectedAggregation/value', selectedItemText);

        let newSelectedControlChildren: string[] | number[] = Object.keys(
            ControlUtils.getControlAggregationByName(this.runtimeControl, selectedItemText)
        );

        newSelectedControlChildren = newSelectedControlChildren.map((key) => {
            return parseInt(key, radix);
        });

        this.specialIndexHandling(selectedItemText);

        const updatedIndexArray: { key: number; value: number }[] = this.fillIndexArray(newSelectedControlChildren);

        this.model.setProperty('/index', updatedIndexArray);
        this.model.setProperty('/selectedIndex', updatedIndexArray.length - 1);
    }

    /**
     * Handles create button press
     *
     * @param event Event
     */
    async onCreateBtnPress(event: Event) {
        const source = event.getSource<Button>();
        source.setEnabled(false);

        const fragmentName = this.model.getProperty('/newFragmentName');
        const index = this.model.getProperty('/selectedIndex');
        const targetAggregation = this.model.getProperty('/selectedAggregation/value');
        const fragmentData = {
            index,
            fragmentName,
            targetAggregation
        };

        const templateName = await this.createFragmentChange(fragmentData);

        const textKey = templateName ? 'ADP_ADD_FRAGMENT_WITH_TEMPLATE_NOTIFICATION' : 'ADP_ADD_FRAGMENT_NOTIFICATION';
        const bundle = await getTextBundle();
        notifyUser(bundle.getText(textKey, [fragmentName]), 8000);

        this.handleDialogClose();
    }

    /**
     * Builds data that is used in the dialog
     */
    async buildDialogData(): Promise<void> {
        const selectorId = this.overlays.getId();

        let controlMetadata: ManagedObjectMetadata;

        const overlayControl = getControlById(selectorId) as unknown as ElementOverlay;
        if (overlayControl) {
            this.runtimeControl = ControlUtils.getRuntimeControl(overlayControl);
            controlMetadata = this.runtimeControl.getMetadata();
        } else {
            throw new Error('Cannot get overlay control');
        }

        const allAggregations = Object.keys(controlMetadata.getAllAggregations());
        const hiddenAggregations = ['customData', 'layoutData', 'dependents'];
        const targetAggregation = allAggregations.filter((item) => {
            if (hiddenAggregations.indexOf(item) === -1) {
                return item;
            }
            return false;
        });
        const defaultAggregation = this.options.aggregation ?? controlMetadata.getDefaultAggregationName();
        const selectedControlName = controlMetadata.getName();

        let selectedControlChildren: string[] | number[] = Object.keys(
            ControlUtils.getControlAggregationByName(this.runtimeControl, defaultAggregation)
        );

        selectedControlChildren = selectedControlChildren.map((key) => {
            return parseInt(key, radix);
        });

        this.model.setProperty('/selectedControlName', selectedControlName);
        this.model.setProperty('/selectedAggregation', {});

        const indexArray = this.fillIndexArray(selectedControlChildren);

        const controlAggregation: { key: string | number; value: string | number }[] = targetAggregation.map(
            (elem, index) => {
                return { key: index, value: elem };
            }
        );

        if (defaultAggregation !== null) {
            controlAggregation.forEach((obj) => {
                if (obj.value === defaultAggregation) {
                    obj.key = 'default';
                    this.model.setProperty('/selectedAggregation/key', obj.key);
                    this.model.setProperty('/selectedAggregation/value', obj.value);
                    this.specialIndexHandling(obj.value);
                }
            });
        } else {
            this.model.setProperty('/selectedAggregation/key', controlAggregation[0].key);
            this.model.setProperty('/selectedAggregation/value', controlAggregation[0].value);
            this.specialIndexHandling(controlAggregation[0].value);
        }

        try {
            const { fragments } = await getFragments();

            this.model.setProperty('/fragmentList', fragments);
        } catch (e) {
            this.handleError(e);
        }

        this.model.setProperty('/selectedIndex', indexArray.length - 1);
        this.model.setProperty('/targetAggregation', controlAggregation);
        this.model.setProperty('/index', indexArray);
    }

    /**
     * Fills indexArray from selected control children
     *
     * @param selectedControlChildren Array of numbers
     * @returns Array of key value pairs
     */
    private fillIndexArray(selectedControlChildren: number[]) {
        let indexArray: { key: number; value: number }[] = [];
        if (selectedControlChildren.length === 0) {
            indexArray.push({ key: 0, value: 0 });
        } else {
            indexArray = selectedControlChildren.map((elem, index) => {
                return { key: index + 1, value: elem + 1 };
            });
            indexArray.unshift({ key: 0, value: 0 });
            indexArray.push({
                key: selectedControlChildren.length + 1,
                value: selectedControlChildren.length + 1
            });
        }
        return indexArray;
    }

    /**
     * Creates an addXML fragment command and pushes it to the command stack
     *
     * @param fragmentData Fragment Data
     */
    private async createFragmentChange(fragmentData: CreateFragmentProps): Promise<string | undefined> {
        const { fragmentName, index, targetAggregation } = fragmentData;

        const flexSettings = this.rta.getFlexSettings();

        const overlay = OverlayRegistry.getOverlay(this.runtimeControl as UI5Element);
        const designMetadata = overlay.getDesignTimeMetadata();

        const modifiedValue = {
            fragment: `<core:FragmentDefinition xmlns:core='sap.ui.core'></core:FragmentDefinition>`,
            fragmentPath: `fragments/${fragmentName}.fragment.xml`,
            index: index ?? 0,
            targetAggregation: targetAggregation ?? 'content'
        };

        const command = await this.commandExecutor.getCommand<AddFragmentChangeContentType>(
            this.runtimeControl,
            'addXML',
            modifiedValue,
            designMetadata,
            flexSettings
        );

        const templateName = this.getFragmentTemplateName(modifiedValue.targetAggregation);
        if (templateName) {
            const preparedChange = command.getPreparedChange();
            const content = preparedChange.getContent();
            preparedChange.setContent({ ...content, templateName });
            CommunicationService.sendAction(setApplicationRequiresReload(true));
        }
        await this.commandExecutor.pushAndExecuteCommand(command);
        return templateName;
    }

    private getFragmentTemplateName(targetAggregation: string): string {
        const currentControlName = this.runtimeControl.getMetadata().getName();
        if (currentControlName === 'sap.uxap.ObjectPageLayout' && targetAggregation === 'sections') {
            return 'OBJECT_PAGE_CUSTOM_SECTION';
        } else if (this.isCustomAction(currentControlName, targetAggregation)) {
            return 'CUSTOM_ACTION';
        } else if (currentControlName === 'sap.uxap.ObjectPageLayout' && targetAggregation === 'headerContent') {
            return 'OBJECT_PAGE_HEADER_FIELD';
        } else if (currentControlName === 'sap.m.FlexBox' && targetAggregation === 'items') {
<<<<<<< HEAD
            return this.getObjectPageHeaderFieldOrEmpty();
        } else {
            return '';
        }
    }

    private isCustomAction(currentControlName: string, targetAggregation: string): boolean {
        return (
            ((currentControlName === 'sap.f.DynamicPageTitle' || currentControlName === 'sap.uxap.ObjectPageHeader') &&
                targetAggregation === 'actions') ||
            (currentControlName === 'sap.m.OverflowToolbar' && targetAggregation === 'content') ||
            (currentControlName === 'sap.m.Toolbar' && targetAggregation === 'content')
        );
    }

    private getObjectPageHeaderFieldOrEmpty(): string {
        if ((this.runtimeControl.getParent() as ObjectPageLayout)?.getHeaderContent().length === 1) {
            return 'OBJECT_PAGE_HEADER_FIELD';
=======
            // in case of dynamic header make sure that there is only one flexBox in the header.
            if (
                this.runtimeControl.getParent()?.getMetadata().getName() === 'sap.uxap.ObjectPageDynamicHeaderContent'
            ) {
                return 'OBJECT_PAGE_HEADER_FIELD';
            } else {
                return '';
            }
>>>>>>> c1462a9b
        } else {
            return '';
        }
    }
}<|MERGE_RESOLUTION|>--- conflicted
+++ resolved
@@ -325,7 +325,6 @@
         } else if (currentControlName === 'sap.uxap.ObjectPageLayout' && targetAggregation === 'headerContent') {
             return 'OBJECT_PAGE_HEADER_FIELD';
         } else if (currentControlName === 'sap.m.FlexBox' && targetAggregation === 'items') {
-<<<<<<< HEAD
             return this.getObjectPageHeaderFieldOrEmpty();
         } else {
             return '';
@@ -342,18 +341,8 @@
     }
 
     private getObjectPageHeaderFieldOrEmpty(): string {
-        if ((this.runtimeControl.getParent() as ObjectPageLayout)?.getHeaderContent().length === 1) {
+        if (this.runtimeControl.getParent()?.getMetadata().getName() === 'sap.uxap.ObjectPageDynamicHeaderContent') {
             return 'OBJECT_PAGE_HEADER_FIELD';
-=======
-            // in case of dynamic header make sure that there is only one flexBox in the header.
-            if (
-                this.runtimeControl.getParent()?.getMetadata().getName() === 'sap.uxap.ObjectPageDynamicHeaderContent'
-            ) {
-                return 'OBJECT_PAGE_HEADER_FIELD';
-            } else {
-                return '';
-            }
->>>>>>> c1462a9b
         } else {
             return '';
         }
