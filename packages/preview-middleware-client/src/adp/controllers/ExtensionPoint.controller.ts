/** sap.m */
import type Button from 'sap/m/Button';
import type Select from 'sap/m/Select';
import type Dialog from 'sap/m/Dialog';

/** sap.ui.core */
import type UI5Element from 'sap/ui/core/Element';

/** sap.ui.base */
import type Event from 'sap/ui/base/Event';

/** sap.ui.model */
import JSONModel from 'sap/ui/model/json/JSONModel';

/** sap.ui.rta */
import type RuntimeAuthoring from 'sap/ui/rta/RuntimeAuthoring';

import { getFragments } from '../api-handler';
import BaseDialog from './BaseDialog.controller';
<<<<<<< HEAD
import { ExtensionPointData, ExtensionPointInfo } from '../extension';
=======
import { ExtensionPointData, ExtensionPointInfo } from '../extension-point';
import { notifyUser } from '../utils';

type ExtensionPointModel = JSONModel & {
    getProperty(sPath: '/newFragmentName'): string;
    getProperty(sPath: '/extensionPointName'): string;
};
>>>>>>> 2de39aa1

/**
 * @namespace open.ux.preview.client.adp.controllers
 */
export default class ExtensionPoint extends BaseDialog<ExtensionPointModel> {
    public readonly data: ExtensionPointData;

    constructor(name: string, _overlays: UI5Element, rta: RuntimeAuthoring, data: ExtensionPointData) {
        super(name);
        this.model = new JSONModel();
        this.data = data;
        this.rta = rta;
    }

    /**
     * Setups the Dialog and the JSON Model
     *
     * @param {Dialog} dialog - Dialog instance
     */
    async setup(dialog: Dialog): Promise<void> {
        this.dialog = dialog;

        this.setEscapeHandler();

        await this.buildDialogData();

        this.dialog.setModel(this.model);

        this.dialog.open();
    }

    /**
     * Handles create button press
     *
     * @param event Event
     */
    onCreateBtnPress(event: Event): void {
        const source = event.getSource<Button>();
        source.setEnabled(false);

        const fragmentName = this.model.getProperty('/newFragmentName');

        this.createExtensionPointFragmentChange(fragmentName);

        notifyUser(`Note: The '${fragmentName}.fragment.xml' fragment will be created once you save the change.`, 8000);

        this.handleDialogClose();
    }

    /**
     * Handler for extension point select control
     *
     * @param event Select control change event
     */
    onExtensionPointHandler(event: Event): void {
        const source = event.getSource<Select>();

        const selectedItem = source.getSelectedItem();

        let extensionPointName = '';
        if (selectedItem) {
            extensionPointName = selectedItem.getText();
        }

        this.model.setProperty('/extensionPointName', extensionPointName);
        const hasDefaultContent = this.hasDefaultContentForName(extensionPointName);
        this.model.setProperty('/hasDefaultContent', hasDefaultContent);
    }

    /**
     * Determines whether there is default content associated with the given name.
     *
     * @param {string} name - The name to check for associated default content.
     * @returns {boolean} - True if there is non-empty default content associated with the name, false otherwise.
     */
    private hasDefaultContentForName(name: string): boolean {
        const defaultContent = this.data?.info.find((v) => v.name === name)?.defaultContent;
        return defaultContent ? defaultContent.length > 0 : false;
    }

    /**
     * Builds data that is used in the dialog
     */
    async buildDialogData(): Promise<void> {
        const name = this.data?.name;

        if (name) {
            const hasDefaultContent = this.hasDefaultContentForName(name);

            const extensionPointList = [{ key: 0, value: name }];

            this.updateModel(name, 0, extensionPointList, false, hasDefaultContent);
        } else {
            // In this case we are selecting from the application. There can be many extension points under one control.
            const extensionPointList = this.data.info.map((v: ExtensionPointInfo, idx: number) => {
                return {
                    key: idx,
                    value: v.name
                };
            });
            const firstElName = extensionPointList[0].value;
            const enabled = extensionPointList.length > 1;
            const hasDefaultContent = this.hasDefaultContentForName(firstElName);

            this.updateModel(firstElName, 0, extensionPointList, enabled, hasDefaultContent);
        }

        try {
            const { fragments } = await getFragments();

            this.model.setProperty('/fragmentList', fragments);
        } catch (e) {
            this.handleError(e);
        }
    }

    /**
     * Updates the Select control according to provided values
     *
     * @param name Extension point name
     * @param key Selected extension point key
     * @param list All of the extension points that are under a view
     * @param enabled Enables the select control
     * @param hasDefaultContent Whether there is default content associated with the extension name
     */
    private updateModel(
        name: string,
        key: number,
        list: { key: number; value: string }[],
        enabled: boolean,
        hasDefaultContent: boolean
    ): void {
        this.model.setProperty('/extensionPointName', name);
        this.model.setProperty('/extensionPointKey', key);
        this.model.setProperty('/extensionPointList', list);
        this.model.setProperty('/extensionListEnabled', enabled);
        this.model.setProperty('/hasDefaultContent', hasDefaultContent);
    }

    /**
     * Creates add xml at extension point changes
     *
     * @param fragmentName Fragment name
     */
    private createExtensionPointFragmentChange(fragmentName: string): void {
        const extensionPointName = this.model.getProperty('/extensionPointName');
        const modifiedValue = {
            fragment: `<core:FragmentDefinition xmlns:core='sap.ui.core'></core:FragmentDefinition>`,
            fragmentPath: `fragments/${fragmentName}.fragment.xml`,
            extensionPointName
        };

        this.data.deferred.resolve(modifiedValue);
    }
}<|MERGE_RESOLUTION|>--- conflicted
+++ resolved
@@ -17,17 +17,13 @@
 
 import { getFragments } from '../api-handler';
 import BaseDialog from './BaseDialog.controller';
-<<<<<<< HEAD
 import { ExtensionPointData, ExtensionPointInfo } from '../extension';
-=======
-import { ExtensionPointData, ExtensionPointInfo } from '../extension-point';
 import { notifyUser } from '../utils';
 
 type ExtensionPointModel = JSONModel & {
     getProperty(sPath: '/newFragmentName'): string;
     getProperty(sPath: '/extensionPointName'): string;
 };
->>>>>>> 2de39aa1
 
 /**
  * @namespace open.ux.preview.client.adp.controllers
