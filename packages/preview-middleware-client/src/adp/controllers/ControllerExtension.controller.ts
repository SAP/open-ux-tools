--- conflicted
+++ resolved
@@ -77,36 +77,6 @@
         if (controllerName.length <= 0) {
             updateDialogState(ValueState.None);
             this.model.setProperty('/newControllerName', null);
-<<<<<<< HEAD
-        } else {
-            const fileExists = controllerList.find((f: { controllerName: string }) => {
-                return f.controllerName === `${controllerName}.js`;
-            });
-
-            const isValidName = /^[a-zA-Z_][a-zA-Z0-9_-]*$/.test(controllerName);
-
-            if (fileExists) {
-                source.setValueState(ValueState.Error);
-                source.setValueStateText(
-                    'Enter a different name. The controller name that you entered already exists in your project.'
-                );
-                this.dialog.getBeginButton().setEnabled(false);
-            } else if (!isValidName) {
-                source.setValueState(ValueState.Error);
-                source.setValueStateText('The controller name cannot contain white spaces or special characters.');
-                this.dialog.getBeginButton().setEnabled(false);
-            } else if(controllerName.length > 64) {
-                source.setValueState(ValueState.Error);
-                source.setValueStateText('A controller file name cannot contain more than 64 characters.');
-                this.dialog.getBeginButton().setEnabled(false);
-            } else {
-                this.dialog.getBeginButton().setEnabled(true);
-                source.setValueState(ValueState.None);
-                this.model.setProperty('/newControllerName', controllerName);
-            }
-=======
-            return;
-        }
 
         const fileExists = controllerList.some((f) => f.controllerName === `${controllerName}.js`);
 
@@ -116,7 +86,6 @@
                 'Enter a different name. The controller name that you entered already exists in your project.'
             );
             return;
->>>>>>> 149ff0fb
         }
 
         const isValidName = /^[a-zA-Z_][a-zA-Z0-9_-]*$/.test(controllerName);
@@ -129,9 +98,13 @@
             return;
         }
 
-        updateDialogState(ValueState.Success);
-        this.model.setProperty('/newControllerName', controllerName);
-    }
+       if(controllerName.length > 64) {
+            updateDialogState(
+                ValueState.Error,
+                'A controller file name cannot contain more than 64 characters.'
+            );
+            return;
+        }
 
     /**
      * Handles create button press
