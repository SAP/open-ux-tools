--- conflicted
+++ resolved
@@ -27,11 +27,8 @@
 import { getExistingController, readControllers, writeChange, writeController } from '../api-handler';
 import BaseDialog from './BaseDialog.controller';
 import { getControllerInfo } from '../utils';
-<<<<<<< HEAD
 import type { ExtenControllerData, DeferredExtendControllerData } from '../extend-controller';
-=======
 import { QuickActionTelemetryData } from '../../cpe/quick-actions/quick-action-definition';
->>>>>>> aa90639e
 
 interface ControllerExtensionService {
     add: (codeRef: string, viewId: string) => Promise<{ creation: string }>;
@@ -50,15 +47,10 @@
  * @namespace open.ux.preview.client.adp.controllers
  */
 export default class ControllerExtension extends BaseDialog<ControllerModel> {
-<<<<<<< HEAD
     public readonly data: ExtenControllerData;
 
-    constructor(name: string, overlays: UI5Element, rta: RuntimeAuthoring, data: ExtenControllerData) {
-        super(name);
-=======
-    constructor(name: string, overlays: UI5Element, rta: RuntimeAuthoring, telemetryData?: QuickActionTelemetryData) {
+    constructor(name: string, overlays: UI5Element, rta: RuntimeAuthoring, data: ExtenControllerData, telemetryData?: QuickActionTelemetryData) {
         super(name, telemetryData);
->>>>>>> aa90639e
         this.rta = rta;
         this.overlays = overlays;
         this.model = new JSONModel();
