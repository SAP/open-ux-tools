<Dialog id="controllerExtensionDialog"  
    xmlns:mvc="sap.ui.core.mvc"
    xmlns="sap.m"
    xmlns:core="sap.ui.core"
    xmlns:f="sap.ui.layout.form" 
    title="Extend With Controller" 
    contentWidth="450px" 
    class="sapUiRTABorder">
    <content>
        <f:SimpleForm
            editable="true"
            layout="ResponsiveGridLayout"
            labelSpanS="4"
            singleContainerFullSize="false">
            <f:content>
                <Label text="Controller Name" />
                <Input 
<<<<<<< HEAD
                    description="{/controllerExtension}" 
=======
                    id="controllerName"
                    description=".js" 
>>>>>>> f675a369
                    value="{/newControllerName}" 
                    liveChange="onControllerNameInputChange">
                </Input>
            </f:content>
        </f:SimpleForm>
        <f:SimpleForm
            editable="true"
            layout="ResponsiveGridLayout"
            labelSpanS="12"
            visible="false"
            singleContainerFullSize="false">
            <f:content>
                <Label text="An existing controller extension has been found. Please use the previously created extension controller" />
                <Text text="{/controllerPathFromRoot}" />
            </f:content>
        </f:SimpleForm>
    </content>
    <beginButton>
        <Button 
            id="createDialogBtn" 
            text="Create"
            press="onCreateBtnPress"
            enabled="false"
            type="Emphasized" />
    </beginButton>
    <endButton>
        <Button 
            id="closeDialogBtn" 
            text="Cancel"
            press="handleDialogClose"
            type="Reject" />
    </endButton>
</Dialog><|MERGE_RESOLUTION|>--- conflicted
+++ resolved
@@ -15,13 +15,9 @@
             <f:content>
                 <Label text="Controller Name" />
                 <Input 
-<<<<<<< HEAD
-                    description="{/controllerExtension}" 
-=======
                     id="controllerName"
-                    description=".js" 
->>>>>>> f675a369
-                    value="{/newControllerName}" 
+                    description="{/controllerExtension}"
+                    value="{/newControllerName}"
                     liveChange="onControllerNameInputChange">
                 </Input>
             </f:content>
