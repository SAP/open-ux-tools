import Dialog from 'sap/m/Dialog';
import UI5Element from 'sap/ui/core/Element';
import Fragment from 'sap/ui/core/Fragment';
import RuntimeAuthoring from 'sap/ui/rta/RuntimeAuthoring';

import { getTextBundle } from '../i18n';

import AddFragment, { AddFragmentOptions } from './controllers/AddFragment.controller';
import AddTableColumnFragments from './controllers/AddTableColumnFragments.controller';
import ControllerExtension from './controllers/ControllerExtension.controller';
import ExtensionPoint from './controllers/ExtensionPoint.controller';

import { ExtensionPointData } from './extension-point';
import FileExistsDialog, { FileExistsDialogOptions } from './controllers/FileExistsDialog.controller';
<<<<<<< HEAD
import { TelemetryData } from '../cpe/quick-actions/quick-action-definition';
=======
import AddSubpage, { AddSubpageOptions } from './controllers/AddSubpage.controller';
>>>>>>> 8eaf73fb

export const enum DialogNames {
    ADD_FRAGMENT = 'AddFragment',
    ADD_TABLE_COLUMN_FRAGMENTS = 'AddTableColumnFragments',
    CONTROLLER_EXTENSION = 'ControllerExtension',
    ADD_FRAGMENT_AT_EXTENSION_POINT = 'ExtensionPoint',
    FILE_EXISTS = 'FileExistsDialog',
    ADD_SUBPAGE = 'AddSubpage'
}

type Controller =
    | AddFragment
    | AddTableColumnFragments
    | ControllerExtension
    | ExtensionPoint
    | FileExistsDialog
    | AddSubpage;

export const OPEN_DIALOG_STATUS_CHANGED = 'OPEN_DIALOG_STATUS_CHANGED';

export class DialogFactory {
    private static readonly eventTarget = new EventTarget();
    private static isDialogOpen = false;
    /**
     * Only one dialog can be open at a time. This flag indicates if a new dialog can be opened.
     */

    public static get canOpenDialog(): boolean {
        return !this.isDialogOpen;
    }

    /**
     * Factory method for creating a new dialog.
     *
     * @param overlay - Control overlay.
     * @param rta - Runtime Authoring instance.
     * @param dialogName - Dialog name.
     * @param extensionPointData - Control ID.
     * @param options - Dialog options.
     */
    public static async createDialog(
        overlay: UI5Element,
        rta: RuntimeAuthoring,
        dialogName: DialogNames,
        extensionPointData?: ExtensionPointData,
<<<<<<< HEAD
        options: Partial<AddFragmentOptions> | Partial<FileExistsDialogOptions> = {},
        telemetryData?: TelemetryData
=======
        options: Partial<AddFragmentOptions> | Partial<FileExistsDialogOptions> | AddSubpageOptions = {}
>>>>>>> 8eaf73fb
    ): Promise<void> {
        if (this.isDialogOpen) {
            return;
        }
        let controller: Controller;
        const resources = await getTextBundle();

        switch (dialogName) {
            case DialogNames.ADD_FRAGMENT:
                controller = new AddFragment(`open.ux.preview.client.adp.controllers.${dialogName}`, overlay, rta, {
                    ...('aggregation' in options && { aggregation: options.aggregation }),
                    ...('defaultAggregationArrayIndex' in options && {
                        defaultAggregationArrayIndex: options.defaultAggregationArrayIndex
                    }),
                    title: resources.getText(options.title ?? 'ADP_ADD_FRAGMENT_DIALOG_TITLE')
                },
                telemetryData
            );
                break;
            case DialogNames.ADD_TABLE_COLUMN_FRAGMENTS:
                controller = new AddTableColumnFragments(
                    `open.ux.preview.client.adp.controllers.${dialogName}`,
                    overlay,
                    rta,
                    {
                        ...('aggregation' in options && { aggregation: options.aggregation }),
                        title: resources.getText(options.title ?? 'ADP_ADD_FRAGMENT_DIALOG_TITLE')
                    },
                    telemetryData
                );
                break;
            case DialogNames.CONTROLLER_EXTENSION:
                controller = new ControllerExtension(
                    `open.ux.preview.client.adp.controllers.${dialogName}`,
                    overlay,
                    rta,
                    telemetryData
                );
                break;
            case DialogNames.ADD_FRAGMENT_AT_EXTENSION_POINT:
                controller = new ExtensionPoint(
                    `open.ux.preview.client.adp.controllers.${dialogName}`,
                    overlay,
                    rta,
                    extensionPointData!
                );
                break;
            case DialogNames.FILE_EXISTS:
                controller = new FileExistsDialog(
                    `open.ux.preview.client.adp.controllers.${dialogName}`,
                    options as FileExistsDialogOptions
                );
                break;
            case DialogNames.ADD_SUBPAGE:
                controller = new AddSubpage(`open.ux.preview.client.adp.controllers.${dialogName}`, overlay, rta, {
                    ...options,
                    title: resources.getText(options.title ?? 'ADD_SUB_PAGE_DIALOG_TITLE')
                } as AddSubpageOptions);
                break;
        }

        const id = dialogName === DialogNames.ADD_FRAGMENT_AT_EXTENSION_POINT ? `dialog--${dialogName}` : undefined;

        const dialog = (await Fragment.load({
            name: `open.ux.preview.client.adp.ui.${dialogName}`,
            controller,
            id
        })) as Dialog;

        this.isDialogOpen = true;
        dialog.attachBeforeClose(() => {
            this.updateStatus(false);
        });

        await controller.setup(dialog);
        this.updateStatus(true);
    }

    /**
     * Updates open dialog status.
     *
     * @param isDialogOpen Flag indicating if there is an open dialog.
     */
    private static updateStatus(isDialogOpen: boolean) {
        this.isDialogOpen = isDialogOpen;
        const event = new CustomEvent(OPEN_DIALOG_STATUS_CHANGED);
        this.eventTarget.dispatchEvent(event);
    }

    /**
     * Attach event handler for OPEN_DIALOG_STATUS_CHANGED event.
     *
     * @param handler Event handler.
     * @returns Function that removes listener.
     */
    public static onOpenDialogStatusChange(handler: (event: CustomEvent) => void | Promise<void>): () => void {
        this.eventTarget.addEventListener(OPEN_DIALOG_STATUS_CHANGED, handler as EventListener);
        return () => {
            this.eventTarget.removeEventListener(OPEN_DIALOG_STATUS_CHANGED, handler as EventListener);
        };
    }
}<|MERGE_RESOLUTION|>--- conflicted
+++ resolved
@@ -12,11 +12,8 @@
 
 import { ExtensionPointData } from './extension-point';
 import FileExistsDialog, { FileExistsDialogOptions } from './controllers/FileExistsDialog.controller';
-<<<<<<< HEAD
+import AddSubpage, { AddSubpageOptions } from './controllers/AddSubpage.controller';
 import { TelemetryData } from '../cpe/quick-actions/quick-action-definition';
-=======
-import AddSubpage, { AddSubpageOptions } from './controllers/AddSubpage.controller';
->>>>>>> 8eaf73fb
 
 export const enum DialogNames {
     ADD_FRAGMENT = 'AddFragment',
@@ -62,12 +59,8 @@
         rta: RuntimeAuthoring,
         dialogName: DialogNames,
         extensionPointData?: ExtensionPointData,
-<<<<<<< HEAD
-        options: Partial<AddFragmentOptions> | Partial<FileExistsDialogOptions> = {},
+        options: Partial<AddFragmentOptions> | Partial<FileExistsDialogOptions> | AddSubpageOptions = {},
         telemetryData?: TelemetryData
-=======
-        options: Partial<AddFragmentOptions> | Partial<FileExistsDialogOptions> | AddSubpageOptions = {}
->>>>>>> 8eaf73fb
     ): Promise<void> {
         if (this.isDialogOpen) {
             return;
