--- conflicted
+++ resolved
@@ -1,16 +1,7 @@
 import log from 'sap/base/Log';
 import type RuntimeAuthoring from 'sap/ui/rta/RuntimeAuthoring';
 
-<<<<<<< HEAD
-import {
-    showMessage,
-    enableTelemetry,
-    showInfoCenterMessage,
-    MessageBarType
-} from '@sap-ux-private/control-property-editor-common';
-=======
 import { showMessage, enableTelemetry } from '@sap-ux-private/control-property-editor-common';
->>>>>>> 2ee6ef8d
 
 import { getUi5Version, getUI5VersionValidationMessage, isLowerThanMinimalUi5Version } from '../utils/version';
 
@@ -51,18 +42,6 @@
         CommunicationService.sendAction(
             showMessage({ message: getUI5VersionValidationMessage(ui5VersionInfo), shouldHideIframe: true })
         );
-<<<<<<< HEAD
-        CommunicationService.sendAction(
-            showInfoCenterMessage({
-                message: {
-                    title: 'UI5 Validation message',
-                    description: getUI5VersionValidationMessage(ui5VersionInfo)
-                },
-                type: MessageBarType.info
-            })
-        );
-=======
->>>>>>> 2ee6ef8d
         return;
     }
 
