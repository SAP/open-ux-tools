import log from 'sap/base/Log';
import type RuntimeAuthoring from 'sap/ui/rta/RuntimeAuthoring';

import {
    ExternalAction,
    showMessage,
    startPostMessageCommunication,
    enableTelemetry
} from '@sap-ux-private/control-property-editor-common';

import { getUi5Version } from '../utils/version';

import init from '../cpe/init';
import { getError } from '../cpe/error-utils';
import { getAllSyncViewsIds } from '../cpe/utils';
import { getFeVersion } from '../cpe/quick-actions/utils';
import { ActionHandler } from '../cpe/types';
<<<<<<< HEAD

import { getUI5VersionValidationMessage } from './ui5-version-utils';
import { loadDefinitions } from './quick-actions/load';
import { initDialogs } from './init-dialogs';
import { getResourceBundle } from '../i18n';
=======
import UI5Element from 'sap/ui/dt/Element';
import { getError } from '../cpe/error-utils';
import {
    getUi5Version,
    getUI5VersionValidationMessage,
    isLowerThanMinimalUi5Version,
    Ui5VersionInfo
} from '../utils/version';
>>>>>>> 7c5d2e57

export default async function (rta: RuntimeAuthoring) {
    const flexSettings = rta.getFlexSettings();
    if (flexSettings.telemetry === true) {
        enableTelemetry();
    }
    const actionHandlers: ActionHandler[] = [];
    /**
     *
     * @param handler action handler
     */
    function subscribe(handler: ActionHandler): void {
        actionHandlers.push(handler);
    }

    const { sendAction } = startPostMessageCommunication<ExternalAction>(
        window.parent,
        async function onAction(action: ExternalAction) {
            for (const handler of actionHandlers) {
                try {
                    await handler(action);
                } catch (error) {
                    log.error('Handler Failed: ', getError(error));
                }
            }
        }
    );

    const ui5VersionInfo = await getUi5Version();
    const syncViewsIds = await getAllSyncViewsIds(ui5VersionInfo);
    initDialogs(rta, syncViewsIds, ui5VersionInfo);

    if (!isLowerThanMinimalUi5Version(ui5VersionInfo, { major: 1, minor: 78 })) {
        const ExtensionPointService = (await import('open/ux/preview/client/adp/extension-point')).default;
        const extPointService = new ExtensionPointService(rta);
        extPointService.init(subscribe);
    }

<<<<<<< HEAD
    const feVersion = getFeVersion(rta.getRootControlInstance().getManifest());
    const quickActionRegistry = await loadDefinitions(feVersion);

    await init(rta, [quickActionRegistry]);
    const ui5VersionValidationMsg = getUI5VersionValidationMessage(version);

    if (ui5VersionValidationMsg) {
        sendAction(showMessage({ message: ui5VersionValidationMsg, shouldHideIframe: true }));
=======
    await init(rta);
>>>>>>> 7c5d2e57

    if (isLowerThanMinimalUi5Version(ui5VersionInfo)) {
        sendAction(showMessage({ message: getUI5VersionValidationMessage(ui5VersionInfo), shouldHideIframe: true }));
        return;
    }

    if (syncViewsIds.length > 0) {
        const bundle = await getResourceBundle();
        const key = 'ADP_SYNC_VIEWS_MESSAGE';
        sendAction(
            showMessage({
                message: bundle.getText(key) ?? key,
                shouldHideIframe: false
            })
        );
    }

    log.debug('ADP init executed.');
<<<<<<< HEAD
}
=======
}

/**
 * Get Ids for all sync views
 *
 * @param ui5VersionInfo UI5 Version Information
 *
 * @returns array of Ids for application sync views
 */
async function getAllSyncViewsIds(ui5VersionInfo: Ui5VersionInfo): Promise<string[]> {
    const syncViewIds: string[] = [];
    try {
        if (isLowerThanMinimalUi5Version(ui5VersionInfo, { major: 1, minor: 120 })) {
            const Element = (await import('sap/ui/core/Element')).default;
            const elements = Element.registry.filter(() => true) as UI5Element[];
            elements.forEach((ui5Element) => {
                if (isSyncView(ui5Element)) {
                    syncViewIds.push(ui5Element.getId());
                }
            });
        } else {
            const ElementRegistry = (await import('sap/ui/core/ElementRegistry')).default;
            const elements = ElementRegistry.all() as Record<string, UI5Element>;
            Object.entries(elements).forEach(([key, ui5Element]) => {
                if (isSyncView(ui5Element)) {
                    syncViewIds.push(key);
                }
            });
        }
    } catch (error) {
        log.error('Could not get application sync views', getError(error));
    }

    return syncViewIds;
}

/**
 * Check if element is sync view
 *
 * @param element UI5Element
 * @returns boolean if element is sync view or not
 */
const isSyncView = (element: UI5Element): boolean => {
    return element?.getMetadata()?.getName()?.includes('XMLView') && element?.oAsyncState === undefined;
};
>>>>>>> 7c5d2e57
<|MERGE_RESOLUTION|>--- conflicted
+++ resolved
@@ -8,29 +8,17 @@
     enableTelemetry
 } from '@sap-ux-private/control-property-editor-common';
 
-import { getUi5Version } from '../utils/version';
+import { ActionHandler } from '../cpe/types';
+import { getError } from '../cpe/error-utils';
+import { getUi5Version, getUI5VersionValidationMessage, isLowerThanMinimalUi5Version } from '../utils/version';
 
 import init from '../cpe/init';
-import { getError } from '../cpe/error-utils';
 import { getAllSyncViewsIds } from '../cpe/utils';
 import { getFeVersion } from '../cpe/quick-actions/utils';
-import { ActionHandler } from '../cpe/types';
-<<<<<<< HEAD
 
-import { getUI5VersionValidationMessage } from './ui5-version-utils';
 import { loadDefinitions } from './quick-actions/load';
 import { initDialogs } from './init-dialogs';
 import { getResourceBundle } from '../i18n';
-=======
-import UI5Element from 'sap/ui/dt/Element';
-import { getError } from '../cpe/error-utils';
-import {
-    getUi5Version,
-    getUI5VersionValidationMessage,
-    isLowerThanMinimalUi5Version,
-    Ui5VersionInfo
-} from '../utils/version';
->>>>>>> 7c5d2e57
 
 export default async function (rta: RuntimeAuthoring) {
     const flexSettings = rta.getFlexSettings();
@@ -69,18 +57,10 @@
         extPointService.init(subscribe);
     }
 
-<<<<<<< HEAD
     const feVersion = getFeVersion(rta.getRootControlInstance().getManifest());
     const quickActionRegistry = await loadDefinitions(feVersion);
 
     await init(rta, [quickActionRegistry]);
-    const ui5VersionValidationMsg = getUI5VersionValidationMessage(version);
-
-    if (ui5VersionValidationMsg) {
-        sendAction(showMessage({ message: ui5VersionValidationMsg, shouldHideIframe: true }));
-=======
-    await init(rta);
->>>>>>> 7c5d2e57
 
     if (isLowerThanMinimalUi5Version(ui5VersionInfo)) {
         sendAction(showMessage({ message: getUI5VersionValidationMessage(ui5VersionInfo), shouldHideIframe: true }));
@@ -99,52 +79,4 @@
     }
 
     log.debug('ADP init executed.');
-<<<<<<< HEAD
-}
-=======
-}
-
-/**
- * Get Ids for all sync views
- *
- * @param ui5VersionInfo UI5 Version Information
- *
- * @returns array of Ids for application sync views
- */
-async function getAllSyncViewsIds(ui5VersionInfo: Ui5VersionInfo): Promise<string[]> {
-    const syncViewIds: string[] = [];
-    try {
-        if (isLowerThanMinimalUi5Version(ui5VersionInfo, { major: 1, minor: 120 })) {
-            const Element = (await import('sap/ui/core/Element')).default;
-            const elements = Element.registry.filter(() => true) as UI5Element[];
-            elements.forEach((ui5Element) => {
-                if (isSyncView(ui5Element)) {
-                    syncViewIds.push(ui5Element.getId());
-                }
-            });
-        } else {
-            const ElementRegistry = (await import('sap/ui/core/ElementRegistry')).default;
-            const elements = ElementRegistry.all() as Record<string, UI5Element>;
-            Object.entries(elements).forEach(([key, ui5Element]) => {
-                if (isSyncView(ui5Element)) {
-                    syncViewIds.push(key);
-                }
-            });
-        }
-    } catch (error) {
-        log.error('Could not get application sync views', getError(error));
-    }
-
-    return syncViewIds;
-}
-
-/**
- * Check if element is sync view
- *
- * @param element UI5Element
- * @returns boolean if element is sync view or not
- */
-const isSyncView = (element: UI5Element): boolean => {
-    return element?.getMetadata()?.getName()?.includes('XMLView') && element?.oAsyncState === undefined;
-};
->>>>>>> 7c5d2e57
+}