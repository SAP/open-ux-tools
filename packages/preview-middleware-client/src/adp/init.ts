--- conflicted
+++ resolved
@@ -11,12 +11,8 @@
 import { ActionHandler } from '../cpe/types';
 import { getUI5VersionValidationMessage } from './ui5-version-utils';
 import { getError } from '../cpe/error-utils';
-<<<<<<< HEAD
-import type {SingleVersionInfo} from '../../types/global';
 import { getAllSyncViewsIds } from '../cpe/utils';
-=======
 import { getUi5Version } from '../utils/version';
->>>>>>> eb6304fd
 
 export default async function (rta: RuntimeAuthoring) {
     const version = await getUi5Version();
