--- conflicted
+++ resolved
@@ -1,3 +1,4 @@
+import type View from 'sap/ui/core/mvc/View';
 import type UI5Element from 'sap/ui/core/Element';
 import type RuntimeAuthoring from 'sap/ui/rta/RuntimeAuthoring';
 import AddXMLAtExtensionPoint from 'sap/ui/rta/plugin/AddXMLAtExtensionPoint';
@@ -10,14 +11,11 @@
 import { SubscribeFunction } from '../cpe/types';
 import { DialogNames } from './dialogs';
 import { handler } from './init-dialogs';
-import { ExtensionPointData, DeferredExtPointData } from './extension';
 
 type ActionService = {
     execute: (controlId: string, actionId: string) => void;
 };
 
-<<<<<<< HEAD
-=======
 type DeferredExtPointData = {
     fragmentPath: string;
     extensionPointName: string | undefined;
@@ -41,7 +39,6 @@
     info: ExtensionPointInfo[];
 }
 
->>>>>>> 2de39aa1
 export default class ExtensionPointService {
     private readonly actionId = 'CTX_ADDXML_AT_EXTENSIONPOINT';
     private selectedExtensionPointName: string;
