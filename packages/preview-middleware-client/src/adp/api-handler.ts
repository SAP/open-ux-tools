import type { Layer } from 'sap/ui/fl';

export const enum ApiEndpoints {
    CHANGES = '/preview/api/changes',
    FRAGMENT = '/adp/api/fragment',
    CONTROLLER = '/adp/api/controller',
    MANIFEST_APP_DESCRIPTOR = '/manifest.appdescr_variant'
}

export const enum RequestMethod {
    GET = 'GET',
    PUT = 'PUT',
    POST = 'POST',
    PATCH = 'PATCH',
    DELETE = 'DELETE'
}

type Fragments = { fragmentName: string }[];
type Controllers = { controllerName: string }[];

export interface FragmentsResponse {
    fragments: Fragments;
    message: string;
}

<<<<<<< HEAD
export interface ControllersResponse {
    controllers: Controllers;
    message: string;
=======
export interface ManifestAppdescr {
    fileName: string;
    layer: Layer;
    fileType: string;
    reference: string;
    id: string;
    namespace: string;
    version: string;
    content: object[];
>>>>>>> e0a55f9d
}

/**
 * Requests a given endpoint
 *
 * @param endpoint API Endpoint
 * @param method RequestMethod
 * @param data Data to be sent to the server
 * @returns Data from the server request
 */
export async function request<T>(endpoint: ApiEndpoints, method: RequestMethod, data?: unknown): Promise<T> {
    const config: RequestInit = {
        method,
        body: JSON.stringify(data),
        headers: {
            'content-type': 'application/json'
        }
    };

    try {
        const response: Response = await fetch(endpoint, config);

        if (!response.ok) {
            throw new Error(`Request failed, status: ${response.status}.`);
        }

        switch (method) {
            case RequestMethod.GET:
                return response.json();
            case RequestMethod.POST:
                /**
                 * Since POST usually creates something
                 * and returns nothing (or a message) we just parse the text from res.send(msg)
                 */
                return response.text() as T;
            default:
                return response.json();
        }
    } catch (e) {
        throw new Error(e.message);
    }
}

/**
 * Retrieves all XML fragments from the project's workspace
 *
 * @returns Generic Promise<T>
 */
export async function getFragments(): Promise<FragmentsResponse> {
    return request<FragmentsResponse>(ApiEndpoints.FRAGMENT, RequestMethod.GET);
}

/**
 * Writes an XML fragment to the project's workspace
 *
 * @param data Data to be send to the server
 * @returns Generic Promise<T>
 */
export async function writeFragment<T>(data: T): Promise<T> {
    return request<T>(ApiEndpoints.FRAGMENT, RequestMethod.POST, data);
}

/**
 * Retrieves manifest.appdescr_variant from the project's workspace
 *
 * @returns Generic Promise<T>
 */
<<<<<<< HEAD
export async function getManifestAppdescr<T>(): Promise<T> {
    return request<T>(ApiEndpoints.MANIFEST_APP_DESCRIPTOR, RequestMethod.GET);
}

/**
 * Retrieves all controller extensions from the project's workspace
 *
 * @returns Generic Promise<T>
 */
export async function readControllers<T>(): Promise<T> {
    return request<T>(ApiEndpoints.CONTROLLER, RequestMethod.GET);
}

/**
 * Writes a Controller to the project's workspace
 *
 * @param data Data to be send to the server
 * @returns Generic Promise<T>
 */
export async function writeController<T>(data: T): Promise<T> {
    return request<T>(ApiEndpoints.CONTROLLER, RequestMethod.POST, data);
}

/**
 * Writes a change object to the project's workspace
 *
 * @param data Data to be send to the server
 * @returns Generic Promise<T>
 */
export async function writeChange<T>(data: T): Promise<T> {
    return request<T>(ApiEndpoints.CHANGES, RequestMethod.POST, data);
=======
export async function getManifestAppdescr(): Promise<ManifestAppdescr> {
    return request<ManifestAppdescr>(ApiEndpoints.MANIFEST_APP_DESCRIPTOR, RequestMethod.GET);
>>>>>>> e0a55f9d
}<|MERGE_RESOLUTION|>--- conflicted
+++ resolved
@@ -23,11 +23,10 @@
     message: string;
 }
 
-<<<<<<< HEAD
 export interface ControllersResponse {
     controllers: Controllers;
     message: string;
-=======
+}
 export interface ManifestAppdescr {
     fileName: string;
     layer: Layer;
@@ -37,7 +36,6 @@
     namespace: string;
     version: string;
     content: object[];
->>>>>>> e0a55f9d
 }
 
 /**
@@ -105,9 +103,8 @@
  *
  * @returns Generic Promise<T>
  */
-<<<<<<< HEAD
-export async function getManifestAppdescr<T>(): Promise<T> {
-    return request<T>(ApiEndpoints.MANIFEST_APP_DESCRIPTOR, RequestMethod.GET);
+export async function getManifestAppdescr(): Promise<ManifestAppdescr> {
+    return request<ManifestAppdescr>(ApiEndpoints.MANIFEST_APP_DESCRIPTOR, RequestMethod.GET);
 }
 
 /**
@@ -137,8 +134,4 @@
  */
 export async function writeChange<T>(data: T): Promise<T> {
     return request<T>(ApiEndpoints.CHANGES, RequestMethod.POST, data);
-=======
-export async function getManifestAppdescr(): Promise<ManifestAppdescr> {
-    return request<ManifestAppdescr>(ApiEndpoints.MANIFEST_APP_DESCRIPTOR, RequestMethod.GET);
->>>>>>> e0a55f9d
 }