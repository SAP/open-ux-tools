--- conflicted
+++ resolved
@@ -27,36 +27,7 @@
 
 type Controller = AddFragment | ControllerExtension | ExtensionPoint;
 
-/**
-<<<<<<< HEAD
-=======
- * Adds a new item to the context menu
- *
- * @param rta Runtime Authoring
- * @param syncViewsIds Ids of all application sync views
- */
-export const initDialogs = (rta: RuntimeAuthoring, syncViewsIds: string[]): void => {
-    const contextMenu = rta.getDefaultPlugins().contextMenu;
-
-    contextMenu.addMenuItem({
-        id: 'ADD_FRAGMENT',
-        text: getAddFragmentItemText,
-        handler: async (overlays: UI5Element[]) => await handler(overlays[0], rta, DialogNames.ADD_FRAGMENT),
-        enabled: isFragmentCommandEnabled,
-        icon: 'sap-icon://attachment-html'
-    });
-
-    contextMenu.addMenuItem({
-        id: 'EXTEND_CONTROLLER',
-        text: 'Extend With Controller',
-        handler: async (overlays: UI5Element[]) => await handler(overlays[0], rta, DialogNames.CONTROLLER_EXTENSION),
-        icon: 'sap-icon://create-form',
-        enabled: (overlays: ElementOverlay[]) => isControllerExtensionEnabled(overlays, syncViewsIds)
-    });
-};
-
-/**
->>>>>>> 7c7cb778
+ /**
  * Handler for enablement of Extend With Controller context menu entry
  *
  * @param overlays Control overlays
@@ -154,7 +125,7 @@
 
     contextMenu.addMenuItem({
         id: 'ADD_FRAGMENT',
-        text: 'Add: Fragment',
+        text: getAddFragmentItemText,
         handler: async (overlays: UI5Element[]) => await handler(overlays[0], rta, DialogNames.ADD_FRAGMENT),
         enabled: isFragmentCommandEnabled,
         icon: 'sap-icon://attachment-html'
