/** sap.m */
import type Dialog from 'sap/m/Dialog';

/** sap.ui.core */
import Fragment from 'sap/ui/core/Fragment';
import UI5Element from 'sap/ui/core/Element';

/** sap.ui.rta */
import type RuntimeAuthoring from 'sap/ui/rta/RuntimeAuthoring';

/** sap.ui.fl */
import FlUtils from 'sap/ui/fl/Utils';

/** sap.ui.dt */
import type ElementOverlay from 'sap/ui/dt/ElementOverlay';

import AddFragment from './controllers/AddFragment.controller';
import ControllerExtension from './controllers/ControllerExtension.controller';
import { ExtensionPointData } from './extension-point';
import ExtensionPoint from './controllers/ExtensionPoint.controller';
import ManagedObject from 'sap/ui/base/ManagedObject';
import { isReuseComponent } from '../cpe/outline/utils';

export const enum DialogNames {
    ADD_FRAGMENT = 'AddFragment',
    CONTROLLER_EXTENSION = 'ControllerExtension',
    ADD_FRAGMENT_AT_EXTENSION_POINT = 'ExtensionPoint'
}

type Controller = AddFragment | ControllerExtension | ExtensionPoint;

<<<<<<< HEAD
/**
 * Adds a new item to the context menu
 *
 * @param rta Runtime Authoring
 * @param syncViewsIds Ids of all application sync views
 * @param minorUI5Version minor UI5 version
 */
export const initDialogs = (rta: RuntimeAuthoring, syncViewsIds: string[], minorUI5Version: number): void => {
    const contextMenu = rta.getDefaultPlugins().contextMenu;

    contextMenu.addMenuItem({
        id: 'ADD_FRAGMENT',
        text: getAddFragmentItemText,
        handler: async (overlays: UI5Element[]) => await handler(overlays[0], rta, DialogNames.ADD_FRAGMENT),
        icon: 'sap-icon://attachment-html',
        enabled: (overlays: ElementOverlay[]) => isFragmentCommandEnabled(overlays, minorUI5Version)
    });

    contextMenu.addMenuItem({
        id: 'EXTEND_CONTROLLER',
        text: 'Extend With Controller',
        handler: async (overlays: UI5Element[]) => await handler(overlays[0], rta, DialogNames.CONTROLLER_EXTENSION),
        icon: 'sap-icon://create-form',
        enabled: (overlays: ElementOverlay[]) => isControllerExtensionEnabled(overlays, syncViewsIds, minorUI5Version)
    });
};

/**
=======
 /**
>>>>>>> 47c1b25e
 * Handler for enablement of Extend With Controller context menu entry
 *
 * @param overlays Control overlays
 * @param syncViewsIds Runtime Authoring
 * @param minorUI5Version minor UI5 version
 *
 * @returns boolean whether menu item is enabled or not
 */
export const isControllerExtensionEnabled = (overlays: ElementOverlay[], syncViewsIds: string[], minorUI5Version: number): boolean => {
    if (overlays.length === 0 || overlays.length > 1) return false;

    const clickedControlId = FlUtils.getViewForControl(overlays[0].getElement()).getId();
    const isClickedControlReuseComponent = isReuseComponent(clickedControlId, minorUI5Version);

    return !syncViewsIds.includes(clickedControlId) && !isClickedControlReuseComponent;
};


/**
 * Determines whether the fragment command should be enabled based on the provided overlays.
 *
 * @param {ElementOverlay[]} overlays - An array of ElementOverlay objects representing the UI overlays.
 * @param minorUI5Version minor UI5 version
 * @returns {boolean} True if the fragment command is enabled, false otherwise.
 */
export const isFragmentCommandEnabled = (overlays: ElementOverlay[], minorUI5Version: number): boolean => {
    if (overlays.length === 0 || overlays.length > 1) return false;

    const control = overlays[0].getElement();

    return hasStableId(control) && !isReuseComponent(control.getId(), minorUI5Version);
};

/**
 * Determines whether control has stable id
 * @param {ManagedObject} control - ManagedObject object representing the UI control.
 * @returns {boolean} True if control has stable Id, false otherwise
 */
const hasStableId = (control: ManagedObject): boolean => {
    return FlUtils.checkControlId(control);
};

/**
 * Determines the text that should be displayed for the Add Fragment context menu item.
 *
 * @param {ElementOverlay} overlay - An ElementOverlay object representing the UI overlay.
 * @returns {string} The text of the Add Fragment context menu item.
 */
export const getAddFragmentItemText = (overlay: ElementOverlay) => {
    const control = overlay.getElement();
    if (control && !hasStableId(control)) {
        return 'Add: Fragment (Unavailable due to unstable ID of the control or its parent control)';
    }

    return 'Add: Fragment';
};

/**
 * Handler for new context menu entry
 *
 * @param overlay Control overlays
 * @param rta Runtime Authoring
 * @param dialogName Dialog name
 * @param extensionPointData Control ID
 */
export async function handler(
    overlay: UI5Element,
    rta: RuntimeAuthoring,
    dialogName: DialogNames,
    extensionPointData?: ExtensionPointData
): Promise<void> {
    let controller: Controller;

    switch (dialogName) {
        case DialogNames.ADD_FRAGMENT:
            controller = new AddFragment(`open.ux.preview.client.adp.controllers.${dialogName}`, overlay, rta);
            break;
        case DialogNames.CONTROLLER_EXTENSION:
            controller = new ControllerExtension(`open.ux.preview.client.adp.controllers.${dialogName}`, overlay, rta);
            break;
        case DialogNames.ADD_FRAGMENT_AT_EXTENSION_POINT:
            controller = new ExtensionPoint(
                `open.ux.preview.client.adp.controllers.${dialogName}`,
                overlay,
                rta,
                extensionPointData!
            );
            break;
    }

    const id = dialogName === DialogNames.ADD_FRAGMENT_AT_EXTENSION_POINT ? `dialog--${dialogName}` : undefined;

    const dialog = await Fragment.load({
        name: `open.ux.preview.client.adp.ui.${dialogName}`,
        controller,
        id
    });

    await controller.setup(dialog as Dialog);
}

/**
 * Adds a new item to the context menu
 *
 * @param rta Runtime Authoring
 * @param syncViewsIds Ids of all application sync views
 */
export const initDialogs = (rta: RuntimeAuthoring, syncViewsIds: string[]): void => {
    const contextMenu = rta.getDefaultPlugins().contextMenu;

    contextMenu.addMenuItem({
        id: 'ADD_FRAGMENT',
        text: getAddFragmentItemText,
        handler: async (overlays: UI5Element[]) => await handler(overlays[0], rta, DialogNames.ADD_FRAGMENT),
        enabled: isFragmentCommandEnabled,
        icon: 'sap-icon://attachment-html'
    });

    contextMenu.addMenuItem({
        id: 'EXTEND_CONTROLLER',
        text: 'Extend With Controller',
        handler: async (overlays: UI5Element[]) => await handler(overlays[0], rta, DialogNames.CONTROLLER_EXTENSION),
        icon: 'sap-icon://create-form',
        enabled: (overlays: ElementOverlay[]) => isControllerExtensionEnabled(overlays, syncViewsIds)
    });
};<|MERGE_RESOLUTION|>--- conflicted
+++ resolved
@@ -29,38 +29,7 @@
 
 type Controller = AddFragment | ControllerExtension | ExtensionPoint;
 
-<<<<<<< HEAD
 /**
- * Adds a new item to the context menu
- *
- * @param rta Runtime Authoring
- * @param syncViewsIds Ids of all application sync views
- * @param minorUI5Version minor UI5 version
- */
-export const initDialogs = (rta: RuntimeAuthoring, syncViewsIds: string[], minorUI5Version: number): void => {
-    const contextMenu = rta.getDefaultPlugins().contextMenu;
-
-    contextMenu.addMenuItem({
-        id: 'ADD_FRAGMENT',
-        text: getAddFragmentItemText,
-        handler: async (overlays: UI5Element[]) => await handler(overlays[0], rta, DialogNames.ADD_FRAGMENT),
-        icon: 'sap-icon://attachment-html',
-        enabled: (overlays: ElementOverlay[]) => isFragmentCommandEnabled(overlays, minorUI5Version)
-    });
-
-    contextMenu.addMenuItem({
-        id: 'EXTEND_CONTROLLER',
-        text: 'Extend With Controller',
-        handler: async (overlays: UI5Element[]) => await handler(overlays[0], rta, DialogNames.CONTROLLER_EXTENSION),
-        icon: 'sap-icon://create-form',
-        enabled: (overlays: ElementOverlay[]) => isControllerExtensionEnabled(overlays, syncViewsIds, minorUI5Version)
-    });
-};
-
-/**
-=======
- /**
->>>>>>> 47c1b25e
  * Handler for enablement of Extend With Controller context menu entry
  *
  * @param overlays Control overlays
@@ -167,16 +136,17 @@
  *
  * @param rta Runtime Authoring
  * @param syncViewsIds Ids of all application sync views
+ * @param minorUI5Version minor UI5 version
  */
-export const initDialogs = (rta: RuntimeAuthoring, syncViewsIds: string[]): void => {
+export const initDialogs = (rta: RuntimeAuthoring, syncViewsIds: string[], minorUI5Version: number): void => {
     const contextMenu = rta.getDefaultPlugins().contextMenu;
 
     contextMenu.addMenuItem({
         id: 'ADD_FRAGMENT',
         text: getAddFragmentItemText,
         handler: async (overlays: UI5Element[]) => await handler(overlays[0], rta, DialogNames.ADD_FRAGMENT),
-        enabled: isFragmentCommandEnabled,
-        icon: 'sap-icon://attachment-html'
+        icon: 'sap-icon://attachment-html',
+        enabled: (overlays: ElementOverlay[]) => isFragmentCommandEnabled(overlays, minorUI5Version)
     });
 
     contextMenu.addMenuItem({
@@ -184,6 +154,6 @@
         text: 'Extend With Controller',
         handler: async (overlays: UI5Element[]) => await handler(overlays[0], rta, DialogNames.CONTROLLER_EXTENSION),
         icon: 'sap-icon://create-form',
-        enabled: (overlays: ElementOverlay[]) => isControllerExtensionEnabled(overlays, syncViewsIds)
+        enabled: (overlays: ElementOverlay[]) => isControllerExtensionEnabled(overlays, syncViewsIds, minorUI5Version)
     });
 };