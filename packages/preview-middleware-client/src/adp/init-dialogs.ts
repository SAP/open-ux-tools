/** sap.m */
import type Dialog from 'sap/m/Dialog';

/** sap.ui.core */
import Fragment from 'sap/ui/core/Fragment';
import UI5Element from 'sap/ui/core/Element';

/** sap.ui.rta */
import type RuntimeAuthoring from 'sap/ui/rta/RuntimeAuthoring';

/** sap.ui.fl */
import FlUtils from 'sap/ui/fl/Utils';

/** sap.ui.dt */
import type ElementOverlay from 'sap/ui/dt/ElementOverlay';

import AddFragment from './controllers/AddFragment.controller';
import ControllerExtension from './controllers/ControllerExtension.controller';
import { ExtensionPointData } from './extension-point';
import ExtensionPoint from './controllers/ExtensionPoint.controller';
import { Manifest } from 'sap/ui/rta/RuntimeAuthoring';

export const enum DialogNames {
    ADD_FRAGMENT = 'AddFragment',
    CONTROLLER_EXTENSION = 'ControllerExtension',
    ADD_FRAGMENT_AT_EXTENSION_POINT = 'ExtensionPoint'
}

type Controller = AddFragment | ControllerExtension | ExtensionPoint;

/**
 * Adds a new item to the context menu
 *
 * @param rta Runtime Authoring
 * @param syncViewsIds Ids of all application sync views
 */
export const initDialogs = (rta: RuntimeAuthoring, syncViewsIds: string[]): void => {
    const contextMenu = rta.getDefaultPlugins().contextMenu;

    contextMenu.addMenuItem({
        id: 'ADD_FRAGMENT',
        text: getAddFragmentItemText,
        handler: async (overlays: UI5Element[]) => await handler(overlays[0], rta, DialogNames.ADD_FRAGMENT),
        icon: 'sap-icon://attachment-html',
        enabled: isFragmentCommandEnabled
    });

    contextMenu.addMenuItem({
        id: 'EXTEND_CONTROLLER',
        text: 'Extend With Controller',
        handler: async (overlays: UI5Element[]) => await handler(overlays[0], rta, DialogNames.CONTROLLER_EXTENSION),
        icon: 'sap-icon://create-form',
        enabled: (overlays: ElementOverlay[]) => isControllerExtensionEnabled(overlays, syncViewsIds)
    });
};

/**
 * Handler for enablement of Extend With Controller context menu entry
 *
 * @param overlays Control overlays
 * @param syncViewsIds Runtime Authoring
 *
 * @returns boolean whether menu item is enabled or not
 */
export const isControllerExtensionEnabled = (overlays: ElementOverlay[], syncViewsIds: string[]): boolean => {
    if (overlays.length === 0 || overlays.length > 1) return false;

    const clickedControlId = FlUtils.getViewForControl(overlays[0].getElement()).getId();
    const isClickedControlReuseComponent = isReuseComponent(clickedControlId);

    return !syncViewsIds.includes(clickedControlId) && !isClickedControlReuseComponent;
}

/**
 * Function that checks if clicked control is from view which is reuse component
 *
 * @param clickedControlId id of the clicked control
 * @returns boolean if clicked control is from reused component view
 */
export const isReuseComponent = (clickedControlId: string): boolean => {
    const version = sap.ui.version;
    const minor = parseInt(version.split('.')[1], 10);
    if (minor < 114) {
        return false;
    }

    const Component = sap.ui.require('sap/ui/core/Component');
    const component = Component.getComponentById(clickedControlId);
    if (!component) {
        return false;
    }

    const manifest = component.getManifest() as Manifest;

    if(!manifest) {
        return false;
    }

    return manifest['sap.app'].type === 'component';
};

/**
 * Determines whether the fragment command should be enabled based on the provided overlays.
 *
 * @param {ElementOverlay[]} overlays - An array of ElementOverlay objects representing the UI overlays.
 * @returns {boolean} True if the fragment command is enabled, false otherwise.
 */
export const isFragmentCommandEnabled = (overlays: ElementOverlay[]): boolean => {
<<<<<<< HEAD
    if (overlays.length === 0 || overlays.length > 1) return false;
=======
    if (overlays.length === 0) {return false;}
>>>>>>> 7c7cb778

    const control = overlays[0].getElement();
    const hasStableId = FlUtils.checkControlId(control);

    return hasStableId && !isReuseComponent(control.getId());
};

/**
 * Determines the text that should be displayed for the Add Fragment context menu item.
 *
 * @param {ElementOverlay} overlay - An ElementOverlay object representing the UI overlay.
 * @returns {string} The text of the Add Fragment context menu item.
 */
export const getAddFragmentItemText = (overlay: ElementOverlay) => {
    if (!isFragmentCommandEnabled([overlay])) {
        return 'Add: Fragment (Unavailable due to unstable ID of the control or its parent control)';
    }

    return 'Add: Fragment';
};

/**
 * Handler for new context menu entry
 *
 * @param overlay Control overlays
 * @param rta Runtime Authoring
 * @param dialogName Dialog name
 * @param extensionPointData Control ID
 */
export async function handler(
    overlay: UI5Element,
    rta: RuntimeAuthoring,
    dialogName: DialogNames,
    extensionPointData?: ExtensionPointData
): Promise<void> {
    let controller: Controller;

    switch (dialogName) {
        case DialogNames.ADD_FRAGMENT:
            controller = new AddFragment(`open.ux.preview.client.adp.controllers.${dialogName}`, overlay, rta);
            break;
        case DialogNames.CONTROLLER_EXTENSION:
            controller = new ControllerExtension(`open.ux.preview.client.adp.controllers.${dialogName}`, overlay, rta);
            break;
        case DialogNames.ADD_FRAGMENT_AT_EXTENSION_POINT:
            controller = new ExtensionPoint(
                `open.ux.preview.client.adp.controllers.${dialogName}`,
                overlay,
                rta,
                extensionPointData!
            );
            break;
    }

    const id = dialogName === DialogNames.ADD_FRAGMENT_AT_EXTENSION_POINT ? `dialog--${dialogName}` : undefined;

    const dialog = await Fragment.load({
        name: `open.ux.preview.client.adp.ui.${dialogName}`,
        controller,
        id
    });

    await controller.setup(dialog as Dialog);
}<|MERGE_RESOLUTION|>--- conflicted
+++ resolved
@@ -106,11 +106,7 @@
  * @returns {boolean} True if the fragment command is enabled, false otherwise.
  */
 export const isFragmentCommandEnabled = (overlays: ElementOverlay[]): boolean => {
-<<<<<<< HEAD
     if (overlays.length === 0 || overlays.length > 1) return false;
-=======
-    if (overlays.length === 0) {return false;}
->>>>>>> 7c7cb778
 
     const control = overlays[0].getElement();
     const hasStableId = FlUtils.checkControlId(control);
