--- conflicted
+++ resolved
@@ -39,13 +39,9 @@
 TABLE_ROWS_NEEDED_TO_CREATE_CUSTOM_COLUMN=At least one table row is required to create new custom column. Make sure the table data is loaded and try again.
 
 HIGHER_LAYER_CHANGES_INFO_MESSAGE=The preview of the project was reloaded due to detected changes in higher layer than the one used in your project.
-<<<<<<< HEAD
+
+TABLE_CUSTOM_COLUMN_ACTION_NOT_AVAILABLE=This action has been disabled because the table rows are not available. Please load the table data and try again
 THE_CHANGE_HAS_ALREADY_BEEN_MADE=This option has been disabled because the change has already been made
 
 ODATA_SORUCE=''{0}'' datasource
-SHOW_ANNOTATION_FILE=Show ''{0}'' annotation file
-=======
-
-TABLE_CUSTOM_COLUMN_ACTION_NOT_AVAILABLE=This action has been disabled because the table rows are not available. Please load the table data and try again
-THE_CHANGE_HAS_ALREADY_BEEN_MADE=This option has been disabled because the change has already been made
->>>>>>> 70e6d469
+SHOW_ANNOTATION_FILE=Show ''{0}'' annotation file