--- conflicted
+++ resolved
@@ -5,11 +5,8 @@
 QUICK_ACTION_ADD_CUSTOM_PAGE_ACTION=Add Custom Page Action
 QUICK_ACTION_ADD_CUSTOM_TABLE_ACTION=Add Custom Table Action
 QUICK_ACTION_ADD_CUSTOM_TABLE_COLUMN=Add Custom Table Column
-<<<<<<< HEAD
 QUICK_ACTION_ADD_NEW_ANNOTATION_FILE=Add New Annotation File
-=======
 QUICK_ACTION_ENABLE_TABLE_FILTERING=Enable Table Filtering for Page Variants
->>>>>>> 459eb5a3
 
 V2_QUICK_ACTION_CHANGE_TABLE_COLUMNS=Change Table Columns
 
@@ -42,9 +39,7 @@
 TABLE_ROWS_NEEDED_TO_CREATE_CUSTOM_COLUMN=At least one table row is required to create new custom column. Make sure the table data is loaded and try again.
 
 HIGHER_LAYER_CHANGES_INFO_MESSAGE=The preview of the project was reloaded due to detected changes in higher layer than the one used in your project.
-<<<<<<< HEAD
+THE_CHANGE_HAS_ALREADY_BEEN_MADE=This option has been disabled because the change has already been made
+
 ODATA_SORUCE=''{0}'' datasource
-SHOW_ANNOTATION_FILE=Show ''{0}'' annotation file
-=======
-THE_CHANGE_HAS_ALREADY_BEEN_MADE=This option has been disabled because the change has already been made
->>>>>>> 459eb5a3
+SHOW_ANNOTATION_FILE=Show ''{0}'' annotation file