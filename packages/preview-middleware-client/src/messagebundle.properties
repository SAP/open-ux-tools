QUICK_ACTION_ADD_PAGE_CONTROLLER=Add Controller to Page
QUICK_ACTION_SHOW_PAGE_CONTROLLER=Show Page Controller
QUICK_ACTION_OP_ADD_HEADER_FIELD=Add Header Field
QUICK_ACTION_OP_ADD_CUSTOM_SECTION=Add Custom Section
QUICK_ACTION_ADD_CUSTOM_PAGE_ACTION=Add Custom Page Action
QUICK_ACTION_ADD_CUSTOM_TABLE_ACTION=Add Custom Table Action
QUICK_ACTION_ADD_CUSTOM_TABLE_COLUMN=Add Custom Table Column
QUICK_ACTION_ENABLE_TABLE_FILTERING=Enable Table Filtering for Page Variants

V2_QUICK_ACTION_CHANGE_TABLE_COLUMNS=Change Table Columns

V2_QUICK_ACTION_LR_ENABLE_CLEAR_FILTER_BAR=Enable "Clear" Button in Filter Bar
V2_QUICK_ACTION_LR_DISABLE_CLEAR_FILTER_BAR=Disable "Clear" Button in Filter Bar

QUICK_ACTION_LR_ENABLE_SEMANTIC_DATE_RANGE_FILTER_BAR=Enable Semantic Date Range in Filter Bar
QUICK_ACTION_LR_DISABLE_SEMANTIC_DATE_RANGE_FILTER_BAR=Disable Semantic Date Range in Filter Bar

V4_QUICK_ACTION_CHANGE_TABLE_COLUMNS=Change Table Columns

V4_QUICK_ACTION_LR_ENABLE_CLEAR_FILTER_BAR=Enable "Clear" Button in Filter Bar
V4_QUICK_ACTION_LR_DISABLE_CLEAR_FILTER_BAR=Disable "Clear" Button in Filter Bar

ADP_ADD_FRAGMENT_DIALOG_TITLE = Add XML Fragment
ADP_ADD_FRAGMENT_DIALOG_CONTROL_TYPE_LABEL = Control Type
ADP_ADD_FRAGMENT_DIALOG_AGGREGATION_LABEL = Target Aggregation
ADP_ADD_FRAGMENT_DIALOG_INDEX_LABEL = Index
ADP_ADD_FRAGMENT_DIALOG_FRAGMENT_NAME_LABEL = Fragment Name
ADP_ADD_FRAGMENT_DIALOG_COLUMN_FRAGMENT_NAME_LABEL = Column Fragment Name
ADP_ADD_FRAGMENT_DIALOG_CELL_FRAGMENT_NAME_LABEL = Cell Fragment Name
ADP_ADD_FRAGMENT_NOTIFICATION = Note: The "{0}.fragment.xml" fragment will be created once you save the change.
ADP_ADD_FRAGMENT_WITH_TEMPLATE_NOTIFICATION = Note: The "{0}.fragment.xml" fragment will be created once you save the changes.
ADP_ADD_TWO_FRAGMENTS_WITH_TEMPLATE_NOTIFICATION = Note: The "{0}.fragment.xml" and "{1}.fragment.xml" fragments will be created once you save the changes.
ADP_SYNC_VIEWS_MESSAGE = Synchronous views are detected for this application. Controller extensions are not supported for such views and will be disabled.
ADP_REUSE_COMPONENTS_MESSAGE = Reuse components are detected for some views in this application. Controller extensions and adding fragments are not supported for such views and will be disabled.

CPE_CHANGES_VISIBLE_AFTER_SAVE_AND_RELOAD_MESSAGE = Note: The change will be visible after save and reload. 

TABLE_ROWS_NEEDED_TO_CREATE_CUSTOM_COLUMN=At least one table row is required to create new custom column. Make sure the table data is loaded and try again.

HIGHER_LAYER_CHANGES_INFO_MESSAGE=The preview of the project was reloaded due to detected changes in higher layer than the one used in your project.
<<<<<<< HEAD

TABLE_CUSTOM_COLUMN_ACTION_NOT_AVAILABLE=This action has been disabled because the table rows are not available. Please load the table data and try again
=======
THE_CHANGE_HAS_ALREADY_BEEN_MADE=This option has been disabled because the change has already been made
>>>>>>> ca82698a
<|MERGE_RESOLUTION|>--- conflicted
+++ resolved
@@ -38,9 +38,6 @@
 TABLE_ROWS_NEEDED_TO_CREATE_CUSTOM_COLUMN=At least one table row is required to create new custom column. Make sure the table data is loaded and try again.
 
 HIGHER_LAYER_CHANGES_INFO_MESSAGE=The preview of the project was reloaded due to detected changes in higher layer than the one used in your project.
-<<<<<<< HEAD
 
 TABLE_CUSTOM_COLUMN_ACTION_NOT_AVAILABLE=This action has been disabled because the table rows are not available. Please load the table data and try again
-=======
-THE_CHANGE_HAS_ALREADY_BEEN_MADE=This option has been disabled because the change has already been made
->>>>>>> ca82698a
+THE_CHANGE_HAS_ALREADY_BEEN_MADE=This option has been disabled because the change has already been made