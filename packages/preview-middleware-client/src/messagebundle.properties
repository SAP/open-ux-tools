--- conflicted
+++ resolved
@@ -39,9 +39,6 @@
 CPE_CHANGES_VISIBLE_AFTER_SAVE_AND_RELOAD_MESSAGE = Note: The change will be visible after save and reload. 
 
 TABLE_ROWS_NEEDED_TO_CREATE_CUSTOM_COLUMN=At least one table row is required to create new custom column. Make sure the table data is loaded and try again.
-<<<<<<< HEAD
-THE_CHANGE_HAS_ALREADY_BEEN_MADE=This option has been disabled because the change has already been made
-=======
 
 HIGHER_LAYER_CHANGES_INFO_MESSAGE=The preview of the project was reloaded due to detected changes in higher layer than the one used in your project.
->>>>>>> 7426781c
+THE_CHANGE_HAS_ALREADY_BEEN_MADE=This option has been disabled because the change has already been made