import type {
    ExternalAction,
    PendingChange,
    SavedPropertyChange,
    UnknownSavedChange,
    SavedControlChange,
    PendingConfigurationChange,
    SavedConfigurationChange,
    ConfigurationValue,
    SavedGenericChange
} from '@sap-ux-private/control-property-editor-common';
import {
    changeProperty,
    changeStackModified,
    deletePropertyChanges,
    propertyChangeFailed,
    FlexChangesEndPoints,
    reloadApplication,
    setApplicationRequiresReload,
    save,
    CONFIGURATION_CHANGE_KIND,
    PropertyType,
    PENDING_CHANGE_TYPE,
    PROPERTY_CHANGE_KIND,
    UNKNOWN_CHANGE_KIND,
    GENERIC_CHANGE_KIND
} from '@sap-ux-private/control-property-editor-common';
import { applyChange } from './flex-change';
import type { ActionSenderFunction, SubscribeFunction, UI5AdaptationOptions } from '../types';
import type Event from 'sap/ui/base/Event';
import type FlexCommand from 'sap/ui/rta/command/FlexCommand';
import Log from 'sap/base/Log';
import { modeAndStackChangeHandler } from '../rta-service';
import JsControlTreeModifier from 'sap/ui/core/util/reflection/JsControlTreeModifier';
import FlexChange, { ChangeDefinition } from 'sap/ui/fl/Change';
import { getError } from '../../utils/error';
import { isLowerThanMinimalUi5Version, getUi5Version } from '../../utils/version';
import MessageToast from 'sap/m/MessageToast';
import { getTextBundle } from '../../i18n';
import { getControlById, isA } from '../../utils/core';
import UI5Element from 'sap/ui/core/Element';
import { getConfigMapControlIdMap } from '../../utils/fe-v4';
<<<<<<< HEAD
import { GENERIC_CHANGE_HANDLER, GenericChange } from './generic-change';
=======
import { setAdditionalChangeInfo } from '../../utils/additional-change-info';
>>>>>>> 0d8025d6

const TITLE_MAP: { [key: string]: string } = {
    appdescr_app_addAnnotationsToOData: 'Add New Annotation File'
};

interface ChangeContent {
    property: string;
    newValue: string;
    newBinding: string;
}
export const STACK_CHANGE_EVENT = 'STACK_CHANGED';
export interface StackChangedEventDetail {
    controls: UI5Element[];
}

interface ConfigurationChangeContent {
    page: string;
    entityPropertyChange: {
        propertyPath: string;
        operation: 'UPSERT' | 'DELETE' | 'INSERT' | 'UPDATE';
        propertyValue: string;
    };
}

interface ChangeSelector {
    id: string;
    type: string;
}

interface BaseChange {
    fileName: string;
    timestamp: string;
    creation: string;
    value: string;
    selector: ChangeSelector;
}

const PROPERTY_CHANGE = 'propertyChange';
const PROPERTY_BINDING_CHANGE = 'propertyBindingChange';
const MANIFEST_V4_CHANGE = 'appdescr_fe_changePageConfiguration';

interface PropertyChange extends BaseChange {
    changeType: typeof PROPERTY_CHANGE | typeof PROPERTY_BINDING_CHANGE;
    controlId: string;
    propertyName: string;
    content: ChangeContent;
}
interface ConfigChange extends BaseChange {
    changeType: typeof MANIFEST_V4_CHANGE;
    propertyName: string;
    content: ConfigurationChangeContent;
}

type SavedChangesResponse = Record<string, PropertyChange | ConfigChange | GenericChange>;

type Properties<T extends object> = { [K in keyof T]-?: K extends string ? K : never }[keyof T];
/**
 * Assert change for its validity. Throws error if no value found in saved changes.
 *
 * @param properties array of property name
 * @param target object which will be checked
 */
function assertProperties<T extends object>(properties: Properties<T>[], target: T): void {
    for (const property of properties) {
        const value = target[property];
        if (value === null || value === undefined) {
            throw new Error(`Invalid change, missing ${property} in the change file`);
        }
    }
}

/**
 * Assert change for its validity. Throws error if no value found in saved changes.
 *
 * @param change Change object
 */
function assertChange(change: PropertyChange): void {
    assertProperties(['fileName', 'selector', 'content', 'creation'], change);
    assertProperties(['id'], change.selector);
    assertProperties(['property'], change.content);
}

/**
 * Assert v4 manifest change for its validity. Throws error if no value found in saved changes.
 *
 * @param change Change object
 */
function assertManifestChange(change: ConfigChange): void {
    assertProperties(['fileName', 'content', 'creation'], change);
    assertProperties(['page', 'entityPropertyChange'], change.content);
    assertProperties(['propertyPath', 'operation', 'propertyValue'], change.content.entityPropertyChange);
}

/**
 * Modify rta message.
 *
 * @param errorMessage error message to be replaced
 * @param id - control id
 * @param type - control type
 * @returns string
 */
function modifyRTAErrorMessage(errorMessage: string, id: string, type: string): string {
    return errorMessage.replace('Error: Applying property changes failed:', '').replace(`${type}#${id}`, '');
}

/**
 * Returns a shortened version of the given configuration path segments by removing excess segments,
 * leaving only the most relevant parts for display. For example, the configuration path
 * `controlConfiguration/com.sap.UI.v1.LineItem/tableSettings` will be shortened to
 * `LineItem/tableSettings`.
 *
 * @param propertyPathSeg string[]
 * @returns string
 */
function getCompactV4ConfigPath(propertyPathSeg: string[]): string {
    return propertyPathSeg.join('/').replace(/^controlConfiguration\/(?:([^/]+\/))?@[^/]+\.v1\./, '$1');
}

/**
 * A Class of ChangeService
 */
export class ChangeService extends EventTarget {
    private savedChanges:
        | SavedGenericChange[]
        | SavedPropertyChange[]
        | UnknownSavedChange[]
        | SavedControlChange[]
        | SavedConfigurationChange[] = [];
    private changesRequiringReload = 0;
    private sendAction: (action: ExternalAction) => void;
    private pendingChanges: PendingChange[] = [];
    private changedFiles: Record<string, object> = {};
    private readonly eventStack: object[] = [];
    private pendingConfigChangeMap: Map<string, PendingConfigurationChange[]> = new Map();
    private configPropertyControlIdMap: Map<string, string[]> = new Map();
    /**
     *
     * @param options ui5 adaptation options.
     * @param ui5 facade for ui5 framework methods.
     * @param selectionService selection service instance.
     */
    constructor(private readonly options: UI5AdaptationOptions) {
        super();
    }

    /**
     * Initializes change service.
     *
     * @param sendAction action sender function
     * @param subscribe subscriber function
     */
    public async init(sendAction: ActionSenderFunction, subscribe: SubscribeFunction): Promise<void> {
        this.sendAction = sendAction;
        subscribe(async (action): Promise<void> => {
            if (changeProperty.match(action)) {
                try {
                    await applyChange(this.options, action.payload);
                } catch (exception) {
                    // send error information
                    let name = '';
                    const id = action.payload.controlId || '';
                    const control = sap.ui.getCore().byId(id);
                    if (control) {
                        name = control.getMetadata().getName();
                    }

                    const error = getError(exception);
                    // eslint-disable-next-line  @typescript-eslint/no-unsafe-call
                    const modifiedMessage = modifyRTAErrorMessage(error.toString(), id, name);
                    const errorMessage =
                        modifiedMessage || `RTA Exception applying expression "${action.payload.value}"`;
                    const propertyChangeFailedAction = propertyChangeFailed({ ...action.payload, errorMessage });
                    sendAction(propertyChangeFailedAction);
                }
            } else if (deletePropertyChanges.match(action)) {
                await this.deleteChange(action.payload.controlId, action.payload.propertyName, action.payload.fileName);
            } else if (reloadApplication.match(action)) {
                this.sendAction(setApplicationRequiresReload(false));
            } else if (save.match(action)) {
                this.changesRequiringReload = 0;
                this.sendAction(setApplicationRequiresReload(false));
            }
        });

        await this.fetchSavedChanges();
        this.updateStack();

        this.options.rta.attachUndoRedoStackModified(this.createOnStackChangeHandler());
    }

    /**
     * Send update to the editor with modified stack.
     *
     * @param pendingChanges Changes that are waiting to be saved
     */
    private updateStack() {
        this.sendAction(
            changeStackModified({
                saved: this.savedChanges ?? [],
                pending: this.pendingChanges ?? []
            })
        );
    }

    private getSavedConfigurationChange(change: ConfigChange): SavedConfigurationChange {
        assertManifestChange(change);
        if ([change.content.entityPropertyChange.propertyValue].every((item) => item === undefined || item === null)) {
            throw new Error('Invalid change, missing property value on change file');
        }
        const propertyPathSegments = change.content.entityPropertyChange.propertyPath.split('/');
        const propertyName = propertyPathSegments.pop();
        const configMapKey = getConfigMapControlIdMap(change.content.page, propertyPathSegments);
        const controlIds = this.configPropertyControlIdMap?.get(configMapKey) || [];
        return {
            type: 'saved',
            kind: 'configuration',
            fileName: change.fileName,
            controlIds,
            propertyPath: getCompactV4ConfigPath(propertyPathSegments) || change.content.page,
            propertyName: propertyName ?? '',
            value: change.content.entityPropertyChange.propertyValue,
            timestamp: new Date(change.creation).getTime()
        };
    }

    private isGenericChange(change: PropertyChange | ConfigChange | GenericChange): change is GenericChange {
        return (
            change.changeType === 'appdescr_app_addAnnotationsToOData' ||
            change.changeType === 'rename' ||
            change.changeType === 'moveControls'
        );
    }

    /**
     * Fetches saved changes from the workspace and sorts them.
     */
    private async fetchSavedChanges(): Promise<void> {
        this.changedFiles = {};
        const savedChangesResponse = await fetch(FlexChangesEndPoints.changes + `?_=${Date.now()}`);
        const savedChanges = (await savedChangesResponse.json()) as SavedChangesResponse;
        const textBundle = await getTextBundle();
        const changes = (
            (
                await Promise.all(
                    Object.keys(savedChanges ?? {}).map(
                        async (
                            key
                        ): Promise<
                            | SavedPropertyChange
                            | UnknownSavedChange
                            | SavedControlChange
                            | SavedConfigurationChange
                            | SavedGenericChange
                            | undefined
                        > => {
                            const change: PropertyChange | ConfigChange | GenericChange = savedChanges[key];
                            let selectorId;
                            try {
                                if (this.isGenericChange(change)) {
                                    const { genericProps, changeTitle, controlId } =
                                        GENERIC_CHANGE_HANDLER[change.changeType](change);
                                    return {
                                        kind: GENERIC_CHANGE_KIND,
                                        type: 'saved',
                                        fileName: change.fileName,
                                        changeType: change.changeType,
                                        timestamp: new Date(change.creation).getTime(),
                                        ...(controlId && { controlId }),
                                        genericProps: Object.keys(genericProps).map((currentKey) => {
                                            const { i18nDisplayKey, value } = genericProps[currentKey];
                                            return {
                                                label: textBundle.getText(i18nDisplayKey),
                                                value
                                            };
                                        }),
                                        title: textBundle.getText(changeTitle)
                                    };
                                }
                                if (change.changeType === MANIFEST_V4_CHANGE) {
                                    return this.getSavedConfigurationChange(change);
                                } else {
                                    const flexObject = await this.getFlexObject(change);
                                    selectorId = await this.getControlIdByChange(flexObject);
                                    assertChange(change);
                                    if (
                                        [change.content.newValue, change.content.newBinding].every(
                                            (item) => item === undefined || item === null
                                        )
                                    ) {
                                        throw new Error('Invalid change, missing new value in the change file');
                                    }
                                    if (
                                        change.changeType !== 'propertyChange' &&
                                        change.changeType !== 'propertyBindingChange'
                                    ) {
                                        throw new Error('Unknown Change Type');
                                    }
                                    this.changedFiles[change.fileName] = change;
                                    return {
                                        type: 'saved',
                                        kind: 'property',
                                        fileName: change.fileName,
                                        controlId: selectorId,
                                        propertyName: change.content.property,
                                        value: change.content.newValue ?? change.content.newBinding,
                                        timestamp: new Date(change.creation).getTime(),
                                        controlName: change.selector.type
                                            ? (change.selector.type.split('.').pop() as string)
                                            : '',
                                        changeType: change.changeType
                                    } as SavedPropertyChange;
                                }
                            } catch (error) {
                                // Gracefully handle change files with invalid content
                                const title = TITLE_MAP[change.changeType] ?? '';
                                if (change.fileName) {
                                    this.changedFiles[change.fileName] = change;
                                    const unknownChange: UnknownSavedChange = {
                                        type: 'saved',
                                        kind: 'unknown',
                                        changeType: change.changeType,
                                        fileName: change.fileName,
                                        timestamp: new Date(change.creation).getTime(),
                                        ...(title && { title })
                                    };
                                    if (change.creation) {
                                        unknownChange.timestamp = new Date(change.creation).getTime();
                                    }
                                    if (selectorId) {
                                        const controlChange: SavedControlChange = {
                                            ...unknownChange,
                                            kind: 'control',
                                            controlId: selectorId
                                        };

                                        return controlChange;
                                    }
                                    return unknownChange;
                                }
                                return undefined;
                            }
                        }
                    )
                )
            ).filter((change) => !!change) as SavedPropertyChange[]
        ).sort((a, b) => b.timestamp - a.timestamp);
        this.savedChanges = changes;
    }

    /**
     *
     * @param controlId unique identifier for a control
     * @param propertyName name of the property change to be deleted
     * @param fileName name of the file.
     */
    public async deleteChange(controlId: string, propertyName: string, fileName?: string): Promise<void> {
        const filesToDelete = this.savedChanges
            .filter((change) => {
                if (fileName) {
                    return fileName === change.fileName;
                }

                if (change.kind === 'property') {
                    return change.controlId === controlId && change.propertyName === propertyName;
                }

                if (change.kind === 'control') {
                    return change.controlId === controlId;
                }
                return false;
            })
            .map((change) =>
                fetch(FlexChangesEndPoints.changes, {
                    method: 'DELETE',
                    headers: {
                        'Content-Type': 'application/json'
                    },
                    body: JSON.stringify({ fileName: change.fileName })
                })
            );

        await Promise.all(filesToDelete).catch((error) => Log.error(getError(error).message));

        await this.fetchSavedChanges();
        this.updateStack();
    }

    /**
     * Handler for undo/redo stack change.
     *
     * @param sendAction send action method
     * @returns (event: sap.ui.base.Event) => Promise<void>
     */
    private createOnStackChangeHandler(): (event: Event) => Promise<void> {
        const handleStackChange = modeAndStackChangeHandler(this.sendAction, this.options.rta);
        return async (event): Promise<void> => {
            const pendingChanges: PendingChange[] = [];
            this.eventStack.push(event);
            const stack = this.options.rta.getCommandStack();
            const allCommands = stack.getCommands();
            const executedCommands = stack.getAllExecutedCommands();
            const allCommandsFlattened = allCommands.flatMap((command: FlexCommand) =>
                typeof command.getCommands === 'function' ? command.getCommands() : [command]
            );
            const activeCommandCount = allCommandsFlattened.length - executedCommands.length;
            this.pendingConfigChangeMap = new Map();
            let i = 0;
            for (const command of allCommands) {
                try {
                    if (typeof command.getCommands === 'function') {
                        const subCommands = command.getCommands();
                        for (const subCommand of subCommands) {
                            await this.handleCommand(subCommand, activeCommandCount, i, pendingChanges);
                            i++;
                        }
                    } else {
                        await this.handleCommand(command, activeCommandCount, i, pendingChanges);
                        i++;
                    }
                } catch (error) {
                    Log.error('CPE: Change creation Failed', getError(error));
                }
            }
            const resourceBundle = await getTextBundle();
            const eventIndex = this.eventStack.indexOf(event);
            if (this.eventStack.length - 1 === eventIndex) {
                this.pendingChanges = pendingChanges.filter((change): boolean => !!change);
                const changesRequiringReload = this.pendingChanges.reduce(
                    (sum, change) =>
                        change.kind === CONFIGURATION_CHANGE_KIND ||
                        change.changeType === 'appdescr_ui_generic_app_changePageConfiguration' ||
                        change.changeType === 'appdescr_app_addAnnotationsToOData'
                            ? sum + 1
                            : sum,
                    0
                );
                if (changesRequiringReload > this.changesRequiringReload) {
                    MessageToast.show(resourceBundle.getText('CPE_CHANGES_VISIBLE_AFTER_SAVE_AND_RELOAD_MESSAGE'), {
                        duration: 8000
                    });
                    this.sendAction(setApplicationRequiresReload(changesRequiringReload > 0));
                }
                this.changesRequiringReload = changesRequiringReload;
            }
            this.eventStack.splice(eventIndex, 1);
            if (Array.isArray(allCommands) && allCommands.length === 0) {
                this.pendingChanges = [];
                this.pendingConfigChangeMap = new Map();
                await this.fetchSavedChanges();
            }

            // Notify to update the ui for configuration changes.
            const configurationChanges = this.pendingChanges?.filter((item) => item.kind === 'configuration');
            if (configurationChanges.length) {
                const stackChangeEvent = new CustomEvent(STACK_CHANGE_EVENT, {
                    detail: {
                        controls: configurationChanges.reduce((acc: UI5Element[], item) => {
                            const controls = (item.controlIds || [])
                                .map((id: string) => {
                                    return getControlById(id);
                                })
                                .filter((ui5Element) => isA<UI5Element>('sap.ui.core.Element', ui5Element));
                            acc.push(...controls);
                            return acc;
                        }, [])
                    }
                });
                this.dispatchEvent(stackChangeEvent);
            }
            this.updateStack();
            handleStackChange();
        };
    }
    /**
     * Cached configuration commands to set reset value during stack change event.
     *
     * @param  controlId - control id of the config property.
     * @param  propertyName - config property name.
     * @returns Configuration property value.
     */
    public getConfigurationPropertyValue(controlId: string, propertyName: string): ConfigurationValue | undefined {
        const pendingChanges = this.pendingConfigChangeMap?.get(controlId);
        return (pendingChanges || []).find((item) => item.isActive && item.propertyName === propertyName)?.value;
    }

    /**
     * Update config changes with associated controls.
     *
     * @param {Map<string, string[]>} configPropertyControlIdMap - config property path control id map.
     */
    public async updateConfigurationProps(configPropertyControlIdMap: Map<string, string[]>): Promise<void> {
        this.configPropertyControlIdMap = configPropertyControlIdMap;
        await this.fetchSavedChanges();
        this.updateStack();
    }

    /**
     * Handles a command by preparing a pending change and adding it to the list of pending changes.
     *
     * @param {FlexCommand} command - The command to process.
     * @param {number} inactiveCommandCount - The number of inactive commands.
     * @param {number} index - The index of the current command being processed.
     * @param {PendingChange[]} pendingChanges - The list of pending changes to update.
     * @returns {Promise<void>} A promise that resolves when the command is handled.
     */
    private async handleCommand(
        command: FlexCommand,
        inactiveCommandCount: number,
        index: number,
        pendingChanges: PendingChange[]
    ): Promise<void> {
        setAdditionalChangeInfo(command?.getPreparedChange?.());
        const pendingChange = await this.prepareChangeType(command, inactiveCommandCount, index);
        if (pendingChange) {
            pendingChanges.push(pendingChange);
        }
    }

    private prepareV4ConfigurationChange(
        command: FlexCommand,
        value: ConfigurationValue,
        fileName: string,
        index: number,
        inactiveCommandCount: number
    ): PendingConfigurationChange {
        const { entityPropertyChange, page } = command.getProperty('parameters') as {
            entityPropertyChange: {
                propertyPath: string;
            };
            page: string;
        };
        const controlId = this.getCommandSelectorId(command) ?? '';
        const propertyPathSegments = entityPropertyChange.propertyPath.split('/');
        const propName = propertyPathSegments.pop() as string;
        const key = getConfigMapControlIdMap(page, propertyPathSegments);

        const isActive = index >= inactiveCommandCount;
        const controlIds = this.configPropertyControlIdMap?.get(key) || [controlId];
        const result: PendingConfigurationChange = {
            type: PENDING_CHANGE_TYPE,
            kind: CONFIGURATION_CHANGE_KIND,
            controlIds,
            propertyPath: getCompactV4ConfigPath(propertyPathSegments) || page,
            propertyName: propName,
            isActive,
            value,
            fileName
        };
        for (const id of result.controlIds) {
            if (!this.pendingConfigChangeMap.get(id)) {
                this.pendingConfigChangeMap.set(id, []);
            }
            const pendingChanges = this.pendingConfigChangeMap.get(id);
            pendingChanges?.push(result);
        }

        return result;
    }

    private prepareV2ConfigurationChange(
        command: FlexCommand,
        fileName: string,
        index: number,
        inactiveCommandCount: number
    ): PendingConfigurationChange {
        const { entityPropertyChange, page } = command.getProperty('parameters') as {
            entityPropertyChange: {
                propertyPath: string;
                propertyValue: Record<string, string>;
            };
            page: string;
        };
        const propertyPathSegments = entityPropertyChange.propertyPath.split('/');
        const propertyName =
            Object.keys(entityPropertyChange.propertyValue)?.[0] ??
            propertyPathSegments[propertyPathSegments.length - 1];
        const propertyValue = entityPropertyChange.propertyValue?.[propertyName] ?? entityPropertyChange.propertyValue;
        const controlId = this.getCommandSelectorId(command) ?? '';

        const key = getConfigMapControlIdMap(page, propertyPathSegments);

        const isActive = index >= inactiveCommandCount;
        const controlIds = this.configPropertyControlIdMap?.get(key) || [controlId];

        const result: PendingConfigurationChange = {
            type: PENDING_CHANGE_TYPE,
            kind: CONFIGURATION_CHANGE_KIND,
            controlIds,
            propertyPath: getCompactV4ConfigPath(propertyPathSegments) || page,
            propertyName,
            isActive,
            value: propertyValue,
            fileName
        };
        for (const id of result.controlIds) {
            if (!this.pendingConfigChangeMap.get(id)) {
                this.pendingConfigChangeMap.set(id, []);
            }
            const pendingChanges = this.pendingConfigChangeMap.get(id);
            pendingChanges?.push(result);
        }

        return result;
    }

    /**
     * Prepares the type of change based on the command and other parameters.
     *
     * @param {FlexCommand} command - The command to process.
     * @param {number} inactiveCommandCount - The number of inactive commands.
     * @param {number} index - The index of the current command being processed.
     * @returns {Promise<PendingChange | undefined>} - A promise that resolves to a `PendingChange` or `undefined`.
     */
    private async prepareChangeType(
        command: FlexCommand,
        inactiveCommandCount: number,
        index: number
    ): Promise<PendingChange | undefined> {
        const change = command?.getPreparedChange?.();
        const textBundle = await getTextBundle();
        const selectorId =
            typeof change?.getSelector === 'function'
                ? await this.getControlIdByChange(change)
                : this.getCommandSelectorId(command);

        const changeType = this.getCommandChangeType(command);

        if (!changeType) {
            return undefined;
        }

        const changeDefinition = change.getDefinition ? change.getDefinition() : (change.getJson() as ChangeDefinition);
        const { fileName } = changeDefinition;
        if (GENERIC_CHANGE_HANDLER?.[changeType]) {
            const { genericProps, changeTitle, controlId } = GENERIC_CHANGE_HANDLER?.[changeType](
                changeDefinition as GenericChange
            );
            return {
                kind: GENERIC_CHANGE_KIND,
                type: 'pending',
                changeType,
                isActive: index >= inactiveCommandCount,
                title: textBundle.getText(changeTitle),
                fileName,
                ...(controlId && { controlId }),
                genericProps: Object.keys(genericProps).map((currentKey) => {
                    const { i18nDisplayKey, value } = genericProps[currentKey];
                    return {
                        label: textBundle.getText(i18nDisplayKey),
                        value
                    };
                })
            };
        }
        if ((changeType === 'propertyChange' || changeType === 'propertyBindingChange') && selectorId) {
            let value = '';
            switch (changeType) {
                case 'propertyChange':
                    value = command.getProperty('newValue') as string;
                    break;
                case 'propertyBindingChange':
                    value = command.getProperty('newBinding') as string;
                    break;
            }

            return {
                type: PENDING_CHANGE_TYPE,
                kind: PROPERTY_CHANGE_KIND,
                changeType,
                controlId: selectorId,
                propertyType: PropertyType.ControlProperty,
                propertyName: command.getProperty('propertyName') as string,
                isActive: index >= inactiveCommandCount,
                value,
                controlName: command.getElement().getMetadata().getName().split('.').pop() ?? '',
                fileName
            };
        } else if (changeType === 'appdescr_fe_changePageConfiguration') {
            const value = (
                command.getProperty('parameters') as { entityPropertyChange: { propertyValue: ConfigurationValue } }
            ).entityPropertyChange.propertyValue;
            return this.prepareV4ConfigurationChange(command, value, fileName, index, inactiveCommandCount);
        } else if (changeType === 'appdescr_ui_generic_app_changePageConfiguration') {
            return this.prepareV2ConfigurationChange(command, fileName, index, inactiveCommandCount);
        } else {
            const title = TITLE_MAP[changeType] ?? '';
            let result: PendingChange = {
                type: PENDING_CHANGE_TYPE,
                kind: UNKNOWN_CHANGE_KIND,
                ...(title && { title }),
                changeType,
                isActive: index >= inactiveCommandCount,
                fileName
            };

            if (selectorId) {
                result = {
                    ...result,
                    kind: 'control',
                    controlId: selectorId
                };
            }
            return result;
        }
    }

    /**
     * Retry operations.
     *
     * @param operations to be executed
     * @returns first successfull operation result or undefined
     */
    private retryOperations<T>(operations: Array<() => T>): T | undefined {
        for (const operation of operations) {
            try {
                const result = operation();
                if (!result) {
                    continue;
                }
                return result;
            } catch (error) {
                continue;
            }
        }
        Log.error('All retry operations failed');
        return undefined;
    }

    /**
     * Get command change type.
     *
     * @param command to be executed for creating change
     * @returns command change type or undefined
     */
    private getCommandChangeType(command: FlexCommand): string | undefined {
        return this.retryOperations([
            () => command.getChangeType(),
            () => command.getPreparedChange().getDefinition().changeType
        ]);
    }

    /**
     * Get command selector id.
     *
     * @param command to be executed for creating change
     * @returns command selector id or undefined
     */
    private getCommandSelectorId(command: FlexCommand): string | undefined {
        return this.retryOperations([
            () => command.getSelector().id,
            // eslint-disable-next-line @typescript-eslint/no-unsafe-return
            () => command.getElement().getProperty('persistencyKey'),
            () => command.getElement().getId(),
            () => command.getParent()?.getElement().getId()
        ]) as string | undefined;
    }

    /**
     * Get element id by change.
     *
     * @param change to be executed for creating change
     * @returns element id or empty string
     */
    private async getControlIdByChange(change: FlexChange<ChangeContent>): Promise<string | undefined> {
        const appComponent = this.options.rta.getRootControlInstance();
        const selector = typeof change.getSelector === 'function' ? change.getSelector() : undefined;
        const changeType = change.getChangeType();
        const layer = change.getLayer();

        if (!selector?.id) {
            return;
        }

        try {
            let control = JsControlTreeModifier.bySelector(selector, appComponent);
            if (!control) {
                return selector.id;
            }

            const changeHandlerAPI = (await import('sap/ui/fl/write/api/ChangesWriteAPI')).default;

            if (typeof changeHandlerAPI?.getChangeHandler !== 'function') {
                return selector.id;
            }

            const changeHandler = await changeHandlerAPI.getChangeHandler({
                changeType,
                element: control,
                modifier: JsControlTreeModifier,
                layer
            });

            if (changeHandler && typeof changeHandler.getChangeVisualizationInfo === 'function') {
                const result: { affectedControls?: [string] } = await changeHandler.getChangeVisualizationInfo(
                    change,
                    appComponent
                );
                return JsControlTreeModifier.getControlIdBySelector(
                    result?.affectedControls?.[0] ?? selector,
                    appComponent
                );
            }

            return JsControlTreeModifier.getControlIdBySelector(selector, appComponent);
        } catch (error) {
            Log.error('Getting element ID from change has failed:', getError(error));
            return selector.id;
        }
    }

    /**
     * Sync outline changes to place modification markers when outline is changed.
     *
     * @returns void
     */
    public async syncOutlineChanges(): Promise<void> {
        for (const change of this.savedChanges) {
            if (change.kind !== 'unknown' && change.kind !== 'configuration' && change.kind !== 'generic') {
                const flexObject = await this.getFlexObject(this.changedFiles[change.fileName]);
                change.controlId = (await this.getControlIdByChange(flexObject)) ?? '';
            }
        }
        this.updateStack();
    }

    public onStackChange(handler: (event: CustomEvent<StackChangedEventDetail>) => void | Promise<void>): void {
        this.addEventListener(STACK_CHANGE_EVENT, handler as EventListener);
    }

    /**
     * Get FlexObject from change object based on UI5 version.
     *
     * @param change change object
     * @returns FlexChange
     */
    private async getFlexObject(change: object): Promise<FlexChange<ChangeContent>> {
        if (isLowerThanMinimalUi5Version(await getUi5Version(), { major: 1, minor: 109 })) {
            const Change = (await import('sap/ui/fl/Change')).default;
            return new Change(change);
        }

        const FlexObjectFactory = (await import('sap/ui/fl/apply/_internal/flexObjects/FlexObjectFactory')).default;
        return FlexObjectFactory.createFromFileContent(change) as FlexChange<ChangeContent>;
    }
}<|MERGE_RESOLUTION|>--- conflicted
+++ resolved
@@ -40,11 +40,8 @@
 import { getControlById, isA } from '../../utils/core';
 import UI5Element from 'sap/ui/core/Element';
 import { getConfigMapControlIdMap } from '../../utils/fe-v4';
-<<<<<<< HEAD
+import { setAdditionalChangeInfo } from '../../utils/additional-change-info';
 import { GENERIC_CHANGE_HANDLER, GenericChange } from './generic-change';
-=======
-import { setAdditionalChangeInfo } from '../../utils/additional-change-info';
->>>>>>> 0d8025d6
 
 const TITLE_MAP: { [key: string]: string } = {
     appdescr_app_addAnnotationsToOData: 'Add New Annotation File'
