--- conflicted
+++ resolved
@@ -387,19 +387,13 @@
             const stack = this.options.rta.getCommandStack();
             const allCommands = stack.getCommands();
             const executedCommands = stack.getAllExecutedCommands();
-<<<<<<< HEAD
-            const inactiveCommandCount = allCommands.length - executedCommands.length;
-            this.pendingConfigChangeMap = new Map();
-            let i: number, command: FlexCommand;
-            for ([i, command] of allCommands.entries()) {
-=======
             const allCommandsFlattened = allCommands.flatMap((command: FlexCommand) =>
                 typeof command.getCommands === 'function' ? command.getCommands() : [command]
             );
             const activeCommandCount = allCommandsFlattened.length - executedCommands.length;
+            this.pendingConfigChangeMap = new Map();
             let i = 0;
             for (const command of allCommands) {
->>>>>>> 29a4ef6b
                 try {
                     if (typeof command.getCommands === 'function') {
                         const subCommands = command.getCommands();
