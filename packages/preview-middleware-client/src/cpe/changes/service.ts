--- conflicted
+++ resolved
@@ -24,12 +24,9 @@
 import JsControlTreeModifier from 'sap/ui/core/util/reflection/JsControlTreeModifier';
 import FlexChange from 'sap/ui/fl/Change';
 import { getError } from '../../utils/error';
-<<<<<<< HEAD
 import { isLowerThanMinimalUi5Version, getUi5Version } from '../../utils/version';
-=======
 import MessageToast from 'sap/m/MessageToast';
 import { getTextBundle } from '../../i18n';
->>>>>>> 0b8d4263
 
 interface ChangeContent {
     property: string;
@@ -183,7 +180,6 @@
         const savedChangesResponse = await fetch(FlexChangesEndPoints.changes + `?_=${Date.now()}`);
         const savedChanges = (await savedChangesResponse.json()) as SavedChangesResponse;
         const changes = (
-<<<<<<< HEAD
             (
                 await Promise.all(
                     Object.keys(savedChanges ?? {}).map(
@@ -210,7 +206,7 @@
                                 this.changedFiles[change.fileName] = change;
                                 return {
                                     type: 'saved',
-                                    kind: 'valid',
+                                    kind: 'property',
                                     fileName: change.fileName,
                                     controlId: selectorId,
                                     propertyName: change.content.property,
@@ -228,6 +224,7 @@
                                     const unknownChange: UnknownSavedChange = {
                                         type: 'saved',
                                         kind: 'unknown',
+                                        changeType: change.changeType,
                                         fileName: change.fileName,
                                         controlId: selectorId // some changes may not have selector
                                     };
@@ -237,46 +234,6 @@
                                     return unknownChange;
                                 }
                                 return undefined;
-=======
-            Object.keys(savedChanges ?? {})
-                .map((key): SavedPropertyChange | UnknownSavedChange | undefined => {
-                    const change: Change = savedChanges[key];
-                    try {
-                        assertChange(change);
-                        if (
-                            [change.content.newValue, change.content.newBinding].every(
-                                (item) => item === undefined || item === null
-                            )
-                        ) {
-                            throw new Error('Invalid change, missing new value in the change file');
-                        }
-                        if (change.changeType !== 'propertyChange' && change.changeType !== 'propertyBindingChange') {
-                            throw new Error('Unknown Change Type');
-                        }
-                        return {
-                            type: 'saved',
-                            kind: 'property',
-                            fileName: change.fileName,
-                            controlId: change.selector.id,
-                            propertyName: change.content.property,
-                            value: change.content.newValue ?? change.content.newBinding,
-                            timestamp: new Date(change.creation).getTime(),
-                            controlName: change.selector.type ? (change.selector.type.split('.').pop() as string) : '',
-                            changeType: change.changeType
-                        };
-                    } catch (error) {
-                        // Gracefully handle change files with invalid content
-                        if (change.fileName) {
-                            const unknownChange: UnknownSavedChange = {
-                                type: 'saved',
-                                kind: 'unknown',
-                                changeType: change.changeType,
-                                fileName: change.fileName,
-                                controlId: change.selector?.id // some changes may not have selector
-                            };
-                            if (change.creation) {
-                                unknownChange.timestamp = new Date(change.creation).getTime();
->>>>>>> 0b8d4263
                             }
                         }
                     )
@@ -342,13 +299,10 @@
                 } catch (error) {
                     Log.error('CPE: Change creation Failed', getError(error));
                 }
-<<<<<<< HEAD
-            }
-=======
-            });
-
-            activeChanges = activeChanges.filter((change): boolean => !!change);
-            const changesRequiringReload = activeChanges.reduce(
+            }
+
+            this.pendingChanges = this.pendingChanges.filter((change): boolean => !!change);
+            const changesRequiringReload = this.pendingChanges.reduce(
                 (sum, change) => (change.changeType === 'appdescr_fe_changePageConfiguration' ? sum + 1 : sum),
                 0
             );
@@ -360,7 +314,6 @@
                 this.sendAction(setApplicationRequiresReload(changesRequiringReload > 0));
             }
             this.changesRequiringReload = changesRequiringReload;
->>>>>>> 0b8d4263
 
             if (Array.isArray(allCommands) && allCommands.length === 0) {
                 this.pendingChanges = [];
@@ -388,7 +341,10 @@
 
         const change = command.getPreparedChange();
 
-        const selectorId = await this.getControlIdByChange(change);
+        const selectorId = typeof change.getSelector === 'function'
+            ? await this.getControlIdByChange(change)
+            : this.getCommandSelectorId(command);
+
         const changeType = this.getCommandChangeType(command);
 
         if (!selectorId || !changeType) {
@@ -471,12 +427,28 @@
     }
 
     /**
+     * Get command selector id.
+     *
+     * @param command to be executed for creating change
+     * @returns command selector id or undefined
+     */
+    private getCommandSelectorId(command: FlexCommand): string | undefined {
+        return this.retryOperations([
+            () => command.getSelector().id,
+            // eslint-disable-next-line @typescript-eslint/no-unsafe-return
+            () => command.getElement().getProperty('persistencyKey'),
+            () => command.getElement().getId(),
+            () => command.getParent()?.getElement().getId()
+        ]) as string | undefined;
+    }
+
+    /**
      * Get element id by change.
      *
      * @param change to be executed for creating change
      * @returns element id or empty string
      */
-    private async getControlIdByChange(change: FlexChange): Promise<string> {
+    private async getControlIdByChange(change: FlexChange<ChangeContent>): Promise<string> {
         const appComponent = this.options.rta.getRootControlInstance();
         const selector = change.getSelector();
         const changeType = change.getChangeType();
@@ -534,13 +506,13 @@
      * @param change change object
      * @returns FlexChange
      */
-    private async getFlexObject(change: object): Promise<FlexChange> {
+    private async getFlexObject(change: object): Promise<FlexChange<ChangeContent>> {
         if (isLowerThanMinimalUi5Version(await getUi5Version(), { major: 1, minor: 109 })) {
             const Change = (await import('sap/ui/fl/Change')).default;
             return new Change(change);
         }
 
         const FlexObjectFactory = (await import('sap/ui/fl/apply/_internal/flexObjects/FlexObjectFactory')).default;
-        return FlexObjectFactory.createFromFileContent(change) as FlexChange;
+        return FlexObjectFactory.createFromFileContent(change) as FlexChange<ChangeContent>;
     }
 }