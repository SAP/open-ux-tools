import type {
    ExternalAction,
    PendingChange,
    SavedPropertyChange,
    UnknownSavedChange
} from '@sap-ux-private/control-property-editor-common';
import {
    changeProperty,
    changeStackModified,
    deletePropertyChanges,
    propertyChangeFailed,
    FlexChangesEndPoints,
    reloadApplication
} from '@sap-ux-private/control-property-editor-common';
import { applyChange } from './flex-change';
import type { SelectionService } from '../selection';

import type { ActionSenderFunction, SubscribeFunction, UI5AdaptationOptions } from '../types';
import type Event from 'sap/ui/base/Event';
import type FlexCommand from 'sap/ui/rta/command/FlexCommand';
import Log from 'sap/base/Log';

interface ChangeContent {
    property: string;
    newValue: string;
    newBinding: string;
}

interface ChangeSelector {
    id: string;
    type: string;
}

interface Change {
    fileName: string;
    controlId: string;
    propertyName: string;
    value: string;
    timestamp: string;
    selector: ChangeSelector;
    content: ChangeContent;
    creation: string;
    changeType: string;
}

type Properties<T extends object> = { [K in keyof T]-?: K extends string ? K : never }[keyof T];
/**
 * Assert change for its validity. Throws error if no value found in saved changes.
 *
 * @param properties array of property name
 * @param target object which will be checked
 */
function assertProperties<T extends object>(properties: Properties<T>[], target: T): void {
    for (const property of properties) {
        const value = target[property];
        if (value === null || value === undefined) {
            throw new Error(`Invalid change, missing ${property} in the change file`);
        }
    }
}

/**
 * Assert change for its validity. Throws error if no value found in saved changes.
 *
 * @param change Change object
 */
function assertChange(change: Change): void {
    assertProperties(['fileName', 'selector', 'content', 'creation'], change);
    assertProperties(['id'], change.selector);
    assertProperties(['property'], change.content);
}

/**
 * Modify rta message.
 *
 * @param errorMessage error message to be replaced
 * @param id - control id
 * @param type - control type
 * @returns string
 */
function modifyRTAErrorMessage(errorMessage: string, id: string, type: string): string {
    return errorMessage.replace('Error: Applying property changes failed:', '').replace(`${type}#${id}`, '');
}

/**
 * A Class of ChangeService
 */
export class ChangeService {
    private savedChanges: SavedPropertyChange[] = [];
    private sendAction: (action: ExternalAction) => void;
    /**
     *
     * @param options ui5 adaptation options.
     * @param ui5 facade for ui5 framework methods.
     * @param selectionService selection service instance.
     */
    constructor(private readonly options: UI5AdaptationOptions, private readonly selectionService: SelectionService) {}

    /**
     * Initializes change service.
     *
     * @param sendAction action sender function
     * @param subscribe subscriber function
     */
    public async init(sendAction: ActionSenderFunction, subscribe: SubscribeFunction): Promise<void> {
        this.sendAction = sendAction;
        subscribe(async (action): Promise<void> => {
            if (changeProperty.match(action)) {
                try {
                    this.selectionService.applyControlPropertyChange(
                        action.payload.controlId,
                        action.payload.propertyName
                    );
                    await applyChange(this.options, action.payload);
                } catch (exception) {
                    // send error information
                    let name = '';
                    const id = action.payload.controlId || '';
                    const control = sap.ui.getCore().byId(id);
                    if (control) {
                        name = control.getMetadata().getName();
                    }
                    const modifiedMessage = modifyRTAErrorMessage(exception?.toString(), id, name);
                    const errorMessage =
                        modifiedMessage || `RTA Exception applying expression "${action.payload.value}"`;
                    const propertyChangeFailedAction = propertyChangeFailed({ ...action.payload, errorMessage });
                    sendAction(propertyChangeFailedAction);
                }
            } else if (deletePropertyChanges.match(action)) {
                await this.deleteChange(action.payload.controlId, action.payload.propertyName, action.payload.fileName);
            } else if (reloadApplication.match(action)) {
<<<<<<< HEAD
                await this.options.rta.stop(false, false);
=======
                await this.options.rta.stop(false, true);
>>>>>>> 0cddd2cb
            }
        });

        await this.fetchSavedChanges();
        this.updateStack();
        this.options.rta.attachStop(() => {
<<<<<<< HEAD
            window.history.go(0);
=======
            // eslint-disable-next-line fiori-custom/sap-no-location-reload
            location.reload();
>>>>>>> 0cddd2cb
        });
        this.options.rta.attachUndoRedoStackModified(this.createOnStackChangeHandler());
    }

    /**
     * Send update to the editor with modified stack.
     *
     * @param pendingChanges Changes that are waiting to be saved
     */
    private updateStack(pendingChanges: PendingChange[] = []) {
        this.sendAction(
            changeStackModified({
                saved: this.savedChanges,
                pending: pendingChanges
            })
        );
    }

    /**
     * Fetches saved changes from the workspace and sorts them.
     */
    private async fetchSavedChanges(): Promise<void> {
        const savedChangesResponse = await fetch(FlexChangesEndPoints.changes + `?_=${Date.now()}`);
        const savedChanges = await savedChangesResponse.json();
        const changes = (
            Object.keys(savedChanges ?? {})
                .map((key): SavedPropertyChange | UnknownSavedChange | undefined => {
                    const change: Change = savedChanges[key];
                    try {
                        assertChange(change);
                        if (
                            [change.content.newValue, change.content.newBinding].every(
                                (item) => item === undefined || item === null
                            )
                        ) {
                            throw new Error('Invalid change, missing new value in the change file');
                        }
                        if (change.changeType !== 'propertyChange' && change.changeType !== 'propertyBindingChange') {
                            throw new Error('Unknown Change Type');
                        }
                        return {
                            type: 'saved',
                            kind: 'valid',
                            fileName: change.fileName,
                            controlId: change.selector.id,
                            propertyName: change.content.property,
                            value: change.content.newValue ?? change.content.newBinding,
                            timestamp: new Date(change.creation).getTime(),
                            controlName: change.selector.type ? (change.selector.type.split('.').pop() as string) : '',
                            changeType: change.changeType
                        };
                    } catch (error) {
                        // Gracefully handle change files with invalid content
                        if (change.fileName) {
                            const unknownChange: UnknownSavedChange = {
                                type: 'saved',
                                kind: 'unknown',
                                fileName: change.fileName,
                                controlId: change.selector?.id // some changes may not have selector
                            };
                            if (change.creation) {
                                unknownChange.timestamp = new Date(change.creation).getTime();
                            }
                            return unknownChange;
                        }
                        return undefined;
                    }
                })
                .filter((change) => !!change) as SavedPropertyChange[]
        ).sort((a, b) => b.timestamp - a.timestamp);
        this.savedChanges = changes;
    }

    /**
     *
     * @param controlId unique identifier for a control
     * @param propertyName name of the property change to be deleted
     * @param fileName name of the file.
     */
    public async deleteChange(controlId: string, propertyName: string, fileName?: string): Promise<void> {
        const filesToDelete = this.savedChanges
            .filter((change) =>
                fileName
                    ? fileName === change.fileName
                    : change.controlId === controlId && change.propertyName === propertyName
            )
            .map((change) =>
                fetch(FlexChangesEndPoints.changes, {
                    method: 'DELETE',
                    headers: {
                        'Content-Type': 'application/json'
                    },
                    body: JSON.stringify({ fileName: change.fileName })
                })
            );

        await Promise.all(filesToDelete).catch((error) => Log.error(error));

        await this.fetchSavedChanges();
        this.updateStack();
    }

    /**
     * Handler for undo/redo stack change.
     *
     * @param sendAction send action method
     * @returns (event: sap.ui.base.Event) => Promise<void>
     */
    private createOnStackChangeHandler(): (event: Event) => Promise<void> {
        return async (): Promise<void> => {
            const stack = this.options.rta.getCommandStack();
            const allCommands = stack.getCommands();
            const executedCommands = stack.getAllExecutedCommands();
            const inactiveCommandCount = allCommands.length - executedCommands.length;
            let activeChanges: PendingChange[] = [];
            allCommands.forEach((command: FlexCommand, i): void => {
                try {
                    if (typeof command.getCommands === 'function') {
                        const subCommands = command.getCommands();
                        subCommands.forEach((command) => {
                            const pendingChange = this.prepareChangeType(command, inactiveCommandCount, i);
                            if (pendingChange) {
                                activeChanges.push(pendingChange);
                            }
                        });
                    } else {
                        const pendingChange = this.prepareChangeType(command, inactiveCommandCount, i);
                        if (pendingChange) {
                            activeChanges.push(pendingChange);
                        }
                    }
                } catch (error) {
                    Log.error('CPE: Change creation Failed', error);
                }
            });

            activeChanges = activeChanges.filter((change): boolean => !!change);

            if (Array.isArray(allCommands) && allCommands.length === 0) {
                await this.fetchSavedChanges();
            }

            this.updateStack(activeChanges);
        };
    }

    private prepareChangeType(
        command: FlexCommand,
        inactiveCommandCount: number,
        index: number
    ): PendingChange | undefined {
        let result: PendingChange;
        let value = '';
        const selectorId = this.getCommandSelectorId(command);
        const changeType = this.getCommandChangeType(command);

        if (!selectorId || !changeType) {
            return undefined;
        }

        switch (changeType) {
            case 'propertyChange':
                value = command.getProperty('newValue');
                break;
            case 'propertyBindingChange':
                value = command.getProperty('newBinding');
                break;
        }
        const { fileName } = command.getPreparedChange().getDefinition();
        if (changeType === 'propertyChange' || changeType === 'propertyBindingChange') {
            result = {
                type: 'pending',
                changeType,
                controlId: selectorId,
                propertyName: command.getProperty('propertyName'),
                isActive: index >= inactiveCommandCount,
                value,
                controlName: command.getElement().getMetadata().getName().split('.').pop() ?? '',
                fileName
            };
        } else {
            result = {
                type: 'pending',
                controlId: selectorId,
                changeType,
                isActive: index >= inactiveCommandCount,
                controlName:
                    changeType === 'addXMLAtExtensionPoint'
                        ? command.getSelector().name ?? ''
                        : command.getElement().getMetadata().getName().split('.').pop() ?? '',
                fileName
            };
        }

        return result;
    }

    /**
     * Retry operations.
     *
     * @param operations to be executed
     * @returns first successfull operation result or undefined
     */
    private retryOperations<T>(operations: Array<() => T>): T | undefined {
        for (const operation of operations) {
            try {
                const result = operation();
                if (!result) {
                    continue;
                }
                return result;
            } catch (error) {
                Log.error(`Retry operation failed: ${error?.message}`);
                continue;
            }
        }
        return undefined;
    }

    /**
     * Get command change type.
     *
     * @param command to be executed for creating change
     * @returns command change type or undefined
     */
    private getCommandChangeType(command: FlexCommand): string | undefined {
        return this.retryOperations([
            () => command.getChangeType(),
            () => command.getPreparedChange().getDefinition().changeType
        ]);
    }

    /**
     * Get command selector id.
     *
     * @param command to be executed for creating change
     * @returns command selector id or undefined
     */
    private getCommandSelectorId(command: FlexCommand): string | undefined {
        return this.retryOperations([
            () => command.getSelector().id,
            () => command.getElement().getProperty('persistencyKey'),
            () => command.getElement().getId(),
            () => command.getParent()?.getElement().getId()
        ]);
    }
}<|MERGE_RESOLUTION|>--- conflicted
+++ resolved
@@ -129,23 +129,15 @@
             } else if (deletePropertyChanges.match(action)) {
                 await this.deleteChange(action.payload.controlId, action.payload.propertyName, action.payload.fileName);
             } else if (reloadApplication.match(action)) {
-<<<<<<< HEAD
-                await this.options.rta.stop(false, false);
-=======
                 await this.options.rta.stop(false, true);
->>>>>>> 0cddd2cb
             }
         });
 
         await this.fetchSavedChanges();
         this.updateStack();
         this.options.rta.attachStop(() => {
-<<<<<<< HEAD
-            window.history.go(0);
-=======
             // eslint-disable-next-line fiori-custom/sap-no-location-reload
             location.reload();
->>>>>>> 0cddd2cb
         });
         this.options.rta.attachUndoRedoStackModified(this.createOnStackChangeHandler());
     }
