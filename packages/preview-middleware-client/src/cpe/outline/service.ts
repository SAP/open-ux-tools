--- conflicted
+++ resolved
@@ -6,10 +6,6 @@
 import {
     outlineChanged,
     SCENARIO,
-<<<<<<< HEAD
-    showMessage,
-=======
->>>>>>> 2ee6ef8d
     showInfoCenterMessage,
     MessageBarType
 } from '@sap-ux-private/control-property-editor-common';
