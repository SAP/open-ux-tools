--- conflicted
+++ resolved
@@ -40,10 +40,6 @@
                 );
                 hasSentWarning = true;
             }
-<<<<<<< HEAD
-=======
-
->>>>>>> 342e4be1
         } catch (error) {
             Log.error('Outline sync failed!', getError(error));
         }
