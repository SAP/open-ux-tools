--- conflicted
+++ resolved
@@ -1,16 +1,13 @@
 import type { OutlineNode } from '@sap-ux-private/control-property-editor-common';
 import type { OutlineViewNode } from 'sap/ui/rta/command/OutlineService';
 import type { Scenario } from 'sap/ui/fl/Scenario';
-<<<<<<< HEAD
+
+import { getUi5Version, Ui5VersionInfo } from '../../utils/version';
+
 import type { ControlTreeIndex } from '../types';
-import { isReuseComponent } from '../utils';
+import { getControlById, isReuseComponent } from '../utils';
 
 import { isEditable } from './editable';
-import { getUi5Version } from '../../utils/version';
-=======
-import { isEditable, isReuseComponent } from './utils';
-import { getUi5Version, Ui5VersionInfo } from '../../utils/version';
->>>>>>> 7c5d2e57
 
 interface AdditionalData {
     text?: string;
@@ -24,7 +21,7 @@
  * @returns An object containing the text and the technical name of the control.
  */
 function getAdditionalData(id: string): AdditionalData {
-    const control = sap.ui.getCore().byId(id);
+    const control = getControlById(id);
     if (!control) {
         return {};
     }
@@ -131,12 +128,8 @@
                 children: transformedChildren
             };
 
-<<<<<<< HEAD
             indexNode(controlIndex, node);
-            fillReuseComponents(reuseComponentsIds, current, scenario, minor);
-=======
             fillReuseComponents(reuseComponentsIds, current, scenario, ui5VersionInfo);
->>>>>>> 7c5d2e57
 
             items.push(node);
         }
