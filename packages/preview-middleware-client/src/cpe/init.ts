--- conflicted
+++ resolved
@@ -80,15 +80,7 @@
                 .init(sendAction, subscribe)
                 ?.catch((reason) => Log.error('Service Initalization Failed: ', getError(reason)));
         }
-<<<<<<< HEAD
-        // For initOutline to complete the RTA needs to already running (to access RTA provided services).
-        // That can only happen if the plugin initialization has completed.
-        initOutline(rta, sendAction, changesService).catch((error) =>
-            Log.error('Error during initialization of Control Property Editor', getError(error))
-        );
-=======
 
->>>>>>> a492b418
         const icons = getIcons();
 
         sendAction(iconsLoaded(icons));
