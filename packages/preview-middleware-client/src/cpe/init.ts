import Log from 'sap/base/Log';
import type RuntimeAuthoring from 'sap/ui/rta/RuntimeAuthoring';

import {
    appLoaded,
    enableTelemetry,
    iconsLoaded,
    MessageBarType
} from '@sap-ux-private/control-property-editor-common';

import { getError } from '../utils/error';
import { ChangeService } from './changes/service';
import { CommunicationService } from './communication-service';
import { WorkspaceConnectorService } from './connector-service';
import { ContextMenuService } from './context-menu-service';
import { loadDefaultLibraries } from './documentation';
import { OutlineService } from './outline/service';
import { QuickActionService } from './quick-actions/quick-action-service';
import type { QuickActionDefinitionRegistry } from './quick-actions/registry';
import { RtaService } from './rta-service';
import { SelectionService } from './selection';
import type { ActionHandler, Service } from './types';
import { getIcons } from './ui5-utils';
import { ODataHealthChecker } from './odata-health/odata-health-checker';
import { sendInfoCenterMessage } from '../utils/info-center-message';
import { ODataUpStatus } from './odata-health/odata-health-status';

export default function init(
    rta: RuntimeAuthoring,
    registries: QuickActionDefinitionRegistry<string>[] = []
): Promise<void> {
    Log.info('Initializing Control Property Editor');

    // enable telemetry if requested
    const flexSettings = rta.getFlexSettings();
    if (flexSettings.telemetry === true) {
        enableTelemetry();
    }

    /**
     *
     * @param handler action handler
     */
    function subscribe(handler: ActionHandler): void {
        CommunicationService.subscribe(handler);
    }

    const rtaService = new RtaService(rta);

    const changesService = new ChangeService({ rta });
    const selectionService = new SelectionService(rta, changesService);
    const connectorService = new WorkspaceConnectorService();
    const contextMenuService = new ContextMenuService(rta);
    const outlineService = new OutlineService(rta, changesService);
    const quickActionService = new QuickActionService(rta, outlineService, registries, changesService);
    const services: Service[] = [
        connectorService,
        selectionService,
        changesService,
        contextMenuService,
        outlineService,
        rtaService,
        quickActionService
    ];

    // Do health check to all available oData service instances.
    const oDataHealthChecker = new ODataHealthChecker(rta);
    oDataHealthChecker
        .getHealthStatus()
        .then((healthStatus) =>
            healthStatus.map((status) =>
                status instanceof ODataUpStatus
                    ? Promise.resolve()
                    : sendInfoCenterMessage({
                          title: { key: 'ADP_ODATA_HEALTH_CHECK_TITLE' },
                          description: {
                              key: 'ADP_ODATA_SERVICE_DOWN_DESCRIPTION',
                              params: [status.serviceUrl, status.errorMessage]
                          },
                          type: MessageBarType.warning
                      })
            )
        )
        .catch((error) =>
            sendInfoCenterMessage({
                title: { key: 'ADP_ODATA_HEALTH_CHECK_TITLE' },
                description: getError(error).message,
                type: MessageBarType.warning
            })
        );

    try {
        loadDefaultLibraries();
        const allPromises = services.map((service) => {
            return service.init(CommunicationService.sendAction, subscribe)?.catch((error) => {
                Log.error('Service Initialization Failed: ', getError(error));
            });
<<<<<<< HEAD
        });
        // eslint-disable-next-line @typescript-eslint/await-thenable
=======
        }).filter((p): p is Promise<void> => p !== undefined);
>>>>>>> 623c16b8
        Promise.all(allPromises)
            .then(() => {
                CommunicationService.sendAction(appLoaded());
            })
            // eslint-disable-next-line @typescript-eslint/unbound-method
            .catch(Log.error);
        const icons = getIcons();
        CommunicationService.sendAction(iconsLoaded(icons));
    } catch (error) {
        Log.error('Error during initialization of Control Property Editor', getError(error));
    }

    //  * This is returned immediately to avoid promise deadlock, preventing services from waiting indefinitely.
    return Promise.resolve();
}<|MERGE_RESOLUTION|>--- conflicted
+++ resolved
@@ -95,12 +95,7 @@
             return service.init(CommunicationService.sendAction, subscribe)?.catch((error) => {
                 Log.error('Service Initialization Failed: ', getError(error));
             });
-<<<<<<< HEAD
-        });
-        // eslint-disable-next-line @typescript-eslint/await-thenable
-=======
         }).filter((p): p is Promise<void> => p !== undefined);
->>>>>>> 623c16b8
         Promise.all(allPromises)
             .then(() => {
                 CommunicationService.sendAction(appLoaded());
