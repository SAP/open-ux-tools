import merge from 'sap/base/util/merge';
import ObjectStorageConnector from 'sap/ui/fl/write/api/connectors/ObjectStorageConnector';
import Layer from 'sap/ui/fl/Layer';
import VersionInfo from 'sap/ui/VersionInfo';
import { CHANGES_API_PATH, FlexChange, getFlexSettings } from './common';

const connector = merge({}, ObjectStorageConnector, {
    layers: [Layer.VENDOR, Layer.CUSTOMER_BASE],
    storage: {
        _itemsStoredAsObjects: true,
        fileChangeRequestNotifier: undefined,
        setItem: function (_key: string, change: FlexChange) {
            const settings = getFlexSettings();
            if (settings) {
                change.support ??= {};
                change.support.generator = settings.generator;
            }

<<<<<<< HEAD

            if (typeof this.fileChangeRequestNotifier === 'function' && change.fileName) {
                try {
                    this.fileChangeRequestNotifier(change.fileName);
=======
            if (typeof this.fileChangeRequestNotifier === 'function' && change.fileName) {
                try {
                    this.fileChangeRequestNotifier(change.fileName, 'create',  change.changeType);
>>>>>>> 0cddd2cb
                } catch (e) {
                    // exceptions in the listener call are ignored
                }
            }

            return fetch(CHANGES_API_PATH, {
                method: 'POST',
                body: JSON.stringify(change, null, 2),
                headers: {
                    'content-type': 'application/json'
                }
            });
        },
        removeItem: function (key: string) {
            if (typeof this.fileChangeRequestNotifier === 'function') {
                try {
<<<<<<< HEAD
                    this.fileChangeRequestNotifier(key);
=======
                    this.fileChangeRequestNotifier(key, 'delete');
>>>>>>> 0cddd2cb
                } catch (e) {
                    // exceptions in the listener call are ignored
                }
            }

            return fetch(CHANGES_API_PATH, {
                method: 'DELETE',
                body: JSON.stringify({ fileName: key }),
                headers: {
                    'content-type': 'application/json'
                }
            });
        },
        clear: function () {
            // not implemented
        },
        getItem: function (_key: string) {
            // not implemented
        },
        getItems: async function () {
            const response = await fetch(CHANGES_API_PATH, {
                method: 'GET',
                headers: {
                    'content-type': 'application/json'
                }
            });
            const changes = await response.json();
            return changes;
        }
    } as typeof ObjectStorageConnector.storage,
    loadFeatures: async function () {
        const features = await ObjectStorageConnector.loadFeatures();

        const ui5Version = (await VersionInfo.load()) as { version: string };
        const [majorVersion, minorVersion] = ui5Version.version.split('.').map((v: string) => parseInt(v, 10));
        features.isVariantAdaptationEnabled = majorVersion >= 1 && minorVersion >= 90;
        const settings = getFlexSettings();
        if (settings?.developerMode) {
            features.isVariantAdaptationEnabled = false;
        }

        if (settings?.scenario === 'ADAPTATION_PROJECT') {
            features.isVariantAdaptationEnabled = true;
        }

        return features;
    }
}) as typeof ObjectStorageConnector;

export default connector;<|MERGE_RESOLUTION|>--- conflicted
+++ resolved
@@ -16,16 +16,9 @@
                 change.support.generator = settings.generator;
             }
 
-<<<<<<< HEAD
-
-            if (typeof this.fileChangeRequestNotifier === 'function' && change.fileName) {
-                try {
-                    this.fileChangeRequestNotifier(change.fileName);
-=======
             if (typeof this.fileChangeRequestNotifier === 'function' && change.fileName) {
                 try {
                     this.fileChangeRequestNotifier(change.fileName, 'create',  change.changeType);
->>>>>>> 0cddd2cb
                 } catch (e) {
                     // exceptions in the listener call are ignored
                 }
@@ -42,11 +35,7 @@
         removeItem: function (key: string) {
             if (typeof this.fileChangeRequestNotifier === 'function') {
                 try {
-<<<<<<< HEAD
-                    this.fileChangeRequestNotifier(key);
-=======
                     this.fileChangeRequestNotifier(key, 'delete');
->>>>>>> 0cddd2cb
                 } catch (e) {
                     // exceptions in the listener call are ignored
                 }
