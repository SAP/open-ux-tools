--- conflicted
+++ resolved
@@ -14,17 +14,10 @@
     try {
         const response = await fetch(`${basePath}/resources/sap-ui-version.json`);
         const json = await response.json();
-<<<<<<< HEAD
         const version = json?.libraries?.find((lib) => lib.name === 'sap.ui.core')?.version ?? '1.121.0';
         const majorUi5Version = parseInt(version.split('.')[0], 10);
         if (majorUi5Version >= 2) {
-            src = '/resources/sap/ushell/bootstrap/sandbox2.js';
-=======
-        const version = json?.libraries?.find((lib) => lib.name === 'sap.ui.core')?.version;
-        const major = version ? parseInt(version.split('.')[0], 10) : 2;
-        if (major >= 2) {
             src = `${basePath}/resources/sap/ushell/bootstrap/sandbox2.js`;
->>>>>>> 020382fa
         }
     } catch (error) {
         console.warn('Failed to fetch sap-ui-version.json. Assuming it is a 1.x version.');
