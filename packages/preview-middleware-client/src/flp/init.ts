import Log from 'sap/base/Log';
import type AppLifeCycle from 'sap/ushell/services/AppLifeCycle';
import type { InitRtaScript, RTAPlugin, StartAdaptation } from 'sap/ui/rta/api/startAdaptation';
<<<<<<< HEAD
import type { RTAOptions, FlexSettings } from 'sap/ui/rta/RuntimeAuthoring';
import scenarios, { type Scenario } from 'sap/ui/fl/Scenario';
=======
import type { FlexSettings, RTAOptions } from 'sap/ui/rta/RuntimeAuthoring';
>>>>>>> 32d7b6e3
import IconPool from 'sap/ui/core/IconPool';
import ResourceBundle from 'sap/base/i18n/ResourceBundle';
import AppState from 'sap/ushell/services/AppState';
import { getManifestAppdescr } from '../adp/api-handler';

/**
 * SAPUI5 delivered namespaces from https://ui5.sap.com/#/api/sap
 */
const UI5_LIBS = [
    'sap.apf',
    'sap.base',
    'sap.chart',
    'sap.collaboration',
    'sap.f',
    'sap.fe',
    'sap.fileviewer',
    'sap.gantt',
    'sap.landvisz',
    'sap.m',
    'sap.ndc',
    'sap.ovp',
    'sap.rules',
    'sap.suite',
    'sap.tnt',
    'sap.ui',
    'sap.uiext',
    'sap.ushell',
    'sap.uxap',
    'sap.viz',
    'sap.webanalytics',
    'sap.zen'
];

interface Manifest {
    ['sap.ui5']?: {
        dependencies?: {
            libs: Record<string, unknown>;
            components: Record<string, unknown>;
        };
        componentUsages?: Record<string, unknown>;
    };
}

type AppIndexData = Record<
    string,
    {
        dependencies?: {
            url?: string;
            type?: string;
            componentId: string;
        }[];
    }
>;

/**
 * Check whether a specific dependency is a custom library, and if yes, add it to the map.
 *
 * @param dependency dependency from the manifest
 * @param customLibs map containing the required custom libraries
 */
function addKeys(dependency: Record<string, unknown>, customLibs: Record<string, true>): void {
    Object.keys(dependency).forEach(function (key) {
        // ignore libs or Components that start with SAPUI5 delivered namespaces
        if (
            !UI5_LIBS.some(function (substring) {
                return key === substring || key.startsWith(substring + '.');
            })
        ) {
            customLibs[key] = true;
        }
    });
}

/**
 * Fetch the manifest for all the given application urls and generate a string containing all required custom library ids.
 *
 * @param appUrls urls pointing to included applications
 * @returns Promise of a comma separated list of all required libraries.
 */
async function getManifestLibs(appUrls: string[]): Promise<string> {
    const result = {} as Record<string, true>;
    const promises = [];
    for (const url of appUrls) {
        promises.push(
            fetch(`${url}/manifest.json`).then(async (resp) => {
                const manifest = (await resp.json()) as Manifest;
                if (manifest) {
                    if (manifest['sap.ui5']?.dependencies) {
                        if (manifest['sap.ui5'].dependencies.libs) {
                            addKeys(manifest['sap.ui5'].dependencies.libs, result);
                        }
                        if (manifest['sap.ui5'].dependencies.components) {
                            addKeys(manifest['sap.ui5'].dependencies.components, result);
                        }
                    }
                    if (manifest['sap.ui5']?.componentUsages) {
                        addKeys(manifest['sap.ui5'].componentUsages, result);
                    }
                }
            })
        );
    }
    return Promise.all(promises).then(() => Object.keys(result).join(','));
}

/**
 * Register the custom libraries and their url with the UI5 loader.
 *
 * @param dataFromAppIndex data returned from the app index service
 */
function registerModules(dataFromAppIndex: AppIndexData) {
    Object.keys(dataFromAppIndex).forEach(function (moduleDefinitionKey) {
        const moduleDefinition = dataFromAppIndex[moduleDefinitionKey];
        if (moduleDefinition && moduleDefinition.dependencies) {
            moduleDefinition.dependencies.forEach(function (dependency) {
                if (dependency.url && dependency.url.length > 0 && dependency.type === 'UI5LIB') {
                    Log.info('Registering Library ' + dependency.componentId + ' from server ' + dependency.url);
                    const compId = dependency.componentId.replace(/\./g, '/');
                    const config = {
                        paths: {} as Record<string, string>
                    };
                    config.paths[compId] = dependency.url;
                    sap.ui.loader.config(config);
                }
            });
        }
    });
}

/**
 * Fetch the app state from the given application urls, then reset the app state.
 *
 * @param container the UShell container
 */
export async function resetAppState(container: typeof sap.ushell.Container): Promise<void> {
    const appStateService = await container.getServiceAsync<AppState>('AppState');
    const urlParams = new URLSearchParams(window.location.hash);
    const appStateValue = urlParams.get('sap-iapp-state') ?? urlParams.get('/?sap-iapp-state');
    if (appStateValue) {
        appStateService.deleteAppState(appStateValue);
    }
}

/**
 * Fetch the manifest from the given application urls, then parse them for custom libs, and finally request their urls.
 *
 * @param appUrls application urls
 * @param urlParams URLSearchParams object
 * @returns returns a promise when the registration is completed.
 */
export async function registerComponentDependencyPaths(appUrls: string[], urlParams: URLSearchParams): Promise<void> {
    const libs = await getManifestLibs(appUrls);
    if (libs && libs.length > 0) {
        let url = '/sap/bc/ui2/app_index/ui5_app_info?id=' + libs;
        const sapClient = urlParams.get('sap-client');
        if (sapClient && sapClient.length === 3) {
            url = url + '&sap-client=' + sapClient;
        }
        const response = await fetch(url);
        try {
            registerModules((await response.json()) as AppIndexData);
        } catch (error) {
            Log.error(`Registering of reuse libs failed. Error:${error}`);
        }
    }
}

/**
 * Register SAP fonts that are also registered in a productive Fiori launchpad.
 */
export function registerSAPFonts() {
    //Fiori Theme font family and URI
    const fioriTheme = {
        fontFamily: 'SAP-icons-TNT',
        fontURI: sap.ui.require.toUrl('sap/tnt/themes/base/fonts/')
    };
    //Registering to the icon pool
    IconPool.registerFont(fioriTheme);
    //SAP Business Suite Theme font family and URI
    const suiteTheme = {
        fontFamily: 'BusinessSuiteInAppSymbols',
        fontURI: sap.ui.require.toUrl('sap/ushell/themes/base/fonts/')
    };
    //Registering to the icon pool
    IconPool.registerFont(suiteTheme);
}

/**
 * Create Resource Bundle based on the scenario.
 *
 * @param scenario to be used for the resource bundle.
 */
export async function loadI18nResourceBundle(scenario: Scenario): Promise<ResourceBundle> {
    if (scenario === scenarios.AdaptationProject) {
        const manifest = await getManifestAppdescr();
        const enhanceWith = (manifest.content as { texts: { i18n: string } }[])
            .filter((content) => content.texts?.i18n)
            .map((content) => ({ bundleUrl: `../${content.texts.i18n}` }));
        return ResourceBundle.create({
            url: '../i18n/i18n.properties',
            enhanceWith
        });
    }
    return ResourceBundle.create({
        url: 'i18n/i18n.properties'
    });
}

/**
 * Read the application title from the resource bundle and set it as document title.
 *
 * @param resourceBundle resource bundle to read the title from.
 * @param i18nKey optional parameter to define the i18n key to be used for the title.
 */
export function setI18nTitle(resourceBundle: ResourceBundle, i18nKey = 'appTitle') {
    if (resourceBundle.hasText(i18nKey)) {
        document.title = resourceBundle.getText(i18nKey) ?? document.title;
    }
}

/**
 * Apply additional configuration and initialize sandbox.
 *
 * @param params init parameters read from the script tag
 * @param params.appUrls JSON containing a string array of application urls
 * @param params.flex JSON containing the flex configuration
 * @param params.customInit path to the custom init module to be called
 * @returns promise
 */
export async function init({
    appUrls,
    flex,
    customInit
}: {
    appUrls?: string | null;
    flex?: string | null;
    customInit?: string | null;
}): Promise<void> {
    const urlParams = new URLSearchParams(window.location.search);
    const container = sap?.ushell?.Container ?? (sap.ui.require('sap/ushell/Container') as typeof sap.ushell.Container);
    let scenario: string = '';
    // Register RTA if configured
    if (flex) {
        const flexSettings = JSON.parse(flex) as FlexSettings;
        scenario = flexSettings.scenario;
        container.attachRendererCreatedEvent(async function () {
            const lifecycleService = await container.getServiceAsync<AppLifeCycle>('AppLifeCycle');
            lifecycleService.attachAppLoaded((event) => {
                const version = sap.ui.version;
                const minor = parseInt(version.split('.')[1], 10);
                const view = event.getParameter('componentInstance');
<<<<<<< HEAD
=======
                const flexSettings = JSON.parse(flex) as FlexSettings;
>>>>>>> 32d7b6e3
                const pluginScript = flexSettings.pluginScript ?? '';

                let libs: string[] = [];
                if (minor > 71) {
                    libs.push('sap/ui/rta/api/startAdaptation');
                } else {
                    libs.push('open/ux/preview/client/flp/initRta');
                }

                if (flexSettings.pluginScript) {
                    libs.push(pluginScript as string);
                    delete flexSettings.pluginScript;
                }

                const options: RTAOptions = {
                    rootControl: view,
                    validateAppVersion: false,
                    flexSettings
                };

                sap.ui.require(
                    libs,
                    async function (startAdaptation: StartAdaptation | InitRtaScript, pluginScript: RTAPlugin) {
                        await startAdaptation(options, pluginScript);
                    }
                );
            });
        });
    }

    // reset app state if requested
    if (urlParams.get('fiori-tools-iapp-state')?.toLocaleLowerCase() !== 'true') {
        await resetAppState(container);
    }

    // Load custom library paths if configured
    if (appUrls) {
        await registerComponentDependencyPaths(JSON.parse(appUrls), urlParams);
    }

    // Load custom initialization module
    if (customInit) {
        sap.ui.require([customInit]);
    }

    // init
    const resourceBundle = await loadI18nResourceBundle(scenario as Scenario);
    setI18nTitle(resourceBundle);
    registerSAPFonts();
    const renderer = await container.createRenderer(undefined, true);
    renderer.placeAt('content');
}

const bootstrapConfig = document.getElementById('sap-ui-bootstrap');
if (bootstrapConfig) {
    init({
        appUrls: bootstrapConfig.getAttribute('data-open-ux-preview-libs-manifests'),
        flex: bootstrapConfig.getAttribute('data-open-ux-preview-flex-settings'),
        customInit: bootstrapConfig.getAttribute('data-open-ux-preview-customInit')
    }).catch(() => Log.error('Sandbox initialization failed.'));
}<|MERGE_RESOLUTION|>--- conflicted
+++ resolved
@@ -1,12 +1,8 @@
 import Log from 'sap/base/Log';
 import type AppLifeCycle from 'sap/ushell/services/AppLifeCycle';
 import type { InitRtaScript, RTAPlugin, StartAdaptation } from 'sap/ui/rta/api/startAdaptation';
-<<<<<<< HEAD
-import type { RTAOptions, FlexSettings } from 'sap/ui/rta/RuntimeAuthoring';
 import scenarios, { type Scenario } from 'sap/ui/fl/Scenario';
-=======
 import type { FlexSettings, RTAOptions } from 'sap/ui/rta/RuntimeAuthoring';
->>>>>>> 32d7b6e3
 import IconPool from 'sap/ui/core/IconPool';
 import ResourceBundle from 'sap/base/i18n/ResourceBundle';
 import AppState from 'sap/ushell/services/AppState';
@@ -258,10 +254,7 @@
                 const version = sap.ui.version;
                 const minor = parseInt(version.split('.')[1], 10);
                 const view = event.getParameter('componentInstance');
-<<<<<<< HEAD
-=======
                 const flexSettings = JSON.parse(flex) as FlexSettings;
->>>>>>> 32d7b6e3
                 const pluginScript = flexSettings.pluginScript ?? '';
 
                 let libs: string[] = [];
