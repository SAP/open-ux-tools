--- conflicted
+++ resolved
@@ -2,7 +2,6 @@
 const js = require('@eslint/js');
 
 const jsdoc = require('eslint-plugin-jsdoc');
-<<<<<<< HEAD
 const typescriptEslint = require('@typescript-eslint/eslint-plugin');
 const tsParser = require('@typescript-eslint/parser');
 const fioriTools  = require('@sap-ux/eslint-plugin-fiori-tools');
@@ -18,15 +17,6 @@
         ]
     },
     ...fioriTools.config.defaultTS,
-=======
-// const config = require('@sap-ux/eslint-plugin-fiori-tools');
-
-module.exports = defineConfig([
-    {
-        ignores: ['dist', 'test/fixtures/**', 'coverage', 'node_modules/**', 'eslint.config.js']
-    },
-    // ...config.defaultTS,
->>>>>>> 623c16b8
     {
         languageOptions: {
             parser: tsParser,
@@ -53,28 +43,6 @@
                     requireReturnType: false
                 }
             ],
-<<<<<<< HEAD
-
-            // Replace valid-jsdoc with eslint-plugin-jsdoc rules
-            'jsdoc/check-alignment': 'warn',
-            'jsdoc/check-param-names': 'warn',
-            'jsdoc/check-tag-names': 'warn',
-            'jsdoc/check-types': 'warn',
-            'jsdoc/implements-on-classes': 'warn',
-            // "jsdoc/newline-after-description": 'error',
-            'jsdoc/no-types': 'warn',
-            'jsdoc/require-description': 'warn',
-            'jsdoc/require-param': 'warn',
-            'jsdoc/require-param-description': 'warn',
-            'jsdoc/require-param-name': 'error',
-            'jsdoc/require-param-type': 'off',
-            'jsdoc/require-returns': 'off',
-            'jsdoc/require-returns-check': 'error',
-            'jsdoc/require-returns-description': 'error',
-            'jsdoc/require-returns-type': 'off',
-
-=======
->>>>>>> 623c16b8
             '@typescript-eslint/no-unused-vars': [
                 'error',
                 {
