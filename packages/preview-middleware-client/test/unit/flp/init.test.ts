// import * as initBundle from '../../../src/flp/init';
import {
    init,
    registerComponentDependencyPaths,
    registerSAPFonts,
    setI18nTitle,
    resetAppState
} from '../../../src/flp/init';
import IconPoolMock from 'mock/sap/ui/core/IconPool';
import { mockBundle } from 'mock/sap/base/i18n/ResourceBundle';
import { fetchMock, sapMock } from 'mock/window';
import type { InitRtaScript, RTAPlugin, StartAdaptation } from 'sap/ui/rta/api/startAdaptation';
import ts from 'sap/ui/model/odata/v4/ts';

describe('flp/init', () => {
    let windowSpy: jest.SpyInstance;

    test('registerSAPFonts', () => {
        registerSAPFonts();
        expect(IconPoolMock.registerFont).toBeCalledTimes(2);
    });

    test('setI18nTitle', () => {
        const title = '~testTitle';
        mockBundle.getText.mockReturnValue(title);

        mockBundle.hasText.mockReturnValueOnce(true);
        setI18nTitle();
        expect(document.title).toBe(title);

        mockBundle.hasText.mockReturnValueOnce(false);
        setI18nTitle();
        expect(document.title).toBe(title);
    });

    describe('registerComponentDependencyPaths', () => {
        const loaderMock = sap.ui.loader.config as jest.Mock;
        const testManifest = {
            'sap.ui5': {
                dependencies: {
                    libs: {} as Record<string, unknown>
                }
            }
        };

        beforeEach(() => {
            loaderMock.mockReset();
        });

        test('single app, no reuse libs', async () => {
            fetchMock.mockResolvedValueOnce({ json: () => testManifest });
            await registerComponentDependencyPaths(['/'], new URLSearchParams());
            expect(loaderMock).not.toBeCalled();
        });

        test('single app, one reuse lib', async () => {
            const manifest = JSON.parse(JSON.stringify(testManifest)) as typeof testManifest;
            manifest['sap.ui5'].dependencies.libs['test.lib'] = {};
            fetchMock.mockResolvedValueOnce({ json: () => manifest });
            fetchMock.mockResolvedValueOnce({
                json: () => ({
                    'test.lib': {
                        dependencies: [{ url: '~url', type: 'UI5LIB', componentId: 'test.lib.component' }]
                    }
                })
            });
            await registerComponentDependencyPaths(['/'], new URLSearchParams());
            expect(loaderMock).toBeCalledWith({ paths: { 'test/lib/component': '~url' } });
        });

        test('registerComponentDependencyPaths: error case', async () => {
            const manifest = JSON.parse(JSON.stringify(testManifest)) as typeof testManifest;
            manifest['sap.ui5'].dependencies.libs['test.lib'] = {};
            fetchMock.mockResolvedValueOnce({ json: () => manifest });
            fetchMock.mockResolvedValueOnce({
                json: () => {
                    throw new Error('Error');
                }
            });
            try {
                await registerComponentDependencyPaths(['/'], new URLSearchParams());
            } catch (error) {
                expect(error).toEqual('Error');
            }
        });
    });

    describe('resetAppState', () => {
        let Container: typeof sap.ushell.Container;

        const mockService = {
            deleteAppState: jest.fn()
        };

        beforeEach(() => {
<<<<<<< HEAD
            windowSpy = jest.spyOn(globalThis, 'window', 'get');
=======
>>>>>>> 966677e3
            Container = sap.ushell.Container;
            sapMock.ushell.Container.getServiceAsync.mockResolvedValueOnce(mockService);
        });

        afterEach(() => {
<<<<<<< HEAD
            windowSpy.mockRestore();
            jest.clearAllMocks();
        });

        test('default', async () => {
            windowSpy.mockImplementation(() => ({
                location: {
                    hash: ''
                }
            }));
=======
            jest.clearAllMocks();
            window.location.hash = '';
        });

        test('default', async () => {
            window.location.hash = 'preview-app';
>>>>>>> 966677e3
            await resetAppState(Container);
            expect(mockService.deleteAppState).not.toBeCalled();
        });

        test('hash key equals "/?sap-iapp-state"', async () => {
<<<<<<< HEAD
            windowSpy.mockImplementation(() => ({
                location: {
                    hash: '/?sap-iapp-state=dummyHash1234'
                }
            }));

            await resetAppState(Container);
            expect(mockService.deleteAppState).toBeCalled();
            expect(mockService.deleteAppState.mock.calls[0][0]).toEqual('dummyHash1234');
        });

        test('hash key equals "sap-iapp-state"', async () => {
            windowSpy.mockImplementation(() => ({
                location: {
                    hash: 'sap-iapp-state=dummyHash5678'
                }
            }));
            await resetAppState(Container);
            expect(mockService.deleteAppState).toBeCalled();
            expect(mockService.deleteAppState.mock.calls[0][0]).toEqual('dummyHash5678');
=======
            window.location.hash = 'preview-app&/?sap-iapp-state=dummyHash1234';
            await resetAppState(Container);
            expect(mockService.deleteAppState).toBeCalled();
            expect(mockService.deleteAppState).toBeCalledWith('dummyHash1234');
        });

        test('hash key equals "sap-iapp-state"', async () => {
            window.location.hash = 'preview-app&/?sap-iapp-state-history&sap-iapp-state=dummyHash5678';
            await resetAppState(Container);
            expect(mockService.deleteAppState).toBeCalled();
            expect(mockService.deleteAppState).toBeCalledWith('dummyHash5678');
>>>>>>> 966677e3
        });
    });

    describe('init', () => {

        describe.skip('param fiori-tools-iapp-state', () => {
            // let resetAppStateSpy: jest.SpyInstance;
            //     resetAppStateSpy = jest
            //         .spyOn(initBundle, 'resetAppState')
            //         .mockImplementationOnce(() => Promise.resolve(true));
            // resetAppStateSpy.mockReset();

            const resetAppStateMock = jest.fn();

            jest.mock('../../../src/flp/init', () => ({
                ...jest.requireActual('../../../src/flp/init'),
                resetAppState: resetAppStateMock
            }));

            beforeEach(() => {
                windowSpy = jest.spyOn(globalThis, 'window', 'get');
            });
            afterEach(() => {
                windowSpy.mockRestore();
                jest.clearAllMocks();
            });

            test('fiori-tools-iapp-state configured to "true"', async () => {
                windowSpy.mockImplementation(() => ({
                    location: {
                        search: `fiori-tools-iapp-state='true'`
                    }
                }));
                await init({});
                expect(resetAppStateMock).not.toHaveBeenCalled();
            });

            test('fiori-tools-iapp-state configured to "false"', async () => {
                windowSpy.mockImplementation(() => ({
                    location: {
                        search: `fiori-tools-iapp-state='chicken'`
                    }
                }));
                await init({});
                expect(resetAppStateMock).toHaveBeenCalled();
            });
        });

        beforeEach(() => {
            sapMock.ushell.Container.attachRendererCreatedEvent.mockReset();
            sapMock.ui.require.mockReset();
            jest.clearAllMocks();
        });

        test('nothing configured', async () => {
            await init({});
            expect(sapMock.ushell.Container.attachRendererCreatedEvent).not.toBeCalled();
            expect(sapMock.ushell.Container.createRenderer).toBeCalledWith(undefined, true);
            expect(sapMock.ushell.Container.getServiceAsync).toBeCalledWith('AppState');
        });

        test('flex configured', async () => {
            const flexSettings = {
                layer: 'CUSTOMER_BASE',
                pluginScript: 'my/script'
            };
            sapMock.ui.version = '1.84.50';
            await init({ flex: JSON.stringify(flexSettings) });
            expect(sapMock.ushell.Container.attachRendererCreatedEvent).toBeCalled();
            expect(sapMock.ushell.Container.createRenderer).toBeCalledWith(undefined, true);
            const rendererCb = sapMock.ushell.Container.attachRendererCreatedEvent.mock
                .calls[0][0] as () => Promise<void>;

            // testing the nested callbacks
            const mockService = {
                attachAppLoaded: jest.fn()
            };
            sapMock.ushell.Container.getServiceAsync.mockResolvedValueOnce(mockService);

            await rendererCb();
            expect(mockService.attachAppLoaded).toBeCalled();
            const loadedCb = mockService.attachAppLoaded.mock.calls[0][0] as (event: unknown) => void;

            loadedCb({ getParameter: () => {} });
            expect(sapMock.ui.require).toBeCalledWith(
                ['sap/ui/rta/api/startAdaptation', flexSettings.pluginScript],
                expect.anything()
            );

            const requireCb = sapMock.ui.require.mock.calls[0][1] as (
                startAdaptation: StartAdaptation,
                pluginScript?: RTAPlugin
            ) => void;
            const startAdpMock = jest.fn();
            const plugnScriptMock = jest.fn();
            requireCb(startAdpMock, plugnScriptMock);
            expect(startAdpMock).toBeCalledWith(expect.anything(), plugnScriptMock);
        });

        test('flex configured & ui5 version is 1.71.60', async () => {
            const flexSettings = {
                layer: 'CUSTOMER_BASE',
                pluginScript: 'my/script'
            };
            sapMock.ui.version = '1.71.60';
            await init({ flex: JSON.stringify(flexSettings) });
            expect(sapMock.ushell.Container.attachRendererCreatedEvent).toBeCalled();
            expect(sapMock.ushell.Container.createRenderer).toBeCalledWith(undefined, true);
            const rendererCb = sapMock.ushell.Container.attachRendererCreatedEvent.mock
                .calls[0][0] as () => Promise<void>;

            // testing the nested callbacks
            const mockService = {
                attachAppLoaded: jest.fn()
            };
            sapMock.ushell.Container.getServiceAsync.mockResolvedValueOnce(mockService);

            await rendererCb();
            expect(mockService.attachAppLoaded).toBeCalled();
            const loadedCb = mockService.attachAppLoaded.mock.calls[0][0] as (event: unknown) => void;

            loadedCb({ getParameter: () => {} });
            expect(sapMock.ui.require).toBeCalledWith(
                ['open/ux/preview/client/flp/initRta', flexSettings.pluginScript],
                expect.anything()
            );

            const requireCb = sapMock.ui.require.mock.calls[0][1] as (
                initRta: InitRtaScript,
                pluginScript?: RTAPlugin
            ) => Promise<void>;
            const initRtaMock = jest.fn();
            const plugnScriptMock = jest.fn();
            await requireCb(initRtaMock, plugnScriptMock);
            expect(initRtaMock).toBeCalledWith(expect.anything(), plugnScriptMock);
        });

        test('custom init module configured & ui5 version is 1.120.9', async () => {
            const customInit = 'my/app/test/integration/opaTests.qunit';
            sapMock.ui.version = '1.120.09';
            await init({ customInit: customInit });

            expect(sapMock.ui.require).toBeCalledWith([customInit]);

            expect(sapMock.ushell.Container.createRenderer).toBeCalledWith(undefined, true);
        });
    });
});<|MERGE_RESOLUTION|>--- conflicted
+++ resolved
@@ -13,8 +13,6 @@
 import ts from 'sap/ui/model/odata/v4/ts';
 
 describe('flp/init', () => {
-    let windowSpy: jest.SpyInstance;
-
     test('registerSAPFonts', () => {
         registerSAPFonts();
         expect(IconPoolMock.registerFont).toBeCalledTimes(2);
@@ -93,61 +91,22 @@
         };
 
         beforeEach(() => {
-<<<<<<< HEAD
-            windowSpy = jest.spyOn(globalThis, 'window', 'get');
-=======
->>>>>>> 966677e3
             Container = sap.ushell.Container;
             sapMock.ushell.Container.getServiceAsync.mockResolvedValueOnce(mockService);
         });
 
         afterEach(() => {
-<<<<<<< HEAD
-            windowSpy.mockRestore();
-            jest.clearAllMocks();
-        });
-
-        test('default', async () => {
-            windowSpy.mockImplementation(() => ({
-                location: {
-                    hash: ''
-                }
-            }));
-=======
             jest.clearAllMocks();
             window.location.hash = '';
         });
 
         test('default', async () => {
             window.location.hash = 'preview-app';
->>>>>>> 966677e3
             await resetAppState(Container);
             expect(mockService.deleteAppState).not.toBeCalled();
         });
 
         test('hash key equals "/?sap-iapp-state"', async () => {
-<<<<<<< HEAD
-            windowSpy.mockImplementation(() => ({
-                location: {
-                    hash: '/?sap-iapp-state=dummyHash1234'
-                }
-            }));
-
-            await resetAppState(Container);
-            expect(mockService.deleteAppState).toBeCalled();
-            expect(mockService.deleteAppState.mock.calls[0][0]).toEqual('dummyHash1234');
-        });
-
-        test('hash key equals "sap-iapp-state"', async () => {
-            windowSpy.mockImplementation(() => ({
-                location: {
-                    hash: 'sap-iapp-state=dummyHash5678'
-                }
-            }));
-            await resetAppState(Container);
-            expect(mockService.deleteAppState).toBeCalled();
-            expect(mockService.deleteAppState.mock.calls[0][0]).toEqual('dummyHash5678');
-=======
             window.location.hash = 'preview-app&/?sap-iapp-state=dummyHash1234';
             await resetAppState(Container);
             expect(mockService.deleteAppState).toBeCalled();
@@ -159,55 +118,10 @@
             await resetAppState(Container);
             expect(mockService.deleteAppState).toBeCalled();
             expect(mockService.deleteAppState).toBeCalledWith('dummyHash5678');
->>>>>>> 966677e3
         });
     });
 
     describe('init', () => {
-
-        describe.skip('param fiori-tools-iapp-state', () => {
-            // let resetAppStateSpy: jest.SpyInstance;
-            //     resetAppStateSpy = jest
-            //         .spyOn(initBundle, 'resetAppState')
-            //         .mockImplementationOnce(() => Promise.resolve(true));
-            // resetAppStateSpy.mockReset();
-
-            const resetAppStateMock = jest.fn();
-
-            jest.mock('../../../src/flp/init', () => ({
-                ...jest.requireActual('../../../src/flp/init'),
-                resetAppState: resetAppStateMock
-            }));
-
-            beforeEach(() => {
-                windowSpy = jest.spyOn(globalThis, 'window', 'get');
-            });
-            afterEach(() => {
-                windowSpy.mockRestore();
-                jest.clearAllMocks();
-            });
-
-            test('fiori-tools-iapp-state configured to "true"', async () => {
-                windowSpy.mockImplementation(() => ({
-                    location: {
-                        search: `fiori-tools-iapp-state='true'`
-                    }
-                }));
-                await init({});
-                expect(resetAppStateMock).not.toHaveBeenCalled();
-            });
-
-            test('fiori-tools-iapp-state configured to "false"', async () => {
-                windowSpy.mockImplementation(() => ({
-                    location: {
-                        search: `fiori-tools-iapp-state='chicken'`
-                    }
-                }));
-                await init({});
-                expect(resetAppStateMock).toHaveBeenCalled();
-            });
-        });
-
         beforeEach(() => {
             sapMock.ushell.Container.attachRendererCreatedEvent.mockReset();
             sapMock.ui.require.mockReset();
