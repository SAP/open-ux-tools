--- conflicted
+++ resolved
@@ -14,17 +14,11 @@
 });
 
 describe('outline nodes', () => {
-<<<<<<< HEAD
     const transformNodes = (
         nodes: OutlineViewNode[],
         scenario: Scenario,
         reuseComponentsIds: Set<string> = new Set<string>()
     ): Promise<OutlineNode[]> => tn(nodes, scenario, reuseComponentsIds);
-=======
-    const transformNodes = (nodes: OutlineViewNode[], scenario: Scenario): Promise<OutlineNode[]> =>
-        tn(nodes, scenario);
-
->>>>>>> 23c8d811
     sapCoreMock.byId.mockReturnValue({
         getMetadata: jest.fn().mockReturnValue({
             getProperty: jest
