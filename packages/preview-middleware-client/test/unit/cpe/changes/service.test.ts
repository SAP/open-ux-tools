--- conflicted
+++ resolved
@@ -1,14 +1,10 @@
 import * as flexChange from '../../../../src/cpe/changes/flex-change';
 import { ChangeService } from '../../../../src/cpe/changes/service';
-<<<<<<< HEAD
-import { changeProperty, deletePropertyChanges,reloadApplication } from '@sap-ux-private/control-property-editor-common';
-=======
 import {
     changeProperty,
     deletePropertyChanges,
     reloadApplication
 } from '@sap-ux-private/control-property-editor-common';
->>>>>>> 0cddd2cb
 import RuntimeAuthoringMock from 'mock/sap/ui/rta/RuntimeAuthoring';
 import { RTAOptions } from 'sap/ui/rta/RuntimeAuthoring';
 
@@ -594,11 +590,7 @@
 
         await service.init(sendActionMock, subscribeMock);
         await subscribeMock.mock.calls[0][0](reloadApplication());
-<<<<<<< HEAD
-        expect(rtaMock.stop).toHaveBeenNthCalledWith(1, false, false);
-=======
         expect(rtaMock.stop).toHaveBeenNthCalledWith(1, false, true);
->>>>>>> 0cddd2cb
     });
 
     test('attach stop callback check', async () => {
@@ -615,14 +607,6 @@
         );
 
         rtaMock.attachStop.mockClear();
-<<<<<<< HEAD
-        await service.init(sendActionMock, subscribeMock);
-        expect(rtaMock.attachStop).toBeCalledTimes(1);
-        const spy = jest.spyOn(window.history, 'go').mockReturnValue();
-        rtaMock.attachStop.mock.calls[0][0]();
-        expect(spy).toHaveBeenCalledWith(0);
-        spy.mockRestore();
-=======
         const reloadSpy = jest.fn();
         const location = window.location;
         Object.defineProperty(window, 'location', {
@@ -638,6 +622,5 @@
         Object.defineProperty(window, 'location', {
             value: location
         });
->>>>>>> 0cddd2cb
     });
 });