import type FlexCommand from 'sap/ui/rta/command/FlexCommand';
import RuntimeAuthoring, { RTAOptions } from 'sap/ui/rta/RuntimeAuthoring';
import RuntimeAuthoringMock from 'mock/sap/ui/rta/RuntimeAuthoring';

import {
    SimpleQuickAction,
    quickActionListChanged,
    executeQuickAction
} from '@sap-ux-private/control-property-editor-common';

import type { ChangeService } from '../../../../src/cpe/changes/service';
import { QuickActionService } from '../../../../src/cpe/quick-actions/quick-action-service';
import { OutlineService } from '../../../../src/cpe/outline/service';
import {
    QuickActionActivationContext,
    QuickActionContext,
    QuickActionDefinitionGroup,
    SimpleQuickActionDefinition
} from 'open/ux/preview/client/cpe/quick-actions/quick-action-definition';
import { QuickActionDefinitionRegistry } from 'open/ux/preview/client/cpe/quick-actions/registry';

class MockDefinition implements SimpleQuickActionDefinition {
    readonly kind = 'simple';
    readonly type = 'MOCK_DEFINITION';
    public get id(): string {
        return `${this.context.key}-${this.type}`;
    }
    isApplicable = false;
<<<<<<< HEAD
    constructor(private context: QuickActionContext) { }
=======
    constructor(private context: QuickActionContext) {}
>>>>>>> ca82698a
    getActionObject(): SimpleQuickAction {
        return {
            kind: this.kind,

            id: this.id,
            enabled: this.isApplicable,
            title: 'Mock Action'
        };
    }
    initialize(): void {
        this.isApplicable = true;
    }
    execute(): FlexCommand[] {
        return [
            {
                id: 'mock command'
            } as unknown as FlexCommand
        ];
    }
}

class MockRegistry extends QuickActionDefinitionRegistry<string> {
    getDefinitions(_context: QuickActionActivationContext): QuickActionDefinitionGroup[] {
        return [
            {
                key: 'mock',
                title: 'mock',
                view: jest.fn() as any,
                definitions: [MockDefinition]
            }
        ];
    }
}

const mockChangeService = {
    syncOutlineChanges: jest.fn()
} as unknown as ChangeService;

describe('quick action service', () => {
    let sendActionMock: jest.Mock;
    let subscribeMock: jest.Mock;

    beforeEach(() => {
        sendActionMock = jest.fn();
        subscribeMock = jest.fn();
    });

    test('initialize simple action definition', async () => {
        const rtaMock = new RuntimeAuthoringMock({} as RTAOptions) as unknown as RuntimeAuthoring;
        const registry = new MockRegistry();
        const service = new QuickActionService(rtaMock, new OutlineService(rtaMock, mockChangeService), [registry], {
            onStackChange: jest.fn()
        } as any);
        await service.init(sendActionMock, subscribeMock);

        await service.reloadQuickActions({});

        expect(sendActionMock).toHaveBeenCalledWith(
            quickActionListChanged([
                {
                    title: 'mock',
                    actions: [
                        {
                            'kind': 'simple',
                            id: 'mock-MOCK_DEFINITION',
                            title: 'Mock Action',
                            enabled: true
                        }
                    ]
                }
            ])
        );

        await subscribeMock.mock.calls[0][0](executeQuickAction({ id: 'mock-MOCK_DEFINITION', kind: 'simple' }));
        expect(rtaMock.getCommandStack().pushAndExecute).toHaveBeenCalledWith({
            id: 'mock command'
        });
    });

    test('initialize simple action and react onStackChange', async () => {
        const rtaMock = new RuntimeAuthoringMock({} as RTAOptions) as unknown as RuntimeAuthoring;
        const registry = new MockRegistry();
        const onStackChangeMock = {
            onStackChange: jest.fn()
        } as any;
        const outlineService = new OutlineService(rtaMock, mockChangeService);
        const onOutlineChangeCbSpy = jest.spyOn(outlineService, 'onOutlineChange');
        const service = new QuickActionService(rtaMock, outlineService, [registry], onStackChangeMock);
        await service.init(sendActionMock, subscribeMock);
        const reloadQuickActions = jest.spyOn(service, 'reloadQuickActions');
        const controlIndex = {
            filterBar: [
                {
                    controlId: 'filterBar-1v4',
                    children: [],
                    controlType: 'control.FilterBar',
                    editable: true,
                    name: 'test',
                    visible: true
                }
            ]
        };
        onOutlineChangeCbSpy.mock.calls[0][0]({
            detail: { controlIndex }
        } as any);
        onStackChangeMock.onStackChange.mock.calls[0][0]();
        expect(reloadQuickActions).toHaveBeenNthCalledWith(2, controlIndex);
    });
});<|MERGE_RESOLUTION|>--- conflicted
+++ resolved
@@ -26,11 +26,7 @@
         return `${this.context.key}-${this.type}`;
     }
     isApplicable = false;
-<<<<<<< HEAD
-    constructor(private context: QuickActionContext) { }
-=======
     constructor(private context: QuickActionContext) {}
->>>>>>> ca82698a
     getActionObject(): SimpleQuickAction {
         return {
             kind: this.kind,
