import RuntimeAuthoring, { RTAOptions } from 'sap/ui/rta/RuntimeAuthoring';

import * as common from '@sap-ux-private/control-property-editor-common';
import init from '../../../src/adp/init';
import { fetchMock } from 'mock/window';
import * as ui5Utils from '../../../src/cpe/ui5-utils';
<<<<<<< HEAD
import { OutlineService } from '../../../src/cpe/outline/service';
import VersionInfo from 'mock/sap/ui/VersionInfo';
import RuntimeAuthoringMock from 'mock/sap/ui/rta/RuntimeAuthoring';
import { RTAOptions } from 'sap/ui/rta/RuntimeAuthoring';
import type RuntimeAuthoring from 'sap/ui/rta/RuntimeAuthoring';
import ElementRegistry from 'mock/sap/ui/core/ElementRegistry';
import Element from 'mock/sap/ui/core/Element';
=======
import connector from '../../../src/flp/WorkspaceConnector';
import { CommunicationService } from '../../../src/cpe/communication-service';
>>>>>>> 0b8d4263

describe('adp', () => {
    const addMenuItemSpy = jest.fn();
    let initOutlineSpy: jest.SpyInstance;
    const sendActionMock = jest.fn();
    const rtaMock = new RuntimeAuthoringMock({} as RTAOptions);

    rtaMock.attachUndoRedoStackModified = jest.fn();
    rtaMock.attachSelectionChange = jest.fn();
    rtaMock.getFlexSettings.mockReturnValue({
        telemetry: true,
        scenario: 'ADAPTATION_PROJECT'
    });

    const executeSpy = jest.fn();
    rtaMock.getService = jest.fn().mockResolvedValue({ execute: executeSpy });
    const setPluginsSpy = jest.fn();
    rtaMock.setPlugins = setPluginsSpy;

    beforeAll(() => {
        const apiJson = {
            json: () => {
                return {};
            }
        };

        window.fetch = fetchMock
            .mockImplementationOnce(() => Promise.resolve(apiJson))
            .mockImplementation(() => Promise.resolve({ json: jest.fn().mockResolvedValue({}) }));

        initOutlineSpy = jest.spyOn(OutlineService.prototype, 'init').mockImplementation(() => {
            return Promise.resolve();
        });

        jest.spyOn(ui5Utils, 'getIcons').mockImplementation(() => {
            return [];
        });
    });

    beforeEach(() => {
        rtaMock.getDefaultPlugins.mockReturnValue({
            contextMenu: {
                addMenuItem: addMenuItemSpy
            }
        });
    });

    afterEach(() => {
        jest.clearAllMocks();
    });

    test('init', async () => {
        const spyPostMessage = jest.spyOn(common, 'startPostMessageCommunication').mockImplementation(() => {
            return { dispose: jest.fn(), sendAction: jest.fn() };
        });
        const enableTelemetry = jest.spyOn(common, 'enableTelemetry');
        VersionInfo.load.mockResolvedValue({ name: 'sap.ui.core', version: '1.118.1' });

<<<<<<< HEAD
        await init(rtaMock as unknown as RuntimeAuthoring);

        expect(initOutlineSpy).toBeCalledTimes(1);
        expect(addMenuItemSpy).toBeCalledTimes(2);
        expect(setPluginsSpy).toBeCalledTimes(1);
        expect(enableTelemetry).toBeCalledTimes(2);

        const callBackFn = spyPostMessage.mock.calls[0][1];

=======
    const spyPostMessage = jest.spyOn(CommunicationService, 'subscribe');

    test('init - 1', async () => {
        initOutlineSpy.mockResolvedValue();
        // const rta = new RuntimeAuthoringMock();
        await init(rta);
        const callBackFn = spyPostMessage.mock.calls[2][0];
        (callBackFn as any)('test')
        // apply change without error
>>>>>>> 0b8d4263
        const payload = {
            controlId: 'v2flex::sap.suite.ui.generic.template.ListReport.view.ListReport'
        };

        await callBackFn({
            type: '[ext] add-extension-point',
            payload
        });

        expect(executeSpy).toHaveBeenCalledWith(payload.controlId, 'CTX_ADDXML_AT_EXTENSIONPOINT');
    });

    test('init - send notification for UI5 version lower than 1.71', async () => {
        jest.spyOn(common, 'startPostMessageCommunication').mockImplementation(() => {
            return { dispose: jest.fn(), sendAction: sendActionMock };
        });

        VersionInfo.load.mockResolvedValue({ name: 'sap.ui.core', version: '1.70.0' });

        await init(rtaMock as unknown as RuntimeAuthoring);

        expect(sendActionMock).toHaveBeenNthCalledWith(1, {
            type: '[ext] icons-loaded',
            payload: []
        });

        expect(sendActionMock).toHaveBeenNthCalledWith(2, {
            type: '[ext] app-loaded',
            payload: undefined
        });

        expect(sendActionMock).toHaveBeenNthCalledWith(3, {
            type: '[ext] show-dialog-message',
            payload: {
                message:
                    'The current SAPUI5 version set for this Adaptation project is 1.70. The minimum version to use for SAPUI5 Adaptation Project and its SAPUI5 Visual Editor is 1.71',
                shouldHideIframe: true
            }
        });
    });

    test('init - send notification existence of sync views for minor UI5 version bigger than 120', async () => {
        jest.spyOn(common, 'startPostMessageCommunication').mockImplementation(() => {
            return { dispose: jest.fn(), sendAction: sendActionMock };
        });

        const mockUI5Element = {
            getMetadata: jest.fn().mockReturnValue({
                getName: jest.fn().mockReturnValue('XMLView')
            }),
            oAsyncState: undefined
        };

        ElementRegistry.all.mockReturnValue({
            'application-app-preview-component---fin.ar.lineitems.display.appView': mockUI5Element
        });

        VersionInfo.load.mockResolvedValue({ name: 'sap.ui.core', version: '1.123.1' });

        await init(rtaMock as unknown as RuntimeAuthoring);

        expect(sendActionMock).toHaveBeenNthCalledWith(1, {
            type: '[ext] icons-loaded',
            payload: []
        });

        expect(sendActionMock).toHaveBeenNthCalledWith(2, {
            type: '[ext] app-loaded',
            payload: undefined
        });

        expect(sendActionMock).toHaveBeenNthCalledWith(4, {
            type: '[ext] show-dialog-message',
            payload: {
                message:
                    'Have in mind that synchronous views are detected for this application and controller extensions are not supported for such views. Controller extension functionality on these views will be disabled.',
                shouldHideIframe: false
            }
        });
    });

    test('init - send notification existence of sync views for minor UI5 version lower than 120', async () => {
        jest.spyOn(common, 'startPostMessageCommunication').mockImplementation(() => {
            return { dispose: jest.fn(), sendAction: sendActionMock };
        });

<<<<<<< HEAD
        const mockUI5Element = {
            getMetadata: jest.fn().mockReturnValue({
                getName: jest.fn().mockReturnValue('XMLView')
            }),
            oAsyncState: undefined,
            getId: jest.fn().mockReturnValue('application-app-preview-component---fin.ar.lineitems.display.appView')
        };

        Element.registry.filter.mockReturnValue([mockUI5Element]);

        VersionInfo.load.mockResolvedValue({ name: 'sap.ui.core', version: '1.118.1' });

        await init(rtaMock as unknown as RuntimeAuthoring);

        expect(sendActionMock).toHaveBeenNthCalledWith(3, {
            type: '[ext] show-dialog-message',
            payload: {
                message:
                    'Have in mind that synchronous views are detected for this application and controller extensions are not supported for such views. Controller extension functionality on these views will be disabled.',
                shouldHideIframe: false
            }
        });
=======
        // assert
        expect(initOutlineSpy).toHaveBeenCalledTimes(1);
        expect(Log.error).toBeCalledWith('Service Initialization Failed: ', error);
>>>>>>> 0b8d4263
    });
});<|MERGE_RESOLUTION|>--- conflicted
+++ resolved
@@ -1,39 +1,33 @@
 import RuntimeAuthoring, { RTAOptions } from 'sap/ui/rta/RuntimeAuthoring';
 
 import * as common from '@sap-ux-private/control-property-editor-common';
-import init from '../../../src/adp/init';
-import { fetchMock } from 'mock/window';
+
+import RuntimeAuthoringMock from 'mock/sap/ui/rta/RuntimeAuthoring';
+import VersionInfo from 'mock/sap/ui/VersionInfo';
+import Log from 'mock/sap/base/Log';
+import { fetchMock, sapCoreMock } from 'mock/window';
+
+import init from '../../../src/cpe/init';
+import * as flexChange from '../../../src/cpe/changes/flex-change';
+import { OutlineService } from '../../../src/cpe/outline/service';
 import * as ui5Utils from '../../../src/cpe/ui5-utils';
-<<<<<<< HEAD
-import { OutlineService } from '../../../src/cpe/outline/service';
-import VersionInfo from 'mock/sap/ui/VersionInfo';
-import RuntimeAuthoringMock from 'mock/sap/ui/rta/RuntimeAuthoring';
-import { RTAOptions } from 'sap/ui/rta/RuntimeAuthoring';
-import type RuntimeAuthoring from 'sap/ui/rta/RuntimeAuthoring';
-import ElementRegistry from 'mock/sap/ui/core/ElementRegistry';
-import Element from 'mock/sap/ui/core/Element';
-=======
 import connector from '../../../src/flp/WorkspaceConnector';
 import { CommunicationService } from '../../../src/cpe/communication-service';
->>>>>>> 0b8d4263
 
-describe('adp', () => {
-    const addMenuItemSpy = jest.fn();
-    let initOutlineSpy: jest.SpyInstance;
+describe('main', () => {
     const sendActionMock = jest.fn();
-    const rtaMock = new RuntimeAuthoringMock({} as RTAOptions);
-
-    rtaMock.attachUndoRedoStackModified = jest.fn();
-    rtaMock.attachSelectionChange = jest.fn();
-    rtaMock.getFlexSettings.mockReturnValue({
-        telemetry: true,
-        scenario: 'ADAPTATION_PROJECT'
-    });
-
-    const executeSpy = jest.fn();
-    rtaMock.getService = jest.fn().mockResolvedValue({ execute: executeSpy });
-    const setPluginsSpy = jest.fn();
-    rtaMock.setPlugins = setPluginsSpy;
+    VersionInfo.load.mockResolvedValue({ version: '1.120.4' });
+    const applyChangeSpy = jest
+        .spyOn(flexChange, 'applyChange')
+        .mockResolvedValueOnce()
+        .mockRejectedValueOnce({
+            toString: jest
+                .fn()
+                .mockReturnValue(
+                    'Error: Applying property changes failed: Error: "" is of type string, expected boolean for property "enabled" of Element sap.m.Buttonx#v2flex::sap.suite.ui.generic.template.ListReport.view.ListReport::SEPMRA_C_PD_Product--action::SEPMRA_PROD_MAN.SEPMRA_PROD_MAN_Entities::SEPMRA_C_PD_ProductCopy'
+                )
+        });
+    const initOutlineSpy = jest.spyOn(OutlineService.prototype, 'init');
 
     beforeAll(() => {
         const apiJson = {
@@ -41,50 +35,53 @@
                 return {};
             }
         };
-
-        window.fetch = fetchMock
+        fetchMock
             .mockImplementationOnce(() => Promise.resolve(apiJson))
             .mockImplementation(() => Promise.resolve({ json: jest.fn().mockResolvedValue({}) }));
-
-        initOutlineSpy = jest.spyOn(OutlineService.prototype, 'init').mockImplementation(() => {
-            return Promise.resolve();
-        });
-
-        jest.spyOn(ui5Utils, 'getIcons').mockImplementation(() => {
-            return [];
-        });
     });
 
+    let rta: RuntimeAuthoring;
+
     beforeEach(() => {
-        rtaMock.getDefaultPlugins.mockReturnValue({
-            contextMenu: {
-                addMenuItem: addMenuItemSpy
-            }
+        rta = new RuntimeAuthoringMock({} as RTAOptions);
+        RuntimeAuthoringMock.prototype.getFlexSettings = jest.fn().mockReturnValue({
+            layer: 'VENDOR',
+            scenario: common.SCENARIO.UiAdaptation
+        } as any);
+        RuntimeAuthoringMock.prototype.getRootControlInstance = jest.fn().mockReturnValue({
+            getManifest: jest.fn().mockReturnValue({ 'sap.app': { id: 'testId' } })
         });
     });
 
     afterEach(() => {
-        jest.clearAllMocks();
+        applyChangeSpy.mockClear();
+        initOutlineSpy.mockClear();
     });
 
-    test('init', async () => {
-        const spyPostMessage = jest.spyOn(common, 'startPostMessageCommunication').mockImplementation(() => {
-            return { dispose: jest.fn(), sendAction: jest.fn() };
-        });
-        const enableTelemetry = jest.spyOn(common, 'enableTelemetry');
-        VersionInfo.load.mockResolvedValue({ name: 'sap.ui.core', version: '1.118.1' });
+    sapCoreMock.byId.mockReturnValueOnce({
+        name: 'sap.m.Button',
+        getMetadata: jest.fn().mockImplementationOnce(() => {
+            return {
+                getName: jest.fn().mockReturnValueOnce('sap.m.Button')
+            };
+        })
+    });
+    const mockIconResult = [
+        {
+            content: 'testIcon1',
+            fontFamily: 'sap-icon-font',
+            name: 'testIcon1'
+        },
+        {
+            content: 'testIcon2',
+            fontFamily: 'sap-icon-font',
+            name: 'testIcon2'
+        }
+    ];
+    jest.spyOn(ui5Utils, 'getIcons').mockImplementation(() => {
+        return mockIconResult;
+    });
 
-<<<<<<< HEAD
-        await init(rtaMock as unknown as RuntimeAuthoring);
-
-        expect(initOutlineSpy).toBeCalledTimes(1);
-        expect(addMenuItemSpy).toBeCalledTimes(2);
-        expect(setPluginsSpy).toBeCalledTimes(1);
-        expect(enableTelemetry).toBeCalledTimes(2);
-
-        const callBackFn = spyPostMessage.mock.calls[0][1];
-
-=======
     const spyPostMessage = jest.spyOn(CommunicationService, 'subscribe');
 
     test('init - 1', async () => {
@@ -94,120 +91,34 @@
         const callBackFn = spyPostMessage.mock.calls[2][0];
         (callBackFn as any)('test')
         // apply change without error
->>>>>>> 0b8d4263
         const payload = {
-            controlId: 'v2flex::sap.suite.ui.generic.template.ListReport.view.ListReport'
+            controlId:
+                'v2flex::sap.suite.ui.generic.template.ListReport.view.ListReport::SEPMRA_C_PD_Product--action::SEPMRA_PROD_MAN.SEPMRA_PROD_MAN_Entities::SEPMRA_C_PD_ProductCopy',
+            propertyName: 'enabled',
+            value: false
         };
-
         await callBackFn({
-            type: '[ext] add-extension-point',
+            type: '[ext] change-property',
             payload
         });
 
-        expect(executeSpy).toHaveBeenCalledWith(payload.controlId, 'CTX_ADDXML_AT_EXTENSIONPOINT');
+        // check delete notifier
+        sendActionMock.mockClear();
+        await connector.storage.removeItem('sap.ui.fl.testFile');
+
+        //assert
+        expect(applyChangeSpy).toBeCalledWith({ rta }, payload);
+        expect(initOutlineSpy).toHaveBeenCalledTimes(1);
     });
+    test('init - rta exception', async () => {
+        const error = new Error('Cannot init outline');
+        initOutlineSpy.mockRejectedValue(error);
 
-    test('init - send notification for UI5 version lower than 1.71', async () => {
-        jest.spyOn(common, 'startPostMessageCommunication').mockImplementation(() => {
-            return { dispose: jest.fn(), sendAction: sendActionMock };
-        });
+        // act
+        await init(rta);
 
-        VersionInfo.load.mockResolvedValue({ name: 'sap.ui.core', version: '1.70.0' });
-
-        await init(rtaMock as unknown as RuntimeAuthoring);
-
-        expect(sendActionMock).toHaveBeenNthCalledWith(1, {
-            type: '[ext] icons-loaded',
-            payload: []
-        });
-
-        expect(sendActionMock).toHaveBeenNthCalledWith(2, {
-            type: '[ext] app-loaded',
-            payload: undefined
-        });
-
-        expect(sendActionMock).toHaveBeenNthCalledWith(3, {
-            type: '[ext] show-dialog-message',
-            payload: {
-                message:
-                    'The current SAPUI5 version set for this Adaptation project is 1.70. The minimum version to use for SAPUI5 Adaptation Project and its SAPUI5 Visual Editor is 1.71',
-                shouldHideIframe: true
-            }
-        });
-    });
-
-    test('init - send notification existence of sync views for minor UI5 version bigger than 120', async () => {
-        jest.spyOn(common, 'startPostMessageCommunication').mockImplementation(() => {
-            return { dispose: jest.fn(), sendAction: sendActionMock };
-        });
-
-        const mockUI5Element = {
-            getMetadata: jest.fn().mockReturnValue({
-                getName: jest.fn().mockReturnValue('XMLView')
-            }),
-            oAsyncState: undefined
-        };
-
-        ElementRegistry.all.mockReturnValue({
-            'application-app-preview-component---fin.ar.lineitems.display.appView': mockUI5Element
-        });
-
-        VersionInfo.load.mockResolvedValue({ name: 'sap.ui.core', version: '1.123.1' });
-
-        await init(rtaMock as unknown as RuntimeAuthoring);
-
-        expect(sendActionMock).toHaveBeenNthCalledWith(1, {
-            type: '[ext] icons-loaded',
-            payload: []
-        });
-
-        expect(sendActionMock).toHaveBeenNthCalledWith(2, {
-            type: '[ext] app-loaded',
-            payload: undefined
-        });
-
-        expect(sendActionMock).toHaveBeenNthCalledWith(4, {
-            type: '[ext] show-dialog-message',
-            payload: {
-                message:
-                    'Have in mind that synchronous views are detected for this application and controller extensions are not supported for such views. Controller extension functionality on these views will be disabled.',
-                shouldHideIframe: false
-            }
-        });
-    });
-
-    test('init - send notification existence of sync views for minor UI5 version lower than 120', async () => {
-        jest.spyOn(common, 'startPostMessageCommunication').mockImplementation(() => {
-            return { dispose: jest.fn(), sendAction: sendActionMock };
-        });
-
-<<<<<<< HEAD
-        const mockUI5Element = {
-            getMetadata: jest.fn().mockReturnValue({
-                getName: jest.fn().mockReturnValue('XMLView')
-            }),
-            oAsyncState: undefined,
-            getId: jest.fn().mockReturnValue('application-app-preview-component---fin.ar.lineitems.display.appView')
-        };
-
-        Element.registry.filter.mockReturnValue([mockUI5Element]);
-
-        VersionInfo.load.mockResolvedValue({ name: 'sap.ui.core', version: '1.118.1' });
-
-        await init(rtaMock as unknown as RuntimeAuthoring);
-
-        expect(sendActionMock).toHaveBeenNthCalledWith(3, {
-            type: '[ext] show-dialog-message',
-            payload: {
-                message:
-                    'Have in mind that synchronous views are detected for this application and controller extensions are not supported for such views. Controller extension functionality on these views will be disabled.',
-                shouldHideIframe: false
-            }
-        });
-=======
         // assert
         expect(initOutlineSpy).toHaveBeenCalledTimes(1);
         expect(Log.error).toBeCalledWith('Service Initialization Failed: ', error);
->>>>>>> 0b8d4263
     });
 });