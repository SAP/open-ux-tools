import FlexBox from 'sap/m/FlexBox';
import RuntimeAuthoring, { RTAOptions } from 'sap/ui/rta/RuntimeAuthoring';
import RuntimeAuthoringMock from 'mock/sap/ui/rta/RuntimeAuthoring';
import * as versionUtils from 'open/ux/preview/client/utils/version';

import {
    quickActionListChanged,
    executeQuickAction,
    QuickAction
} from '@sap-ux-private/control-property-editor-common';

import { QuickActionService } from '../../../../src/cpe/quick-actions/quick-action-service';
import { OutlineService } from '../../../../src/cpe/outline/service';
import { FeatureService } from '../../../../src/cpe/feature-service';

import FEV2QuickActionRegistry from '../../../../src/adp/quick-actions/fe-v2/registry';
import { attachBeforeClose } from 'mock/sap/ui/core/Fragment';
import { sapCoreMock } from 'mock/window';
import NavContainer from 'mock/sap/m/NavContainer';
import XMLView from 'mock/sap/ui/core/mvc/XMLView';
import ComponentContainer from 'sap/ui/core/ComponentContainer';
import UIComponentMock from 'mock/sap/ui/core/UIComponent';
import Component from 'mock/sap/ui/core/Component';
import CommandFactory from 'mock/sap/ui/rta/command/CommandFactory';
import FlexUtils from 'mock/sap/ui/fl/Utils';
import * as QCUtils from '../../../../src/cpe/quick-actions/utils';
import { fetchMock } from 'mock/window';
import { mockOverlay } from 'mock/sap/ui/dt/OverlayRegistry';
import ManagedObject from 'mock/sap/ui/base/ManagedObject';
import {
    ANALYTICAL_TABLE_TYPE,
    GRID_TABLE_TYPE,
    M_TABLE_TYPE,
    SMART_TABLE_TYPE,
    TREE_TABLE_TYPE
} from 'open/ux/preview/client/adp/quick-actions/control-types';
import { DialogFactory, DialogNames } from 'open/ux/preview/client/adp/dialog-factory';
import * as adpUtils from 'open/ux/preview/client/adp/utils';
import type { ChangeService } from '../../../../src/cpe/changes/service';
import VersionInfo from 'mock/sap/ui/VersionInfo';

describe('FE V2 quick actions', () => {
    let sendActionMock: jest.Mock;
    let subscribeMock: jest.Mock;
    const mockChangeService = {
        syncOutlineChanges: jest.fn()
    } as unknown as ChangeService;
    beforeEach(() => {
        sendActionMock = jest.fn();
        subscribeMock = jest.fn();
        jest.spyOn(DialogFactory, 'createDialog').mockResolvedValue();
        jest.clearAllMocks();
    });

    afterEach(() => {
        fetchMock.mockRestore();
    });

    describe('ListReport', () => {
        beforeEach(() => {
            jest.spyOn(FeatureService, 'isFeatureEnabled').mockImplementation((feature: string) => {
                if (feature === 'cpe.beta.quick-actions') {
                    return true;
                }
                return false;
            });
        });
        afterEach(() => {
            // eslint-disable-next-line @typescript-eslint/no-unsafe-assignment, @typescript-eslint/no-unsafe-member-access
            const closeDialogFunction = attachBeforeClose.mock.calls[0]?.[0];
            if (typeof closeDialogFunction === 'function') {
                // make sure that dialog factory is in clean state after each test
                closeDialogFunction();
            }
            jest.clearAllMocks();
        });
        describe('clear filter bar button', () => {
            test('initialize and execute action', async () => {
                sapCoreMock.byId.mockImplementation((id) => {
                    if (id == 'SmartFilterBar') {
                        return {
                            getShowClearOnFB: jest.fn().mockImplementation(() => false),
                            getDomRef: () => ({})
                        };
                    }
                    if (id == 'NavContainer') {
                        const container = new NavContainer();
                        const component = new UIComponentMock();
                        const view = new XMLView();
                        const pageView = new XMLView();
                        pageView.getDomRef.mockImplementation(() => {
                            return {
                                contains: () => true
                            };
                        });
                        pageView.getViewName.mockImplementation(
                            () => 'sap.suite.ui.generic.template.ListReport.view.ListReport'
                        );
                        const componentContainer = new ComponentContainer();
                        const spy = jest.spyOn(componentContainer, 'getComponent');
                        spy.mockImplementation(() => {
                            return 'component-id';
                        });
                        jest.spyOn(Component, 'getComponentById').mockImplementation((id: string | undefined) => {
                            if (id === 'component-id') {
                                return component;
                            }
                        });
                        view.getContent.mockImplementation(() => {
                            return [componentContainer];
                        });
                        container.getCurrentPage.mockImplementation(() => {
                            return view;
                        });
                        component.getRootControl.mockImplementation(() => {
                            return pageView;
                        });
                        return container;
                    }
                });

                CommandFactory.getCommandFor.mockImplementation((control, type, value, _, settings) => {
                    return { type, value, settings };
                });

                const rtaMock = new RuntimeAuthoringMock({} as RTAOptions) as unknown as RuntimeAuthoring;
                const registry = new FEV2QuickActionRegistry();
                const service = new QuickActionService(
                    rtaMock,
                    new OutlineService(rtaMock, mockChangeService),
                    [registry],
                    { onStackChange: jest.fn() } as any
                );
                await service.init(sendActionMock, subscribeMock);

                await service.reloadQuickActions({
                    'sap.ui.comp.smartfilterbar.SmartFilterBar': [
                        {
                            controlId: 'SmartFilterBar'
                        } as any
                    ],
                    'sap.m.NavContainer': [
                        {
                            controlId: 'NavContainer'
                        } as any
                    ]
                });

                expect(sendActionMock).toHaveBeenCalledWith(
                    quickActionListChanged([
                        {
                            title: 'LIST REPORT',
                            actions: [
                                {
                                    'kind': 'simple',
                                    id: 'listReport0-enable-clear-filter-bar',
                                    title: 'Enable "Clear" Button in Filter Bar',
                                    enabled: true
                                }
                            ]
                        }
                    ])
                );

                await subscribeMock.mock.calls[0][0](
                    executeQuickAction({ id: 'listReport0-enable-clear-filter-bar', kind: 'simple' })
                );
                expect(rtaMock.getCommandStack().pushAndExecute).toHaveBeenCalledWith({
                    'settings': {},
                    'type': 'Property',
                    'value': {
                        'generator': undefined,
                        'newValue': true,
                        'propertyName': 'showClearOnFB'
                    }
                });
            });
        });

        describe('add controller to the page', () => {
            test('initialize and execute action', async () => {
                const pageView = new XMLView();
                FlexUtils.getViewForControl.mockImplementation(() => {
                    return {
                        getId: () => 'MyView',
                        getController: () => {
                            return {
                                getMetadata: () => {
                                    return {
                                        getName: () => 'MyController'
                                    };
                                }
                            };
                        }
                    };
                });
                fetchMock.mockResolvedValue({
                    json: jest
                        .fn()
                        .mockReturnValueOnce({
                            controllerExists: false,
                            controllerPath: '',
                            controllerPathFromRoot: '',
                            isRunningInBAS: false
                        })
                        .mockReturnValueOnce({ controllers: [] }),
                    text: jest.fn(),
                    ok: true
                });
                sapCoreMock.byId.mockImplementation((id) => {
                    if (id == 'DynamicPage') {
                        return {
                            getDomRef: () => ({}),
                            getParent: () => pageView
                        };
                    }
                    if (id == 'NavContainer') {
                        const container = new NavContainer();
                        const component = new UIComponentMock();
                        const view = new XMLView();
                        pageView.getDomRef.mockImplementation(() => {
                            return {
                                contains: () => true
                            };
                        });
                        pageView.getViewName.mockImplementation(
                            () => 'sap.suite.ui.generic.template.ListReport.view.ListReport'
                        );
                        const componentContainer = new ComponentContainer();
                        const spy = jest.spyOn(componentContainer, 'getComponent');
                        spy.mockImplementation(() => {
                            return 'component-id';
                        });
                        jest.spyOn(Component, 'getComponentById').mockImplementation((id: string | undefined) => {
                            if (id === 'component-id') {
                                return component;
                            }
                        });
                        view.getContent.mockImplementation(() => {
                            return [componentContainer];
                        });
                        container.getCurrentPage.mockImplementation(() => {
                            return view;
                        });
                        component.getRootControl.mockImplementation(() => {
                            return pageView;
                        });
                        return container;
                    }
                });

                const rtaMock = new RuntimeAuthoringMock({} as RTAOptions) as unknown as RuntimeAuthoring;
                const registry = new FEV2QuickActionRegistry();
                const service = new QuickActionService(
                    rtaMock,
                    new OutlineService(rtaMock, mockChangeService),
                    [registry],
                    { onStackChange: jest.fn() } as any
                );
                await service.init(sendActionMock, subscribeMock);

                await service.reloadQuickActions({
                    'sap.f.DynamicPage': [
                        {
                            controlId: 'DynamicPage'
                        } as any
                    ],
                    'sap.m.NavContainer': [
                        {
                            controlId: 'NavContainer'
                        } as any
                    ]
                });

                expect(sendActionMock).toHaveBeenCalledWith(
                    quickActionListChanged([
                        {
                            title: 'LIST REPORT',
                            actions: [
                                {
                                    'kind': 'simple',
                                    id: 'listReport0-add-controller-to-page',
                                    title: 'Add Controller to Page',
                                    enabled: true
                                }
                            ]
                        }
                    ])
                );

                await subscribeMock.mock.calls[0][0](
                    executeQuickAction({ id: 'listReport0-add-controller-to-page', kind: 'simple' })
                );

                expect(DialogFactory.createDialog).toHaveBeenCalledWith(mockOverlay, rtaMock, 'ControllerExtension');
            });
        });

        describe('change table columns', () => {
            test('initialize and execute', async () => {
                const pageView = new XMLView();
                const scrollIntoView = jest.fn();
                sapCoreMock.byId.mockImplementation((id) => {
                    if (id == 'SmartTable') {
                        return {
                            isA: (type: string) => type === 'sap.ui.comp.smarttable.SmartTable',
                            getHeader: () => 'MyTable',
                            getId: () => id,
                            getDomRef: () => ({
                                scrollIntoView
                            }),
                            getAggregation: () => {
                                return [
                                    {
                                        getAggregation: () => 'headerToolbar'
                                    }
                                ];
                            },
                            getParent: () => pageView,
                            getBusy: () => false
                        };
                    }
                    if (id == 'NavContainer') {
                        const container = new NavContainer();
                        const component = new UIComponentMock();
                        const view = new XMLView();
                        pageView.getDomRef.mockImplementation(() => {
                            return {
                                contains: () => true
                            };
                        });
                        pageView.getViewName.mockImplementation(
                            () => 'sap.suite.ui.generic.template.ListReport.view.ListReport'
                        );
                        const componentContainer = new ComponentContainer();
                        const spy = jest.spyOn(componentContainer, 'getComponent');
                        spy.mockImplementation(() => {
                            return 'component-id';
                        });
                        jest.spyOn(Component, 'getComponentById').mockImplementation((id: string | undefined) => {
                            if (id === 'component-id') {
                                return component;
                            }
                        });
                        view.getContent.mockImplementation(() => {
                            return [componentContainer];
                        });
                        container.getCurrentPage.mockImplementation(() => {
                            return view;
                        });
                        component.getRootControl.mockImplementation(() => {
                            return pageView;
                        });
                        return container;
                    }
                });

                const execute = jest.fn();
                const rtaMock = new RuntimeAuthoringMock({} as RTAOptions) as unknown as RuntimeAuthoring;
                jest.spyOn(rtaMock, 'getService').mockImplementation((serviceName: string): any => {
                    if (serviceName === 'action') {
                        return {
                            get: (controlId: string) => {
                                if (controlId === 'SmartTable') {
                                    return [{ id: 'CTX_COMP_VARIANT_CONTENT' }];
                                }
                            },
                            execute
                        };
                    }
                });
                const registry = new FEV2QuickActionRegistry();
                const service = new QuickActionService(
                    rtaMock,
                    new OutlineService(rtaMock, mockChangeService),
                    [registry],
                    { onStackChange: jest.fn() } as any
                );
                await service.init(sendActionMock, subscribeMock);

                await service.reloadQuickActions({
                    'sap.ui.comp.smarttable.SmartTable': [
                        {
                            controlId: 'SmartTable'
                        } as any
                    ],
                    'sap.m.NavContainer': [
                        {
                            controlId: 'NavContainer'
                        } as any
                    ]
                });

                expect(sendActionMock).toHaveBeenCalledWith(
                    quickActionListChanged([
                        {
                            title: 'LIST REPORT',
                            actions: [
                                {
                                    'kind': 'nested',
                                    id: 'listReport0-change-table-columns',
                                    title: 'Change Table Columns',
                                    enabled: true,
                                    children: [
                                        {
                                            children: [],
                                            enabled: true,
                                            label: `'MyTable' table`
                                        }
                                    ]
                                },
                                {
                                    'kind': 'nested',
                                    id: 'listReport0-create-table-action',
                                    title: 'Add Custom Table Action',
                                    enabled: true,
                                    children: [
                                        {
                                            children: [],
                                            enabled: true,
                                            label: `'MyTable' table`
                                        }
                                    ]
                                },
                                {
                                    'children': [
                                        {
                                            'children': [],
                                            enabled: true,
                                            'label': `'MyTable' table`
                                        }
                                    ],
                                    'enabled': true,
                                    'id': 'listReport0-create-table-custom-column',
                                    'kind': 'nested',
                                    'title': 'Add Custom Table Column'
                                }
                            ]
                        }
                    ])
                );

                await subscribeMock.mock.calls[0][0](
                    executeQuickAction({ id: 'listReport0-change-table-columns', kind: 'nested', path: '0' })
                );
                await subscribeMock.mock.calls[0][0](
                    executeQuickAction({ id: 'listReport0-create-table-action', kind: 'nested', path: '0' })
                );
                expect(scrollIntoView).toHaveBeenCalled();
                expect(execute).toHaveBeenCalledWith('SmartTable', 'CTX_COMP_VARIANT_CONTENT');
            });
        });

        describe('create table action', () => {
            test('initialize and execute', async () => {
                const pageView = new XMLView();
                const scrollIntoView = jest.fn();
                sapCoreMock.byId.mockImplementation((id) => {
                    if (id == 'mTable') {
                        return {
                            isA: (type: string) => type === 'sap.m.Table',
                            getId: () => id,
                            getDomRef: () => ({
                                scrollIntoView
                            }),
                            getAggregation: () => 'headerToolbar',
                            getParent: () => pageView,
                            getHeaderToolbar: () => {
                                return {
                                    getTitleControl: () => {
                                        return {
                                            getText: () => 'MyTable'
                                        };
                                    }
                                };
                            }
                        };
                    }
                    if (id == 'NavContainer') {
                        const container = new NavContainer();
                        const component = new UIComponentMock();
                        const view = new XMLView();
                        pageView.getDomRef.mockImplementation(() => {
                            return {
                                contains: () => true
                            };
                        });
                        pageView.getViewName.mockImplementation(
                            () => 'sap.suite.ui.generic.template.ListReport.view.ListReport'
                        );
                        const componentContainer = new ComponentContainer();
                        const spy = jest.spyOn(componentContainer, 'getComponent');
                        spy.mockImplementation(() => {
                            return 'component-id';
                        });
                        jest.spyOn(Component, 'getComponentById').mockImplementation((id: string | undefined) => {
                            if (id === 'component-id') {
                                return component;
                            }
                        });
                        view.getContent.mockImplementation(() => {
                            return [componentContainer];
                        });
                        container.getCurrentPage.mockImplementation(() => {
                            return view;
                        });
                        component.getRootControl.mockImplementation(() => {
                            return pageView;
                        });
                        return container;
                    }
                });
                const rtaMock = new RuntimeAuthoringMock({} as RTAOptions) as unknown as RuntimeAuthoring;
                const registry = new FEV2QuickActionRegistry();
                const service = new QuickActionService(
                    rtaMock,
                    new OutlineService(rtaMock, mockChangeService),
                    [registry],
                    { onStackChange: jest.fn() } as any
                );
                await service.init(sendActionMock, subscribeMock);

                await service.reloadQuickActions({
                    'sap.m.Table': [
                        {
                            controlId: 'mTable'
                        } as any
                    ],
                    'sap.m.NavContainer': [
                        {
                            controlId: 'NavContainer'
                        } as any
                    ]
                });

                expect(sendActionMock).toHaveBeenCalledWith(
                    quickActionListChanged([
                        {
                            title: 'LIST REPORT',
                            actions: [
                                {
                                    'kind': 'nested',
                                    id: 'listReport0-create-table-action',
                                    title: 'Add Custom Table Action',
                                    enabled: true,
                                    children: [
                                        {
                                            children: [],
                                            enabled: true,
                                            label: `'MyTable' table`
                                        }
                                    ]
                                },
                                {
                                    'children': [
                                        {
                                            'children': [],
                                            enabled: true,
                                            'label': `'MyTable' table`
                                        }
                                    ],
                                    'enabled': true,
                                    'id': 'listReport0-create-table-custom-column',
                                    'kind': 'nested',
                                    'title': 'Add Custom Table Column'
                                }
                            ]
                        }
                    ])
                );

                await subscribeMock.mock.calls[0][0](
                    executeQuickAction({ id: 'listReport0-create-table-action', kind: 'nested', path: '0' })
                );

                expect(DialogFactory.createDialog).toHaveBeenCalledWith(
                    mockOverlay,
                    rtaMock,
                    'AddFragment',
                    undefined,
                    {
                        aggregation: 'content',
                        title: 'QUICK_ACTION_ADD_CUSTOM_TABLE_ACTION'
                    }
                );
            });
        });

        describe('add page action', () => {
            test('initialize and execute action', async () => {
                const pageView = new XMLView();
                FlexUtils.getViewForControl.mockImplementation(() => {
                    return {
                        getId: () => 'MyView',
                        getController: () => {
                            return {
                                getMetadata: () => {
                                    return {
                                        getName: () => 'MyController'
                                    };
                                }
                            };
                        }
                    };
                });
                fetchMock.mockResolvedValue({
                    json: jest
                        .fn()
                        .mockReturnValueOnce({
                            controllerExists: false,
                            controllerPath: '',
                            controllerPathFromRoot: '',
                            isRunningInBAS: false
                        })
                        .mockReturnValueOnce({ controllers: [] }),
                    text: jest.fn(),
                    ok: true
                });

                sapCoreMock.byId.mockImplementation((id) => {
                    if (id == 'DynamicPageTitle') {
                        return {
                            getId: () => id,
                            getDomRef: () => ({}),
                            getParent: () => pageView
                        };
                    }
                    if (id == 'NavContainer') {
                        const container = new NavContainer();
                        const component = new UIComponentMock();
                        const view = new XMLView();
                        pageView.getDomRef.mockImplementation(() => {
                            return {
                                contains: () => true
                            };
                        });
                        pageView.getViewName.mockImplementation(
                            () => 'sap.suite.ui.generic.template.ListReport.view.ListReport'
                        );
                        const componentContainer = new ComponentContainer();
                        const spy = jest.spyOn(componentContainer, 'getComponent');
                        spy.mockImplementation(() => {
                            return 'component-id';
                        });
                        jest.spyOn(Component, 'getComponentById').mockImplementation((id: string | undefined) => {
                            if (id === 'component-id') {
                                return component;
                            }
                        });
                        view.getContent.mockImplementation(() => {
                            return [componentContainer];
                        });
                        container.getCurrentPage.mockImplementation(() => {
                            return view;
                        });
                        component.getRootControl.mockImplementation(() => {
                            return pageView;
                        });
                        return container;
                    }
                });

                const rtaMock = new RuntimeAuthoringMock({} as RTAOptions) as unknown as RuntimeAuthoring;
                const registry = new FEV2QuickActionRegistry();
                const service = new QuickActionService(
                    rtaMock,
                    new OutlineService(rtaMock, mockChangeService),
                    [registry],
                    { onStackChange: jest.fn() } as any
                );
                await service.init(sendActionMock, subscribeMock);

                await service.reloadQuickActions({
                    'sap.f.DynamicPageTitle': [
                        {
                            controlId: 'DynamicPageTitle'
                        } as any
                    ],
                    'sap.m.NavContainer': [
                        {
                            controlId: 'NavContainer'
                        } as any
                    ]
                });

                expect(sendActionMock).toHaveBeenCalledWith(
                    quickActionListChanged([
                        {
                            title: 'LIST REPORT',
                            actions: [
                                {
                                    kind: 'simple',
                                    id: 'listReport0-add-page-action',
                                    enabled: true,
                                    title: 'Add Custom Page Action'
                                }
                            ]
                        }
                    ])
                );

                await subscribeMock.mock.calls[0][0](
                    executeQuickAction({ id: 'listReport0-add-page-action', kind: 'simple' })
                );

                expect(DialogFactory.createDialog).toHaveBeenCalledWith(
                    mockOverlay,
                    rtaMock,
                    'AddFragment',
                    undefined,
                    {
                        aggregation: 'actions',
                        title: 'QUICK_ACTION_ADD_CUSTOM_PAGE_ACTION'
                    }
                );
            });
        });

        describe('create table custom column', () => {
            const testCases = [
                {
                    tableType: M_TABLE_TYPE,
                    dialog: DialogNames.ADD_TABLE_COLUMN_FRAGMENTS,
                    toString: () => M_TABLE_TYPE
                },
                { tableType: TREE_TABLE_TYPE, dialog: DialogNames.ADD_FRAGMENT, toString: () => TREE_TABLE_TYPE },
                {
                    tableType: ANALYTICAL_TABLE_TYPE,
                    dialog: DialogNames.ADD_FRAGMENT,
                    toString: () => ANALYTICAL_TABLE_TYPE
                },
                { tableType: GRID_TABLE_TYPE, dialog: DialogNames.ADD_FRAGMENT, toString: () => GRID_TABLE_TYPE }
            ];
            test.each(testCases)('initialize and execute action (%s)', async (testCase) => {
                const pageView = new XMLView();
                const scrollIntoView = jest.fn();
                jest.spyOn(QCUtils, 'getParentContainer').mockImplementation(() => {
                    return undefined;
                });
                sapCoreMock.byId.mockImplementation((id) => {
                    if (id == 'SmartTable') {
                        return {
                            isA: (type: string) => type === SMART_TABLE_TYPE,
                            getHeader: () => 'MyTable',
                            getId: () => id,
                            getDomRef: () => ({
                                scrollIntoView
                            }),

                            getAggregation: () => {
                                return [
                                    {
                                        isA: (type: string) => type === testCase.tableType,
                                        getAggregation: () => 'columns'
                                    }
                                ];
                            },
                            getParent: () => pageView,
                            getBusy: () => false,
                            selectOverlay: () => ({})
                        };
                    }
                    if (id == 'NavContainer') {
                        const container = new NavContainer();
                        const component = new UIComponentMock();
                        const view = new XMLView();
                        pageView.getDomRef.mockImplementation(() => {
                            return {
                                contains: () => true
                            };
                        });
                        pageView.getViewName.mockImplementation(
                            () => 'sap.suite.ui.generic.template.ListReport.view.ListReport'
                        );
                        const componentContainer = new ComponentContainer();
                        const spy = jest.spyOn(componentContainer, 'getComponent');
                        spy.mockImplementation(() => {
                            return 'component-id';
                        });
                        jest.spyOn(Component, 'getComponentById').mockImplementation((id: string | undefined) => {
                            if (id === 'component-id') {
                                return component;
                            }
                        });
                        view.getContent.mockImplementation(() => {
                            return [componentContainer];
                        });
                        container.getCurrentPage.mockImplementation(() => {
                            return view;
                        });
                        component.getRootControl.mockImplementation(() => {
                            return pageView;
                        });
                        return container;
                    }
                });

                const rtaMock = new RuntimeAuthoringMock({} as RTAOptions) as unknown as RuntimeAuthoring;
                const registry = new FEV2QuickActionRegistry();
                const service = new QuickActionService(
                    rtaMock,
                    new OutlineService(rtaMock, mockChangeService),
                    [registry],
                    { onStackChange: jest.fn() } as any
                );

                await service.init(sendActionMock, subscribeMock);
                await service.reloadQuickActions({
                    'sap.ui.comp.smarttable.SmartTable': [
                        {
                            controlId: 'SmartTable'
                        } as any
                    ],
                    'sap.m.NavContainer': [
                        {
                            controlId: 'NavContainer'
                        } as any
                    ]
                });

                expect(sendActionMock).toHaveBeenCalledWith(
                    quickActionListChanged([
                        {
                            'actions': [
                                {
                                    'children': [
                                        {
                                            'children': [],
                                            enabled: true,
                                            'label': `'MyTable' table`
                                        }
                                    ],
                                    'enabled': true,
                                    'id': 'listReport0-create-table-action',
                                    'kind': 'nested',
                                    'title': 'Add Custom Table Action'
                                },
                                {
                                    'children': [
                                        {
                                            'children': [],
                                            enabled: true,
                                            'label': `'MyTable' table`
                                        }
                                    ],

                                    'enabled': true,

                                    'id': 'listReport0-create-table-custom-column',
                                    'kind': 'nested',

                                    'title': 'Add Custom Table Column'
                                }
                            ],
                            'title': 'LIST REPORT'
                        }
                    ])
                );

                await subscribeMock.mock.calls[0][0](
                    executeQuickAction({ id: 'listReport0-create-table-custom-column', kind: 'nested', path: '0' })
                );

                expect(DialogFactory.createDialog).toHaveBeenCalledWith(
                    mockOverlay,
                    rtaMock,
                    testCase.dialog,
                    undefined,
                    {
                        aggregation: 'columns',
                        title: 'QUICK_ACTION_ADD_CUSTOM_TABLE_COLUMN'
                    }
                );
            });
        });

        describe('Enable Semantic Date Range', () => {
            const testCases: {
                validVersion: boolean;
                versionInfo: string;
                isManifestPagesAsArray: boolean;
            }[] = [
                {
                    validVersion: true,
                    versionInfo: '1.96.37',
                    isManifestPagesAsArray: false
                },
                {
                    validVersion: true,
                    versionInfo: '1.108.38',
                    isManifestPagesAsArray: false
                },
                {
                    validVersion: true,
                    versionInfo: '1.96.38',
                    isManifestPagesAsArray: false
                },
                {
                    validVersion: true,
                    versionInfo: '1.120.23',
                    isManifestPagesAsArray: false
                },
                {
                    validVersion: true,
                    versionInfo: '1.128',
                    isManifestPagesAsArray: false
                },
                {
                    validVersion: true,
                    versionInfo: '1.130',
                    isManifestPagesAsArray: false
                },
                {
                    validVersion: false,
                    versionInfo: '1.96.34',
                    isManifestPagesAsArray: false
                },
                {
                    validVersion: true,
                    versionInfo: '1.130',
                    isManifestPagesAsArray: true
                }
            ];
            test.each(testCases)('initialize and execute action (%s)', async (testCase) => {
                VersionInfo.load.mockResolvedValue({ name: 'sap.ui.core', version: testCase.versionInfo });
                sapCoreMock.byId.mockImplementation((id) => {
                    if (id == 'SmartFilterBar') {
                        return {
                            isA: (type: string) => type === 'sap.ui.comp.smartfilterbar.SmartFilterBar',
                            getProperty: jest.fn().mockImplementation((name) => {
                                if (name === 'persistencyKey') {
                                    return 'filterbar';
                                }
                                return false;
                            }),
                            getDomRef: () => ({}),
<<<<<<< HEAD
                            getId: jest
                                .fn()
                                .mockImplementation(
                                    () => 's2p.template.ListReport.view.ListReport::testEntity--listReportFilter'
                                )
=======
                            getEntitySet: jest.fn().mockImplementation(() => 'testEntity'),
                            data: (key: string) => {
                                if (key === 'useDateRangeType') {
                                    return false;
                                }
                            }
>>>>>>> 3e0f5d4d
                        };
                    }
                    if (id == 'NavContainer') {
                        const container = new NavContainer();
                        const component = new UIComponentMock();
                        const view = new XMLView();
                        const pageView = new XMLView();
                        pageView.getDomRef.mockImplementation(() => {
                            return {
                                contains: () => true
                            };
                        });
                        pageView.getViewName.mockImplementation(
                            () => 'sap.suite.ui.generic.template.ListReport.view.ListReport'
                        );
                        const componentContainer = new ComponentContainer();
                        const spy = jest.spyOn(componentContainer, 'getComponent');
                        spy.mockImplementation(() => {
                            return 'component-id';
                        });
                        jest.spyOn(Component, 'getComponentById').mockImplementation((id: string | undefined) => {
                            if (id === 'component-id') {
                                return component;
                            }
                        });
                        view.getContent.mockImplementation(() => {
                            return [componentContainer];
                        });
                        container.getCurrentPage.mockImplementation(() => {
                            return view;
                        });
                        component.getRootControl.mockImplementation(() => {
                            return pageView;
                        });
                        return container;
                    }
                });
                CommandFactory.getCommandFor.mockImplementation((control, type, value, _, settings) => {
                    return { type, value, settings };
                });

                const rtaMock = new RuntimeAuthoringMock({} as RTAOptions) as unknown as RuntimeAuthoring;
                const pages = testCase.isManifestPagesAsArray
                    ? [{ name: 'test', id: 'test' }]
                    : { name: 'test', id: 'test' };
                jest.spyOn(rtaMock.getRootControlInstance(), 'getManifest').mockReturnValue({
                    'sap.ui.generic.app': {
                        pages
                    }
                });
                const registry = new FEV2QuickActionRegistry();
                const service = new QuickActionService(
                    rtaMock,
                    new OutlineService(rtaMock, mockChangeService),
                    [registry],
                    { onStackChange: jest.fn(), getConfigurationPropertyValue: jest.fn() } as any
                );
                await service.init(sendActionMock, subscribeMock);
                await service.reloadQuickActions({
                    'sap.ui.comp.smartfilterbar.SmartFilterBar': [
                        {
                            controlId: 'SmartFilterBar'
                        } as any
                    ],
                    'sap.m.NavContainer': [
                        {
                            controlId: 'NavContainer'
                        } as any
                    ]
                });
                expect(sendActionMock).toHaveBeenCalledWith(
                    quickActionListChanged([
                        {
                            title: 'LIST REPORT',
                            actions:
                                testCase.validVersion && !testCase.isManifestPagesAsArray
                                    ? [
                                          {
                                              'kind': 'simple',
                                              id: 'listReport0-enable-semantic-daterange-filterbar',
                                              title: 'Enable Semantic Date Range in Filter Bar',
                                              enabled: true
                                          }
                                      ]
                                    : []
                        }
                    ])
                );
                if (testCase.validVersion && !testCase.isManifestPagesAsArray) {
                    await subscribeMock.mock.calls[0][0](
                        executeQuickAction({ id: 'listReport0-enable-semantic-daterange-filterbar', kind: 'simple' })
                    );
                    expect(rtaMock.getCommandStack().pushAndExecute).toHaveBeenCalledWith({
                        'settings': {},
                        'type': 'appDescriptor',
                        'value': {
                            'changeType': 'appdescr_ui_generic_app_changePageConfiguration',
                            'parameters': {
                                'entityPropertyChange': {
                                    'operation': 'UPSERT',
                                    'propertyPath': 'component/settings/filterSettings/dateSettings',
                                    'propertyValue': {
                                        'useDateRange': true
                                    }
                                },
                                'parentPage': {
                                    'component': 'sap.suite.ui.generic.template.ListReport',
                                    'entitySet': 'testEntity'
                                }
                            },
                            'reference': undefined
                        }
                    });
                }
            });
        });

        describe('Enable Table Filtering', () => {
            const testCases: {
                visible: boolean;
                ui5version: string;
                expectedIsEnabled: boolean;
                isValidUI5Version: boolean;
                expectedTooltip?: string;
            }[] = [
                {
                    visible: false,
                    ui5version: '1.124.0',
                    expectedIsEnabled: true,
                    isValidUI5Version: false
                },
                {
                    visible: false,
                    ui5version: '1.96.0',
                    expectedIsEnabled: true,
                    isValidUI5Version: false
                },
                {
                    visible: false,
                    ui5version: '1.96.37',
                    expectedIsEnabled: true,
                    isValidUI5Version: true
                },
                {
                    visible: false,
                    ui5version: '1.130.0',
                    expectedIsEnabled: true,
                    isValidUI5Version: true
                },
                {
                    visible: true,
                    ui5version: '1.108.38',
                    expectedIsEnabled: false,
                    isValidUI5Version: true,
                    expectedTooltip:
                        'This option is disabled because table filtering for page variants is already enabled'
                }
            ];
            test.each(testCases)('initialize and execute action (%s)', async (testCase) => {
                const pageView = new XMLView();
                VersionInfo.load.mockResolvedValue({ name: 'sap.ui.core', version: testCase.ui5version });
                const scrollIntoView = jest.fn();
                sapCoreMock.byId.mockImplementation((id) => {
                    if (id == 'mTable') {
                        return {
                            isA: (type: string) => type === 'sap.m.Table',
                            getId: () => id,
                            getDomRef: () => ({
                                scrollIntoView
                            }),
                            getProperty: jest.fn().mockImplementation((name) => {
                                if (name === 'persistencyKey') {
                                    return 'table';
                                }
                            }),
                            getEntitySet: jest.fn().mockImplementation(() => 'testEntity'),
                            getAggregation: () => 'headerToolbar',
                            getParent: () => pageView,
                            getHeaderToolbar: () => {
                                return {
                                    getTitleControl: () => {
                                        return {
                                            getText: () => 'MyTable'
                                        };
                                    }
                                };
                            },
                            data: jest.fn().mockImplementation((key) => {
                                if (key === 'p13nDialogSettings') {
                                    return {
                                        filter: {
                                            visible: testCase.visible
                                        }
                                    };
                                }
                            })
                        };
                    }
                    if (id == 'NavContainer') {
                        const container = new NavContainer();
                        const component = new UIComponentMock();
                        const view = new XMLView();
                        pageView.getDomRef.mockImplementation(() => {
                            return {
                                contains: () => true
                            };
                        });
                        pageView.getViewName.mockImplementation(
                            () => 'sap.suite.ui.generic.template.ListReport.view.ListReport'
                        );
                        const componentContainer = new ComponentContainer();
                        const spy = jest.spyOn(componentContainer, 'getComponent');
                        spy.mockImplementation(() => {
                            return 'component-id';
                        });
                        jest.spyOn(Component, 'getComponentById').mockImplementation((id: string | undefined) => {
                            if (id === 'component-id') {
                                return component;
                            }
                        });
                        view.getContent.mockImplementation(() => {
                            return [componentContainer];
                        });
                        container.getCurrentPage.mockImplementation(() => {
                            return view;
                        });
                        component.getRootControl.mockImplementation(() => {
                            return pageView;
                        });
                        return container;
                    }
                });

                const rtaMock = new RuntimeAuthoringMock({} as RTAOptions) as unknown as RuntimeAuthoring;

                const pages = { name: 'test', id: 'test' };
                jest.spyOn(rtaMock.getRootControlInstance(), 'getManifest').mockReturnValue({
                    'sap.ui.generic.app': {
                        pages
                    }
                });
                const registry = new FEV2QuickActionRegistry();
                const service = new QuickActionService(
                    rtaMock,
                    new OutlineService(rtaMock, mockChangeService),
                    [registry],
                    {
                        onStackChange: jest.fn(),
                        getConfigurationPropertyValue: jest.fn().mockReturnValue(undefined)
                    } as any
                );
                await service.init(sendActionMock, subscribeMock);

                await service.reloadQuickActions({
                    'sap.m.Table': [
                        {
                            controlId: 'mTable'
                        } as any
                    ],
                    'sap.m.NavContainer': [
                        {
                            controlId: 'NavContainer'
                        } as any
                    ]
                });

                const isActionExpected = testCase.isValidUI5Version;

                expect(sendActionMock).toHaveBeenCalledWith(
                    quickActionListChanged([
                        {
                            'actions': [
                                {
                                    'kind': 'nested',
                                    id: 'listReport0-create-table-action',
                                    title: 'Add Custom Table Action',
                                    tooltip: undefined,
                                    enabled: true,
                                    children: [
                                        {
                                            children: [],
                                            enabled: true,
                                            label: `'MyTable' table`
                                        }
                                    ]
                                },
                                {
                                    'children': [
                                        {
                                            'children': [],
                                            enabled: true,
                                            'label': `'MyTable' table`
                                        }
                                    ],
                                    'enabled': true,
                                    'id': 'listReport0-create-table-custom-column',
                                    'kind': 'nested',
                                    'tooltip': undefined,
                                    'title': 'Add Custom Table Column'
                                },
                                ...(isActionExpected
                                    ? [
                                          {
                                              'enabled': testCase.expectedIsEnabled,
                                              'id': 'listReport0-enable-table-filtering',
                                              'kind': 'simple',
                                              'title': 'Enable Table Filtering for Page Variants',
                                              'tooltip': testCase.expectedTooltip
                                          } as any
                                      ]
                                    : [])
                            ],
                            'title': 'LIST REPORT'
                        }
                    ])
                );

                await subscribeMock.mock.calls[0][0](
                    executeQuickAction({ id: 'listReport0-enable-table-filtering', kind: 'simple' })
                );
            });
        });
    });
    describe('ObjectPage', () => {
        describe('add header field', () => {
            test('initialize and execute action', async () => {
                const pageView = new XMLView();
                FlexUtils.getViewForControl.mockImplementation(() => {
                    return {
                        getId: () => 'MyView',
                        getController: () => {
                            return {
                                getMetadata: () => {
                                    return {
                                        getName: () => 'MyController'
                                    };
                                }
                            };
                        }
                    };
                });
                fetchMock.mockResolvedValue({
                    json: jest
                        .fn()
                        .mockReturnValueOnce({
                            controllerExists: false,
                            controllerPath: '',
                            controllerPathFromRoot: '',
                            isRunningInBAS: false
                        })
                        .mockReturnValueOnce({ controllers: [] }),
                    text: jest.fn(),
                    ok: true
                });

                sapCoreMock.byId.mockImplementation((id) => {
                    if (id == 'ObjectPageLayout') {
                        return {
                            getDomRef: () => ({}),
                            getParent: () => pageView,
                            getHeaderContent: () => {
                                return [new FlexBox()];
                            }
                        };
                    }
                    if (id == 'NavContainer') {
                        const container = new NavContainer();
                        const component = new UIComponentMock();
                        const view = new XMLView();
                        pageView.getDomRef.mockImplementation(() => {
                            return {
                                contains: () => true
                            };
                        });
                        pageView.getViewName.mockImplementation(
                            () => 'sap.suite.ui.generic.template.ObjectPage.view.Details'
                        );
                        const componentContainer = new ComponentContainer();
                        const spy = jest.spyOn(componentContainer, 'getComponent');
                        spy.mockImplementation(() => {
                            return 'component-id';
                        });
                        jest.spyOn(Component, 'getComponentById').mockImplementation((id: string | undefined) => {
                            if (id === 'component-id') {
                                return component;
                            }
                        });
                        view.getContent.mockImplementation(() => {
                            return [componentContainer];
                        });
                        container.getCurrentPage.mockImplementation(() => {
                            return view;
                        });
                        component.getRootControl.mockImplementation(() => {
                            return pageView;
                        });
                        return container;
                    }
                });

                const rtaMock = new RuntimeAuthoringMock({} as RTAOptions) as unknown as RuntimeAuthoring;
                const registry = new FEV2QuickActionRegistry();
                const service = new QuickActionService(
                    rtaMock,
                    new OutlineService(rtaMock, mockChangeService),
                    [registry],
                    { onStackChange: jest.fn() } as any
                );
                await service.init(sendActionMock, subscribeMock);

                await service.reloadQuickActions({
                    'sap.uxap.ObjectPageLayout': [
                        {
                            controlId: 'ObjectPageLayout'
                        } as any
                    ],
                    'sap.m.NavContainer': [
                        {
                            controlId: 'NavContainer'
                        } as any
                    ]
                });

                expect(sendActionMock).toHaveBeenCalledWith(
                    quickActionListChanged([
                        {
                            title: 'OBJECT PAGE',
                            actions: [
                                {
                                    kind: 'simple',
                                    id: 'objectPage0-add-controller-to-page',
                                    enabled: true,
                                    title: 'Add Controller to Page'
                                },
                                {
                                    kind: 'simple',
                                    id: 'objectPage0-op-add-header-field',
                                    title: 'Add Header Field',
                                    enabled: true
                                },
                                {
                                    kind: 'simple',
                                    id: 'objectPage0-op-add-custom-section',
                                    title: 'Add Custom Section',
                                    enabled: true
                                }
                            ]
                        }
                    ])
                );

                await subscribeMock.mock.calls[0][0](
                    executeQuickAction({ id: 'objectPage0-op-add-header-field', kind: 'simple' })
                );

                expect(DialogFactory.createDialog).toHaveBeenCalledWith(
                    mockOverlay,
                    rtaMock,
                    'AddFragment',
                    undefined,
                    {
                        aggregation: 'items',
                        title: 'QUICK_ACTION_OP_ADD_HEADER_FIELD'
                    }
                );
            });
        });
        describe('add custom section', () => {
            test('initialize and execute action', async () => {
                const pageView = new XMLView();
                FlexUtils.getViewForControl.mockImplementation(() => {
                    return {
                        getId: () => 'MyView',
                        getController: () => {
                            return {
                                getMetadata: () => {
                                    return {
                                        getName: () => 'MyController'
                                    };
                                }
                            };
                        }
                    };
                });
                fetchMock.mockResolvedValue({
                    json: jest
                        .fn()
                        .mockReturnValueOnce({
                            controllerExists: false,
                            controllerPath: '',
                            controllerPathFromRoot: '',
                            isRunningInBAS: false
                        })
                        .mockReturnValueOnce({ controllers: [] }),
                    text: jest.fn(),
                    ok: true
                });

                sapCoreMock.byId.mockImplementation((id) => {
                    if (id == 'ObjectPageLayout') {
                        return {
                            getDomRef: () => ({}),
                            getParent: () => pageView,
                            getHeaderContent: () => {
                                return [new FlexBox()];
                            }
                        };
                    }
                    if (id == 'NavContainer') {
                        const container = new NavContainer();
                        const component = new UIComponentMock();
                        const view = new XMLView();
                        pageView.getDomRef.mockImplementation(() => {
                            return {
                                contains: () => true
                            };
                        });
                        pageView.getViewName.mockImplementation(
                            () => 'sap.suite.ui.generic.template.ObjectPage.view.Details'
                        );
                        const componentContainer = new ComponentContainer();
                        const spy = jest.spyOn(componentContainer, 'getComponent');
                        spy.mockImplementation(() => {
                            return 'component-id';
                        });
                        jest.spyOn(Component, 'getComponentById').mockImplementation((id: string | undefined) => {
                            if (id === 'component-id') {
                                return component;
                            }
                        });
                        view.getContent.mockImplementation(() => {
                            return [componentContainer];
                        });
                        container.getCurrentPage.mockImplementation(() => {
                            return view;
                        });
                        component.getRootControl.mockImplementation(() => {
                            return pageView;
                        });
                        return container;
                    }
                });

                const rtaMock = new RuntimeAuthoringMock({} as RTAOptions) as unknown as RuntimeAuthoring;
                const registry = new FEV2QuickActionRegistry();
                const service = new QuickActionService(
                    rtaMock,
                    new OutlineService(rtaMock, mockChangeService),
                    [registry],
                    { onStackChange: jest.fn() } as any
                );
                await service.init(sendActionMock, subscribeMock);

                await service.reloadQuickActions({
                    'sap.uxap.ObjectPageLayout': [
                        {
                            controlId: 'ObjectPageLayout'
                        } as any
                    ],
                    'sap.m.NavContainer': [
                        {
                            controlId: 'NavContainer'
                        } as any
                    ]
                });

                expect(sendActionMock).toHaveBeenCalledWith(
                    quickActionListChanged([
                        {
                            title: 'OBJECT PAGE',
                            actions: [
                                {
                                    kind: 'simple',
                                    id: 'objectPage0-add-controller-to-page',
                                    enabled: true,
                                    title: 'Add Controller to Page'
                                },
                                {
                                    kind: 'simple',
                                    id: 'objectPage0-op-add-header-field',
                                    title: 'Add Header Field',
                                    enabled: true
                                },
                                {
                                    kind: 'simple',
                                    id: 'objectPage0-op-add-custom-section',
                                    title: 'Add Custom Section',
                                    enabled: true
                                }
                            ]
                        }
                    ])
                );

                await subscribeMock.mock.calls[0][0](
                    executeQuickAction({ id: 'objectPage0-op-add-custom-section', kind: 'simple' })
                );

                expect(DialogFactory.createDialog).toHaveBeenCalledWith(
                    mockOverlay,
                    rtaMock,
                    'AddFragment',
                    undefined,
                    {
                        aggregation: 'sections',
                        title: 'QUICK_ACTION_OP_ADD_CUSTOM_SECTION'
                    }
                );
            });
        });
        describe('create table action', () => {
            test('initialize and execute action', async () => {
                const pageView = new XMLView();
                const scrollIntoView = jest.fn();
                jest.spyOn(QCUtils, 'getParentContainer').mockImplementation((control: any, type: string) => {
                    if (type === 'sap.uxap.ObjectPageSection') {
                        // Return a mock object with the getSubSections method
                        return {
                            children: [2],
                            getSubSections: () => [{}, {}],
                            getTitle: () => 'section 01',
                            setSelectedSubSection: () => {}
                        };
                    }

                    if (type === 'sap.uxap.ObjectPageSubSection') {
                        // Return a new instance of ManagedObject
                        return new ManagedObject() as any;
                    }
                    // Return undefined if no match is found
                    return undefined;
                });
                sapCoreMock.byId.mockImplementation((id) => {
                    if (id == 'SmartTable') {
                        return {
                            isA: (type: string) => type === 'sap.ui.comp.smarttable.SmartTable',
                            getHeader: () => 'MyTable',
                            getId: () => id,
                            getDomRef: () => ({
                                scrollIntoView
                            }),

                            getAggregation: (aggregationName: string) => {
                                if (aggregationName === 'items') {
                                    return [
                                        {
                                            isA: (type: string) => type === 'sap.ui.table.Table',
                                            getAggregation: () => 'item' // Mock inner aggregation for table rows
                                        },
                                        {
                                            isA: (type: string) => type === 'sap.m.Table',
                                            getAggregation: () => 'item' // Mock another type of table
                                        }
                                    ];
                                } else if (aggregationName === 'headerToolbar') {
                                    return 'headerToolbar'; // Return a simple string for headerToolbar
                                }
                                return [];
                            },
                            getParent: () => pageView,
                            getBusy: () => false,
                            selectOverlay: () => ({})
                        };
                    }
                    if (id == 'NavContainer') {
                        const container = new NavContainer();
                        const component = new UIComponentMock();
                        const view = new XMLView();
                        pageView.getDomRef.mockImplementation(() => {
                            return {
                                contains: () => true
                            };
                        });
                        pageView.getViewName.mockImplementation(
                            () => 'sap.suite.ui.generic.template.ObjectPage.view.Details'
                        );
                        const componentContainer = new ComponentContainer();
                        const spy = jest.spyOn(componentContainer, 'getComponent');
                        spy.mockImplementation(() => {
                            return 'component-id';
                        });
                        jest.spyOn(Component, 'getComponentById').mockImplementation((id: string | undefined) => {
                            if (id === 'component-id') {
                                return component;
                            }
                        });
                        view.getContent.mockImplementation(() => {
                            return [componentContainer];
                        });
                        container.getCurrentPage.mockImplementation(() => {
                            return view;
                        });
                        component.getRootControl.mockImplementation(() => {
                            return pageView;
                        });
                        return container;
                    }
                });

                const rtaMock = new RuntimeAuthoringMock({} as RTAOptions) as unknown as RuntimeAuthoring;
                const registry = new FEV2QuickActionRegistry();
                const service = new QuickActionService(
                    rtaMock,
                    new OutlineService(rtaMock, mockChangeService),
                    [registry],
                    { onStackChange: jest.fn() } as any
                );

                await service.init(sendActionMock, subscribeMock);
                await service.reloadQuickActions({
                    'sap.ui.comp.smarttable.SmartTable': [
                        {
                            controlId: 'SmartTable'
                        } as any
                    ],
                    'sap.m.NavContainer': [
                        {
                            controlId: 'NavContainer'
                        } as any
                    ]
                });

                expect(sendActionMock).toHaveBeenCalledWith(
                    quickActionListChanged([
                        {
                            title: 'OBJECT PAGE',
                            actions: [
                                {
                                    'kind': 'nested',
                                    id: 'objectPage0-create-table-action',
                                    title: 'Add Custom Table Action',
                                    enabled: true,
                                    children: [
                                        {
                                            enabled: true,
                                            children: [{ enabled: true, children: [], label: `'MyTable' table` }],
                                            label: `'section 01' section`
                                        }
                                    ]
                                },
                                {
                                    'children': [
                                        {
                                            enabled: true,
                                            'children': [{ enabled: true, 'children': [], 'label': `'MyTable' table` }],
                                            'label': `'section 01' section`
                                        }
                                    ],
                                    'enabled': true,
                                    'id': 'objectPage0-create-table-custom-column',
                                    'kind': 'nested',
                                    'title': 'Add Custom Table Column'
                                }
                            ]
                        }
                    ])
                );

                await subscribeMock.mock.calls[0][0](
                    executeQuickAction({ id: 'objectPage0-create-table-action', kind: 'nested', path: '0/0' })
                );

                expect(DialogFactory.createDialog).toHaveBeenCalledWith(
                    mockOverlay,
                    rtaMock,
                    'AddFragment',
                    undefined,
                    {
                        aggregation: 'content',
                        title: 'QUICK_ACTION_ADD_CUSTOM_TABLE_ACTION'
                    }
                );
            });
        });

        describe('create table custom column', () => {
            const testCases = [
                {
                    tableType: M_TABLE_TYPE,
                    dialog: DialogNames.ADD_TABLE_COLUMN_FRAGMENTS,
                    toString: () => M_TABLE_TYPE
                },
                { tableType: TREE_TABLE_TYPE, dialog: DialogNames.ADD_FRAGMENT, toString: () => TREE_TABLE_TYPE },
                {
                    tableType: ANALYTICAL_TABLE_TYPE,
                    dialog: DialogNames.ADD_FRAGMENT,
                    toString: () => ANALYTICAL_TABLE_TYPE
                },
                { tableType: GRID_TABLE_TYPE, dialog: DialogNames.ADD_FRAGMENT, toString: () => GRID_TABLE_TYPE }
            ];
            test.each(testCases)('initialize and execute action (%s)', async (testCase) => {
                const pageView = new XMLView();
                const scrollIntoView = jest.fn();
                jest.spyOn(QCUtils, 'getParentContainer').mockImplementation((control: any, type: string) => {
                    if (type === 'sap.uxap.ObjectPageSection') {
                        // Return a mock object with the getSubSections method
                        return {
                            children: [2],
                            getSubSections: () => [{}, {}],
                            getTitle: () => 'section 01',
                            setSelectedSubSection: () => {}
                        };
                    }

                    if (type === 'sap.uxap.ObjectPageSubSection') {
                        // Return a new instance of ManagedObject
                        return new ManagedObject() as any;
                    }

                    return undefined;
                });
                sapCoreMock.byId.mockImplementation((id) => {
                    if (id == 'SmartTable') {
                        return {
                            isA: (type: string) => type === SMART_TABLE_TYPE,
                            getHeader: () => 'MyTable',
                            getId: () => id,
                            getDomRef: () => ({
                                scrollIntoView
                            }),

                            getAggregation: (aggregationName: string) => {
                                if (aggregationName === 'items') {
                                    return [
                                        {
                                            isA: (type: string) => type === testCase.tableType,
                                            getAggregation: () => 'item'
                                        }
                                    ];
                                } else if (aggregationName === 'headerToolbar') {
                                    return 'headerToolbar'; // Mock headerToolbar aggregation
                                } else if (aggregationName === 'columns') {
                                    return [
                                        {
                                            isA: (type: string) => type === testCase.tableType,
                                            getAggregation: () => 'columns' // Mock column aggregation
                                        }
                                    ];
                                }
                                return [];
                            },
                            getParent: () => pageView,
                            getBusy: () => false,
                            selectOverlay: () => ({})
                        };
                    }
                    if (id == 'NavContainer') {
                        const container = new NavContainer();
                        const component = new UIComponentMock();
                        const view = new XMLView();
                        pageView.getDomRef.mockImplementation(() => {
                            return {
                                contains: () => true
                            };
                        });
                        pageView.getViewName.mockImplementation(
                            () => 'sap.suite.ui.generic.template.ObjectPage.view.Details'
                        );
                        const componentContainer = new ComponentContainer();
                        const spy = jest.spyOn(componentContainer, 'getComponent');
                        spy.mockImplementation(() => {
                            return 'component-id';
                        });
                        jest.spyOn(Component, 'getComponentById').mockImplementation((id: string | undefined) => {
                            if (id === 'component-id') {
                                return component;
                            }
                        });
                        view.getContent.mockImplementation(() => {
                            return [componentContainer];
                        });
                        container.getCurrentPage.mockImplementation(() => {
                            return view;
                        });
                        component.getRootControl.mockImplementation(() => {
                            return pageView;
                        });
                        return container;
                    }
                });

                const rtaMock = new RuntimeAuthoringMock({} as RTAOptions) as unknown as RuntimeAuthoring;
                const registry = new FEV2QuickActionRegistry();
                const service = new QuickActionService(
                    rtaMock,
                    new OutlineService(rtaMock, mockChangeService),
                    [registry],
                    { onStackChange: jest.fn() } as any
                );

                await service.init(sendActionMock, subscribeMock);
                await service.reloadQuickActions({
                    'sap.ui.comp.smarttable.SmartTable': [
                        {
                            controlId: 'SmartTable'
                        } as any
                    ],
                    'sap.m.NavContainer': [
                        {
                            controlId: 'NavContainer'
                        } as any
                    ]
                });

                // filter out irrelevant actions
                const actions = (sendActionMock.mock.calls[0][0].payload[0]?.actions as QuickAction[]) ?? [];
                for (let i = actions.length - 1; i >= 0; i--) {
                    if (actions[i].title !== 'Add Custom Table Column') {
                        actions.splice(i, 1);
                    }
                }

                expect(sendActionMock).toHaveBeenCalledWith(
                    quickActionListChanged([
                        {
                            'title': 'OBJECT PAGE',
                            'actions': [
                                {
                                    'children': [
                                        {
                                            enabled: true,
                                            'children': [
                                                {
                                                    'children': [],
                                                    enabled: true,
                                                    'label': `'MyTable' table`
                                                }
                                            ],
                                            'label': `'section 01' section`
                                        }
                                    ],
                                    'enabled': true,

                                    'id': 'objectPage0-create-table-custom-column',
                                    'kind': 'nested',
                                    'title': 'Add Custom Table Column'
                                }
                            ]
                        }
                    ])
                );

                await subscribeMock.mock.calls[0][0](
                    executeQuickAction({
                        id: 'objectPage0-create-table-custom-column',
                        kind: 'nested',
                        path: '0/0'
                    })
                );

                expect(DialogFactory.createDialog).toHaveBeenCalledWith(
                    mockOverlay,
                    rtaMock,
                    testCase.dialog,
                    undefined,
                    {
                        aggregation: 'columns',
                        title: 'QUICK_ACTION_ADD_CUSTOM_TABLE_COLUMN'
                    }
                );
            });
            test('displays warning when no rows loaded', async () => {
                const pageView = new XMLView();
                const scrollIntoView = jest.fn();
                jest.spyOn(QCUtils, 'getParentContainer').mockImplementation((control: any, type: string) => {
                    if (type === 'sap.uxap.ObjectPageSection') {
                        // Return a mock object with the getSubSections method
                        return {
                            children: [2],
                            getSubSections: () => [{}, {}],
                            getTitle: () => 'section 01',
                            setSelectedSubSection: () => {}
                        };
                    }

                    if (type === 'sap.uxap.ObjectPageSubSection') {
                        // Return a new instance of ManagedObject
                        return new ManagedObject() as any;
                    }

                    return undefined;
                });
                sapCoreMock.byId.mockImplementation((id) => {
                    if (id == 'SmartTable') {
                        return {
                            isA: (type: string) => type === SMART_TABLE_TYPE,
                            getHeader: () => 'MyTable',
                            getId: () => id,
                            getDomRef: () => ({
                                scrollIntoView
                            }),

                            getAggregation: () => {
                                return [
                                    {
                                        isA: (type: string) => type === M_TABLE_TYPE,
                                        getAggregation: () => []
                                    }
                                ];
                            },
                            getParent: () => pageView,
                            getBusy: () => false,
                            selectOverlay: () => ({})
                        };
                    }
                    if (id == 'NavContainer') {
                        const container = new NavContainer();
                        const component = new UIComponentMock();
                        const view = new XMLView();
                        pageView.getDomRef.mockImplementation(() => {
                            return {
                                contains: () => true
                            };
                        });
                        pageView.getViewName.mockImplementation(
                            () => 'sap.suite.ui.generic.template.ObjectPage.view.Details'
                        );
                        const componentContainer = new ComponentContainer();
                        const spy = jest.spyOn(componentContainer, 'getComponent');
                        spy.mockImplementation(() => {
                            return 'component-id';
                        });
                        jest.spyOn(Component, 'getComponentById').mockImplementation((id: string | undefined) => {
                            if (id === 'component-id') {
                                return component;
                            }
                        });
                        view.getContent.mockImplementation(() => {
                            return [componentContainer];
                        });
                        container.getCurrentPage.mockImplementation(() => {
                            return view;
                        });
                        component.getRootControl.mockImplementation(() => {
                            return pageView;
                        });
                        return container;
                    }
                });

                const rtaMock = new RuntimeAuthoringMock({} as RTAOptions) as unknown as RuntimeAuthoring;
                const registry = new FEV2QuickActionRegistry();
                const service = new QuickActionService(
                    rtaMock,
                    new OutlineService(rtaMock, mockChangeService),
                    [registry],
                    { onStackChange: jest.fn() } as any
                );

                await service.init(sendActionMock, subscribeMock);
                await service.reloadQuickActions({
                    'sap.ui.comp.smarttable.SmartTable': [
                        {
                            controlId: 'SmartTable'
                        } as any
                    ],
                    'sap.m.NavContainer': [
                        {
                            controlId: 'NavContainer'
                        } as any
                    ]
                });

                const notifySpy = jest.spyOn(adpUtils, 'notifyUser');

                await subscribeMock.mock.calls[0][0](
                    executeQuickAction({
                        id: 'objectPage0-create-table-custom-column',
                        kind: 'nested',
                        path: '0/0'
                    })
                );

                expect(notifySpy).toHaveBeenCalledWith(
                    'At least one table row is required to create new custom column. Make sure the table data is loaded and try again.',
                    8000
                );
            });
        });

        describe('enable creation table rows', () => {
            const testCases: {
                innerTableType: string;
                toString: () => string;
                ui5version?: versionUtils.Ui5VersionInfo;
                value?: string;
                parentEntitySet?: string;
                tableSectionId?: string;
                expectDisabledReason?: string;
                expectUnsupported?: boolean;
                expectToThrow?: string;
                manifestPages?: Object;
            }[] = [
                {
                    innerTableType: M_TABLE_TYPE,
                    toString: () => SMART_TABLE_TYPE + ', supported version',
                    ui5version: { major: 1, minor: 120, patch: 23 }
                },
                {
                    innerTableType: M_TABLE_TYPE,
                    toString: () => 'row creation already enabled',
                    value: 'creationRows',
                    expectDisabledReason:
                        'This option has been disabled because empty row mode is already enabled for this table'
                },
                {
                    innerTableType: M_TABLE_TYPE,
                    toString: () => 'unsupported UI5 version',
                    ui5version: { major: 1, minor: 120, patch: 22 },
                    expectUnsupported: true
                },
                {
                    innerTableType: M_TABLE_TYPE,
                    toString: () => 'empty entity set',
                    parentEntitySet: '',
                    expectToThrow: 'Internal error. Object Page entity set not found'
                },
                {
                    innerTableType: M_TABLE_TYPE,
                    toString: () => 'empty table section id',
                    tableSectionId: '',
                    expectToThrow: 'Internal error. Table sectionId property not found'
                },
                {
                    innerTableType: M_TABLE_TYPE,
                    toString: () => 'unsupported pages array manifest structure',
                    manifestPages: [],
                    expectUnsupported: true
                },
                {
                    innerTableType: GRID_TABLE_TYPE,
                    toString: () => GRID_TABLE_TYPE
                },
                {
                    innerTableType: TREE_TABLE_TYPE,
                    toString: () => TREE_TABLE_TYPE,
                    expectDisabledReason:
                        'This action is disabled because empty row mode is not supported for analytical and tree tables'
                },
                {
                    innerTableType: ANALYTICAL_TABLE_TYPE,
                    toString: () => ANALYTICAL_TABLE_TYPE,
                    expectDisabledReason:
                        'This action is disabled because empty row mode is not supported for analytical and tree tables'
                }
            ];
            test.each(testCases)('initialize and execute action (%s)', async (testCase) => {
                jest.spyOn(versionUtils, 'getUi5Version').mockResolvedValue(
                    testCase.ui5version ?? { major: 1, minor: 131 }
                );

                const pageView = new XMLView();
                pageView.getParent.mockReturnValue({
                    getProperty: (propName: string) => {
                        if (propName === 'entitySet') {
                            return testCase.parentEntitySet ?? 'DummyEntitySet';
                        } else {
                            return undefined;
                        }
                    }
                });
                const scrollIntoView = jest.fn();
                const actionId = 'objectPage0-enable-table-empty-row-mode';

                const setSelectedSubSectionMock = jest.fn();
                const fakeSubSection = new ManagedObject() as any;
                jest.spyOn(QCUtils, 'getParentContainer').mockImplementation((control: any, type: string) => {
                    if (type === 'sap.uxap.ObjectPageSection') {
                        // Return a mock object with the getSubSections method
                        return {
                            children: [2],
                            getSubSections: () => [{}, {}],
                            getTitle: () => 'section 01',
                            setSelectedSubSection: setSelectedSubSectionMock
                        };
                    }

                    if (type === 'sap.uxap.ObjectPageSubSection') {
                        // Return a new instance of ManagedObject
                        return fakeSubSection;
                    }

                    return undefined;
                });
                sapCoreMock.byId.mockImplementation((id) => {
                    if (id == 'SmartTable') {
                        return {
                            isA: (type: string) => type === SMART_TABLE_TYPE,
                            getHeader: () => 'MyTable',
                            getId: () => id,
                            getDomRef: () => ({
                                scrollIntoView
                            }),

                            getAggregation: (aggregationName: string) => {
                                if (aggregationName === 'items') {
                                    return [
                                        {
                                            isA: (type: string) => type === testCase.innerTableType,
                                            getAggregation: () => 'item'
                                        }
                                    ];
                                }

                                return [];
                            },
                            getParent: () => pageView,
                            getBusy: () => false,
                            selectOverlay: () => ({}),
                            data: (key: string) => {
                                if (key === 'creationMode') {
                                    return testCase.value ?? 'inline';
                                }
                                if (key === 'sectionId') {
                                    return testCase.tableSectionId ?? 'DummyTableSectionID';
                                }
                            }
                        };
                    }
                    if (id == 'NavContainer') {
                        const container = new NavContainer();
                        const component = new UIComponentMock();
                        const view = new XMLView();
                        pageView.getDomRef.mockImplementation(() => {
                            return {
                                contains: () => true
                            };
                        });
                        pageView.getViewName.mockImplementation(
                            () => 'sap.suite.ui.generic.template.ObjectPage.view.Details'
                        );
                        const componentContainer = new ComponentContainer();
                        const spy = jest.spyOn(componentContainer, 'getComponent');
                        spy.mockImplementation(() => {
                            return 'component-id';
                        });
                        jest.spyOn(Component, 'getComponentById').mockImplementation((id: string | undefined) => {
                            if (id === 'component-id') {
                                return component;
                            }
                        });
                        view.getContent.mockImplementation(() => {
                            return [componentContainer];
                        });
                        container.getCurrentPage.mockImplementation(() => {
                            return view;
                        });
                        component.getRootControl.mockImplementation(() => {
                            return pageView;
                        });
                        return container;
                    }
                });

                const rtaMock = new RuntimeAuthoringMock({} as RTAOptions) as unknown as RuntimeAuthoring;
                rtaMock.getRootControlInstance = jest.fn().mockReturnValue({
                    getManifest: jest.fn().mockReturnValue({
                        ['sap.ui.generic.app']: {
                            pages: testCase.manifestPages ?? {}
                        }
                    })
                });
                const registry = new FEV2QuickActionRegistry();
                const service = new QuickActionService(
                    rtaMock,
                    new OutlineService(rtaMock, mockChangeService),
                    [registry],
                    { onStackChange: jest.fn() } as any
                );

                CommandFactory.getCommandFor.mockImplementation((control, type, value, _, settings) => {
                    return { type, value, settings };
                });

                await service.init(sendActionMock, subscribeMock);
                await service.reloadQuickActions({
                    'sap.ui.comp.smarttable.SmartTable': [
                        {
                            controlId: 'SmartTable'
                        } as any
                    ],
                    'sap.m.NavContainer': [
                        {
                            controlId: 'NavContainer'
                        } as any
                    ]
                });

                // filter out irrelevant actions
                const actions = (sendActionMock.mock.calls[0][0].payload[0]?.actions as QuickAction[]) ?? [];
                for (let i = actions.length - 1; i >= 0; i--) {
                    if (actions[i].title !== 'Enable Empty Row Mode for Tables') {
                        actions.splice(i, 1);
                    }
                }

                let thrown;
                try {
                    await subscribeMock.mock.calls[0][0](
                        executeQuickAction({
                            id: actionId,
                            kind: 'nested',
                            path: '0/0'
                        })
                    );
                } catch (e) {
                    thrown = (e as Error).message;
                }

                expect(thrown).toBe(testCase.expectToThrow);

                expect(sendActionMock).toHaveBeenNthCalledWith(
                    1,
                    quickActionListChanged([
                        {
                            title: 'OBJECT PAGE',
                            actions: testCase.expectUnsupported
                                ? []
                                : [
                                      {
                                          kind: 'nested',
                                          id: actionId,
                                          enabled: true,
                                          tooltip: undefined,
                                          title: 'Enable Empty Row Mode for Tables',
                                          children: [
                                              {
                                                  'children': [
                                                      {
                                                          'children': [],
                                                          'enabled': !testCase.expectDisabledReason,
                                                          'label': `'MyTable' table`,
                                                          tooltip: testCase.expectDisabledReason
                                                      }
                                                  ],
                                                  'enabled': true,
                                                  'label': `'section 01' section`
                                              }
                                          ]
                                      }
                                  ]
                        }
                    ])
                );

                if (testCase.expectUnsupported || testCase.expectToThrow) {
                    expect(mockOverlay.setSelected).toHaveBeenCalledTimes(0);
                    expect(setSelectedSubSectionMock).toHaveBeenCalledTimes(0);
                    expect(rtaMock.getCommandStack().pushAndExecute).toHaveBeenCalledTimes(0);
                } else {
                    expect(mockOverlay.setSelected).toHaveBeenCalledWith(true);
                    expect(setSelectedSubSectionMock).toHaveBeenCalledWith(fakeSubSection);
                    expect(rtaMock.getCommandStack().pushAndExecute).toHaveBeenCalledWith({
                        'settings': {},
                        'type': 'appDescriptor',
                        'value': {
                            'changeType': 'appdescr_ui_generic_app_changePageConfiguration',
                            'parameters': {
                                'entityPropertyChange': {
                                    'operation': 'UPSERT',
                                    'propertyPath': 'component/settings/sections/DummyTableSectionID/createMode',
                                    'propertyValue': 'creationRows'
                                },
                                'parentPage': {
                                    'component': 'sap.suite.ui.generic.template.ObjectPage',
                                    'entitySet': 'DummyEntitySet'
                                }
                            },
                            'reference': undefined
                        }
                    });
                }
            });
        });
    });

    describe('AnalyticalListPage', () => {
        describe('create table custom column', () => {
            test('initialize and execute action', async () => {
                const pageView = new XMLView();
                const scrollIntoView = jest.fn();
                jest.spyOn(QCUtils, 'getParentContainer').mockImplementation(() => {
                    return undefined;
                });
                sapCoreMock.byId.mockImplementation((id) => {
                    if (id == 'SmartTable') {
                        return {
                            isA: (type: string) => type === SMART_TABLE_TYPE,
                            getHeader: () => 'MyTable',
                            getId: () => id,
                            getDomRef: () => ({
                                scrollIntoView
                            }),

                            getAggregation: () => {
                                return [
                                    {
                                        isA: (type: string) => type === ANALYTICAL_TABLE_TYPE,
                                        getAggregation: () => 'columns'
                                    }
                                ];
                            },
                            getParent: () => pageView,
                            getBusy: () => false,
                            selectOverlay: () => ({})
                        };
                    }
                    if (id == 'NavContainer') {
                        const container = new NavContainer();
                        const component = new UIComponentMock();
                        const view = new XMLView();
                        pageView.getDomRef.mockImplementation(() => {
                            return {
                                contains: () => true
                            };
                        });
                        pageView.getViewName.mockImplementation(
                            () => 'sap.suite.ui.generic.template.AnalyticalListPage.view.AnalyticalListPage'
                        );
                        const componentContainer = new ComponentContainer();
                        const spy = jest.spyOn(componentContainer, 'getComponent');
                        spy.mockImplementation(() => {
                            return 'component-id';
                        });
                        jest.spyOn(Component, 'getComponentById').mockImplementation((id: string | undefined) => {
                            if (id === 'component-id') {
                                return component;
                            }
                        });
                        view.getContent.mockImplementation(() => {
                            return [componentContainer];
                        });
                        container.getCurrentPage.mockImplementation(() => {
                            return view;
                        });
                        component.getRootControl.mockImplementation(() => {
                            return pageView;
                        });
                        return container;
                    }
                });

                const rtaMock = new RuntimeAuthoringMock({} as RTAOptions) as unknown as RuntimeAuthoring;
                const registry = new FEV2QuickActionRegistry();
                const service = new QuickActionService(
                    rtaMock,
                    new OutlineService(rtaMock, mockChangeService),
                    [registry],
                    { onStackChange: jest.fn() } as any
                );

                await service.init(sendActionMock, subscribeMock);
                await service.reloadQuickActions({
                    'sap.ui.comp.smarttable.SmartTable': [
                        {
                            controlId: 'SmartTable'
                        } as any
                    ],
                    'sap.m.NavContainer': [
                        {
                            controlId: 'NavContainer'
                        } as any
                    ]
                });

                expect(sendActionMock).toHaveBeenCalledWith(
                    quickActionListChanged([
                        {
                            'actions': [
                                {
                                    'children': [
                                        {
                                            'children': [],
                                            enabled: true,
                                            'label': `'MyTable' table`
                                        }
                                    ],
                                    'enabled': true,
                                    'id': 'analyticalListPage0-create-table-custom-column',
                                    'kind': 'nested',

                                    'title': 'Add Custom Table Column'
                                }
                            ],
                            'title': 'ANALYTICAL LIST PAGE'
                        }
                    ])
                );

                await subscribeMock.mock.calls[0][0](
                    executeQuickAction({
                        id: 'analyticalListPage0-create-table-custom-column',
                        kind: 'nested',
                        path: '0'
                    })
                );

                expect(DialogFactory.createDialog).toHaveBeenCalledWith(
                    mockOverlay,
                    rtaMock,
                    DialogNames.ADD_FRAGMENT,
                    undefined,
                    {
                        aggregation: 'columns',
                        title: 'QUICK_ACTION_ADD_CUSTOM_TABLE_COLUMN'
                    }
                );
            });
        });
    });
});<|MERGE_RESOLUTION|>--- conflicted
+++ resolved
@@ -934,20 +934,11 @@
                                 return false;
                             }),
                             getDomRef: () => ({}),
-<<<<<<< HEAD
                             getId: jest
                                 .fn()
                                 .mockImplementation(
                                     () => 's2p.template.ListReport.view.ListReport::testEntity--listReportFilter'
                                 )
-=======
-                            getEntitySet: jest.fn().mockImplementation(() => 'testEntity'),
-                            data: (key: string) => {
-                                if (key === 'useDateRangeType') {
-                                    return false;
-                                }
-                            }
->>>>>>> 3e0f5d4d
                         };
                     }
                     if (id == 'NavContainer') {
