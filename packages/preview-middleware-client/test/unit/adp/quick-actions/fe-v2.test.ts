import FlexBox from 'sap/m/FlexBox';
import RuntimeAuthoring, { RTAOptions } from 'sap/ui/rta/RuntimeAuthoring';
import RuntimeAuthoringMock from 'mock/sap/ui/rta/RuntimeAuthoring';

import { quickActionListChanged, executeQuickAction } from '@sap-ux-private/control-property-editor-common';
import * as VersionUtils from '../../../../src/utils/version';

jest.mock('../../../../src/adp/init-dialogs', () => {
    return {
        ...jest.requireActual('../../../../src/adp/init-dialogs'),
        handler: jest.fn()
    };
});

import { QuickActionService } from '../../../../src/cpe/quick-actions/quick-action-service';
import { OutlineService } from '../../../../src/cpe/outline/service';
import { FeatureService } from '../../../../src/cpe/feature-service';

import FEV2QuickActionRegistry from '../../../../src/adp/quick-actions/fe-v2/registry';
import { sapCoreMock } from 'mock/window';
import NavContainer from 'mock/sap/m/NavContainer';
import XMLView from 'mock/sap/ui/core/mvc/XMLView';
import ComponentContainer from 'sap/ui/core/ComponentContainer';
import UIComponentMock from 'mock/sap/ui/core/UIComponent';
import Component from 'mock/sap/ui/core/Component';
import CommandFactory from 'mock/sap/ui/rta/command/CommandFactory';
import FlexUtils from 'mock/sap/ui/fl/Utils';
import * as QCUtils from '../../../../src/cpe/quick-actions/utils';
import { fetchMock } from 'mock/window';
import { mockOverlay } from 'mock/sap/ui/dt/OverlayRegistry';
import ManagedObject from 'mock/sap/ui/base/ManagedObject';
import {
    ANALYTICAL_TABLE_TYPE,
    GRID_TABLE_TYPE,
    M_TABLE_TYPE,
    SMART_TABLE_TYPE,
    TREE_TABLE_TYPE
} from 'open/ux/preview/client/adp/quick-actions/table-quick-action-base';
import { DialogNames } from 'open/ux/preview/client/adp/init-dialogs';
import * as adpUtils from 'open/ux/preview/client/adp/utils';
import type { ChangeService } from '../../../../src/cpe/changes/service';
<<<<<<< HEAD
import * as versionUtils from 'open/ux/preview/client/utils/version';
=======
import { Ui5VersionInfo } from '../../../../src/utils/version';
>>>>>>> e9438d68

describe('FE V2 quick actions', () => {
    let sendActionMock: jest.Mock;
    let subscribeMock: jest.Mock;
    const mockChangeService = {
        syncOutlineChanges: jest.fn()
    } as unknown as ChangeService;

    beforeEach(() => {
        sendActionMock = jest.fn();
        subscribeMock = jest.fn();
        jest.clearAllMocks();
    });

    afterEach(() => {
        fetchMock.mockRestore();
    });

    describe('ListReport', () => {
        beforeEach(() => {
            jest.spyOn(FeatureService, 'isFeatureEnabled').mockImplementation((feature: string) => {
                if (feature === 'cpe.beta.quick-actions') {
                    return true;
                }
                return false;
            });
        });
        afterEach(() => {
            jest.clearAllMocks();
        });
        describe('clear filter bar button', () => {
            test('initialize and execute action', async () => {
                sapCoreMock.byId.mockImplementation((id) => {
                    if (id == 'SmartFilterBar') {
                        return {
                            getShowClearOnFB: jest.fn().mockImplementation(() => false),
                            getDomRef: () => ({})
                        };
                    }
                    if (id == 'NavContainer') {
                        const container = new NavContainer();
                        const component = new UIComponentMock();
                        const view = new XMLView();
                        const pageView = new XMLView();
                        pageView.getDomRef.mockImplementation(() => {
                            return {
                                contains: () => true
                            };
                        });
                        pageView.getViewName.mockImplementation(
                            () => 'sap.suite.ui.generic.template.ListReport.view.ListReport'
                        );
                        const componentContainer = new ComponentContainer();
                        const spy = jest.spyOn(componentContainer, 'getComponent');
                        spy.mockImplementation(() => {
                            return 'component-id';
                        });
                        jest.spyOn(Component, 'getComponentById').mockImplementation((id: string | undefined) => {
                            if (id === 'component-id') {
                                return component;
                            }
                        });
                        view.getContent.mockImplementation(() => {
                            return [componentContainer];
                        });
                        container.getCurrentPage.mockImplementation(() => {
                            return view;
                        });
                        component.getRootControl.mockImplementation(() => {
                            return pageView;
                        });
                        return container;
                    }
                });

                CommandFactory.getCommandFor.mockImplementation((control, type, value, _, settings) => {
                    return { type, value, settings };
                });

                const rtaMock = new RuntimeAuthoringMock({} as RTAOptions) as unknown as RuntimeAuthoring;
                const registry = new FEV2QuickActionRegistry();
                const service = new QuickActionService(rtaMock, new OutlineService(rtaMock, mockChangeService), [
                    registry
                ]);
                await service.init(sendActionMock, subscribeMock);

                await service.reloadQuickActions({
                    'sap.ui.comp.smartfilterbar.SmartFilterBar': [
                        {
                            controlId: 'SmartFilterBar'
                        } as any
                    ],
                    'sap.m.NavContainer': [
                        {
                            controlId: 'NavContainer'
                        } as any
                    ]
                });

                expect(sendActionMock).toHaveBeenCalledWith(
                    quickActionListChanged([
                        {
                            title: 'LIST REPORT',
                            actions: [
                                {
                                    'kind': 'simple',
                                    id: 'listReport0-enable-clear-filter-bar',
                                    title: 'Enable "Clear" Button in Filter Bar',
                                    enabled: true
                                }
                            ]
                        }
                    ])
                );

                await subscribeMock.mock.calls[0][0](
                    executeQuickAction({ id: 'listReport0-enable-clear-filter-bar', kind: 'simple' })
                );
                expect(rtaMock.getCommandStack().pushAndExecute).toHaveBeenCalledWith({
                    'settings': {},
                    'type': 'Property',
                    'value': {
                        'generator': undefined,
                        'newValue': true,
                        'propertyName': 'showClearOnFB'
                    }
                });
            });
        });

        describe('add controller to the page', () => {
            test('initialize and execute action', async () => {
                const pageView = new XMLView();
                FlexUtils.getViewForControl.mockImplementation(() => {
                    return {
                        getId: () => 'MyView',
                        getController: () => {
                            return {
                                getMetadata: () => {
                                    return {
                                        getName: () => 'MyController'
                                    };
                                }
                            };
                        }
                    };
                });
                fetchMock.mockResolvedValue({
                    json: jest
                        .fn()
                        .mockReturnValueOnce({
                            controllerExists: false,
                            controllerPath: '',
                            controllerPathFromRoot: '',
                            isRunningInBAS: false
                        })
                        .mockReturnValueOnce({ controllers: [] }),
                    text: jest.fn(),
                    ok: true
                });
                sapCoreMock.byId.mockImplementation((id) => {
                    if (id == 'DynamicPage') {
                        return {
                            getDomRef: () => ({}),
                            getParent: () => pageView
                        };
                    }
                    if (id == 'NavContainer') {
                        const container = new NavContainer();
                        const component = new UIComponentMock();
                        const view = new XMLView();
                        pageView.getDomRef.mockImplementation(() => {
                            return {
                                contains: () => true
                            };
                        });
                        pageView.getViewName.mockImplementation(
                            () => 'sap.suite.ui.generic.template.ListReport.view.ListReport'
                        );
                        const componentContainer = new ComponentContainer();
                        const spy = jest.spyOn(componentContainer, 'getComponent');
                        spy.mockImplementation(() => {
                            return 'component-id';
                        });
                        jest.spyOn(Component, 'getComponentById').mockImplementation((id: string | undefined) => {
                            if (id === 'component-id') {
                                return component;
                            }
                        });
                        view.getContent.mockImplementation(() => {
                            return [componentContainer];
                        });
                        container.getCurrentPage.mockImplementation(() => {
                            return view;
                        });
                        component.getRootControl.mockImplementation(() => {
                            return pageView;
                        });
                        return container;
                    }
                });

                const rtaMock = new RuntimeAuthoringMock({} as RTAOptions) as unknown as RuntimeAuthoring;
                const registry = new FEV2QuickActionRegistry();
                const service = new QuickActionService(rtaMock, new OutlineService(rtaMock, mockChangeService), [
                    registry
                ]);
                await service.init(sendActionMock, subscribeMock);

                await service.reloadQuickActions({
                    'sap.f.DynamicPage': [
                        {
                            controlId: 'DynamicPage'
                        } as any
                    ],
                    'sap.m.NavContainer': [
                        {
                            controlId: 'NavContainer'
                        } as any
                    ]
                });

                expect(sendActionMock).toHaveBeenCalledWith(
                    quickActionListChanged([
                        {
                            title: 'LIST REPORT',
                            actions: [
                                {
                                    'kind': 'simple',
                                    id: 'listReport0-add-controller-to-page',
                                    title: 'Add Controller to Page',
                                    enabled: true
                                }
                            ]
                        }
                    ])
                );

                await subscribeMock.mock.calls[0][0](
                    executeQuickAction({ id: 'listReport0-add-controller-to-page', kind: 'simple' })
                );
                const { handler } = jest.requireMock<{ handler: () => Promise<void> }>(
                    '../../../../src/adp/init-dialogs'
                );

                expect(handler).toHaveBeenCalledWith(mockOverlay, rtaMock, 'ControllerExtension');
            });
        });

        describe('change table columns', () => {
            test('initialize and execute', async () => {
                const pageView = new XMLView();

                const scrollIntoView = jest.fn();
                sapCoreMock.byId.mockImplementation((id) => {
                    if (id == 'SmartTable') {
                        return {
                            isA: (type: string) => type === 'sap.ui.comp.smarttable.SmartTable',
                            getHeader: () => 'MyTable',
                            getId: () => id,
                            getDomRef: () => ({
                                scrollIntoView
                            }),
                            getAggregation: () => {
                                return [
                                    {
                                        getAggregation: () => 'headerToolbar'
                                    }
                                ];
                            },
                            getParent: () => pageView,
                            getBusy: () => false
                        };
                    }
                    if (id == 'NavContainer') {
                        const container = new NavContainer();
                        const component = new UIComponentMock();
                        const view = new XMLView();
                        pageView.getDomRef.mockImplementation(() => {
                            return {
                                contains: () => true
                            };
                        });
                        pageView.getViewName.mockImplementation(
                            () => 'sap.suite.ui.generic.template.ListReport.view.ListReport'
                        );
                        const componentContainer = new ComponentContainer();
                        const spy = jest.spyOn(componentContainer, 'getComponent');
                        spy.mockImplementation(() => {
                            return 'component-id';
                        });
                        jest.spyOn(Component, 'getComponentById').mockImplementation((id: string | undefined) => {
                            if (id === 'component-id') {
                                return component;
                            }
                        });
                        view.getContent.mockImplementation(() => {
                            return [componentContainer];
                        });
                        container.getCurrentPage.mockImplementation(() => {
                            return view;
                        });
                        component.getRootControl.mockImplementation(() => {
                            return pageView;
                        });
                        return container;
                    }
                });

                const execute = jest.fn();
                const rtaMock = new RuntimeAuthoringMock({} as RTAOptions) as unknown as RuntimeAuthoring;
                jest.spyOn(rtaMock, 'getService').mockImplementation((serviceName: string): any => {
                    if (serviceName === 'action') {
                        return {
                            get: (controlId: string) => {
                                if (controlId === 'SmartTable') {
                                    return [{ id: 'CTX_COMP_VARIANT_CONTENT' }];
                                }
                            },
                            execute
                        };
                    }
                });
                const registry = new FEV2QuickActionRegistry();
                const service = new QuickActionService(rtaMock, new OutlineService(rtaMock, mockChangeService), [
                    registry
                ]);
                await service.init(sendActionMock, subscribeMock);

                await service.reloadQuickActions({
                    'sap.ui.comp.smarttable.SmartTable': [
                        {
                            controlId: 'SmartTable'
                        } as any
                    ],
                    'sap.m.NavContainer': [
                        {
                            controlId: 'NavContainer'
                        } as any
                    ]
                });

                expect(sendActionMock).toHaveBeenCalledWith(
                    quickActionListChanged([
                        {
                            title: 'LIST REPORT',
                            actions: [
                                {
                                    'kind': 'nested',
                                    id: 'listReport0-change-table-columns',
                                    title: 'Change Table Columns',
                                    enabled: true,
                                    children: [
                                        {
                                            children: [],
                                            enabled: true,
                                            label: `'MyTable' table`
                                        }
                                    ]
                                },
                                {
                                    'kind': 'nested',
                                    id: 'listReport0-create-table-action',
                                    title: 'Add Custom Table Action',
                                    enabled: true,
                                    children: [
                                        {
                                            children: [],
                                            enabled: true,
                                            label: `'MyTable' table`
                                        }
                                    ]
                                },
                                {
                                    'children': [
                                        {
                                            'children': [],
                                            enabled: true,
                                            'label': `'MyTable' table`
                                        }
                                    ],
                                    'enabled': true,
                                    'id': 'listReport0-create-table-custom-column',
                                    'kind': 'nested',
                                    'title': 'Add Custom Table Column'
                                }
                            ]
                        }
                    ])
                );

                await subscribeMock.mock.calls[0][0](
                    executeQuickAction({ id: 'listReport0-change-table-columns', kind: 'nested', path: '0' })
                );
                await subscribeMock.mock.calls[0][0](
                    executeQuickAction({ id: 'listReport0-create-table-action', kind: 'nested', path: '0' })
                );
                expect(scrollIntoView).toHaveBeenCalled();
                expect(execute).toHaveBeenCalledWith('SmartTable', 'CTX_COMP_VARIANT_CONTENT');
            });
        });

        describe('create table action', () => {
            test('initialize and execute', async () => {
                const pageView = new XMLView();

                const scrollIntoView = jest.fn();
                sapCoreMock.byId.mockImplementation((id) => {
                    if (id == 'mTable') {
                        return {
                            isA: (type: string) => type === 'sap.m.Table',
                            getId: () => id,
                            getDomRef: () => ({
                                scrollIntoView
                            }),
                            getAggregation: () => 'headerToolbar',
                            getParent: () => pageView,
                            getHeaderToolbar: () => {
                                return {
                                    getTitleControl: () => {
                                        return {
                                            getText: () => 'MyTable'
                                        };
                                    }
                                };
                            }
                        };
                    }
                    if (id == 'NavContainer') {
                        const container = new NavContainer();
                        const component = new UIComponentMock();
                        const view = new XMLView();
                        pageView.getDomRef.mockImplementation(() => {
                            return {
                                contains: () => true
                            };
                        });
                        pageView.getViewName.mockImplementation(
                            () => 'sap.suite.ui.generic.template.ListReport.view.ListReport'
                        );
                        const componentContainer = new ComponentContainer();
                        const spy = jest.spyOn(componentContainer, 'getComponent');
                        spy.mockImplementation(() => {
                            return 'component-id';
                        });
                        jest.spyOn(Component, 'getComponentById').mockImplementation((id: string | undefined) => {
                            if (id === 'component-id') {
                                return component;
                            }
                        });
                        view.getContent.mockImplementation(() => {
                            return [componentContainer];
                        });
                        container.getCurrentPage.mockImplementation(() => {
                            return view;
                        });
                        component.getRootControl.mockImplementation(() => {
                            return pageView;
                        });
                        return container;
                    }
                });
                const rtaMock = new RuntimeAuthoringMock({} as RTAOptions) as unknown as RuntimeAuthoring;
                const registry = new FEV2QuickActionRegistry();
                const service = new QuickActionService(rtaMock, new OutlineService(rtaMock, mockChangeService), [
                    registry
                ]);
                await service.init(sendActionMock, subscribeMock);

                await service.reloadQuickActions({
                    'sap.m.Table': [
                        {
                            controlId: 'mTable'
                        } as any
                    ],
                    'sap.m.NavContainer': [
                        {
                            controlId: 'NavContainer'
                        } as any
                    ]
                });

                expect(sendActionMock).toHaveBeenCalledWith(
                    quickActionListChanged([
                        {
                            title: 'LIST REPORT',
                            actions: [
                                {
                                    'kind': 'nested',
                                    id: 'listReport0-create-table-action',
                                    title: 'Add Custom Table Action',
                                    enabled: true,
                                    children: [
                                        {
                                            children: [],
                                            enabled: true,
                                            label: `'MyTable' table`
                                        }
                                    ]
                                },
                                {
                                    'children': [
                                        {
                                            'children': [],
                                            enabled: true,
                                            'label': `'MyTable' table`
                                        }
                                    ],
                                    'enabled': true,
                                    'id': 'listReport0-create-table-custom-column',
                                    'kind': 'nested',
                                    'title': 'Add Custom Table Column'
                                }
                            ]
                        }
                    ])
                );

                await subscribeMock.mock.calls[0][0](
                    executeQuickAction({ id: 'listReport0-create-table-action', kind: 'nested', path: '0' })
                );

                const { handler } = jest.requireMock<{ handler: () => Promise<void> }>(
                    '../../../../src/adp/init-dialogs'
                );

                expect(handler).toHaveBeenCalledWith(mockOverlay, rtaMock, 'AddFragment', undefined, {
                    aggregation: 'content',
                    title: 'QUICK_ACTION_ADD_CUSTOM_TABLE_ACTION'
                });
            });
        });

        describe('add page action', () => {
            test('initialize and execute action', async () => {
                const pageView = new XMLView();
                FlexUtils.getViewForControl.mockImplementation(() => {
                    return {
                        getId: () => 'MyView',
                        getController: () => {
                            return {
                                getMetadata: () => {
                                    return {
                                        getName: () => 'MyController'
                                    };
                                }
                            };
                        }
                    };
                });
                fetchMock.mockResolvedValue({
                    json: jest
                        .fn()
                        .mockReturnValueOnce({
                            controllerExists: false,
                            controllerPath: '',
                            controllerPathFromRoot: '',
                            isRunningInBAS: false
                        })
                        .mockReturnValueOnce({ controllers: [] }),
                    text: jest.fn(),
                    ok: true
                });

                sapCoreMock.byId.mockImplementation((id) => {
                    if (id == 'DynamicPageTitle') {
                        return {
                            getId: () => id,
                            getDomRef: () => ({}),
                            getParent: () => pageView
                        };
                    }
                    if (id == 'NavContainer') {
                        const container = new NavContainer();
                        const component = new UIComponentMock();
                        const view = new XMLView();
                        pageView.getDomRef.mockImplementation(() => {
                            return {
                                contains: () => true
                            };
                        });
                        pageView.getViewName.mockImplementation(
                            () => 'sap.suite.ui.generic.template.ListReport.view.ListReport'
                        );
                        const componentContainer = new ComponentContainer();
                        const spy = jest.spyOn(componentContainer, 'getComponent');
                        spy.mockImplementation(() => {
                            return 'component-id';
                        });
                        jest.spyOn(Component, 'getComponentById').mockImplementation((id: string | undefined) => {
                            if (id === 'component-id') {
                                return component;
                            }
                        });
                        view.getContent.mockImplementation(() => {
                            return [componentContainer];
                        });
                        container.getCurrentPage.mockImplementation(() => {
                            return view;
                        });
                        component.getRootControl.mockImplementation(() => {
                            return pageView;
                        });
                        return container;
                    }
                });

                const rtaMock = new RuntimeAuthoringMock({} as RTAOptions) as unknown as RuntimeAuthoring;
                const registry = new FEV2QuickActionRegistry();
                const service = new QuickActionService(rtaMock, new OutlineService(rtaMock, mockChangeService), [
                    registry
                ]);
                await service.init(sendActionMock, subscribeMock);

                await service.reloadQuickActions({
                    'sap.f.DynamicPageTitle': [
                        {
                            controlId: 'DynamicPageTitle'
                        } as any
                    ],
                    'sap.m.NavContainer': [
                        {
                            controlId: 'NavContainer'
                        } as any
                    ]
                });

                expect(sendActionMock).toHaveBeenCalledWith(
                    quickActionListChanged([
                        {
                            title: 'LIST REPORT',
                            actions: [
                                {
                                    kind: 'simple',
                                    id: 'listReport0-add-page-action',
                                    enabled: true,
                                    title: 'Add Custom Page Action'
                                }
                            ]
                        }
                    ])
                );

                await subscribeMock.mock.calls[0][0](
                    executeQuickAction({ id: 'listReport0-add-page-action', kind: 'simple' })
                );
                const { handler } = jest.requireMock<{ handler: () => Promise<void> }>(
                    '../../../../src/adp/init-dialogs'
                );

                expect(handler).toHaveBeenCalledWith(mockOverlay, rtaMock, 'AddFragment', undefined, {
                    aggregation: 'actions',
                    title: 'QUICK_ACTION_ADD_CUSTOM_PAGE_ACTION'
                });
            });
        });

        describe('create table custom column', () => {
            const testCases = [
                {
                    tableType: M_TABLE_TYPE,
                    dialog: DialogNames.ADD_TABLE_COLUMN_FRAGMENTS,
                    toString: () => M_TABLE_TYPE
                },
                { tableType: TREE_TABLE_TYPE, dialog: DialogNames.ADD_FRAGMENT, toString: () => TREE_TABLE_TYPE },
                {
                    tableType: ANALYTICAL_TABLE_TYPE,
                    dialog: DialogNames.ADD_FRAGMENT,
                    toString: () => ANALYTICAL_TABLE_TYPE
                },
                { tableType: GRID_TABLE_TYPE, dialog: DialogNames.ADD_FRAGMENT, toString: () => GRID_TABLE_TYPE }
            ];
            test.each(testCases)('initialize and execute action (%s)', async (testCase) => {
                const pageView = new XMLView();
                const scrollIntoView = jest.fn();
                jest.spyOn(QCUtils, 'getParentContainer').mockImplementation(() => {
                    return undefined;
                });
                sapCoreMock.byId.mockImplementation((id) => {
                    if (id == 'SmartTable') {
                        return {
                            isA: (type: string) => type === SMART_TABLE_TYPE,
                            getHeader: () => 'MyTable',
                            getId: () => id,
                            getDomRef: () => ({
                                scrollIntoView
                            }),

                            getAggregation: () => {
                                return [
                                    {
                                        isA: (type: string) => type === testCase.tableType,
                                        getAggregation: () => 'columns'
                                    }
                                ];
                            },
                            getParent: () => pageView,
                            getBusy: () => false,
                            selectOverlay: () => ({})
                        };
                    }
                    if (id == 'NavContainer') {
                        const container = new NavContainer();
                        const component = new UIComponentMock();
                        const view = new XMLView();
                        pageView.getDomRef.mockImplementation(() => {
                            return {
                                contains: () => true
                            };
                        });
                        pageView.getViewName.mockImplementation(
                            () => 'sap.suite.ui.generic.template.ListReport.view.ListReport'
                        );
                        const componentContainer = new ComponentContainer();
                        const spy = jest.spyOn(componentContainer, 'getComponent');
                        spy.mockImplementation(() => {
                            return 'component-id';
                        });
                        jest.spyOn(Component, 'getComponentById').mockImplementation((id: string | undefined) => {
                            if (id === 'component-id') {
                                return component;
                            }
                        });
                        view.getContent.mockImplementation(() => {
                            return [componentContainer];
                        });
                        container.getCurrentPage.mockImplementation(() => {
                            return view;
                        });
                        component.getRootControl.mockImplementation(() => {
                            return pageView;
                        });
                        return container;
                    }
                });

                const rtaMock = new RuntimeAuthoringMock({} as RTAOptions) as unknown as RuntimeAuthoring;
                const registry = new FEV2QuickActionRegistry();
                const service = new QuickActionService(rtaMock, new OutlineService(rtaMock, mockChangeService), [
                    registry
                ]);

                await service.init(sendActionMock, subscribeMock);
                await service.reloadQuickActions({
                    'sap.ui.comp.smarttable.SmartTable': [
                        {
                            controlId: 'SmartTable'
                        } as any
                    ],
                    'sap.m.NavContainer': [
                        {
                            controlId: 'NavContainer'
                        } as any
                    ]
                });

                expect(sendActionMock).toHaveBeenCalledWith(
                    quickActionListChanged([
                        {
                            'actions': [
                                {
                                    'children': [
                                        {
                                            'children': [],
                                            enabled: true,
                                            'label': `'MyTable' table`
                                        }
                                    ],
                                    'enabled': true,
                                    'id': 'listReport0-create-table-action',
                                    'kind': 'nested',
                                    'title': 'Add Custom Table Action'
                                },
                                {
                                    'children': [
                                        {
                                            'children': [],
                                            enabled: true,
                                            'label': `'MyTable' table`
                                        }
                                    ],

                                    'enabled': true,

                                    'id': 'listReport0-create-table-custom-column',
                                    'kind': 'nested',

                                    'title': 'Add Custom Table Column'
                                }
                            ],
                            'title': 'LIST REPORT'
                        }
                    ])
                );

                await subscribeMock.mock.calls[0][0](
                    executeQuickAction({ id: 'listReport0-create-table-custom-column', kind: 'nested', path: '0' })
                );

                const { handler } = jest.requireMock<{ handler: () => Promise<void> }>(
                    '../../../../src/adp/init-dialogs'
                );

                expect(handler).toHaveBeenCalledWith(mockOverlay, rtaMock, testCase.dialog, undefined, {
                    aggregation: 'columns',
                    title: 'QUICK_ACTION_ADD_CUSTOM_TABLE_COLUMN'
                });
            });
        });

        describe('disable/enable "semantic date range" in filter bar', () => {
            afterEach(() => {
                jest.restoreAllMocks(); // Restores all mocked functions to their original implementations
            });
            test('not available by default', async () => {
                jest.spyOn(FeatureService, 'isFeatureEnabled').mockReturnValue(false);
                jest.spyOn(VersionUtils, 'getUi5Version').mockReturnValue(
                    Promise.resolve({
                        major: 1,
                        minor: 130
                    } as Ui5VersionInfo)
                );
                sapCoreMock.byId.mockImplementation((id) => {
                    if (id == 'SmartFilterBar') {
                        return {
                            getProperty: jest.fn().mockImplementation(() => false),
                            getDomRef: () => ({}),
                            getEntitySet: jest.fn().mockImplementation(() => 'testEntity')
                        };
                    }
                    if (id == 'NavContainer') {
                        const container = new NavContainer();
                        const component = new UIComponentMock();
                        const view = new XMLView();
                        const pageView = new XMLView();
                        pageView.getDomRef.mockImplementation(() => {
                            return {
                                contains: () => true
                            };
                        });
                        pageView.getViewName.mockImplementation(
                            () => 'sap.suite.ui.generic.template.ListReport.view.ListReport'
                        );
                        const componentContainer = new ComponentContainer();
                        const spy = jest.spyOn(componentContainer, 'getComponent');
                        spy.mockImplementation(() => {
                            return 'component-id';
                        });
                        jest.spyOn(Component, 'getComponentById').mockImplementation((id: string | undefined) => {
                            if (id === 'component-id') {
                                return component;
                            }
                        });
                        view.getContent.mockImplementation(() => {
                            return [componentContainer];
                        });
                        container.getCurrentPage.mockImplementation(() => {
                            return view;
                        });
                        component.getRootControl.mockImplementation(() => {
                            return pageView;
                        });
                        return container;
                    }
                });

                const rtaMock = new RuntimeAuthoringMock({} as RTAOptions) as unknown as RuntimeAuthoring;
                const registry = new FEV2QuickActionRegistry();
                const service = new QuickActionService(rtaMock, new OutlineService(rtaMock, mockChangeService), [
                    registry
                ]);
                await service.init(sendActionMock, subscribeMock);

                await service.reloadQuickActions({
                    'sap.ui.comp.smartfilterbar.SmartFilterBar': [
                        {
                            controlId: 'SmartFilterBar'
                        } as any
                    ],
                    'sap.m.NavContainer': [
                        {
                            controlId: 'NavContainer'
                        } as any
                    ]
                });

                expect(sendActionMock).toHaveBeenCalledWith(
                    quickActionListChanged([
                        {
                            title: 'LIST REPORT',
                            actions: []
                        }
                    ])
                );
            });
            describe('enable table filtering for different valid UI5 versions', () => {
                const testCases: {
                    validVersion: boolean,
                    major: int;
                    minor: int;
                    patch?: int;
                }[] = [
                        {
                            validVersion: true, major: 1, minor: 96, patch: 37
                        },
                        {
                            validVersion: true, major: 1, minor: 108, patch: 38
                        },
                        {
                            validVersion: true, major: 1, minor: 96, patch: 38
                        },
                        {
                            validVersion: true, major: 1, minor: 120, patch: 23
                        },
                        {
                            validVersion: true, major: 1, minor: 128
                        },
                        {
                            validVersion: true, major: 1, minor: 130
                        },
                        {
                            validVersion: false, major: 1, minor: 96, patch: 36
                        }
                    ];
                test.each(testCases)('initialize and execute action (%s)', async (testCase) => {
                    jest.spyOn(VersionUtils, 'getUi5Version').mockReturnValue(
                        Promise.resolve({
                            major: testCase.major,
                            minor: testCase.minor,
                            patch: testCase.patch
                        } as Ui5VersionInfo)
                    );
                    sapCoreMock.byId.mockImplementation((id) => {
                        if (id == 'SmartFilterBar') {
                            return {
                                getProperty: jest.fn().mockImplementation(() => false),
                                getDomRef: () => ({}),
                                getEntitySet: jest.fn().mockImplementation(() => 'testEntity')
                            };
                        }
                        if (id == 'NavContainer') {
                            const container = new NavContainer();
                            const component = new UIComponentMock();
                            const view = new XMLView();
                            const pageView = new XMLView();
                            pageView.getDomRef.mockImplementation(() => {
                                return {
                                    contains: () => true
                                };
                            });
                            pageView.getViewName.mockImplementation(
                                () => 'sap.suite.ui.generic.template.ListReport.view.ListReport'
                            );
                            const componentContainer = new ComponentContainer();
                            const spy = jest.spyOn(componentContainer, 'getComponent');
                            spy.mockImplementation(() => {
                                return 'component-id';
                            });
                            jest.spyOn(Component, 'getComponentById').mockImplementation((id: string | undefined) => {
                                if (id === 'component-id') {
                                    return component;
                                }
                            });
                            view.getContent.mockImplementation(() => {
                                return [componentContainer];
                            });
                            container.getCurrentPage.mockImplementation(() => {
                                return view;
                            });
                            component.getRootControl.mockImplementation(() => {
                                return pageView;
                            });
                            return container;
                        }
                    });

                    CommandFactory.getCommandFor.mockImplementation((control, type, value, _, settings) => {
                        return { type, value, settings };
                    });

                    const rtaMock = new RuntimeAuthoringMock({} as RTAOptions) as unknown as RuntimeAuthoring;
                    const registry = new FEV2QuickActionRegistry();
                    const service = new QuickActionService(rtaMock, new OutlineService(rtaMock, mockChangeService), [
                        registry
                    ]);
                    await service.init(sendActionMock, subscribeMock);

                    await service.reloadQuickActions({
                        'sap.ui.comp.smartfilterbar.SmartFilterBar': [
                            {
                                controlId: 'SmartFilterBar'
                            } as any
                        ],
                        'sap.m.NavContainer': [
                            {
                                controlId: 'NavContainer'
                            } as any
                        ]
                    });
                    expect(sendActionMock).toHaveBeenCalledWith(
                        quickActionListChanged([
                            {
                                title: 'LIST REPORT',
                                actions: testCase.validVersion ? [{
                                    'kind': 'simple',
                                    id: 'listReport0-enable-semantic-daterange-filterbar',
                                    title: 'Enable "Semantic Date Range" for Filter Bar',
                                    enabled: true
                                }] : []
                            }
                        ])
                    );
                    if (testCase.validVersion) {
                        await subscribeMock.mock.calls[0][0](
                            executeQuickAction({ id: 'listReport0-enable-semantic-daterange-filterbar', kind: 'simple' })
                        );
                        expect(rtaMock.getCommandStack().pushAndExecute).toHaveBeenCalledWith({
                            'settings': {},
                            'type': 'appDescriptor',
                            'value': {
                                'changeType': 'appdescr_ui_generic_app_changePageConfiguration',
                                'parameters': {
                                    'entityPropertyChange': {
                                        'operation': 'UPSERT',
                                        'propertyPath': 'component/settings/filterSettings/dateSettings',
                                        'propertyValue': {
                                            'useDateRange': true
                                        }
                                    },
                                    'parentPage': {
                                        'component': 'sap.suite.ui.generic.template.ListReport',
                                        'entitySet': 'testEntity'
                                    }
                                },
                                'reference': undefined
                            }
                        });
                    }
                });
            });
        });
        describe('enable table filtering', () => {
            const testCases: {
                visible: boolean;
                ui5version?: versionUtils.Ui5VersionInfo;
                expectedIsEnabled: boolean;
                expectedTooltip?: string;
            }[] = [
                    {
                        visible: false, expectedIsEnabled: true
                    },
                    {
                        visible: true,
                        expectedIsEnabled: false,
                        expectedTooltip: 'This option has been disabled because the change has already been made'
                    }
                ];
            test.each(testCases)('initialize and execute action (%s)', async (testCase) => {
                const pageView = new XMLView();

                const scrollIntoView = jest.fn();
                sapCoreMock.byId.mockImplementation((id) => {
                    if (id == 'mTable') {
                        return {
                            isA: (type: string) => type === 'sap.m.Table',
                            getId: () => id,
                            getDomRef: () => ({
                                scrollIntoView
                            }),
                            getEntitySet: jest.fn().mockImplementation(() => 'testEntity'),
                            getAggregation: () => 'headerToolbar',
                            getParent: () => pageView,
                            getHeaderToolbar: () => {
                                return {
                                    getTitleControl: () => {
                                        return {
                                            getText: () => 'MyTable'
                                        };
                                    }
                                };
                            },
                            data: jest.fn().mockImplementation((key) => {
                                if (key === 'p13nDialogSettings') {
                                    return {
                                        filter: {
                                            visible: testCase.visible
                                        },
                                    };
                                }
                            })
                        };
                    }
                    if (id == 'NavContainer') {
                        const container = new NavContainer();
                        const component = new UIComponentMock();
                        const view = new XMLView();
                        pageView.getDomRef.mockImplementation(() => {
                            return {
                                contains: () => true
                            };
                        });
                        pageView.getViewName.mockImplementation(
                            () => 'sap.suite.ui.generic.template.ListReport.view.ListReport'
                        );
                        const componentContainer = new ComponentContainer();
                        const spy = jest.spyOn(componentContainer, 'getComponent');
                        spy.mockImplementation(() => {
                            return 'component-id';
                        });
                        jest.spyOn(Component, 'getComponentById').mockImplementation((id: string | undefined) => {
                            if (id === 'component-id') {
                                return component;
                            }
                        });
                        view.getContent.mockImplementation(() => {
                            return [componentContainer];
                        });
                        container.getCurrentPage.mockImplementation(() => {
                            return view;
                        });
                        component.getRootControl.mockImplementation(() => {
                            return pageView;
                        });
                        return container;
                    }
                });
                const rtaMock = new RuntimeAuthoringMock({} as RTAOptions) as unknown as RuntimeAuthoring;
                const registry = new FEV2QuickActionRegistry();
                const service = new QuickActionService(rtaMock, new OutlineService(rtaMock, mockChangeService), [
                    registry
                ]);
                await service.init(sendActionMock, subscribeMock);

                await service.reloadQuickActions({
                    'sap.m.Table': [
                        {
                            controlId: 'mTable'
                        } as any
                    ],
                    'sap.m.NavContainer': [
                        {
                            controlId: 'NavContainer'
                        } as any
                    ]
                });

                const isActionExpected = testCase.ui5version === undefined || testCase.ui5version.minor >= 131;

                expect(sendActionMock).toHaveBeenCalledWith(
                    quickActionListChanged([
                        {
                            'actions': [
                                {
                                    'kind': 'nested',
                                    id: 'listReport0-create-table-action',
                                    title: 'Add Custom Table Action',
                                    tooltip: undefined,
                                    enabled: true,
                                    children: [
                                        {
                                            children: [],
                                            enabled: true,
                                            label: `'MyTable' table`
                                        }
                                    ]
                                },
                                {
                                    'children': [
                                        {
                                            'children': [],
                                            enabled: true,
                                            'label': `'MyTable' table`
                                        }
                                    ],
                                    'enabled': true,
                                    'id': 'listReport0-create-table-custom-column',
                                    'kind': 'nested',
                                    'tooltip': undefined,
                                    'title': 'Add Custom Table Column'
                                },
                                ...(isActionExpected
                                    ? [
                                        {
                                            'children': [
                                                {
                                                    'children': [],
                                                    'enabled': testCase.expectedIsEnabled,
                                                    'label': `'MyTable' table`,
                                                    'tooltip': testCase.expectedTooltip
                                                }
                                            ],
                                            'enabled': true,
                                            'id': 'listReport0-enable-table-filtering',
                                            'kind': 'nested',
                                            'title': 'Enable Table Filtering for Page Variants',
                                            'tooltip': undefined
                                        } as any
                                    ]
                                    : [])
                            ],
                            'title': 'LIST REPORT'
                        }
                    ])
                );

                await subscribeMock.mock.calls[0][0](
                    executeQuickAction({ id: 'listReport0-enable-table-filtering', kind: 'nested', path: '0' })
                );
            });
        });
    });
    describe('ObjectPage', () => {
        describe('add header field', () => {
            test('initialize and execute action', async () => {
                const pageView = new XMLView();
                FlexUtils.getViewForControl.mockImplementation(() => {
                    return {
                        getId: () => 'MyView',
                        getController: () => {
                            return {
                                getMetadata: () => {
                                    return {
                                        getName: () => 'MyController'
                                    };
                                }
                            };
                        }
                    };
                });
                fetchMock.mockResolvedValue({
                    json: jest
                        .fn()
                        .mockReturnValueOnce({
                            controllerExists: false,
                            controllerPath: '',
                            controllerPathFromRoot: '',
                            isRunningInBAS: false
                        })
                        .mockReturnValueOnce({ controllers: [] }),
                    text: jest.fn(),
                    ok: true
                });

                sapCoreMock.byId.mockImplementation((id) => {
                    if (id == 'ObjectPageLayout') {
                        return {
                            getDomRef: () => ({}),
                            getParent: () => pageView,
                            getHeaderContent: () => {
                                return [new FlexBox()];
                            }
                        };
                    }
                    if (id == 'NavContainer') {
                        const container = new NavContainer();
                        const component = new UIComponentMock();
                        const view = new XMLView();
                        pageView.getDomRef.mockImplementation(() => {
                            return {
                                contains: () => true
                            };
                        });
                        pageView.getViewName.mockImplementation(
                            () => 'sap.suite.ui.generic.template.ObjectPage.view.Details'
                        );
                        const componentContainer = new ComponentContainer();
                        const spy = jest.spyOn(componentContainer, 'getComponent');
                        spy.mockImplementation(() => {
                            return 'component-id';
                        });
                        jest.spyOn(Component, 'getComponentById').mockImplementation((id: string | undefined) => {
                            if (id === 'component-id') {
                                return component;
                            }
                        });
                        view.getContent.mockImplementation(() => {
                            return [componentContainer];
                        });
                        container.getCurrentPage.mockImplementation(() => {
                            return view;
                        });
                        component.getRootControl.mockImplementation(() => {
                            return pageView;
                        });
                        return container;
                    }
                });

                const rtaMock = new RuntimeAuthoringMock({} as RTAOptions) as unknown as RuntimeAuthoring;
                const registry = new FEV2QuickActionRegistry();
                const service = new QuickActionService(rtaMock, new OutlineService(rtaMock, mockChangeService), [
                    registry
                ]);
                await service.init(sendActionMock, subscribeMock);

                await service.reloadQuickActions({
                    'sap.uxap.ObjectPageLayout': [
                        {
                            controlId: 'ObjectPageLayout'
                        } as any
                    ],
                    'sap.m.NavContainer': [
                        {
                            controlId: 'NavContainer'
                        } as any
                    ]
                });

                expect(sendActionMock).toHaveBeenCalledWith(
                    quickActionListChanged([
                        {
                            title: 'OBJECT PAGE',
                            actions: [
                                {
                                    kind: 'simple',
                                    id: 'objectPage0-add-controller-to-page',
                                    enabled: true,
                                    title: 'Add Controller to Page'
                                },
                                {
                                    kind: 'simple',
                                    id: 'objectPage0-op-add-header-field',
                                    title: 'Add Header Field',
                                    enabled: true
                                },
                                {
                                    kind: 'simple',
                                    id: 'objectPage0-op-add-custom-section',
                                    title: 'Add Custom Section',
                                    enabled: true
                                }
                            ]
                        }
                    ])
                );

                await subscribeMock.mock.calls[0][0](
                    executeQuickAction({ id: 'objectPage0-op-add-header-field', kind: 'simple' })
                );
                const { handler } = jest.requireMock<{ handler: () => Promise<void> }>(
                    '../../../../src/adp/init-dialogs'
                );

                expect(handler).toHaveBeenCalledWith(mockOverlay, rtaMock, 'AddFragment', undefined, {
                    aggregation: 'items',
                    title: 'QUICK_ACTION_OP_ADD_HEADER_FIELD'
                });
            });
        });
        describe('add custom section', () => {
            test('initialize and execute action', async () => {
                const pageView = new XMLView();
                FlexUtils.getViewForControl.mockImplementation(() => {
                    return {
                        getId: () => 'MyView',
                        getController: () => {
                            return {
                                getMetadata: () => {
                                    return {
                                        getName: () => 'MyController'
                                    };
                                }
                            };
                        }
                    };
                });
                fetchMock.mockResolvedValue({
                    json: jest
                        .fn()
                        .mockReturnValueOnce({
                            controllerExists: false,
                            controllerPath: '',
                            controllerPathFromRoot: '',
                            isRunningInBAS: false
                        })
                        .mockReturnValueOnce({ controllers: [] }),
                    text: jest.fn(),
                    ok: true
                });

                sapCoreMock.byId.mockImplementation((id) => {
                    if (id == 'ObjectPageLayout') {
                        return {
                            getDomRef: () => ({}),
                            getParent: () => pageView,
                            getHeaderContent: () => {
                                return [new FlexBox()];
                            }
                        };
                    }
                    if (id == 'NavContainer') {
                        const container = new NavContainer();
                        const component = new UIComponentMock();
                        const view = new XMLView();
                        pageView.getDomRef.mockImplementation(() => {
                            return {
                                contains: () => true
                            };
                        });
                        pageView.getViewName.mockImplementation(
                            () => 'sap.suite.ui.generic.template.ObjectPage.view.Details'
                        );
                        const componentContainer = new ComponentContainer();
                        const spy = jest.spyOn(componentContainer, 'getComponent');
                        spy.mockImplementation(() => {
                            return 'component-id';
                        });
                        jest.spyOn(Component, 'getComponentById').mockImplementation((id: string | undefined) => {
                            if (id === 'component-id') {
                                return component;
                            }
                        });
                        view.getContent.mockImplementation(() => {
                            return [componentContainer];
                        });
                        container.getCurrentPage.mockImplementation(() => {
                            return view;
                        });
                        component.getRootControl.mockImplementation(() => {
                            return pageView;
                        });
                        return container;
                    }
                });

                const rtaMock = new RuntimeAuthoringMock({} as RTAOptions) as unknown as RuntimeAuthoring;
                const registry = new FEV2QuickActionRegistry();
                const service = new QuickActionService(rtaMock, new OutlineService(rtaMock, mockChangeService), [
                    registry
                ]);
                await service.init(sendActionMock, subscribeMock);

                await service.reloadQuickActions({
                    'sap.uxap.ObjectPageLayout': [
                        {
                            controlId: 'ObjectPageLayout'
                        } as any
                    ],
                    'sap.m.NavContainer': [
                        {
                            controlId: 'NavContainer'
                        } as any
                    ]
                });

                expect(sendActionMock).toHaveBeenCalledWith(
                    quickActionListChanged([
                        {
                            title: 'OBJECT PAGE',
                            actions: [
                                {
                                    kind: 'simple',
                                    id: 'objectPage0-add-controller-to-page',
                                    enabled: true,
                                    title: 'Add Controller to Page'
                                },
                                {
                                    kind: 'simple',
                                    id: 'objectPage0-op-add-header-field',
                                    title: 'Add Header Field',
                                    enabled: true
                                },
                                {
                                    kind: 'simple',
                                    id: 'objectPage0-op-add-custom-section',
                                    title: 'Add Custom Section',
                                    enabled: true
                                }
                            ]
                        }
                    ])
                );

                await subscribeMock.mock.calls[0][0](
                    executeQuickAction({ id: 'objectPage0-op-add-custom-section', kind: 'simple' })
                );
                const { handler } = jest.requireMock<{ handler: () => Promise<void> }>(
                    '../../../../src/adp/init-dialogs'
                );

                expect(handler).toHaveBeenCalledWith(mockOverlay, rtaMock, 'AddFragment', undefined, {
                    aggregation: 'sections',
                    title: 'QUICK_ACTION_OP_ADD_CUSTOM_SECTION'
                });
            });
        });
        describe('create table action', () => {
            test('initialize and execute action', async () => {
                const pageView = new XMLView();
                const scrollIntoView = jest.fn();
                jest.spyOn(QCUtils, 'getParentContainer').mockImplementation((control: any, type: string) => {
                    if (type === 'sap.uxap.ObjectPageSection') {
                        // Return a mock object with the getSubSections method
                        return {
                            children: [2],
                            getSubSections: () => [{}, {}],
                            getTitle: () => 'section 01',
                            setSelectedSubSection: () => { }
                        };
                    }

                    if (type === 'sap.uxap.ObjectPageSubSection') {
                        // Return a new instance of ManagedObject
                        return new ManagedObject() as any;
                    }
                    // Return undefined if no match is found
                    return undefined;
                });
                sapCoreMock.byId.mockImplementation((id) => {
                    if (id == 'SmartTable') {
                        return {
                            isA: (type: string) => type === 'sap.ui.comp.smarttable.SmartTable',
                            getHeader: () => 'MyTable',
                            getId: () => id,
                            getDomRef: () => ({
                                scrollIntoView
                            }),

                            getAggregation: () => {
                                return [
                                    {
                                        getAggregation: () => 'headerToolbar'
                                    }
                                ];
                            },
                            getParent: () => pageView,
                            getBusy: () => false,
                            selectOverlay: () => ({})
                        };
                    }
                    if (id == 'NavContainer') {
                        const container = new NavContainer();
                        const component = new UIComponentMock();
                        const view = new XMLView();
                        pageView.getDomRef.mockImplementation(() => {
                            return {
                                contains: () => true
                            };
                        });
                        pageView.getViewName.mockImplementation(
                            () => 'sap.suite.ui.generic.template.ObjectPage.view.Details'
                        );
                        const componentContainer = new ComponentContainer();
                        const spy = jest.spyOn(componentContainer, 'getComponent');
                        spy.mockImplementation(() => {
                            return 'component-id';
                        });
                        jest.spyOn(Component, 'getComponentById').mockImplementation((id: string | undefined) => {
                            if (id === 'component-id') {
                                return component;
                            }
                        });
                        view.getContent.mockImplementation(() => {
                            return [componentContainer];
                        });
                        container.getCurrentPage.mockImplementation(() => {
                            return view;
                        });
                        component.getRootControl.mockImplementation(() => {
                            return pageView;
                        });
                        return container;
                    }
                });

                const rtaMock = new RuntimeAuthoringMock({} as RTAOptions) as unknown as RuntimeAuthoring;
                const registry = new FEV2QuickActionRegistry();
                const service = new QuickActionService(rtaMock, new OutlineService(rtaMock, mockChangeService), [
                    registry
                ]);

                await service.init(sendActionMock, subscribeMock);
                await service.reloadQuickActions({
                    'sap.ui.comp.smarttable.SmartTable': [
                        {
                            controlId: 'SmartTable'
                        } as any
                    ],
                    'sap.m.NavContainer': [
                        {
                            controlId: 'NavContainer'
                        } as any
                    ]
                });

                expect(sendActionMock).toHaveBeenCalledWith(
                    quickActionListChanged([
                        {
                            title: 'OBJECT PAGE',
                            actions: [
                                {
                                    'kind': 'nested',
                                    id: 'objectPage0-create-table-action',
                                    title: 'Add Custom Table Action',
                                    enabled: true,
                                    children: [
                                        {
                                            enabled: true,
                                            children: [{ enabled: true, children: [], label: `'MyTable' table` }],
                                            label: `'section 01' section`
                                        }
                                    ]
                                },
                                {
                                    'children': [
                                        {
                                            enabled: true,
                                            'children': [{ enabled: true, 'children': [], 'label': `'MyTable' table` }],
                                            'label': `'section 01' section`
                                        }
                                    ],
                                    'enabled': true,
                                    'id': 'objectPage0-create-table-custom-column',
                                    'kind': 'nested',
                                    'title': 'Add Custom Table Column'
                                }
                            ]
                        }
                    ])
                );

                await subscribeMock.mock.calls[0][0](
                    executeQuickAction({ id: 'objectPage0-create-table-action', kind: 'nested', path: '-1/0' })
                );

                const { handler } = jest.requireMock<{ handler: () => Promise<void> }>(
                    '../../../../src/adp/init-dialogs'
                );

                expect(handler).toHaveBeenCalledWith(mockOverlay, rtaMock, 'AddFragment', undefined, {
                    aggregation: 'content',
                    title: 'QUICK_ACTION_ADD_CUSTOM_TABLE_ACTION'
                });
            });
        });

        describe('create table custom column', () => {
            const testCases = [
                {
                    tableType: M_TABLE_TYPE,
                    dialog: DialogNames.ADD_TABLE_COLUMN_FRAGMENTS,
                    toString: () => M_TABLE_TYPE
                },
                { tableType: TREE_TABLE_TYPE, dialog: DialogNames.ADD_FRAGMENT, toString: () => TREE_TABLE_TYPE },
                {
                    tableType: ANALYTICAL_TABLE_TYPE,
                    dialog: DialogNames.ADD_FRAGMENT,
                    toString: () => ANALYTICAL_TABLE_TYPE
                },
                { tableType: GRID_TABLE_TYPE, dialog: DialogNames.ADD_FRAGMENT, toString: () => GRID_TABLE_TYPE }
            ];
            test.each(testCases)('initialize and execute action (%s)', async (testCase) => {
                const pageView = new XMLView();
                const scrollIntoView = jest.fn();
                jest.spyOn(QCUtils, 'getParentContainer').mockImplementation((control: any, type: string) => {
                    if (type === 'sap.uxap.ObjectPageSection') {
                        // Return a mock object with the getSubSections method
                        return {
                            children: [2],
                            getSubSections: () => [{}, {}],
                            getTitle: () => 'section 01',
                            setSelectedSubSection: () => { }
                        };
                    }

                    if (type === 'sap.uxap.ObjectPageSubSection') {
                        // Return a new instance of ManagedObject
                        return new ManagedObject() as any;
                    }

                    return undefined;
                });
                sapCoreMock.byId.mockImplementation((id) => {
                    if (id == 'SmartTable') {
                        return {
                            isA: (type: string) => type === SMART_TABLE_TYPE,
                            getHeader: () => 'MyTable',
                            getId: () => id,
                            getDomRef: () => ({
                                scrollIntoView
                            }),

                            getAggregation: () => {
                                return [
                                    {
                                        isA: (type: string) => type === testCase.tableType,
                                        getAggregation: () => 'columns'
                                    }
                                ];
                            },
                            getParent: () => pageView,
                            getBusy: () => false,
                            selectOverlay: () => ({})
                        };
                    }
                    if (id == 'NavContainer') {
                        const container = new NavContainer();
                        const component = new UIComponentMock();
                        const view = new XMLView();
                        pageView.getDomRef.mockImplementation(() => {
                            return {
                                contains: () => true
                            };
                        });
                        pageView.getViewName.mockImplementation(
                            () => 'sap.suite.ui.generic.template.ObjectPage.view.Details'
                        );
                        const componentContainer = new ComponentContainer();
                        const spy = jest.spyOn(componentContainer, 'getComponent');
                        spy.mockImplementation(() => {
                            return 'component-id';
                        });
                        jest.spyOn(Component, 'getComponentById').mockImplementation((id: string | undefined) => {
                            if (id === 'component-id') {
                                return component;
                            }
                        });
                        view.getContent.mockImplementation(() => {
                            return [componentContainer];
                        });
                        container.getCurrentPage.mockImplementation(() => {
                            return view;
                        });
                        component.getRootControl.mockImplementation(() => {
                            return pageView;
                        });
                        return container;
                    }
                });

                const rtaMock = new RuntimeAuthoringMock({} as RTAOptions) as unknown as RuntimeAuthoring;
                const registry = new FEV2QuickActionRegistry();
                const service = new QuickActionService(rtaMock, new OutlineService(rtaMock, mockChangeService), [
                    registry
                ]);

                await service.init(sendActionMock, subscribeMock);
                await service.reloadQuickActions({
                    'sap.ui.comp.smarttable.SmartTable': [
                        {
                            controlId: 'SmartTable'
                        } as any
                    ],
                    'sap.m.NavContainer': [
                        {
                            controlId: 'NavContainer'
                        } as any
                    ]
                });

                expect(sendActionMock).toHaveBeenCalledWith(
                    quickActionListChanged([
                        {
                            'title': 'OBJECT PAGE',
                            'actions': [
                                {
                                    'children': [
                                        {
                                            enabled: true,
                                            'children': [{ enabled: true, 'children': [], 'label': `'MyTable' table` }],
                                            'label': `'section 01' section`
                                        }
                                    ],
                                    'enabled': true,
                                    'id': 'objectPage0-create-table-action',
                                    'kind': 'nested',
                                    'title': 'Add Custom Table Action'
                                },
                                {
                                    'children': [
                                        {
                                            enabled: true,
                                            'children': [
                                                {
                                                    'children': [],
                                                    enabled: true,
                                                    'label': `'MyTable' table`
                                                }
                                            ],
                                            'label': `'section 01' section`
                                        }
                                    ],
                                    'enabled': true,

                                    'id': 'objectPage0-create-table-custom-column',
                                    'kind': 'nested',
                                    'title': 'Add Custom Table Column'
                                }
                            ]
                        }
                    ])
                );

                await subscribeMock.mock.calls[0][0](
                    executeQuickAction({
                        id: 'objectPage0-create-table-custom-column',
                        kind: 'nested',
                        path: '-1/0'
                    })
                );

                const { handler } = jest.requireMock<{ handler: () => Promise<void> }>(
                    '../../../../src/adp/init-dialogs'
                );

                expect(handler).toHaveBeenCalledWith(mockOverlay, rtaMock, testCase.dialog, undefined, {
                    aggregation: 'columns',
                    title: 'QUICK_ACTION_ADD_CUSTOM_TABLE_COLUMN'
                });
            });
            test('displays warning when no rows loaded', async () => {
                const pageView = new XMLView();
                const scrollIntoView = jest.fn();
                jest.spyOn(QCUtils, 'getParentContainer').mockImplementation((control: any, type: string) => {
                    if (type === 'sap.uxap.ObjectPageSection') {
                        // Return a mock object with the getSubSections method
                        return {
                            children: [2],
                            getSubSections: () => [{}, {}],
                            getTitle: () => 'section 01',
                            setSelectedSubSection: () => { }
                        };
                    }

                    if (type === 'sap.uxap.ObjectPageSubSection') {
                        // Return a new instance of ManagedObject
                        return new ManagedObject() as any;
                    }

                    return undefined;
                });
                sapCoreMock.byId.mockImplementation((id) => {
                    if (id == 'SmartTable') {
                        return {
                            isA: (type: string) => type === SMART_TABLE_TYPE,
                            getHeader: () => 'MyTable',
                            getId: () => id,
                            getDomRef: () => ({
                                scrollIntoView
                            }),

                            getAggregation: () => {
                                return [
                                    {
                                        isA: (type: string) => type === M_TABLE_TYPE,
                                        getAggregation: () => []
                                    }
                                ];
                            },
                            getParent: () => pageView,
                            getBusy: () => false,
                            selectOverlay: () => ({})
                        };
                    }
                    if (id == 'NavContainer') {
                        const container = new NavContainer();
                        const component = new UIComponentMock();
                        const view = new XMLView();
                        pageView.getDomRef.mockImplementation(() => {
                            return {
                                contains: () => true
                            };
                        });
                        pageView.getViewName.mockImplementation(
                            () => 'sap.suite.ui.generic.template.ObjectPage.view.Details'
                        );
                        const componentContainer = new ComponentContainer();
                        const spy = jest.spyOn(componentContainer, 'getComponent');
                        spy.mockImplementation(() => {
                            return 'component-id';
                        });
                        jest.spyOn(Component, 'getComponentById').mockImplementation((id: string | undefined) => {
                            if (id === 'component-id') {
                                return component;
                            }
                        });
                        view.getContent.mockImplementation(() => {
                            return [componentContainer];
                        });
                        container.getCurrentPage.mockImplementation(() => {
                            return view;
                        });
                        component.getRootControl.mockImplementation(() => {
                            return pageView;
                        });
                        return container;
                    }
                });

                const rtaMock = new RuntimeAuthoringMock({} as RTAOptions) as unknown as RuntimeAuthoring;
                const registry = new FEV2QuickActionRegistry();
                const service = new QuickActionService(rtaMock, new OutlineService(rtaMock, mockChangeService), [
                    registry
                ]);

                await service.init(sendActionMock, subscribeMock);
                await service.reloadQuickActions({
                    'sap.ui.comp.smarttable.SmartTable': [
                        {
                            controlId: 'SmartTable'
                        } as any
                    ],
                    'sap.m.NavContainer': [
                        {
                            controlId: 'NavContainer'
                        } as any
                    ]
                });

                const notifySpy = jest.spyOn(adpUtils, 'notifyUser');

                await subscribeMock.mock.calls[0][0](
                    executeQuickAction({
                        id: 'objectPage0-create-table-custom-column',
                        kind: 'nested',
                        path: '-1/0'
                    })
                );

                expect(notifySpy).toHaveBeenCalledWith(
                    'At least one table row is required to create new custom column. Make sure the table data is loaded and try again.',
                    8000
                );
            });
        });
    });
    describe('AnalyticalListPage', () => {
        describe('create table custom column', () => {
            test('initialize and execute action (%s)', async () => {
                const pageView = new XMLView();
                const scrollIntoView = jest.fn();
                jest.spyOn(QCUtils, 'getParentContainer').mockImplementation(() => {
                    return undefined;
                });
                sapCoreMock.byId.mockImplementation((id) => {
                    if (id == 'SmartTable') {
                        return {
                            isA: (type: string) => type === SMART_TABLE_TYPE,
                            getHeader: () => 'MyTable',
                            getId: () => id,
                            getDomRef: () => ({
                                scrollIntoView
                            }),

                            getAggregation: () => {
                                return [
                                    {
                                        isA: (type: string) => type === ANALYTICAL_TABLE_TYPE,
                                        getAggregation: () => 'columns'
                                    }
                                ];
                            },
                            getParent: () => pageView,
                            getBusy: () => false,
                            selectOverlay: () => ({})
                        };
                    }
                    if (id == 'NavContainer') {
                        const container = new NavContainer();
                        const component = new UIComponentMock();
                        const view = new XMLView();
                        pageView.getDomRef.mockImplementation(() => {
                            return {
                                contains: () => true
                            };
                        });
                        pageView.getViewName.mockImplementation(
                            () => 'sap.suite.ui.generic.template.AnalyticalListPage.view.AnalyticalListPage'
                        );
                        const componentContainer = new ComponentContainer();
                        const spy = jest.spyOn(componentContainer, 'getComponent');
                        spy.mockImplementation(() => {
                            return 'component-id';
                        });
                        jest.spyOn(Component, 'getComponentById').mockImplementation((id: string | undefined) => {
                            if (id === 'component-id') {
                                return component;
                            }
                        });
                        view.getContent.mockImplementation(() => {
                            return [componentContainer];
                        });
                        container.getCurrentPage.mockImplementation(() => {
                            return view;
                        });
                        component.getRootControl.mockImplementation(() => {
                            return pageView;
                        });
                        return container;
                    }
                });

                const rtaMock = new RuntimeAuthoringMock({} as RTAOptions) as unknown as RuntimeAuthoring;
                const registry = new FEV2QuickActionRegistry();
                const service = new QuickActionService(rtaMock, new OutlineService(rtaMock, mockChangeService), [
                    registry
                ]);

                await service.init(sendActionMock, subscribeMock);
                await service.reloadQuickActions({
                    'sap.ui.comp.smarttable.SmartTable': [
                        {
                            controlId: 'SmartTable'
                        } as any
                    ],
                    'sap.m.NavContainer': [
                        {
                            controlId: 'NavContainer'
                        } as any
                    ]
                });

                expect(sendActionMock).toHaveBeenCalledWith(
                    quickActionListChanged([
                        {
                            'actions': [
                                {
                                    'children': [
                                        {
                                            'children': [],
                                            enabled: true,
                                            'label': `'MyTable' table`
                                        }
                                    ],
                                    'enabled': true,
                                    'id': 'analyticalListPage0-create-table-custom-column',
                                    'kind': 'nested',

                                    'title': 'Add Custom Table Column'
                                }
                            ],
                            'title': 'ANALYTICAL LIST PAGE'
                        }
                    ])
                );

                await subscribeMock.mock.calls[0][0](
                    executeQuickAction({
                        id: 'analyticalListPage0-create-table-custom-column',
                        kind: 'nested',
                        path: '0'
                    })
                );

                const { handler } = jest.requireMock<{ handler: () => Promise<void> }>(
                    '../../../../src/adp/init-dialogs'
                );

                expect(handler).toHaveBeenCalledWith(mockOverlay, rtaMock, DialogNames.ADD_FRAGMENT, undefined, {
                    aggregation: 'columns',
                    title: 'QUICK_ACTION_ADD_CUSTOM_TABLE_COLUMN'
                });
            });
        });
    });
});<|MERGE_RESOLUTION|>--- conflicted
+++ resolved
@@ -39,12 +39,8 @@
 import { DialogNames } from 'open/ux/preview/client/adp/init-dialogs';
 import * as adpUtils from 'open/ux/preview/client/adp/utils';
 import type { ChangeService } from '../../../../src/cpe/changes/service';
-<<<<<<< HEAD
+import { Ui5VersionInfo } from '../../../../src/utils/version';
 import * as versionUtils from 'open/ux/preview/client/utils/version';
-=======
-import { Ui5VersionInfo } from '../../../../src/utils/version';
->>>>>>> e9438d68
-
 describe('FE V2 quick actions', () => {
     let sendActionMock: jest.Mock;
     let subscribeMock: jest.Mock;
@@ -1052,7 +1048,8 @@
                                     id: 'listReport0-enable-semantic-daterange-filterbar',
                                     title: 'Enable "Semantic Date Range" for Filter Bar',
                                     enabled: true
-                                }] : []
+                                }
+                                ] : []
                             }
                         ])
                     );
@@ -1085,6 +1082,7 @@
                 });
             });
         });
+
         describe('enable table filtering', () => {
             const testCases: {
                 visible: boolean;
