import FlexBox from 'sap/m/FlexBox';
import RuntimeAuthoring, { RTAOptions } from 'sap/ui/rta/RuntimeAuthoring';
import RuntimeAuthoringMock from 'mock/sap/ui/rta/RuntimeAuthoring';

import { quickActionListChanged, executeQuickAction } from '@sap-ux-private/control-property-editor-common';
import * as VersionUtils from '../../../../src/utils/version';

jest.mock('../../../../src/adp/init-dialogs', () => {
    return {
        ...jest.requireActual('../../../../src/adp/init-dialogs'),
        handler: jest.fn()
    };
});

import { QuickActionService } from '../../../../src/cpe/quick-actions/quick-action-service';
import { OutlineService } from '../../../../src/cpe/outline/service';
import { FeatureService } from '../../../../src/cpe/feature-service';

import FEV2QuickActionRegistry from '../../../../src/adp/quick-actions/fe-v2/registry';
import { sapCoreMock } from 'mock/window';
import NavContainer from 'mock/sap/m/NavContainer';
import XMLView from 'mock/sap/ui/core/mvc/XMLView';
import ComponentContainer from 'sap/ui/core/ComponentContainer';
import UIComponentMock from 'mock/sap/ui/core/UIComponent';
import Component from 'mock/sap/ui/core/Component';
import CommandFactory from 'mock/sap/ui/rta/command/CommandFactory';
import FlexUtils from 'mock/sap/ui/fl/Utils';
import * as QCUtils from '../../../../src/cpe/quick-actions/utils';
import { fetchMock } from 'mock/window';
import { mockOverlay } from 'mock/sap/ui/dt/OverlayRegistry';
import ManagedObject from 'mock/sap/ui/base/ManagedObject';
import {
    ANALYTICAL_TABLE_TYPE,
    GRID_TABLE_TYPE,
    M_TABLE_TYPE,
    SMART_TABLE_TYPE,
    TREE_TABLE_TYPE
} from 'open/ux/preview/client/adp/quick-actions/table-quick-action-base';
import { DialogNames } from 'open/ux/preview/client/adp/init-dialogs';
import * as adpUtils from 'open/ux/preview/client/adp/utils';
import type { ChangeService } from '../../../../src/cpe/changes/service';
import { Ui5VersionInfo } from '../../../../src/utils/version';

describe('FE V2 quick actions', () => {
    let sendActionMock: jest.Mock;
    let subscribeMock: jest.Mock;
    const mockChangeService = {
        syncOutlineChanges: jest.fn()
    } as unknown as ChangeService;

    beforeEach(() => {
        sendActionMock = jest.fn();
        subscribeMock = jest.fn();
        jest.clearAllMocks();
    });

    afterEach(() => {
        fetchMock.mockRestore();
    });

    describe('ListReport', () => {
        beforeEach(() => {
            jest.spyOn(FeatureService, 'isFeatureEnabled').mockImplementation((feature: string) => {
                if (feature === 'cpe.beta.quick-actions') {
                    return true;
                }
                return false;
            });
        });
        afterEach(() => {
            jest.clearAllMocks();
        });
        describe('clear filter bar button', () => {
            test('initialize and execute action', async () => {
                sapCoreMock.byId.mockImplementation((id) => {
                    if (id == 'SmartFilterBar') {
                        return {
                            getShowClearOnFB: jest.fn().mockImplementation(() => false),
                            getDomRef: () => ({})
                        };
                    }
                    if (id == 'NavContainer') {
                        const container = new NavContainer();
                        const component = new UIComponentMock();
                        const view = new XMLView();
                        const pageView = new XMLView();
                        pageView.getDomRef.mockImplementation(() => {
                            return {
                                contains: () => true
                            };
                        });
                        pageView.getViewName.mockImplementation(
                            () => 'sap.suite.ui.generic.template.ListReport.view.ListReport'
                        );
                        const componentContainer = new ComponentContainer();
                        const spy = jest.spyOn(componentContainer, 'getComponent');
                        spy.mockImplementation(() => {
                            return 'component-id';
                        });
                        jest.spyOn(Component, 'getComponentById').mockImplementation((id: string | undefined) => {
                            if (id === 'component-id') {
                                return component;
                            }
                        });
                        view.getContent.mockImplementation(() => {
                            return [componentContainer];
                        });
                        container.getCurrentPage.mockImplementation(() => {
                            return view;
                        });
                        component.getRootControl.mockImplementation(() => {
                            return pageView;
                        });
                        return container;
                    }
                });

                CommandFactory.getCommandFor.mockImplementation((control, type, value, _, settings) => {
                    return { type, value, settings };
                });

                const rtaMock = new RuntimeAuthoringMock({} as RTAOptions) as unknown as RuntimeAuthoring;
                const registry = new FEV2QuickActionRegistry();
                const service = new QuickActionService(
                    rtaMock,
                    new OutlineService(rtaMock, mockChangeService),
                    [registry],
                    { onStackChange: jest.fn() } as any
                );
                await service.init(sendActionMock, subscribeMock);

                await service.reloadQuickActions({
                    'sap.ui.comp.smartfilterbar.SmartFilterBar': [
                        {
                            controlId: 'SmartFilterBar'
                        } as any
                    ],
                    'sap.m.NavContainer': [
                        {
                            controlId: 'NavContainer'
                        } as any
                    ]
                });

                expect(sendActionMock).toHaveBeenCalledWith(
                    quickActionListChanged([
                        {
                            title: 'LIST REPORT',
                            actions: [
                                {
                                    'kind': 'simple',
                                    id: 'listReport0-enable-clear-filter-bar',
                                    title: 'Enable "Clear" Button in Filter Bar',
                                    enabled: true
                                }
                            ]
                        }
                    ])
                );

                await subscribeMock.mock.calls[0][0](
                    executeQuickAction({ id: 'listReport0-enable-clear-filter-bar', kind: 'simple' })
                );
                expect(rtaMock.getCommandStack().pushAndExecute).toHaveBeenCalledWith({
                    'settings': {},
                    'type': 'Property',
                    'value': {
                        'generator': undefined,
                        'newValue': true,
                        'propertyName': 'showClearOnFB'
                    }
                });
            });
        });

        describe('add controller to the page', () => {
            test('initialize and execute action', async () => {
                const pageView = new XMLView();
                FlexUtils.getViewForControl.mockImplementation(() => {
                    return {
                        getId: () => 'MyView',
                        getController: () => {
                            return {
                                getMetadata: () => {
                                    return {
                                        getName: () => 'MyController'
                                    };
                                }
                            };
                        }
                    };
                });
                fetchMock.mockResolvedValue({
                    json: jest
                        .fn()
                        .mockReturnValueOnce({
                            controllerExists: false,
                            controllerPath: '',
                            controllerPathFromRoot: '',
                            isRunningInBAS: false
                        })
                        .mockReturnValueOnce({ controllers: [] }),
                    text: jest.fn(),
                    ok: true
                });
                sapCoreMock.byId.mockImplementation((id) => {
                    if (id == 'DynamicPage') {
                        return {
                            getDomRef: () => ({}),
                            getParent: () => pageView
                        };
                    }
                    if (id == 'NavContainer') {
                        const container = new NavContainer();
                        const component = new UIComponentMock();
                        const view = new XMLView();
                        pageView.getDomRef.mockImplementation(() => {
                            return {
                                contains: () => true
                            };
                        });
                        pageView.getViewName.mockImplementation(
                            () => 'sap.suite.ui.generic.template.ListReport.view.ListReport'
                        );
                        const componentContainer = new ComponentContainer();
                        const spy = jest.spyOn(componentContainer, 'getComponent');
                        spy.mockImplementation(() => {
                            return 'component-id';
                        });
                        jest.spyOn(Component, 'getComponentById').mockImplementation((id: string | undefined) => {
                            if (id === 'component-id') {
                                return component;
                            }
                        });
                        view.getContent.mockImplementation(() => {
                            return [componentContainer];
                        });
                        container.getCurrentPage.mockImplementation(() => {
                            return view;
                        });
                        component.getRootControl.mockImplementation(() => {
                            return pageView;
                        });
                        return container;
                    }
                });

                const rtaMock = new RuntimeAuthoringMock({} as RTAOptions) as unknown as RuntimeAuthoring;
                const registry = new FEV2QuickActionRegistry();
                const service = new QuickActionService(
                    rtaMock,
                    new OutlineService(rtaMock, mockChangeService),
                    [registry],
                    { onStackChange: jest.fn() } as any
                );
                await service.init(sendActionMock, subscribeMock);

                await service.reloadQuickActions({
                    'sap.f.DynamicPage': [
                        {
                            controlId: 'DynamicPage'
                        } as any
                    ],
                    'sap.m.NavContainer': [
                        {
                            controlId: 'NavContainer'
                        } as any
                    ]
                });

                expect(sendActionMock).toHaveBeenCalledWith(
                    quickActionListChanged([
                        {
                            title: 'LIST REPORT',
                            actions: [
                                {
                                    'kind': 'simple',
                                    id: 'listReport0-add-controller-to-page',
                                    title: 'Add Controller to Page',
                                    enabled: true
                                }
                            ]
                        }
                    ])
                );

                await subscribeMock.mock.calls[0][0](
                    executeQuickAction({ id: 'listReport0-add-controller-to-page', kind: 'simple' })
                );
                const { handler } = jest.requireMock<{ handler: () => Promise<void> }>(
                    '../../../../src/adp/init-dialogs'
                );

                expect(handler).toHaveBeenCalledWith(mockOverlay, rtaMock, 'ControllerExtension');
            });
        });

        describe('change table columns', () => {
            test('initialize and execute', async () => {
                const pageView = new XMLView();

                const scrollIntoView = jest.fn();
                sapCoreMock.byId.mockImplementation((id) => {
                    if (id == 'SmartTable') {
                        return {
                            isA: (type: string) => type === 'sap.ui.comp.smarttable.SmartTable',
                            getHeader: () => 'MyTable',
                            getId: () => id,
                            getDomRef: () => ({
                                scrollIntoView
                            }),
                            getAggregation: () => {
                                return [
                                    {
                                        getAggregation: () => 'headerToolbar'
                                    }
                                ];
                            },
                            getParent: () => pageView,
                            getBusy: () => false
                        };
                    }
                    if (id == 'NavContainer') {
                        const container = new NavContainer();
                        const component = new UIComponentMock();
                        const view = new XMLView();
                        pageView.getDomRef.mockImplementation(() => {
                            return {
                                contains: () => true
                            };
                        });
                        pageView.getViewName.mockImplementation(
                            () => 'sap.suite.ui.generic.template.ListReport.view.ListReport'
                        );
                        const componentContainer = new ComponentContainer();
                        const spy = jest.spyOn(componentContainer, 'getComponent');
                        spy.mockImplementation(() => {
                            return 'component-id';
                        });
                        jest.spyOn(Component, 'getComponentById').mockImplementation((id: string | undefined) => {
                            if (id === 'component-id') {
                                return component;
                            }
                        });
                        view.getContent.mockImplementation(() => {
                            return [componentContainer];
                        });
                        container.getCurrentPage.mockImplementation(() => {
                            return view;
                        });
                        component.getRootControl.mockImplementation(() => {
                            return pageView;
                        });
                        return container;
                    }
                });

                const execute = jest.fn();
                const rtaMock = new RuntimeAuthoringMock({} as RTAOptions) as unknown as RuntimeAuthoring;
                jest.spyOn(rtaMock, 'getService').mockImplementation((serviceName: string): any => {
                    if (serviceName === 'action') {
                        return {
                            get: (controlId: string) => {
                                if (controlId === 'SmartTable') {
                                    return [{ id: 'CTX_COMP_VARIANT_CONTENT' }];
                                }
                            },
                            execute
                        };
                    }
                });
                const registry = new FEV2QuickActionRegistry();
                const service = new QuickActionService(
                    rtaMock,
                    new OutlineService(rtaMock, mockChangeService),
                    [registry],
                    { onStackChange: jest.fn() } as any
                );
                await service.init(sendActionMock, subscribeMock);

                await service.reloadQuickActions({
                    'sap.ui.comp.smarttable.SmartTable': [
                        {
                            controlId: 'SmartTable'
                        } as any
                    ],
                    'sap.m.NavContainer': [
                        {
                            controlId: 'NavContainer'
                        } as any
                    ]
                });

                expect(sendActionMock).toHaveBeenCalledWith(
                    quickActionListChanged([
                        {
                            title: 'LIST REPORT',
                            actions: [
                                {
                                    'kind': 'nested',
                                    id: 'listReport0-change-table-columns',
                                    title: 'Change Table Columns',
                                    enabled: true,
                                    children: [
                                        {
                                            children: [],
                                            label: `'MyTable' table`
                                        }
                                    ]
                                },
                                {
                                    'kind': 'nested',
                                    id: 'listReport0-create-table-action',
                                    title: 'Add Custom Table Action',
                                    enabled: true,
                                    children: [
                                        {
                                            children: [],
                                            label: `'MyTable' table`
                                        }
                                    ]
                                },
                                {
                                    'children': [
                                        {
                                            'children': [],
                                            'label': `'MyTable' table`
                                        }
                                    ],
                                    'enabled': true,
                                    'id': 'listReport0-create-table-custom-column',
                                    'kind': 'nested',
                                    'title': 'Add Custom Table Column'
                                }
                            ]
                        }
                    ])
                );

                await subscribeMock.mock.calls[0][0](
                    executeQuickAction({ id: 'listReport0-change-table-columns', kind: 'nested', path: '0' })
                );
                await subscribeMock.mock.calls[0][0](
                    executeQuickAction({ id: 'listReport0-create-table-action', kind: 'nested', path: '0' })
                );
                expect(scrollIntoView).toHaveBeenCalled();
                expect(execute).toHaveBeenCalledWith('SmartTable', 'CTX_COMP_VARIANT_CONTENT');
            });
        });

        describe('create table action', () => {
            test('initialize and execute', async () => {
                const pageView = new XMLView();

                const scrollIntoView = jest.fn();
                sapCoreMock.byId.mockImplementation((id) => {
                    if (id == 'mTable') {
                        return {
                            isA: (type: string) => type === 'sap.m.Table',
                            getId: () => id,
                            getDomRef: () => ({
                                scrollIntoView
                            }),
                            getAggregation: () => 'headerToolbar',
                            getParent: () => pageView,
                            getHeaderToolbar: () => {
                                return {
                                    getTitleControl: () => {
                                        return {
                                            getText: () => 'MyTable'
                                        };
                                    }
                                };
                            }
                        };
                    }
                    if (id == 'NavContainer') {
                        const container = new NavContainer();
                        const component = new UIComponentMock();
                        const view = new XMLView();
                        pageView.getDomRef.mockImplementation(() => {
                            return {
                                contains: () => true
                            };
                        });
                        pageView.getViewName.mockImplementation(
                            () => 'sap.suite.ui.generic.template.ListReport.view.ListReport'
                        );
                        const componentContainer = new ComponentContainer();
                        const spy = jest.spyOn(componentContainer, 'getComponent');
                        spy.mockImplementation(() => {
                            return 'component-id';
                        });
                        jest.spyOn(Component, 'getComponentById').mockImplementation((id: string | undefined) => {
                            if (id === 'component-id') {
                                return component;
                            }
                        });
                        view.getContent.mockImplementation(() => {
                            return [componentContainer];
                        });
                        container.getCurrentPage.mockImplementation(() => {
                            return view;
                        });
                        component.getRootControl.mockImplementation(() => {
                            return pageView;
                        });
                        return container;
                    }
                });
                const rtaMock = new RuntimeAuthoringMock({} as RTAOptions) as unknown as RuntimeAuthoring;
                const registry = new FEV2QuickActionRegistry();
                const service = new QuickActionService(
                    rtaMock,
                    new OutlineService(rtaMock, mockChangeService),
                    [registry],
                    { onStackChange: jest.fn() } as any
                );
                await service.init(sendActionMock, subscribeMock);

                await service.reloadQuickActions({
                    'sap.m.Table': [
                        {
                            controlId: 'mTable'
                        } as any
                    ],
                    'sap.m.NavContainer': [
                        {
                            controlId: 'NavContainer'
                        } as any
                    ]
                });

                expect(sendActionMock).toHaveBeenCalledWith(
                    quickActionListChanged([
                        {
                            title: 'LIST REPORT',
                            actions: [
                                {
                                    'kind': 'nested',
                                    id: 'listReport0-create-table-action',
                                    title: 'Add Custom Table Action',
                                    enabled: true,
                                    children: [
                                        {
                                            children: [],
                                            label: `'MyTable' table`
                                        }
                                    ]
                                },
                                {
                                    'children': [
                                        {
                                            'children': [],
                                            'label': `'MyTable' table`
                                        }
                                    ],
                                    'enabled': true,
                                    'id': 'listReport0-create-table-custom-column',
                                    'kind': 'nested',
                                    'title': 'Add Custom Table Column'
                                }
                            ]
                        }
                    ])
                );

                await subscribeMock.mock.calls[0][0](
                    executeQuickAction({ id: 'listReport0-create-table-action', kind: 'nested', path: '0' })
                );

                const { handler } = jest.requireMock<{ handler: () => Promise<void> }>(
                    '../../../../src/adp/init-dialogs'
                );

                expect(handler).toHaveBeenCalledWith(mockOverlay, rtaMock, 'AddFragment', undefined, {
                    aggregation: 'content',
                    title: 'QUICK_ACTION_ADD_CUSTOM_TABLE_ACTION'
                });
            });
        });

        describe('add page action', () => {
            test('initialize and execute action', async () => {
                const pageView = new XMLView();
                FlexUtils.getViewForControl.mockImplementation(() => {
                    return {
                        getId: () => 'MyView',
                        getController: () => {
                            return {
                                getMetadata: () => {
                                    return {
                                        getName: () => 'MyController'
                                    };
                                }
                            };
                        }
                    };
                });
                fetchMock.mockResolvedValue({
                    json: jest
                        .fn()
                        .mockReturnValueOnce({
                            controllerExists: false,
                            controllerPath: '',
                            controllerPathFromRoot: '',
                            isRunningInBAS: false
                        })
                        .mockReturnValueOnce({ controllers: [] }),
                    text: jest.fn(),
                    ok: true
                });

                sapCoreMock.byId.mockImplementation((id) => {
                    if (id == 'DynamicPageTitle') {
                        return {
                            getId: () => id,
                            getDomRef: () => ({}),
                            getParent: () => pageView
                        };
                    }
                    if (id == 'NavContainer') {
                        const container = new NavContainer();
                        const component = new UIComponentMock();
                        const view = new XMLView();
                        pageView.getDomRef.mockImplementation(() => {
                            return {
                                contains: () => true
                            };
                        });
                        pageView.getViewName.mockImplementation(
                            () => 'sap.suite.ui.generic.template.ListReport.view.ListReport'
                        );
                        const componentContainer = new ComponentContainer();
                        const spy = jest.spyOn(componentContainer, 'getComponent');
                        spy.mockImplementation(() => {
                            return 'component-id';
                        });
                        jest.spyOn(Component, 'getComponentById').mockImplementation((id: string | undefined) => {
                            if (id === 'component-id') {
                                return component;
                            }
                        });
                        view.getContent.mockImplementation(() => {
                            return [componentContainer];
                        });
                        container.getCurrentPage.mockImplementation(() => {
                            return view;
                        });
                        component.getRootControl.mockImplementation(() => {
                            return pageView;
                        });
                        return container;
                    }
                });

                const rtaMock = new RuntimeAuthoringMock({} as RTAOptions) as unknown as RuntimeAuthoring;
                const registry = new FEV2QuickActionRegistry();
                const service = new QuickActionService(
                    rtaMock,
                    new OutlineService(rtaMock, mockChangeService),
                    [registry],
                    { onStackChange: jest.fn() } as any
                );
                await service.init(sendActionMock, subscribeMock);

                await service.reloadQuickActions({
                    'sap.f.DynamicPageTitle': [
                        {
                            controlId: 'DynamicPageTitle'
                        } as any
                    ],
                    'sap.m.NavContainer': [
                        {
                            controlId: 'NavContainer'
                        } as any
                    ]
                });

                expect(sendActionMock).toHaveBeenCalledWith(
                    quickActionListChanged([
                        {
                            title: 'LIST REPORT',
                            actions: [
                                {
                                    kind: 'simple',
                                    id: 'listReport0-add-page-action',
                                    enabled: true,
                                    title: 'Add Custom Page Action'
                                }
                            ]
                        }
                    ])
                );

                await subscribeMock.mock.calls[0][0](
                    executeQuickAction({ id: 'listReport0-add-page-action', kind: 'simple' })
                );
                const { handler } = jest.requireMock<{ handler: () => Promise<void> }>(
                    '../../../../src/adp/init-dialogs'
                );

                expect(handler).toHaveBeenCalledWith(mockOverlay, rtaMock, 'AddFragment', undefined, {
                    aggregation: 'actions',
                    title: 'QUICK_ACTION_ADD_CUSTOM_PAGE_ACTION'
                });
            });
        });

        describe('create table custom column', () => {
            const testCases = [
                {
                    tableType: M_TABLE_TYPE,
                    dialog: DialogNames.ADD_TABLE_COLUMN_FRAGMENTS,
                    toString: () => M_TABLE_TYPE
                },
                { tableType: TREE_TABLE_TYPE, dialog: DialogNames.ADD_FRAGMENT, toString: () => TREE_TABLE_TYPE },
                {
                    tableType: ANALYTICAL_TABLE_TYPE,
                    dialog: DialogNames.ADD_FRAGMENT,
                    toString: () => ANALYTICAL_TABLE_TYPE
                },
                { tableType: GRID_TABLE_TYPE, dialog: DialogNames.ADD_FRAGMENT, toString: () => GRID_TABLE_TYPE }
            ];
            test.each(testCases)('initialize and execute action (%s)', async (testCase) => {
                const pageView = new XMLView();
                const scrollIntoView = jest.fn();
                jest.spyOn(QCUtils, 'getParentContainer').mockImplementation(() => {
                    return undefined;
                });
                sapCoreMock.byId.mockImplementation((id) => {
                    if (id == 'SmartTable') {
                        return {
                            isA: (type: string) => type === SMART_TABLE_TYPE,
                            getHeader: () => 'MyTable',
                            getId: () => id,
                            getDomRef: () => ({
                                scrollIntoView
                            }),

                            getAggregation: () => {
                                return [
                                    {
                                        isA: (type: string) => type === testCase.tableType,
                                        getAggregation: () => 'columns'
                                    }
                                ];
                            },
                            getParent: () => pageView,
                            getBusy: () => false,
                            selectOverlay: () => ({})
                        };
                    }
                    if (id == 'NavContainer') {
                        const container = new NavContainer();
                        const component = new UIComponentMock();
                        const view = new XMLView();
                        pageView.getDomRef.mockImplementation(() => {
                            return {
                                contains: () => true
                            };
                        });
                        pageView.getViewName.mockImplementation(
                            () => 'sap.suite.ui.generic.template.ListReport.view.ListReport'
                        );
                        const componentContainer = new ComponentContainer();
                        const spy = jest.spyOn(componentContainer, 'getComponent');
                        spy.mockImplementation(() => {
                            return 'component-id';
                        });
                        jest.spyOn(Component, 'getComponentById').mockImplementation((id: string | undefined) => {
                            if (id === 'component-id') {
                                return component;
                            }
                        });
                        view.getContent.mockImplementation(() => {
                            return [componentContainer];
                        });
                        container.getCurrentPage.mockImplementation(() => {
                            return view;
                        });
                        component.getRootControl.mockImplementation(() => {
                            return pageView;
                        });
                        return container;
                    }
                });

                const rtaMock = new RuntimeAuthoringMock({} as RTAOptions) as unknown as RuntimeAuthoring;
                const registry = new FEV2QuickActionRegistry();
                const service = new QuickActionService(
                    rtaMock,
                    new OutlineService(rtaMock, mockChangeService),
                    [registry],
                    { onStackChange: jest.fn() } as any
                );

                await service.init(sendActionMock, subscribeMock);
                await service.reloadQuickActions({
                    'sap.ui.comp.smarttable.SmartTable': [
                        {
                            controlId: 'SmartTable'
                        } as any
                    ],
                    'sap.m.NavContainer': [
                        {
                            controlId: 'NavContainer'
                        } as any
                    ]
                });

                expect(sendActionMock).toHaveBeenCalledWith(
                    quickActionListChanged([
                        {
                            'actions': [
                                {
                                    'children': [
                                        {
                                            'children': [],
                                            'label': `'MyTable' table`
                                        }
                                    ],
                                    'enabled': true,
                                    'id': 'listReport0-create-table-action',
                                    'kind': 'nested',
                                    'title': 'Add Custom Table Action'
                                },
                                {
                                    'children': [
                                        {
                                            'children': [],
                                            'label': `'MyTable' table`
                                        }
                                    ],

                                    'enabled': true,

                                    'id': 'listReport0-create-table-custom-column',
                                    'kind': 'nested',

                                    'title': 'Add Custom Table Column'
                                }
                            ],
                            'title': 'LIST REPORT'
                        }
                    ])
                );

                await subscribeMock.mock.calls[0][0](
                    executeQuickAction({ id: 'listReport0-create-table-custom-column', kind: 'nested', path: '0' })
                );

                const { handler } = jest.requireMock<{ handler: () => Promise<void> }>(
                    '../../../../src/adp/init-dialogs'
                );

                expect(handler).toHaveBeenCalledWith(mockOverlay, rtaMock, testCase.dialog, undefined, {
                    aggregation: 'columns',
                    title: 'QUICK_ACTION_ADD_CUSTOM_TABLE_COLUMN'
                });
            });
        });

        describe('disable/enable "semantic date range" in filter bar', () => {
            afterEach(() => {
                jest.restoreAllMocks(); // Restores all mocked functions to their original implementations
            });
            test('not available by default', async () => {
                jest.spyOn(FeatureService, 'isFeatureEnabled').mockReturnValue(false);
                jest.spyOn(VersionUtils, 'getUi5Version').mockReturnValue(
                    Promise.resolve({
                        major: 1,
                        minor: 130
                    } as Ui5VersionInfo)
                );
                sapCoreMock.byId.mockImplementation((id) => {
                    if (id == 'SmartFilterBar') {
                        return {
                            getProperty: jest.fn().mockImplementation(() => false),
                            getDomRef: () => ({}),
                            getEntitySet: jest.fn().mockImplementation(() => 'testEntity')
                        };
                    }
                    if (id == 'NavContainer') {
                        const container = new NavContainer();
                        const component = new UIComponentMock();
                        const view = new XMLView();
                        const pageView = new XMLView();
                        pageView.getDomRef.mockImplementation(() => {
                            return {
                                contains: () => true
                            };
                        });
                        pageView.getViewName.mockImplementation(
                            () => 'sap.suite.ui.generic.template.ListReport.view.ListReport'
                        );
                        const componentContainer = new ComponentContainer();
                        const spy = jest.spyOn(componentContainer, 'getComponent');
                        spy.mockImplementation(() => {
                            return 'component-id';
                        });
                        jest.spyOn(Component, 'getComponentById').mockImplementation((id: string | undefined) => {
                            if (id === 'component-id') {
                                return component;
                            }
                        });
                        view.getContent.mockImplementation(() => {
                            return [componentContainer];
                        });
                        container.getCurrentPage.mockImplementation(() => {
                            return view;
                        });
                        component.getRootControl.mockImplementation(() => {
                            return pageView;
                        });
                        return container;
                    }
                });

                const rtaMock = new RuntimeAuthoringMock({} as RTAOptions) as unknown as RuntimeAuthoring;
                const registry = new FEV2QuickActionRegistry();
                const service = new QuickActionService(
                    rtaMock,
                    new OutlineService(rtaMock, mockChangeService),
                    [registry],
                    { onStackChange: jest.fn() } as any
                );
                await service.init(sendActionMock, subscribeMock);

                await service.reloadQuickActions({
                    'sap.ui.comp.smartfilterbar.SmartFilterBar': [
                        {
                            controlId: 'SmartFilterBar'
                        } as any
                    ],
                    'sap.m.NavContainer': [
                        {
                            controlId: 'NavContainer'
                        } as any
                    ]
                });

                expect(sendActionMock).toHaveBeenCalledWith(
                    quickActionListChanged([
                        {
                            title: 'LIST REPORT',
                            actions: []
                        }
                    ])
                );
            });
<<<<<<< HEAD
            test('initialize and execute action', async () => {
                sapCoreMock.byId.mockImplementation((id) => {
                    if (id == 'SmartFilterBar') {
                        return {
                            getProperty: jest.fn().mockImplementation(() => false),
                            getDomRef: () => ({}),
                            getEntitySet: jest.fn().mockImplementation(() => 'testEntity')
                        };
                    }
                    if (id == 'NavContainer') {
                        const container = new NavContainer();
                        const component = new UIComponentMock();
                        const view = new XMLView();
                        const pageView = new XMLView();
                        pageView.getDomRef.mockImplementation(() => {
                            return {
                                contains: () => true
                            };
                        });
                        pageView.getViewName.mockImplementation(
                            () => 'sap.suite.ui.generic.template.ListReport.view.ListReport'
                        );
                        const componentContainer = new ComponentContainer();
                        const spy = jest.spyOn(componentContainer, 'getComponent');
                        spy.mockImplementation(() => {
                            return 'component-id';
                        });
                        jest.spyOn(Component, 'getComponentById').mockImplementation((id: string | undefined) => {
                            if (id === 'component-id') {
                                return component;
                            }
                        });
                        view.getContent.mockImplementation(() => {
                            return [componentContainer];
                        });
                        container.getCurrentPage.mockImplementation(() => {
                            return view;
                        });
                        component.getRootControl.mockImplementation(() => {
                            return pageView;
                        });
                        return container;
                    }
                });

                CommandFactory.getCommandFor.mockImplementation((control, type, value, _, settings) => {
                    return { type, value, settings };
                });

                const rtaMock = new RuntimeAuthoringMock({} as RTAOptions) as unknown as RuntimeAuthoring;
                const registry = new FEV2QuickActionRegistry();
                const service = new QuickActionService(
                    rtaMock,
                    new OutlineService(rtaMock, mockChangeService),
                    [registry],
                    { onStackChange: jest.fn() } as any
                );
                await service.init(sendActionMock, subscribeMock);

                await service.reloadQuickActions({
                    'sap.ui.comp.smartfilterbar.SmartFilterBar': [
=======
            describe('enable table filtering for different valid UI5 versions', () => {
                const testCases: {
                    validVersion: boolean,
                    major: int;
                    minor: int;
                    patch?: int;
                }[] = [
>>>>>>> 7c3fae77
                        {
                            validVersion: true, major: 1, minor: 96, patch: 37
                        },
                        {
                            validVersion: true, major: 1, minor: 108, patch: 38
                        },
                        {
                            validVersion: true, major: 1, minor: 96, patch: 38
                        },
                        {
                            validVersion: true, major: 1, minor: 120, patch: 23
                        },
                        {
                            validVersion: true, major: 1, minor: 128
                        },
                        {
                            validVersion: true, major: 1, minor: 130
                        },
                        {
                            validVersion: false, major: 1, minor: 96, patch: 36
                        }
                    ];
                test.each(testCases)('initialize and execute action (%s)', async (testCase) => {
                    jest.spyOn(VersionUtils, 'getUi5Version').mockReturnValue(
                        Promise.resolve({
                            major: testCase.major,
                            minor: testCase.minor,
                            patch: testCase.patch
                        } as Ui5VersionInfo)
                    );
                    sapCoreMock.byId.mockImplementation((id) => {
                        if (id == 'SmartFilterBar') {
                            return {
                                getProperty: jest.fn().mockImplementation(() => false),
                                getDomRef: () => ({}),
                                getEntitySet: jest.fn().mockImplementation(() => 'testEntity')
                            };
                        }
                        if (id == 'NavContainer') {
                            const container = new NavContainer();
                            const component = new UIComponentMock();
                            const view = new XMLView();
                            const pageView = new XMLView();
                            pageView.getDomRef.mockImplementation(() => {
                                return {
                                    contains: () => true
                                };
                            });
                            pageView.getViewName.mockImplementation(
                                () => 'sap.suite.ui.generic.template.ListReport.view.ListReport'
                            );
                            const componentContainer = new ComponentContainer();
                            const spy = jest.spyOn(componentContainer, 'getComponent');
                            spy.mockImplementation(() => {
                                return 'component-id';
                            });
                            jest.spyOn(Component, 'getComponentById').mockImplementation((id: string | undefined) => {
                                if (id === 'component-id') {
                                    return component;
                                }
                            });
                            view.getContent.mockImplementation(() => {
                                return [componentContainer];
                            });
                            container.getCurrentPage.mockImplementation(() => {
                                return view;
                            });
                            component.getRootControl.mockImplementation(() => {
                                return pageView;
                            });
                            return container;
                        }
                    });

                    CommandFactory.getCommandFor.mockImplementation((control, type, value, _, settings) => {
                        return { type, value, settings };
                    });

                    const rtaMock = new RuntimeAuthoringMock({} as RTAOptions) as unknown as RuntimeAuthoring;
                    const registry = new FEV2QuickActionRegistry();
                    const service = new QuickActionService(rtaMock, new OutlineService(rtaMock, mockChangeService), [
                        registry
                    ]);
                    await service.init(sendActionMock, subscribeMock);

                    await service.reloadQuickActions({
                        'sap.ui.comp.smartfilterbar.SmartFilterBar': [
                            {
                                controlId: 'SmartFilterBar'
                            } as any
                        ],
                        'sap.m.NavContainer': [
                            {
                                controlId: 'NavContainer'
                            } as any
                        ]
                    });
                    expect(sendActionMock).toHaveBeenCalledWith(
                        quickActionListChanged([
                            {
                                title: 'LIST REPORT',
                                actions: testCase.validVersion ? [{
                                    'kind': 'simple',
                                    id: 'listReport0-enable-semantic-daterange-filterbar',
                                    title: 'Enable "Semantic Date Range" for Filter Bar',
                                    enabled: true
                                }] : []
                            }
                        ])
                    );
                    if (testCase.validVersion) {
                        await subscribeMock.mock.calls[0][0](
                            executeQuickAction({ id: 'listReport0-enable-semantic-daterange-filterbar', kind: 'simple' })
                        );
                        expect(rtaMock.getCommandStack().pushAndExecute).toHaveBeenCalledWith({
                            'settings': {},
                            'type': 'appDescriptor',
                            'value': {
                                'changeType': 'appdescr_ui_generic_app_changePageConfiguration',
                                'parameters': {
                                    'entityPropertyChange': {
                                        'operation': 'UPSERT',
                                        'propertyPath': 'component/settings/filterSettings/dateSettings',
                                        'propertyValue': {
                                            'useDateRange': true
                                        }
                                    },
                                    'parentPage': {
                                        'component': 'sap.suite.ui.generic.template.ListReport',
                                        'entitySet': 'testEntity'
                                    }
                                },
                                'reference': undefined
                            }
                        });
                    }
                });
            });
        });
    });
    describe('ObjectPage', () => {
        describe('add header field', () => {
            test('initialize and execute action', async () => {
                const pageView = new XMLView();
                FlexUtils.getViewForControl.mockImplementation(() => {
                    return {
                        getId: () => 'MyView',
                        getController: () => {
                            return {
                                getMetadata: () => {
                                    return {
                                        getName: () => 'MyController'
                                    };
                                }
                            };
                        }
                    };
                });
                fetchMock.mockResolvedValue({
                    json: jest
                        .fn()
                        .mockReturnValueOnce({
                            controllerExists: false,
                            controllerPath: '',
                            controllerPathFromRoot: '',
                            isRunningInBAS: false
                        })
                        .mockReturnValueOnce({ controllers: [] }),
                    text: jest.fn(),
                    ok: true
                });

                sapCoreMock.byId.mockImplementation((id) => {
                    if (id == 'ObjectPageLayout') {
                        return {
                            getDomRef: () => ({}),
                            getParent: () => pageView,
                            getHeaderContent: () => {
                                return [new FlexBox()];
                            }
                        };
                    }
                    if (id == 'NavContainer') {
                        const container = new NavContainer();
                        const component = new UIComponentMock();
                        const view = new XMLView();
                        pageView.getDomRef.mockImplementation(() => {
                            return {
                                contains: () => true
                            };
                        });
                        pageView.getViewName.mockImplementation(
                            () => 'sap.suite.ui.generic.template.ObjectPage.view.Details'
                        );
                        const componentContainer = new ComponentContainer();
                        const spy = jest.spyOn(componentContainer, 'getComponent');
                        spy.mockImplementation(() => {
                            return 'component-id';
                        });
                        jest.spyOn(Component, 'getComponentById').mockImplementation((id: string | undefined) => {
                            if (id === 'component-id') {
                                return component;
                            }
                        });
                        view.getContent.mockImplementation(() => {
                            return [componentContainer];
                        });
                        container.getCurrentPage.mockImplementation(() => {
                            return view;
                        });
                        component.getRootControl.mockImplementation(() => {
                            return pageView;
                        });
                        return container;
                    }
                });

                const rtaMock = new RuntimeAuthoringMock({} as RTAOptions) as unknown as RuntimeAuthoring;
                const registry = new FEV2QuickActionRegistry();
                const service = new QuickActionService(
                    rtaMock,
                    new OutlineService(rtaMock, mockChangeService),
                    [registry],
                    { onStackChange: jest.fn() } as any
                );
                await service.init(sendActionMock, subscribeMock);

                await service.reloadQuickActions({
                    'sap.uxap.ObjectPageLayout': [
                        {
                            controlId: 'ObjectPageLayout'
                        } as any
                    ],
                    'sap.m.NavContainer': [
                        {
                            controlId: 'NavContainer'
                        } as any
                    ]
                });

                expect(sendActionMock).toHaveBeenCalledWith(
                    quickActionListChanged([
                        {
                            title: 'OBJECT PAGE',
                            actions: [
                                {
                                    kind: 'simple',
                                    id: 'objectPage0-add-controller-to-page',
                                    enabled: true,
                                    title: 'Add Controller to Page'
                                },
                                {
                                    kind: 'simple',
                                    id: 'objectPage0-op-add-header-field',
                                    title: 'Add Header Field',
                                    enabled: true
                                },
                                {
                                    kind: 'simple',
                                    id: 'objectPage0-op-add-custom-section',
                                    title: 'Add Custom Section',
                                    enabled: true
                                }
                            ]
                        }
                    ])
                );

                await subscribeMock.mock.calls[0][0](
                    executeQuickAction({ id: 'objectPage0-op-add-header-field', kind: 'simple' })
                );
                const { handler } = jest.requireMock<{ handler: () => Promise<void> }>(
                    '../../../../src/adp/init-dialogs'
                );

                expect(handler).toHaveBeenCalledWith(mockOverlay, rtaMock, 'AddFragment', undefined, {
                    aggregation: 'items',
                    title: 'QUICK_ACTION_OP_ADD_HEADER_FIELD'
                });
            });
        });
        describe('add custom section', () => {
            test('initialize and execute action', async () => {
                const pageView = new XMLView();
                FlexUtils.getViewForControl.mockImplementation(() => {
                    return {
                        getId: () => 'MyView',
                        getController: () => {
                            return {
                                getMetadata: () => {
                                    return {
                                        getName: () => 'MyController'
                                    };
                                }
                            };
                        }
                    };
                });
                fetchMock.mockResolvedValue({
                    json: jest
                        .fn()
                        .mockReturnValueOnce({
                            controllerExists: false,
                            controllerPath: '',
                            controllerPathFromRoot: '',
                            isRunningInBAS: false
                        })
                        .mockReturnValueOnce({ controllers: [] }),
                    text: jest.fn(),
                    ok: true
                });

                sapCoreMock.byId.mockImplementation((id) => {
                    if (id == 'ObjectPageLayout') {
                        return {
                            getDomRef: () => ({}),
                            getParent: () => pageView,
                            getHeaderContent: () => {
                                return [new FlexBox()];
                            }
                        };
                    }
                    if (id == 'NavContainer') {
                        const container = new NavContainer();
                        const component = new UIComponentMock();
                        const view = new XMLView();
                        pageView.getDomRef.mockImplementation(() => {
                            return {
                                contains: () => true
                            };
                        });
                        pageView.getViewName.mockImplementation(
                            () => 'sap.suite.ui.generic.template.ObjectPage.view.Details'
                        );
                        const componentContainer = new ComponentContainer();
                        const spy = jest.spyOn(componentContainer, 'getComponent');
                        spy.mockImplementation(() => {
                            return 'component-id';
                        });
                        jest.spyOn(Component, 'getComponentById').mockImplementation((id: string | undefined) => {
                            if (id === 'component-id') {
                                return component;
                            }
                        });
                        view.getContent.mockImplementation(() => {
                            return [componentContainer];
                        });
                        container.getCurrentPage.mockImplementation(() => {
                            return view;
                        });
                        component.getRootControl.mockImplementation(() => {
                            return pageView;
                        });
                        return container;
                    }
                });

                const rtaMock = new RuntimeAuthoringMock({} as RTAOptions) as unknown as RuntimeAuthoring;
                const registry = new FEV2QuickActionRegistry();
                const service = new QuickActionService(
                    rtaMock,
                    new OutlineService(rtaMock, mockChangeService),
                    [registry],
                    { onStackChange: jest.fn() } as any
                );
                await service.init(sendActionMock, subscribeMock);

                await service.reloadQuickActions({
                    'sap.uxap.ObjectPageLayout': [
                        {
                            controlId: 'ObjectPageLayout'
                        } as any
                    ],
                    'sap.m.NavContainer': [
                        {
                            controlId: 'NavContainer'
                        } as any
                    ]
                });

                expect(sendActionMock).toHaveBeenCalledWith(
                    quickActionListChanged([
                        {
                            title: 'OBJECT PAGE',
                            actions: [
                                {
                                    kind: 'simple',
                                    id: 'objectPage0-add-controller-to-page',
                                    enabled: true,
                                    title: 'Add Controller to Page'
                                },
                                {
                                    kind: 'simple',
                                    id: 'objectPage0-op-add-header-field',
                                    title: 'Add Header Field',
                                    enabled: true
                                },
                                {
                                    kind: 'simple',
                                    id: 'objectPage0-op-add-custom-section',
                                    title: 'Add Custom Section',
                                    enabled: true
                                }
                            ]
                        }
                    ])
                );

                await subscribeMock.mock.calls[0][0](
                    executeQuickAction({ id: 'objectPage0-op-add-custom-section', kind: 'simple' })
                );
                const { handler } = jest.requireMock<{ handler: () => Promise<void> }>(
                    '../../../../src/adp/init-dialogs'
                );

                expect(handler).toHaveBeenCalledWith(mockOverlay, rtaMock, 'AddFragment', undefined, {
                    aggregation: 'sections',
                    title: 'QUICK_ACTION_OP_ADD_CUSTOM_SECTION'
                });
            });
        });
        describe('create table action', () => {
            test('initialize and execute action', async () => {
                const pageView = new XMLView();
                const scrollIntoView = jest.fn();
                jest.spyOn(QCUtils, 'getParentContainer').mockImplementation((control: any, type: string) => {
                    if (type === 'sap.uxap.ObjectPageSection') {
                        // Return a mock object with the getSubSections method
                        return {
                            children: [2],
                            getSubSections: () => [{}, {}],
                            getTitle: () => 'section 01',
                            setSelectedSubSection: () => { }
                        };
                    }

                    if (type === 'sap.uxap.ObjectPageSubSection') {
                        // Return a new instance of ManagedObject
                        return new ManagedObject() as any;
                    }
                    // Return undefined if no match is found
                    return undefined;
                });
                sapCoreMock.byId.mockImplementation((id) => {
                    if (id == 'SmartTable') {
                        return {
                            isA: (type: string) => type === 'sap.ui.comp.smarttable.SmartTable',
                            getHeader: () => 'MyTable',
                            getId: () => id,
                            getDomRef: () => ({
                                scrollIntoView
                            }),

                            getAggregation: () => {
                                return [
                                    {
                                        getAggregation: () => 'headerToolbar'
                                    }
                                ];
                            },
                            getParent: () => pageView,
                            getBusy: () => false,
                            selectOverlay: () => ({})
                        };
                    }
                    if (id == 'NavContainer') {
                        const container = new NavContainer();
                        const component = new UIComponentMock();
                        const view = new XMLView();
                        pageView.getDomRef.mockImplementation(() => {
                            return {
                                contains: () => true
                            };
                        });
                        pageView.getViewName.mockImplementation(
                            () => 'sap.suite.ui.generic.template.ObjectPage.view.Details'
                        );
                        const componentContainer = new ComponentContainer();
                        const spy = jest.spyOn(componentContainer, 'getComponent');
                        spy.mockImplementation(() => {
                            return 'component-id';
                        });
                        jest.spyOn(Component, 'getComponentById').mockImplementation((id: string | undefined) => {
                            if (id === 'component-id') {
                                return component;
                            }
                        });
                        view.getContent.mockImplementation(() => {
                            return [componentContainer];
                        });
                        container.getCurrentPage.mockImplementation(() => {
                            return view;
                        });
                        component.getRootControl.mockImplementation(() => {
                            return pageView;
                        });
                        return container;
                    }
                });

                const rtaMock = new RuntimeAuthoringMock({} as RTAOptions) as unknown as RuntimeAuthoring;
                const registry = new FEV2QuickActionRegistry();
                const service = new QuickActionService(
                    rtaMock,
                    new OutlineService(rtaMock, mockChangeService),
                    [registry],
                    { onStackChange: jest.fn() } as any
                );

                await service.init(sendActionMock, subscribeMock);
                await service.reloadQuickActions({
                    'sap.ui.comp.smarttable.SmartTable': [
                        {
                            controlId: 'SmartTable'
                        } as any
                    ],
                    'sap.m.NavContainer': [
                        {
                            controlId: 'NavContainer'
                        } as any
                    ]
                });

                expect(sendActionMock).toHaveBeenCalledWith(
                    quickActionListChanged([
                        {
                            title: 'OBJECT PAGE',
                            actions: [
                                {
                                    'kind': 'nested',
                                    id: 'objectPage0-create-table-action',
                                    title: 'Add Custom Table Action',
                                    enabled: true,
                                    children: [
                                        {
                                            children: [
                                                {
                                                    children: [],
                                                    label: `'MyTable' table`
                                                }
                                            ],
                                            label: `'section 01' section`
                                        }
                                    ]
                                },
                                {
                                    'children': [
                                        {
                                            'children': [
                                                {
                                                    'children': [],
                                                    'label': `'MyTable' table`
                                                }
                                            ],
                                            'label': `'section 01' section`
                                        }
                                    ],
                                    'enabled': true,
                                    'id': 'objectPage0-create-table-custom-column',
                                    'kind': 'nested',
                                    'title': 'Add Custom Table Column'
                                }
                            ]
                        }
                    ])
                );

                await subscribeMock.mock.calls[0][0](
                    executeQuickAction({ id: 'objectPage0-create-table-action', kind: 'nested', path: '-1/0' })
                );

                const { handler } = jest.requireMock<{ handler: () => Promise<void> }>(
                    '../../../../src/adp/init-dialogs'
                );

                expect(handler).toHaveBeenCalledWith(mockOverlay, rtaMock, 'AddFragment', undefined, {
                    aggregation: 'content',
                    title: 'QUICK_ACTION_ADD_CUSTOM_TABLE_ACTION'
                });
            });
        });

        describe('create table custom column', () => {
            const testCases = [
                {
                    tableType: M_TABLE_TYPE,
                    dialog: DialogNames.ADD_TABLE_COLUMN_FRAGMENTS,
                    toString: () => M_TABLE_TYPE
                },
                { tableType: TREE_TABLE_TYPE, dialog: DialogNames.ADD_FRAGMENT, toString: () => TREE_TABLE_TYPE },
                {
                    tableType: ANALYTICAL_TABLE_TYPE,
                    dialog: DialogNames.ADD_FRAGMENT,
                    toString: () => ANALYTICAL_TABLE_TYPE
                },
                { tableType: GRID_TABLE_TYPE, dialog: DialogNames.ADD_FRAGMENT, toString: () => GRID_TABLE_TYPE }
            ];
            test.each(testCases)('initialize and execute action (%s)', async (testCase) => {
                const pageView = new XMLView();
                const scrollIntoView = jest.fn();
                jest.spyOn(QCUtils, 'getParentContainer').mockImplementation((control: any, type: string) => {
                    if (type === 'sap.uxap.ObjectPageSection') {
                        // Return a mock object with the getSubSections method
                        return {
                            children: [2],
                            getSubSections: () => [{}, {}],
                            getTitle: () => 'section 01',
                            setSelectedSubSection: () => { }
                        };
                    }

                    if (type === 'sap.uxap.ObjectPageSubSection') {
                        // Return a new instance of ManagedObject
                        return new ManagedObject() as any;
                    }

                    return undefined;
                });
                sapCoreMock.byId.mockImplementation((id) => {
                    if (id == 'SmartTable') {
                        return {
                            isA: (type: string) => type === SMART_TABLE_TYPE,
                            getHeader: () => 'MyTable',
                            getId: () => id,
                            getDomRef: () => ({
                                scrollIntoView
                            }),

                            getAggregation: () => {
                                return [
                                    {
                                        isA: (type: string) => type === testCase.tableType,
                                        getAggregation: () => 'columns'
                                    }
                                ];
                            },
                            getParent: () => pageView,
                            getBusy: () => false,
                            selectOverlay: () => ({})
                        };
                    }
                    if (id == 'NavContainer') {
                        const container = new NavContainer();
                        const component = new UIComponentMock();
                        const view = new XMLView();
                        pageView.getDomRef.mockImplementation(() => {
                            return {
                                contains: () => true
                            };
                        });
                        pageView.getViewName.mockImplementation(
                            () => 'sap.suite.ui.generic.template.ObjectPage.view.Details'
                        );
                        const componentContainer = new ComponentContainer();
                        const spy = jest.spyOn(componentContainer, 'getComponent');
                        spy.mockImplementation(() => {
                            return 'component-id';
                        });
                        jest.spyOn(Component, 'getComponentById').mockImplementation((id: string | undefined) => {
                            if (id === 'component-id') {
                                return component;
                            }
                        });
                        view.getContent.mockImplementation(() => {
                            return [componentContainer];
                        });
                        container.getCurrentPage.mockImplementation(() => {
                            return view;
                        });
                        component.getRootControl.mockImplementation(() => {
                            return pageView;
                        });
                        return container;
                    }
                });

                const rtaMock = new RuntimeAuthoringMock({} as RTAOptions) as unknown as RuntimeAuthoring;
                const registry = new FEV2QuickActionRegistry();
                const service = new QuickActionService(
                    rtaMock,
                    new OutlineService(rtaMock, mockChangeService),
                    [registry],
                    { onStackChange: jest.fn() } as any
                );

                await service.init(sendActionMock, subscribeMock);
                await service.reloadQuickActions({
                    'sap.ui.comp.smarttable.SmartTable': [
                        {
                            controlId: 'SmartTable'
                        } as any
                    ],
                    'sap.m.NavContainer': [
                        {
                            controlId: 'NavContainer'
                        } as any
                    ]
                });

                expect(sendActionMock).toHaveBeenCalledWith(
                    quickActionListChanged([
                        {
                            'title': 'OBJECT PAGE',
                            'actions': [
                                {
                                    'children': [
                                        {
                                            'children': [
                                                {
                                                    'children': [],
                                                    'label': `'MyTable' table`
                                                }
                                            ],
                                            'label': `'section 01' section`
                                        }
                                    ],
                                    'enabled': true,
                                    'id': 'objectPage0-create-table-action',
                                    'kind': 'nested',
                                    'title': 'Add Custom Table Action'
                                },
                                {
                                    'children': [
                                        {
                                            'children': [
                                                {
                                                    'children': [],
                                                    'label': `'MyTable' table`
                                                }
                                            ],
                                            'label': `'section 01' section`
                                        }
                                    ],
                                    'enabled': true,

                                    'id': 'objectPage0-create-table-custom-column',
                                    'kind': 'nested',
                                    'title': 'Add Custom Table Column'
                                }
                            ]
                        }
                    ])
                );

                await subscribeMock.mock.calls[0][0](
                    executeQuickAction({
                        id: 'objectPage0-create-table-custom-column',
                        kind: 'nested',
                        path: '-1/0'
                    })
                );

                const { handler } = jest.requireMock<{ handler: () => Promise<void> }>(
                    '../../../../src/adp/init-dialogs'
                );

                expect(handler).toHaveBeenCalledWith(mockOverlay, rtaMock, testCase.dialog, undefined, {
                    aggregation: 'columns',
                    title: 'QUICK_ACTION_ADD_CUSTOM_TABLE_COLUMN'
                });
            });
            test('displays warning when no rows loaded', async () => {
                const pageView = new XMLView();
                const scrollIntoView = jest.fn();
                jest.spyOn(QCUtils, 'getParentContainer').mockImplementation((control: any, type: string) => {
                    if (type === 'sap.uxap.ObjectPageSection') {
                        // Return a mock object with the getSubSections method
                        return {
                            children: [2],
                            getSubSections: () => [{}, {}],
                            getTitle: () => 'section 01',
                            setSelectedSubSection: () => { }
                        };
                    }

                    if (type === 'sap.uxap.ObjectPageSubSection') {
                        // Return a new instance of ManagedObject
                        return new ManagedObject() as any;
                    }

                    return undefined;
                });
                sapCoreMock.byId.mockImplementation((id) => {
                    if (id == 'SmartTable') {
                        return {
                            isA: (type: string) => type === SMART_TABLE_TYPE,
                            getHeader: () => 'MyTable',
                            getId: () => id,
                            getDomRef: () => ({
                                scrollIntoView
                            }),

                            getAggregation: () => {
                                return [
                                    {
                                        isA: (type: string) => type === M_TABLE_TYPE,
                                        getAggregation: () => []
                                    }
                                ];
                            },
                            getParent: () => pageView,
                            getBusy: () => false,
                            selectOverlay: () => ({})
                        };
                    }
                    if (id == 'NavContainer') {
                        const container = new NavContainer();
                        const component = new UIComponentMock();
                        const view = new XMLView();
                        pageView.getDomRef.mockImplementation(() => {
                            return {
                                contains: () => true
                            };
                        });
                        pageView.getViewName.mockImplementation(
                            () => 'sap.suite.ui.generic.template.ObjectPage.view.Details'
                        );
                        const componentContainer = new ComponentContainer();
                        const spy = jest.spyOn(componentContainer, 'getComponent');
                        spy.mockImplementation(() => {
                            return 'component-id';
                        });
                        jest.spyOn(Component, 'getComponentById').mockImplementation((id: string | undefined) => {
                            if (id === 'component-id') {
                                return component;
                            }
                        });
                        view.getContent.mockImplementation(() => {
                            return [componentContainer];
                        });
                        container.getCurrentPage.mockImplementation(() => {
                            return view;
                        });
                        component.getRootControl.mockImplementation(() => {
                            return pageView;
                        });
                        return container;
                    }
                });

                const rtaMock = new RuntimeAuthoringMock({} as RTAOptions) as unknown as RuntimeAuthoring;
                const registry = new FEV2QuickActionRegistry();
                const service = new QuickActionService(
                    rtaMock,
                    new OutlineService(rtaMock, mockChangeService),
                    [registry],
                    { onStackChange: jest.fn() } as any
                );

                await service.init(sendActionMock, subscribeMock);
                await service.reloadQuickActions({
                    'sap.ui.comp.smarttable.SmartTable': [
                        {
                            controlId: 'SmartTable'
                        } as any
                    ],
                    'sap.m.NavContainer': [
                        {
                            controlId: 'NavContainer'
                        } as any
                    ]
                });

                const notifySpy = jest.spyOn(adpUtils, 'notifyUser');

                await subscribeMock.mock.calls[0][0](
                    executeQuickAction({
                        id: 'objectPage0-create-table-custom-column',
                        kind: 'nested',
                        path: '-1/0'
                    })
                );

                expect(notifySpy).toHaveBeenCalledWith(
                    'At least one table row is required to create new custom column. Make sure the table data is loaded and try again.',
                    8000
                );
            });
        });
    });
    describe('AnalyticalListPage', () => {
        describe('create table custom column', () => {
            test('initialize and execute action (%s)', async () => {
                const pageView = new XMLView();
                const scrollIntoView = jest.fn();
                jest.spyOn(QCUtils, 'getParentContainer').mockImplementation(() => {
                    return undefined;
                });
                sapCoreMock.byId.mockImplementation((id) => {
                    if (id == 'SmartTable') {
                        return {
                            isA: (type: string) => type === SMART_TABLE_TYPE,
                            getHeader: () => 'MyTable',
                            getId: () => id,
                            getDomRef: () => ({
                                scrollIntoView
                            }),

                            getAggregation: () => {
                                return [
                                    {
                                        isA: (type: string) => type === ANALYTICAL_TABLE_TYPE,
                                        getAggregation: () => 'columns'
                                    }
                                ];
                            },
                            getParent: () => pageView,
                            getBusy: () => false,
                            selectOverlay: () => ({})
                        };
                    }
                    if (id == 'NavContainer') {
                        const container = new NavContainer();
                        const component = new UIComponentMock();
                        const view = new XMLView();
                        pageView.getDomRef.mockImplementation(() => {
                            return {
                                contains: () => true
                            };
                        });
                        pageView.getViewName.mockImplementation(
                            () => 'sap.suite.ui.generic.template.AnalyticalListPage.view.AnalyticalListPage'
                        );
                        const componentContainer = new ComponentContainer();
                        const spy = jest.spyOn(componentContainer, 'getComponent');
                        spy.mockImplementation(() => {
                            return 'component-id';
                        });
                        jest.spyOn(Component, 'getComponentById').mockImplementation((id: string | undefined) => {
                            if (id === 'component-id') {
                                return component;
                            }
                        });
                        view.getContent.mockImplementation(() => {
                            return [componentContainer];
                        });
                        container.getCurrentPage.mockImplementation(() => {
                            return view;
                        });
                        component.getRootControl.mockImplementation(() => {
                            return pageView;
                        });
                        return container;
                    }
                });

                const rtaMock = new RuntimeAuthoringMock({} as RTAOptions) as unknown as RuntimeAuthoring;
                const registry = new FEV2QuickActionRegistry();
                const service = new QuickActionService(
                    rtaMock,
                    new OutlineService(rtaMock, mockChangeService),
                    [registry],
                    { onStackChange: jest.fn() } as any
                );

                await service.init(sendActionMock, subscribeMock);
                await service.reloadQuickActions({
                    'sap.ui.comp.smarttable.SmartTable': [
                        {
                            controlId: 'SmartTable'
                        } as any
                    ],
                    'sap.m.NavContainer': [
                        {
                            controlId: 'NavContainer'
                        } as any
                    ]
                });

                expect(sendActionMock).toHaveBeenCalledWith(
                    quickActionListChanged([
                        {
                            'actions': [
                                {
                                    'children': [
                                        {
                                            'children': [],
                                            'label': `'MyTable' table`
                                        }
                                    ],
                                    'enabled': true,
                                    'id': 'analyticalListPage0-create-table-custom-column',
                                    'kind': 'nested',

                                    'title': 'Add Custom Table Column'
                                }
                            ],
                            'title': 'ANALYTICAL LIST PAGE'
                        }
                    ])
                );

                await subscribeMock.mock.calls[0][0](
                    executeQuickAction({
                        id: 'analyticalListPage0-create-table-custom-column',
                        kind: 'nested',
                        path: '0'
                    })
                );

                const { handler } = jest.requireMock<{ handler: () => Promise<void> }>(
                    '../../../../src/adp/init-dialogs'
                );

                expect(handler).toHaveBeenCalledWith(mockOverlay, rtaMock, DialogNames.ADD_FRAGMENT, undefined, {
                    aggregation: 'columns',
                    title: 'QUICK_ACTION_ADD_CUSTOM_TABLE_COLUMN'
                });
            });
        });
    });
});<|MERGE_RESOLUTION|>--- conflicted
+++ resolved
@@ -949,69 +949,6 @@
                     ])
                 );
             });
-<<<<<<< HEAD
-            test('initialize and execute action', async () => {
-                sapCoreMock.byId.mockImplementation((id) => {
-                    if (id == 'SmartFilterBar') {
-                        return {
-                            getProperty: jest.fn().mockImplementation(() => false),
-                            getDomRef: () => ({}),
-                            getEntitySet: jest.fn().mockImplementation(() => 'testEntity')
-                        };
-                    }
-                    if (id == 'NavContainer') {
-                        const container = new NavContainer();
-                        const component = new UIComponentMock();
-                        const view = new XMLView();
-                        const pageView = new XMLView();
-                        pageView.getDomRef.mockImplementation(() => {
-                            return {
-                                contains: () => true
-                            };
-                        });
-                        pageView.getViewName.mockImplementation(
-                            () => 'sap.suite.ui.generic.template.ListReport.view.ListReport'
-                        );
-                        const componentContainer = new ComponentContainer();
-                        const spy = jest.spyOn(componentContainer, 'getComponent');
-                        spy.mockImplementation(() => {
-                            return 'component-id';
-                        });
-                        jest.spyOn(Component, 'getComponentById').mockImplementation((id: string | undefined) => {
-                            if (id === 'component-id') {
-                                return component;
-                            }
-                        });
-                        view.getContent.mockImplementation(() => {
-                            return [componentContainer];
-                        });
-                        container.getCurrentPage.mockImplementation(() => {
-                            return view;
-                        });
-                        component.getRootControl.mockImplementation(() => {
-                            return pageView;
-                        });
-                        return container;
-                    }
-                });
-
-                CommandFactory.getCommandFor.mockImplementation((control, type, value, _, settings) => {
-                    return { type, value, settings };
-                });
-
-                const rtaMock = new RuntimeAuthoringMock({} as RTAOptions) as unknown as RuntimeAuthoring;
-                const registry = new FEV2QuickActionRegistry();
-                const service = new QuickActionService(
-                    rtaMock,
-                    new OutlineService(rtaMock, mockChangeService),
-                    [registry],
-                    { onStackChange: jest.fn() } as any
-                );
-                await service.init(sendActionMock, subscribeMock);
-
-                await service.reloadQuickActions({
-                    'sap.ui.comp.smartfilterbar.SmartFilterBar': [
-=======
             describe('enable table filtering for different valid UI5 versions', () => {
                 const testCases: {
                     validVersion: boolean,
@@ -1019,7 +956,6 @@
                     minor: int;
                     patch?: int;
                 }[] = [
->>>>>>> 7c3fae77
                         {
                             validVersion: true, major: 1, minor: 96, patch: 37
                         },
@@ -1098,12 +1034,15 @@
                         return { type, value, settings };
                     });
 
-                    const rtaMock = new RuntimeAuthoringMock({} as RTAOptions) as unknown as RuntimeAuthoring;
-                    const registry = new FEV2QuickActionRegistry();
-                    const service = new QuickActionService(rtaMock, new OutlineService(rtaMock, mockChangeService), [
-                        registry
-                    ]);
-                    await service.init(sendActionMock, subscribeMock);
+                const rtaMock = new RuntimeAuthoringMock({} as RTAOptions) as unknown as RuntimeAuthoring;
+                const registry = new FEV2QuickActionRegistry();
+                const service = new QuickActionService(
+                    rtaMock,
+                    new OutlineService(rtaMock, mockChangeService),
+                    [registry],
+                    { onStackChange: jest.fn() } as any
+                );
+                await service.init(sendActionMock, subscribeMock);
 
                     await service.reloadQuickActions({
                         'sap.ui.comp.smartfilterbar.SmartFilterBar': [
