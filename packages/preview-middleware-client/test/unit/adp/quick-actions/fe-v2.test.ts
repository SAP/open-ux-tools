--- conflicted
+++ resolved
@@ -948,7 +948,6 @@
                             }),
                             getUseDateRangeType: () => false,
                             getDomRef: () => ({}),
-<<<<<<< HEAD
                             getEntitySet: jest.fn().mockImplementation(() => 'testEntity'),
                             getId: jest
                                 .fn()
@@ -960,9 +959,6 @@
                                     return false;
                                 }
                             }
-=======
-                            getEntitySet: jest.fn().mockImplementation(() => 'testEntity')
->>>>>>> 827d9e42
                         };
                     }
                     if (id == 'NavContainer') {
