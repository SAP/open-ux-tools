--- conflicted
+++ resolved
@@ -28,7 +28,6 @@
 import { fetchMock } from 'mock/window';
 import { mockOverlay } from 'mock/sap/ui/dt/OverlayRegistry';
 import ManagedObject from 'mock/sap/ui/base/ManagedObject';
-<<<<<<< HEAD
 import {
     ANALYTICAL_TABLE_TYPE,
     GRID_TABLE_TYPE,
@@ -38,9 +37,7 @@
 } from 'open/ux/preview/client/adp/quick-actions/fe-v2/table-quick-action-base';
 import { DialogNames } from 'open/ux/preview/client/adp/init-dialogs';
 import * as adpUtils from 'open/ux/preview/client/adp/utils';
-=======
 import type { ChangeService } from '../../../../src/cpe/changes/service';
->>>>>>> f23e147c
 
 describe('FE V2 quick actions', () => {
     let sendActionMock: jest.Mock;
