import RuntimeAuthoring, { RTAOptions } from 'sap/ui/rta/RuntimeAuthoring';
import FlexBox from 'sap/m/FlexBox';
import RuntimeAuthoringMock from 'mock/sap/ui/rta/RuntimeAuthoring';
import { attachBeforeClose } from 'mock/sap/ui/core/Fragment';
import type { ChangeService } from '../../../../src/cpe/changes/service';
const mockChangeService = {
    syncOutlineChanges: jest.fn()
} as unknown as ChangeService;

import {
    quickActionListChanged,
    executeQuickAction,
    QuickAction
} from '@sap-ux-private/control-property-editor-common';

import { QuickActionService } from '../../../../src/cpe/quick-actions/quick-action-service';
import { OutlineService } from '../../../../src/cpe/outline/service';
import { FeatureService } from '../../../../src/cpe/feature-service';

import FEV4QuickActionRegistry from 'open/ux/preview/client/adp/quick-actions/fe-v4/registry';
import { sapCoreMock } from 'mock/window';
import NavContainer from 'mock/sap/m/NavContainer';
import XMLView from 'mock/sap/ui/core/mvc/XMLView';
import ComponentContainer from 'mock/sap/ui/core/ComponentContainer';
import TemplateComponentMock from 'mock/sap/fe/core/TemplateComponent';
import Component from 'mock/sap/ui/core/Component';
import CommandFactory from 'mock/sap/ui/rta/command/CommandFactory';
import FlexUtils from 'mock/sap/ui/fl/Utils';
import VersionInfo from 'mock/sap/ui/VersionInfo';

import { fetchMock } from 'mock/window';
import { mockOverlay } from 'mock/sap/ui/dt/OverlayRegistry';
import ComponentMock from 'mock/sap/ui/core/Component';
import UIComponent from 'sap/ui/core/UIComponent';
import AppComponentMock from 'mock/sap/fe/core/AppComponent';
import FlexRuntimeInfoAPI from 'mock/sap/ui/fl/apply/api/FlexRuntimeInfoAPI';
import { DialogFactory, DialogNames } from 'open/ux/preview/client/adp/dialog-factory';
import {
    ANALYTICAL_TABLE_TYPE,
    GRID_TABLE_TYPE,
    SMART_TABLE_TYPE,
    MDC_TABLE_TYPE,
    TREE_TABLE_TYPE
} from '../../../../src/adp/quick-actions/control-types';
import { TableQuickActionDefinitionBase } from '../../../../src/adp/quick-actions/table-quick-action-base';
import * as QCUtils from '../../../../src/cpe/quick-actions/utils';
import ManagedObject from 'sap/ui/base/ManagedObject';
import * as versionUtils from 'open/ux/preview/client/utils/version';

describe('FE V4 quick actions', () => {
    let sendActionMock: jest.Mock;
    let subscribeMock: jest.Mock;

    beforeEach(() => {
        sendActionMock = jest.fn();
        subscribeMock = jest.fn();
        jest.spyOn(DialogFactory, 'createDialog').mockResolvedValue();
        jest.clearAllMocks();
    });

    afterEach(() => {
        // eslint-disable-next-line @typescript-eslint/no-unsafe-assignment, @typescript-eslint/no-unsafe-member-access
        const closeDialogFunction = attachBeforeClose.mock.calls[0]?.[0];
        if (typeof closeDialogFunction === 'function') {
            // make sure that dialog factory is in clean state after each test
            closeDialogFunction();
        }
        fetchMock.mockRestore();
    });

    describe('ListReport', () => {
        beforeEach(() => {
            jest.spyOn(FeatureService, 'isFeatureEnabled').mockImplementation((feature: string) => {
                if (feature === 'cpe.beta.quick-actions') {
                    return true;
                }
                return false;
            });
        });
        afterEach(() => {
            jest.clearAllMocks();
        });

        describe('Add Page Action', () => {
            afterEach(() => {
                jest.restoreAllMocks();
            });

            async function setupContext() {
                const pageView = new XMLView();
                FlexUtils.getViewForControl.mockImplementation(() => {
                    return {
                        getId: () => 'MyView',
                        getController: () => {
                            return {
                                getMetadata: () => {
                                    return {
                                        getName: () => 'MyController'
                                    };
                                }
                            };
                        }
                    };
                });
                fetchMock.mockResolvedValue({
                    json: jest
                        .fn()
                        .mockReturnValueOnce({
                            controllerExists: false,
                            controllerPath: '',
                            controllerPathFromRoot: '',
                            isRunningInBAS: false
                        })
                        .mockReturnValueOnce({ controllers: [] }),
                    text: jest.fn(),
                    ok: true
                });

                const appComponent = new AppComponentMock();
                const component = new TemplateComponentMock();

                jest.spyOn(component, 'getAppComponent').mockReturnValue(appComponent);
                jest.spyOn(ComponentMock, 'getOwnerComponentFor').mockImplementation(() => {
                    return component as unknown as UIComponent;
                });
                const container = new NavContainer();
                pageView.getDomRef.mockImplementation(() => {
                    return {
                        contains: () => true
                    };
                });
                pageView.getId.mockReturnValue('test.app::ProductsList');
                pageView.getViewName.mockImplementation(() => 'sap.fe.templates.ListReport.ListReport');
                const componentContainer = new ComponentContainer();
                jest.spyOn(componentContainer, 'getComponent').mockImplementation(() => {
                    return 'component-id';
                });
                jest.spyOn(Component, 'getComponentById').mockImplementation((id: string | undefined) => {
                    if (id === 'component-id') {
                        return component;
                    }
                });
                container.getCurrentPage.mockImplementation(() => {
                    return componentContainer;
                });
                component.getRootControl.mockImplementation(() => {
                    return pageView;
                });
                sapCoreMock.byId.mockImplementation((id) => {
                    if (id == 'DynamicPageTitle') {
                        return {
                            getId: () => id,
                            getDomRef: () => ({}),
                            getParent: () => pageView
                        };
                    }
                    if (id == 'NavContainer') {
                        return container;
                    }
                });

                CommandFactory.getCommandFor.mockImplementation((control, type, value, _, settings) => {
                    return { type, value, settings };
                });

                const rtaMock = new RuntimeAuthoringMock({} as RTAOptions) as unknown as RuntimeAuthoring;
                jest.spyOn(rtaMock.getRootControlInstance(), 'getManifest').mockReturnValue({
                    'sap.ui5': {
                        routing: {
                            targets: [
                                {
                                    name: 'sap.fe.templates.'
                                }
                            ]
                        }
                    }
                });
                const registry = new FEV4QuickActionRegistry();
                const service = new QuickActionService(
                    rtaMock,
                    new OutlineService(rtaMock, mockChangeService),
                    [registry],
                    { onStackChange: jest.fn() } as any
                );
                await service.init(sendActionMock, subscribeMock);

                await service.reloadQuickActions({
                    'sap.f.DynamicPageTitle': [
                        {
                            controlId: 'DynamicPageTitle'
                        } as any
                    ],
                    'sap.m.NavContainer': [
                        {
                            controlId: 'NavContainer'
                        } as any
                    ]
                });
            }
            test('not available on UI5 version prior 1.130', async () => {
                VersionInfo.load.mockResolvedValue({ name: 'sap.ui.core', version: '1.129' });
                await setupContext();
                expect(sendActionMock).toHaveBeenCalledWith(
                    quickActionListChanged([
                        {
                            title: 'LIST REPORT',
                            actions: []
                        }
                    ])
                );
            });

            test('available since UI5 version 1.130', async () => {
                VersionInfo.load.mockResolvedValue({ name: 'sap.ui.core', version: '1.130.1' });
                await setupContext();
                expect(sendActionMock).toHaveBeenCalledWith(
                    quickActionListChanged([
                        {
                            title: 'LIST REPORT',
                            actions: [
                                {
                                    'kind': 'simple',
                                    id: 'listReport0-add-page-action',
                                    title: 'Add Custom Page Action',
                                    enabled: true
                                }
                            ]
                        }
                    ])
                );
            });
        });

        describe('clear filter bar button', () => {
            let service: QuickActionService;
            let rtaMock: RuntimeAuthoring;
            let appComponent: AppComponentMock;
            beforeAll(() => {
                appComponent = new AppComponentMock();
                const component = new TemplateComponentMock();
                jest.spyOn(component, 'getAppComponent').mockReturnValue(appComponent);
                jest.spyOn(ComponentMock, 'getOwnerComponentFor').mockImplementation(() => {
                    return component as unknown as UIComponent;
                });
                sapCoreMock.byId.mockImplementation((id) => {
                    if (id == 'FilterBar') {
                        return {
                            getShowClearButton: jest.fn().mockImplementation(() => false),
                            getDomRef: () => ({}),
                            getParent: () => ({})
                        };
                    }
                    if (id == 'NavContainer') {
                        const container = new NavContainer();
                        const pageView = new XMLView();
                        pageView.getDomRef.mockImplementation(() => {
                            return {
                                contains: () => true
                            };
                        });
                        pageView.getId.mockReturnValue('test.app::ProductsList');
                        pageView.getViewName.mockImplementation(() => 'sap.fe.templates.ListReport.ListReport');
                        const componentContainer = new ComponentContainer();
                        jest.spyOn(componentContainer, 'getComponent').mockImplementation(() => {
                            return 'component-id';
                        });
                        jest.spyOn(Component, 'getComponentById').mockImplementation((id: string | undefined) => {
                            if (id === 'component-id') {
                                return component;
                            }
                        });
                        container.getCurrentPage.mockImplementation(() => {
                            return componentContainer;
                        });
                        component.getRootControl.mockImplementation(() => {
                            return pageView;
                        });
                        return container;
                    }
                });

                CommandFactory.getCommandFor.mockImplementation((control, type, value, _, settings) => {
                    return { type, value, settings };
                });

                rtaMock = new RuntimeAuthoringMock({} as RTAOptions) as unknown as RuntimeAuthoring;
                const registry = new FEV4QuickActionRegistry();
                service = new QuickActionService(rtaMock, new OutlineService(rtaMock, mockChangeService), [registry], {
                    onStackChange: jest.fn(),
                    getConfigurationPropertyValue: jest
                        .fn()
                        .mockReturnValueOnce(false)
                        .mockReturnValueOnce(undefined)
                        .mockReturnValue(undefined)
                } as any);
            });

            test('initialize and execute action', async () => {
                await service.init(sendActionMock, subscribeMock);
                await service.reloadQuickActions({
                    'sap.fe.macros.controls.FilterBar': [
                        {
                            controlId: 'FilterBar'
                        } as any
                    ],
                    'sap.m.NavContainer': [
                        {
                            controlId: 'NavContainer'
                        } as any
                    ]
                });

                expect(sendActionMock).toHaveBeenCalledWith(
                    quickActionListChanged([
                        {
                            title: 'LIST REPORT',
                            actions: [
                                {
                                    'kind': 'simple',
                                    id: 'listReport0-enable-clear-filter-bar',
                                    title: 'Enable "Clear" Button in Filter Bar',
                                    enabled: true
                                }
                            ]
                        }
                    ])
                );

                await subscribeMock.mock.calls[0][0](
                    executeQuickAction({ id: 'listReport0-enable-clear-filter-bar', kind: 'simple' })
                );
                expect(rtaMock.getCommandStack().pushAndExecute).toHaveBeenCalledWith({
                    settings: {},
                    type: 'appDescriptor',
                    value: {
                        appComponent,
                        reference: 'test.id',
                        changeType: 'appdescr_fe_changePageConfiguration',
                        parameters: {
                            page: 'ProductsList',
                            entityPropertyChange: {
                                propertyPath:
                                    'controlConfiguration/@com.sap.vocabularies.UI.v1.SelectionFields/showClearButton',
                                propertyValue: true,
                                operation: 'UPSERT'
                            }
                        }
                    }
                });
            });

            test('initialize and execute action - no value in configuration cache', async () => {
                await service.init(sendActionMock, subscribeMock);

                await service.reloadQuickActions({
                    'sap.fe.macros.controls.FilterBar': [
                        {
                            controlId: 'FilterBar'
                        } as any
                    ],
                    'sap.m.NavContainer': [
                        {
                            controlId: 'NavContainer'
                        } as any
                    ]
                });

                expect(sendActionMock).toHaveBeenCalledWith(
                    quickActionListChanged([
                        {
                            title: 'LIST REPORT',
                            actions: [
                                {
                                    'kind': 'simple',
                                    id: 'listReport0-enable-clear-filter-bar',
                                    title: 'Enable "Clear" Button in Filter Bar',
                                    enabled: true
                                }
                            ]
                        }
                    ])
                );
            });
        });

        describe('add controller to the page', () => {
            test('initialize and execute action', async () => {
                const pageView = new XMLView();
                FlexUtils.getViewForControl.mockImplementation(() => {
                    return {
                        getId: () => 'MyView',
                        getController: () => {
                            return {
                                getMetadata: () => {
                                    return {
                                        getName: () => 'MyController'
                                    };
                                }
                            };
                        }
                    };
                });
                fetchMock.mockResolvedValue({
                    json: jest
                        .fn()
                        .mockReturnValueOnce({
                            controllerExists: false,
                            controllerPath: '',
                            controllerPathFromRoot: '',
                            isRunningInBAS: false
                        })
                        .mockReturnValueOnce({ controllers: [] }),
                    text: jest.fn(),
                    ok: true
                });
                const appComponent = new AppComponentMock();
                const component = new TemplateComponentMock();
                jest.spyOn(component, 'getAppComponent').mockReturnValue(appComponent);
                jest.spyOn(ComponentMock, 'getOwnerComponentFor').mockImplementation(() => {
                    return component as unknown as UIComponent;
                });
                sapCoreMock.byId.mockImplementation((id) => {
                    if (id == 'DynamicPage') {
                        return {
                            getDomRef: () => ({}),
                            getParent: () => pageView
                        };
                    }
                    if (id == 'NavContainer') {
                        const container = new NavContainer();
                        const component = new TemplateComponentMock();
                        pageView.getDomRef.mockImplementation(() => {
                            return {
                                contains: () => true
                            };
                        });
                        pageView.getId.mockReturnValue('test.app::ProductsList');
                        pageView.getViewName.mockImplementation(() => 'sap.fe.templates.ListReport.ListReport');
                        const componentContainer = new ComponentContainer();
                        jest.spyOn(componentContainer, 'getComponent').mockImplementation(() => {
                            return 'component-id';
                        });
                        jest.spyOn(Component, 'getComponentById').mockImplementation((id: string | undefined) => {
                            if (id === 'component-id') {
                                return component;
                            }
                        });
                        container.getCurrentPage.mockImplementation(() => {
                            return componentContainer;
                        });
                        component.getRootControl.mockImplementation(() => {
                            return pageView;
                        });
                        return container;
                    }
                });

                const rtaMock = new RuntimeAuthoringMock({} as RTAOptions) as unknown as RuntimeAuthoring;
                const registry = new FEV4QuickActionRegistry();
                const service = new QuickActionService(
                    rtaMock,
                    new OutlineService(rtaMock, mockChangeService),
                    [registry],
                    { onStackChange: jest.fn() } as any
                );
                await service.init(sendActionMock, subscribeMock);

                await service.reloadQuickActions({
                    'sap.f.DynamicPage': [
                        {
                            controlId: 'DynamicPage'
                        } as any
                    ],
                    'sap.m.NavContainer': [
                        {
                            controlId: 'NavContainer'
                        } as any
                    ]
                });

                expect(sendActionMock).toHaveBeenCalledWith(
                    quickActionListChanged([
                        {
                            title: 'LIST REPORT',
                            actions: [
                                {
                                    'kind': 'simple',
                                    id: 'listReport0-add-controller-to-page',
                                    title: 'Add Controller to Page',
                                    enabled: true
                                }
                            ]
                        }
                    ])
                );

                await subscribeMock.mock.calls[0][0](
                    executeQuickAction({ id: 'listReport0-add-controller-to-page', kind: 'simple' })
                );

                expect(DialogFactory.createDialog).toHaveBeenCalledWith(mockOverlay, rtaMock, 'ControllerExtension');
            });
        });

        describe('change table columns', () => {
            test('initialize and execute action', async () => {
                const pageView = new XMLView();
                jest.spyOn(FlexRuntimeInfoAPI, 'hasVariantManagement').mockReturnValue(true);
                const scrollIntoView = jest.fn();
                const appComponent = new AppComponentMock();
                const component = new TemplateComponentMock();
                jest.spyOn(component, 'getAppComponent').mockReturnValue(appComponent);
                jest.spyOn(ComponentMock, 'getOwnerComponentFor').mockImplementation(() => {
                    return component as unknown as UIComponent;
                });
                sapCoreMock.byId.mockImplementation((id) => {
                    if (id == 'Table') {
                        return {
                            isA: (type: string) => type === 'sap.ui.mdc.Table',
                            getHeader: () => 'MyTable',
                            getId: () => id,
                            getDomRef: () => ({
                                scrollIntoView
                            }),
                            getParent: () => pageView,
                            getBusy: () => false
                        };
                    }
                    if (id == 'NavContainer') {
                        const container = new NavContainer();
                        const component = new TemplateComponentMock();
                        pageView.getDomRef.mockImplementation(() => {
                            return {
                                contains: () => true
                            };
                        });
                        pageView.getId.mockReturnValue('test.app::ProductsList');
                        pageView.getViewName.mockImplementation(() => 'sap.fe.templates.ListReport.ListReport');
                        const componentContainer = new ComponentContainer();
                        jest.spyOn(componentContainer, 'getComponent').mockImplementation(() => {
                            return 'component-id';
                        });
                        jest.spyOn(Component, 'getComponentById').mockImplementation((id: string | undefined) => {
                            if (id === 'component-id') {
                                return component;
                            }
                        });
                        container.getCurrentPage.mockImplementation(() => {
                            return componentContainer;
                        });
                        component.getRootControl.mockImplementation(() => {
                            return pageView;
                        });
                        return container;
                    }
                });

                const execute = jest.fn();
                const rtaMock = new RuntimeAuthoringMock({} as RTAOptions) as unknown as RuntimeAuthoring;
                jest.spyOn(rtaMock, 'getService').mockImplementation((serviceName: string): any => {
                    if (serviceName === 'action') {
                        return {
                            get: (controlId: string) => {
                                if (controlId === 'Table') {
                                    return [{ id: 'CTX_SETTINGS0' }];
                                }
                            },
                            execute
                        };
                    }
                });
                const registry = new FEV4QuickActionRegistry();
                const service = new QuickActionService(
                    rtaMock,
                    new OutlineService(rtaMock, mockChangeService),
                    [registry],
                    { onStackChange: jest.fn() } as any
                );
                await service.init(sendActionMock, subscribeMock);

                await service.reloadQuickActions({
                    'sap.ui.mdc.Table': [
                        {
                            controlId: 'Table'
                        } as any
                    ],
                    'sap.m.NavContainer': [
                        {
                            controlId: 'NavContainer'
                        } as any
                    ]
                });

                expect(sendActionMock).toHaveBeenCalledWith(
                    quickActionListChanged([
                        {
                            title: 'LIST REPORT',
                            actions: [
                                {
                                    'kind': 'nested',
                                    id: 'listReport0-change-table-columns',
                                    title: 'Change Table Columns',
                                    enabled: true,
                                    children: [
                                        {
                                            children: [],
                                            enabled: true,
                                            label: `'MyTable' table`
                                        }
                                    ]
                                },
                                {
                                    'kind': 'nested',
                                    id: 'listReport0-create_table_action',
                                    title: 'Add Custom Table Action',
                                    enabled: true,
                                    children: [
                                        {
                                            children: [],
                                            enabled: true,
                                            label: `'MyTable' table`
                                        }
                                    ]
                                },
                                {
                                    'children': [
                                        {
                                            'children': [],
                                            enabled: true,
                                            'label': `'MyTable' table`
                                        }
                                    ],
                                    'enabled': true,
                                    'id': 'listReport0-create-table-custom-column',
                                    'kind': 'nested',
                                    'title': 'Add Custom Table Column',
                                    tooltip: undefined
                                }
                            ]
                        }
                    ])
                );

                await subscribeMock.mock.calls[0][0](
                    executeQuickAction({ id: 'listReport0-change-table-columns', kind: 'nested', path: '0' })
                );

                expect(execute).toHaveBeenCalledWith('Table', 'CTX_SETTINGS0');
            });
        });

        describe('create table action', () => {
            test('initialize and execute action', async () => {
                const pageView = new XMLView();
                jest.spyOn(FlexRuntimeInfoAPI, 'hasVariantManagement').mockReturnValue(false);
                const scrollIntoView = jest.fn();
                const appComponent = new AppComponentMock();
                const component = new TemplateComponentMock();
                jest.spyOn(component, 'getAppComponent').mockReturnValue(appComponent);
                jest.spyOn(ComponentMock, 'getOwnerComponentFor').mockImplementation(() => {
                    return component as unknown as UIComponent;
                });
                sapCoreMock.byId.mockImplementation((id) => {
                    if (id == 'Table') {
                        return {
                            isA: (type: string) => type === 'sap.ui.mdc.Table',
                            getHeader: () => 'MyTable',
                            getId: () => id,
                            getDomRef: () => ({
                                scrollIntoView
                            }),
                            getParent: () => pageView,
                            getBusy: () => false
                        };
                    }

                    if (id == 'ToolbarAction') {
                        return {
                            isA: (type: string) => type === 'sap.ui.mdc.ActionToolbar',
                            getHeader: () => 'MyTable',
                            getId: () => id,
                            getDomRef: () => ({
                                scrollIntoView
                            }),
                            getParent: () => pageView,
                            getBusy: () => false
                        };
                    }

                    if (id == 'NavContainer') {
                        const container = new NavContainer();
                        const component = new TemplateComponentMock();
                        pageView.getDomRef.mockImplementation(() => {
                            return {
                                contains: () => true
                            };
                        });
                        pageView.getId.mockReturnValue('test.app::ProductsList');
                        pageView.getViewName.mockImplementation(() => 'sap.fe.templates.ListReport.ListReport');
                        const componentContainer = new ComponentContainer();
                        jest.spyOn(componentContainer, 'getComponent').mockImplementation(() => {
                            return 'component-id';
                        });
                        jest.spyOn(Component, 'getComponentById').mockImplementation((id: string | undefined) => {
                            if (id === 'component-id') {
                                return component;
                            }
                        });
                        container.getCurrentPage.mockImplementation(() => {
                            return componentContainer;
                        });
                        component.getRootControl.mockImplementation(() => {
                            return pageView;
                        });
                        return container;
                    }
                });

                const execute = jest.fn();
                const rtaMock = new RuntimeAuthoringMock({} as RTAOptions) as unknown as RuntimeAuthoring;
                jest.spyOn(rtaMock, 'getService').mockImplementation((serviceName: string): any => {
                    if (serviceName === 'action') {
                        return {
                            get: (controlId: string) => {
                                if (controlId === 'Table') {
                                    return [{ id: 'CTX_SETTINGS0' }];
                                }
                            },
                            execute
                        };
                    }
                });
                const registry = new FEV4QuickActionRegistry();
                const service = new QuickActionService(
                    rtaMock,
                    new OutlineService(rtaMock, mockChangeService),
                    [registry],
                    { onStackChange: jest.fn() } as any
                );
                await service.init(sendActionMock, subscribeMock);

                await service.reloadQuickActions({
                    'sap.ui.mdc.Table': [
                        {
                            controlId: 'Table'
                        } as any
                    ],
                    'sap.ui.mdc.ActionToolbar': [
                        {
                            controlId: 'ToolbarAction'
                        } as any
                    ],
                    'sap.m.NavContainer': [
                        {
                            controlId: 'NavContainer'
                        } as any
                    ]
                });

                expect(sendActionMock).toHaveBeenCalledWith(
                    quickActionListChanged([
                        {
                            title: 'LIST REPORT',
                            actions: [
                                {
                                    'kind': 'nested',
                                    id: 'listReport0-create_table_action',
                                    title: 'Add Custom Table Action',
                                    enabled: true,
                                    children: [
                                        {
                                            children: [],
                                            enabled: true,
                                            label: `'MyTable' table`
                                        }
                                    ]
                                },
                                {
                                    children: [
                                        {
                                            children: [],
                                            enabled: true,
                                            label: `'MyTable' table`
                                        }
                                    ],
                                    enabled: true,
                                    id: 'listReport0-create-table-custom-column',
                                    kind: 'nested',
                                    title: 'Add Custom Table Column'
                                }
                            ]
                        }
                    ])
                );

                await subscribeMock.mock.calls[0][0](
                    executeQuickAction({ id: 'listReport0-create_table_action', kind: 'nested', path: '0' })
                );
            });
        });

        describe('create table custom column', () => {
            test('initialize and execute action (%s)', async () => {
                const pageView = new XMLView();
                jest.spyOn(FlexRuntimeInfoAPI, 'hasVariantManagement').mockReturnValue(true);
                const scrollIntoView = jest.fn();
                const appComponent = new AppComponentMock();
                const component = new TemplateComponentMock();
                jest.spyOn(component, 'getAppComponent').mockReturnValue(appComponent);
                jest.spyOn(ComponentMock, 'getOwnerComponentFor').mockImplementation(() => {
                    return component as unknown as UIComponent;
                });
                sapCoreMock.byId.mockImplementation((id) => {
                    if (id == 'Table') {
                        return {
                            isA: (type: string) => type === 'sap.ui.mdc.Table',
                            getHeader: () => 'MyTable',
                            getId: () => id,
                            getDomRef: () => ({
                                scrollIntoView
                            }),
                            getParent: () => pageView,
                            getBusy: () => false,
                            selectOverlay: () => ({})
                        };
                    }
                    if (id == 'NavContainer') {
                        const container = new NavContainer();
                        const component = new TemplateComponentMock();
                        pageView.getDomRef.mockImplementation(() => {
                            return {
                                contains: () => true
                            };
                        });
                        pageView.getId.mockReturnValue('test.app::ProductsList');
                        pageView.getViewName.mockImplementation(() => 'sap.fe.templates.ListReport.ListReport');
                        const componentContainer = new ComponentContainer();
                        jest.spyOn(componentContainer, 'getComponent').mockImplementation(() => {
                            return 'component-id';
                        });
                        jest.spyOn(Component, 'getComponentById').mockImplementation((id: string | undefined) => {
                            if (id === 'component-id') {
                                return component;
                            }
                        });
                        container.getCurrentPage.mockImplementation(() => {
                            return componentContainer;
                        });
                        component.getRootControl.mockImplementation(() => {
                            return pageView;
                        });
                        return container;
                    }
                });

                const rtaMock = new RuntimeAuthoringMock({} as RTAOptions) as unknown as RuntimeAuthoring;
                const registry = new FEV4QuickActionRegistry();
                const service = new QuickActionService(
                    rtaMock,
                    new OutlineService(rtaMock, mockChangeService),
                    [registry],
                    { onStackChange: jest.fn() } as any
                );
                await service.init(sendActionMock, subscribeMock);

                await service.reloadQuickActions({
                    'sap.ui.mdc.Table': [
                        {
                            controlId: 'Table'
                        } as any
                    ],
                    'sap.m.NavContainer': [
                        {
                            controlId: 'NavContainer'
                        } as any
                    ]
                });

                expect(sendActionMock).toHaveBeenCalledWith(
                    quickActionListChanged([
                        {
                            'actions': [
                                {
                                    'children': [
                                        {
                                            'children': [],
                                            enabled: true,
                                            'label': `'MyTable' table`
                                        }
                                    ],
                                    'enabled': true,
                                    'id': 'listReport0-create-table-custom-column',
                                    'kind': 'nested',
                                    'title': 'Add Custom Table Column'
                                }
                            ],
                            'title': 'LIST REPORT'
                        }
                    ])
                );

                await subscribeMock.mock.calls[0][0](
                    executeQuickAction({ id: 'listReport0-create-table-custom-column', kind: 'nested', path: '0' })
                );

                expect(DialogFactory.createDialog).toHaveBeenCalledWith(
                    mockOverlay,
                    rtaMock,
                    DialogNames.ADD_FRAGMENT,
                    undefined,
                    {
                        aggregation: 'columns',
                        title: 'QUICK_ACTION_ADD_CUSTOM_TABLE_COLUMN'
                    }
                );
            });
        });

        describe('enable table filtering', () => {
            const testCases: {
                p13nMode: string[];
                ui5version?: versionUtils.Ui5VersionInfo;
                expectedIsNotApplicable?: boolean;
                expectedIsEnabled: boolean;
                expectedTooltip?: string;
            }[] = [
                {
                    p13nMode: [],
                    expectedIsEnabled: true,
                    ui5version: { major: 1, minor: 130 },
                    expectedIsNotApplicable: true
                },
                { p13nMode: [], expectedIsEnabled: true },
                {
                    p13nMode: ['Filter'],
                    expectedIsEnabled: false,
                    expectedTooltip:
                        'This option is disabled because table filtering for page variants is already enabled'
                }
            ];
            test.each(testCases)('initialize and execute action (%s)', async (testCase) => {
                const pageView = new XMLView();
                jest.spyOn(versionUtils, 'getUi5Version').mockResolvedValue(
                    testCase.ui5version ?? { major: 1, minor: 131 }
                );
                jest.spyOn(FlexRuntimeInfoAPI, 'hasVariantManagement').mockReturnValue(true);
                const scrollIntoView = jest.fn();
                const appComponent = new AppComponentMock();
                const component = new TemplateComponentMock();
                jest.spyOn(component, 'getAppComponent').mockReturnValue(appComponent);
                jest.spyOn(ComponentMock, 'getOwnerComponentFor').mockImplementation(() => {
                    return component as unknown as UIComponent;
                });
                sapCoreMock.byId.mockImplementation((id) => {
                    if (id == 'Table') {
                        return {
                            isA: (type: string) => type === 'sap.ui.mdc.Table',
                            getHeader: () => 'MyTable',
                            getId: () => id,
                            getDomRef: () => ({
                                scrollIntoView
                            }),
                            getParent: () => pageView,
                            getBusy: () => false,
                            selectOverlay: () => ({}),
                            getP13nMode: () => testCase.p13nMode,
                            getReference: () => 'dummyReference'
                        };
                    }
                    if (id == 'NavContainer') {
                        const container = new NavContainer();
                        const component = new TemplateComponentMock();
                        pageView.getDomRef.mockImplementation(() => {
                            return {
                                contains: () => true
                            };
                        });
                        pageView.getId.mockReturnValue('test.app::ProductsList');
                        pageView.getViewName.mockImplementation(() => 'sap.fe.templates.ListReport.ListReport');
                        const componentContainer = new ComponentContainer();
                        jest.spyOn(componentContainer, 'getComponent').mockImplementation(() => {
                            return 'component-id';
                        });
                        jest.spyOn(Component, 'getComponentById').mockImplementation((id: string | undefined) => {
                            if (id === 'component-id') {
                                return component;
                            }
                        });
                        container.getCurrentPage.mockImplementation(() => {
                            return componentContainer;
                        });
                        component.getRootControl.mockImplementation(() => {
                            return pageView;
                        });
                        return container;
                    }
                });

                const rtaMock = new RuntimeAuthoringMock({} as RTAOptions) as unknown as RuntimeAuthoring;
                const registry = new FEV4QuickActionRegistry();
                const service = new QuickActionService(
                    rtaMock,
                    new OutlineService(rtaMock, mockChangeService),
                    [registry],
                    {
                        onStackChange: jest.fn(),
                        getConfigurationPropertyValue: jest
                            .fn()
                            .mockReturnValueOnce(undefined)
                            .mockReturnValueOnce(undefined)
                    } as any
                );
                await service.init(sendActionMock, subscribeMock);

                await service.reloadQuickActions({
                    'sap.ui.mdc.Table': [
                        {
                            controlId: 'Table'
                        } as any
                    ],
                    'sap.m.NavContainer': [
                        {
                            controlId: 'NavContainer'
                        } as any
                    ]
                });

                const isActionExpected = testCase.ui5version === undefined || testCase.ui5version.minor >= 131;

                expect(sendActionMock).toHaveBeenCalledWith(
                    quickActionListChanged([
                        {
                            'actions': [
                                {
                                    'children': [
                                        {
                                            'children': [],
                                            enabled: true,
                                            'label': `'MyTable' table`
                                        }
                                    ],
                                    'enabled': true,
                                    'id': 'listReport0-create-table-custom-column',
                                    'kind': 'nested',
                                    'tooltip': undefined,
                                    'title': 'Add Custom Table Column'
                                },
                                ...(isActionExpected
                                    ? [
                                          {
                                              'children': [
                                                  {
                                                      'children': [],
                                                      'enabled': testCase.expectedIsEnabled,
                                                      'label': `'MyTable' table`,
                                                      'tooltip': testCase.expectedTooltip
                                                  }
                                              ],
                                              'enabled': true,
                                              'id': 'listReport0-enable-table-filtering',
                                              'kind': 'nested',
                                              'title': 'Enable Table Filtering for Page Variants',
                                              'tooltip': undefined
                                          } as QuickAction
                                      ]
                                    : [])
                            ],
                            'title': 'LIST REPORT'
                        }
                    ])
                );

                mockOverlay.getDesignTimeMetadata.mockReturnValue({
                    getData: jest.fn().mockReturnValue({
                        manifestPropertyPath: jest.fn().mockReturnValue('dummyManifestPath'),
                        manifestPropertyChange: jest.fn().mockImplementation((propertyValue, propertyPath) => [
                            {
                                appComponent,
                                changeSpecificData: {
                                    appDescriptorChangeType: 'appdescr_fe_changePageConfiguration',
                                    content: {
                                        parameters: {
                                            propertyValue,
                                            propertyPath
                                        }
                                    }
                                },
                                selector: 'dummySelector'
                            }
                        ])
                    })
                });

                await subscribeMock.mock.calls[0][0](
                    executeQuickAction({ id: 'listReport0-enable-table-filtering', kind: 'nested', path: '0' })
                );

                if (testCase.expectedIsNotApplicable) {
                    expect(rtaMock.getCommandStack().pushAndExecute).toHaveBeenCalledTimes(0);
                } else {
                    expect(rtaMock.getCommandStack().pushAndExecute).toHaveBeenCalledWith({
                        settings: {},
                        type: 'appDescriptor',
                        value: {
                            appComponent,
                            reference: 'test.id',
                            'selector': 'dummySelector',
                            changeType: 'appdescr_fe_changePageConfiguration',
                            parameters: {
                                'propertyPath': 'dummyManifestPath',
                                'propertyValue': {
                                    'personalization': {
                                        'aggregate': true,
                                        'column': true,
                                        'filter': true,
                                        'group': true,
                                        'sort': true
                                    }
                                }
                            }
                        }
                    });
                }
            });
        });

        describe('disable/enable "Semantic Date Range" in Filter Bar', () => {
            let service: QuickActionService;
            let rtaMock: RuntimeAuthoring;
            let appComponent: AppComponentMock;
            beforeAll(async () => {
                appComponent = new AppComponentMock();
                const component = new TemplateComponentMock();
                jest.spyOn(component, 'getAppComponent').mockReturnValue(appComponent);
                jest.spyOn(ComponentMock, 'getOwnerComponentFor').mockImplementation(() => {
                    return component as unknown as UIComponent;
                });
                sapCoreMock.byId.mockImplementation((id) => {
                    if (id == 'FilterBar') {
                        return {
                            getDomRef: () => ({}),
                            getParent: () => ({}),
                            getShowClearButton: jest.fn().mockReturnValue(false),
                            data: jest.fn().mockImplementation((key) => {
                                // Mock the return value for 'useSemanticDateRange'
                                if (key === 'useSemanticDateRange') {
                                    return false;
                                }
                                return undefined;
                            })
                        };
                    }
                    if (id == 'NavContainer') {
                        const container = new NavContainer();
                        const pageView = new XMLView();
                        pageView.getDomRef.mockImplementation(() => {
                            return {
                                contains: () => true
                            };
                        });
                        pageView.getId.mockReturnValue('test.app::ProductsList');
                        pageView.getViewName.mockImplementation(() => 'sap.fe.templates.ListReport.ListReport');
                        const componentContainer = new ComponentContainer();
                        jest.spyOn(componentContainer, 'getComponent').mockImplementation(() => {
                            return 'component-id';
                        });
                        jest.spyOn(Component, 'getComponentById').mockImplementation((id: string | undefined) => {
                            if (id === 'component-id') {
                                return component;
                            }
                        });
                        container.getCurrentPage.mockImplementation(() => {
                            return componentContainer;
                        });
                        component.getRootControl.mockImplementation(() => {
                            return pageView;
                        });
                        return container;
                    }
                });

                CommandFactory.getCommandFor.mockImplementation((control, type, value, _, settings) => {
                    return { type, value, settings };
                });

                rtaMock = new RuntimeAuthoringMock({} as RTAOptions) as unknown as RuntimeAuthoring;
                const registry = new FEV4QuickActionRegistry();
                service = new QuickActionService(rtaMock, new OutlineService(rtaMock, mockChangeService), [registry], {
                    onStackChange: jest.fn(),
                    getConfigurationPropertyValue: jest
                        .fn()
                        .mockReturnValueOnce(undefined)
                        .mockReturnValueOnce(undefined)
                        .mockReturnValueOnce(true)
                        .mockReturnValueOnce(undefined)
                        .mockReturnValue(undefined)
                } as any);
            });

            test('initialize and execute action', async () => {
                await service.init(sendActionMock, subscribeMock);
                await service.reloadQuickActions({
                    'sap.fe.macros.controls.FilterBar': [
                        {
                            controlId: 'FilterBar'
                        } as any
                    ],
                    'sap.m.NavContainer': [
                        {
                            controlId: 'NavContainer'
                        } as any
                    ]
                });

                expect(sendActionMock).toHaveBeenCalledWith(
                    quickActionListChanged([
                        {
                            title: 'LIST REPORT',
                            actions: [
                                {
                                    'enabled': true,
                                    'id': 'listReport0-enable-clear-filter-bar',
                                    'kind': 'simple',
                                    'title': 'Enable "Clear" Button in Filter Bar'
                                },
                                {
                                    enabled: true,
                                    kind: 'simple',
                                    id: 'listReport0-enable-semantic-date-range',
                                    title: 'Enable Semantic Date Range in Filter Bar'
                                }
                            ]
                        }
                    ])
                );

                await subscribeMock.mock.calls[0][0](
                    executeQuickAction({ id: 'listReport0-enable-semantic-date-range', kind: 'simple' })
                );
                expect(rtaMock.getCommandStack().pushAndExecute).toHaveBeenCalledWith({
                    settings: {},
                    type: 'appDescriptor',
                    value: {
                        appComponent,
                        reference: 'test.id',
                        changeType: 'appdescr_fe_changePageConfiguration',
                        parameters: {
                            page: 'ProductsList',
                            entityPropertyChange: {
                                propertyPath:
                                    'controlConfiguration/@com.sap.vocabularies.UI.v1.SelectionFields/useSemanticDateRange',
                                propertyValue: true,
                                operation: 'UPSERT'
                            }
                        }
                    }
                });
            });
            test('initialize and execute action  - no value in configuration cache', async () => {
                await service.init(sendActionMock, subscribeMock);
                await service.reloadQuickActions({
                    'sap.fe.macros.controls.FilterBar': [
                        {
                            controlId: 'FilterBar'
                        } as any
                    ],
                    'sap.m.NavContainer': [
                        {
                            controlId: 'NavContainer'
                        } as any
                    ]
                });

                expect(sendActionMock).toHaveBeenCalledWith(
                    quickActionListChanged([
                        {
                            title: 'LIST REPORT',
                            actions: [
                                {
                                    'enabled': true,
                                    'id': 'listReport0-enable-clear-filter-bar',
                                    'kind': 'simple',
                                    'title': 'Disable "Clear" Button in Filter Bar'
                                },
                                {
                                    enabled: true,
                                    kind: 'simple',
                                    id: 'listReport0-enable-semantic-date-range',
                                    title: 'Enable Semantic Date Range in Filter Bar'
                                }
                            ]
                        }
                    ])
                );
            });
        });

        describe('ObjectPage', () => {
            describe('add header field', () => {
                test('initialize and execute action', async () => {
                    const pageView = new XMLView();
                    FlexUtils.getViewForControl.mockImplementation(() => {
                        return {
                            getId: () => 'MyView',
                            getController: () => {
                                return {
                                    getMetadata: () => {
                                        return {
                                            getName: () => 'MyController'
                                        };
                                    }
                                };
                            }
                        };
                    });
                    fetchMock.mockResolvedValue({
                        json: jest
                            .fn()
                            .mockReturnValueOnce({
                                controllerExists: false,
                                controllerPath: '',
                                controllerPathFromRoot: '',
                                isRunningInBAS: false
                            })
                            .mockReturnValueOnce({ controllers: [] }),
                        text: jest.fn(),
                        ok: true
                    });
                    const appComponent = new AppComponentMock();
                    const component = new TemplateComponentMock();
                    jest.spyOn(component, 'getAppComponent').mockReturnValue(appComponent);
                    jest.spyOn(ComponentMock, 'getOwnerComponentFor').mockImplementation(() => {
                        return component as unknown as UIComponent;
                    });
                    sapCoreMock.byId.mockImplementation((id) => {
                        if (id == 'ObjectPageLayout') {
                            return {
                                getId: () => 'ObjectPageLayout',
                                getDomRef: () => ({}),
                                getParent: () => pageView,
                                getHeaderContent: () => {
                                    return [new FlexBox()];
                                }
                            };
                        }
                        if (id == 'NavContainer') {
                            const container = new NavContainer();
                            const component = new TemplateComponentMock();
                            pageView.getDomRef.mockImplementation(() => {
                                return {
                                    contains: () => true
                                };
                            });
                            pageView.getId.mockReturnValue('test.app::ProductDetails');
                            pageView.getViewName.mockImplementation(() => 'sap.fe.templates.ObjectPage.ObjectPage');
                            const componentContainer = new ComponentContainer();
                            jest.spyOn(componentContainer, 'getComponent').mockImplementation(() => {
                                return 'component-id';
                            });
                            jest.spyOn(Component, 'getComponentById').mockImplementation((id: string | undefined) => {
                                if (id === 'component-id') {
                                    return component;
                                }
                            });
                            container.getCurrentPage.mockImplementation(() => {
                                return componentContainer;
                            });
                            component.getRootControl.mockImplementation(() => {
                                return pageView;
                            });
                            return container;
                        }
                    });

                    const rtaMock = new RuntimeAuthoringMock({} as RTAOptions) as unknown as RuntimeAuthoring;
                    const registry = new FEV4QuickActionRegistry();
                    const service = new QuickActionService(
                        rtaMock,
                        new OutlineService(rtaMock, mockChangeService),
                        [registry],
                        { onStackChange: jest.fn() } as any
                    );
                    await service.init(sendActionMock, subscribeMock);

                    await service.reloadQuickActions({
                        'sap.uxap.ObjectPageLayout': [
                            {
                                controlId: 'ObjectPageLayout'
                            } as any
                        ],
                        'sap.m.NavContainer': [
                            {
                                controlId: 'NavContainer'
                            } as any
                        ]
                    });

                    expect(sendActionMock).toHaveBeenCalledWith(
                        quickActionListChanged([
                            {
                                title: 'OBJECT PAGE',
                                actions: [
                                    {
                                        kind: 'simple',
                                        id: 'objectPage0-add-controller-to-page',
                                        enabled: true,
                                        title: 'Add Controller to Page'
                                    },
                                    {
                                        kind: 'simple',
                                        id: 'objectPage0-op-add-header-field',
                                        title: 'Add Header Field',
                                        enabled: true
                                    },
                                    {
                                        enabled: true,
                                        id: 'objectPage0-op-add-custom-section',
                                        kind: 'simple',
                                        title: 'Add Custom Section'
                                    }
                                ]
                            }
                        ])
                    );

                    await subscribeMock.mock.calls[0][0](
                        executeQuickAction({ id: 'objectPage0-op-add-header-field', kind: 'simple' })
                    );

                    expect(DialogFactory.createDialog).toHaveBeenCalledWith(
                        mockOverlay,
                        rtaMock,
                        'AddFragment',
                        undefined,
                        {
                            aggregation: 'items',
                            title: 'QUICK_ACTION_OP_ADD_HEADER_FIELD'
                        }
                    );
                });
            });

            describe('create table custom column', () => {
                const testCases = [
                    {
                        tableType: MDC_TABLE_TYPE,
                        dialog: DialogNames.ADD_FRAGMENT,
                        toString: () => MDC_TABLE_TYPE,
                        enable: true
                    },
                    {
                        tableType: TREE_TABLE_TYPE,
                        dialog: DialogNames.ADD_FRAGMENT,
                        toString: () => TREE_TABLE_TYPE,
                        enable: true
                    },
                    {
                        tableType: ANALYTICAL_TABLE_TYPE,
                        dialog: DialogNames.ADD_FRAGMENT,
                        toString: () => ANALYTICAL_TABLE_TYPE,
                        enable: true
                    },
                    {
                        tableType: GRID_TABLE_TYPE,
                        dialog: DialogNames.ADD_FRAGMENT,
                        toString: () => GRID_TABLE_TYPE,
                        enable: true
                    }
                ];
                test.each(testCases)('initialize and execute action (%s)', async (testCase) => {
                    const pageView = new XMLView();
                    const scrollIntoView = jest.fn();
                    jest.spyOn(TableQuickActionDefinitionBase.prototype as any, 'getInternalTable').mockImplementation(
                        () => {
                            return {
                                isA: (type: string) => type === SMART_TABLE_TYPE, // Check if the object is of the correct type
                                getAggregation: jest.fn().mockImplementation((aggregationName: string) => {
                                    if (aggregationName === 'items') {
                                        return testCase.enable ? ['item1', 'item2'] : []; // Return rows or empty array based on `enable`
                                    }
                                    return undefined;
                                })
                            };
                        }
                    );
                    jest.spyOn(QCUtils, 'getParentContainer').mockImplementation((control: any, type: string) => {
                        if (type === 'sap.uxap.ObjectPageSection') {
                            // Return a mock object with the getSubSections method
                            return {
                                children: [2],
                                getSubSections: () => [{}, {}],
                                getTitle: () => 'section 01',
                                setSelectedSubSection: () => {}
                            };
                        }

                        if (type === 'sap.uxap.ObjectPageSubSection') {
                            // Return a new instance of ManagedObject
                            return new ManagedObject() as any;
                        }

                        return undefined;
                    });
                    FlexUtils.getViewForControl.mockImplementation(() => {
                        return {
                            getId: () => 'MyView',
                            getController: () => {
                                return {
                                    getMetadata: () => {
                                        return {
                                            getName: () => 'MyController'
                                        };
                                    }
                                };
                            }
                        };
                    });
                    fetchMock.mockResolvedValue({
                        json: jest
                            .fn()
                            .mockReturnValueOnce({
                                controllerExists: false,
                                controllerPath: '',
                                controllerPathFromRoot: '',
                                isRunningInBAS: false
                            })
                            .mockReturnValueOnce({ controllers: [] }),
                        text: jest.fn(),
                        ok: true
                    });
                    const appComponent = new AppComponentMock();
                    const component = new TemplateComponentMock();
                    jest.spyOn(component, 'getAppComponent').mockReturnValue(appComponent);
                    jest.spyOn(ComponentMock, 'getOwnerComponentFor').mockImplementation(() => {
                        return component as unknown as UIComponent;
                    });
                    sapCoreMock.byId.mockImplementation((id) => {
                        if (id == 'SmartTable') {
                            return {
                                isA: (type: string) => type === SMART_TABLE_TYPE,
                                getHeader: () => 'MyTable',
                                getId: () => id,
                                getDomRef: () => ({
                                    scrollIntoView
                                }),

                                getAggregation: () => {
                                    return [
                                        {
                                            isA: (type: string) => type === testCase.tableType,
                                            getAggregation: () => 'items'
                                        }
                                    ];
                                },
                                getParent: () => pageView,
                                getBusy: () => false,
                                selectOverlay: () => ({})
                            };
                        }
                        if (id == 'NavContainer') {
                            const container = new NavContainer();
                            const component = new TemplateComponentMock();
                            pageView.getDomRef.mockImplementation(() => {
                                return {
                                    contains: () => true
                                };
                            });
                            pageView.getId.mockReturnValue('test.app::ProductDetails');
                            pageView.getViewName.mockImplementation(() => 'sap.fe.templates.ObjectPage.ObjectPage');
                            const componentContainer = new ComponentContainer();
                            jest.spyOn(componentContainer, 'getComponent').mockImplementation(() => {
                                return 'component-id';
                            });
                            jest.spyOn(Component, 'getComponentById').mockImplementation((id: string | undefined) => {
                                if (id === 'component-id') {
                                    return component;
                                }
                            });
                            container.getCurrentPage.mockImplementation(() => {
                                return componentContainer;
                            });
                            component.getRootControl.mockImplementation(() => {
                                return pageView;
                            });
                            return container;
                        }
                    });

                    const rtaMock = new RuntimeAuthoringMock({} as RTAOptions) as unknown as RuntimeAuthoring;
                    const registry = new FEV4QuickActionRegistry();
                    const service = new QuickActionService(
                        rtaMock,
                        new OutlineService(rtaMock, mockChangeService),
                        [registry],
                        {
                            onStackChange: jest.fn()
                        } as any
                    );

                    await service.init(sendActionMock, subscribeMock);
                    await service.reloadQuickActions({
                        'sap.ui.comp.smarttable.SmartTable': [
                            {
                                controlId: 'SmartTable'
                            } as any
                        ],
                        'sap.m.NavContainer': [
                            {
                                controlId: 'NavContainer'
                            } as any
                        ]
                    });

                    expect(sendActionMock).toHaveBeenCalledWith(
                        quickActionListChanged([
                            {
                                'title': 'OBJECT PAGE',
                                'actions': [
                                    {
                                        'children': [
                                            {
                                                enabled: true,
                                                'children': [
                                                    {
                                                        'children': [],
                                                        enabled: true,
                                                        'label': `'MyTable' table`
                                                    }
                                                ],
                                                'label': `'section 01' section`
                                            }
                                        ],
                                        'enabled': testCase.enable,
                                        tooltip: testCase.enable
                                            ? undefined
                                            : 'This action has been disabled because the table rows are not available. Please load the table data and try again',
                                        'id': 'objectPage0-create-table-custom-column',
                                        'kind': 'nested',
                                        'title': 'Add Custom Table Column'
                                    }
                                ]
                            }
                        ])
                    );

                    await subscribeMock.mock.calls[0][0](
                        executeQuickAction({
                            id: 'objectPage0-create-table-custom-column',
                            kind: 'nested',
                            path: '0/0'
                        })
                    );

                    const { handler } = jest.requireMock<{ handler: () => Promise<void> }>(
                        '../../../../src/adp/init-dialogs'
                    );

                    expect(handler).toHaveBeenCalledWith(mockOverlay, rtaMock, testCase.dialog, undefined, {
                        aggregation: 'columns',
                        title: 'QUICK_ACTION_ADD_CUSTOM_TABLE_COLUMN'
                    });
                });
            });

            describe('enable empty row table mode', () => {
                const testCases: {
                    tableType: string;
                    toString: () => string;
                    isWithHeader: boolean;
                    ui5version?: versionUtils.Ui5VersionInfo;
                    expectDisabledReason?: string;
                    value?: string;
                    expectUnsupported?: boolean;
                }[] = [
                    {
                        tableType: MDC_TABLE_TYPE,
                        toString: () => MDC_TABLE_TYPE + ', supported version',
                        ui5version: { major: 1, minor: 131 },
                        isWithHeader: true
                    },
                    {
                        tableType: MDC_TABLE_TYPE,
                        toString: () => 'row creation already enabled',
                        isWithHeader: true,
                        ui5version: { major: 1, minor: 131 },
                        value: 'InlineCreationRows',
                        expectDisabledReason:
                            'This option has been disabled because empty row mode is already enabled for this table'
                    },
                    {
                        tableType: MDC_TABLE_TYPE,
                        toString: () => 'unsupported version',
                        isWithHeader: true,
                        ui5version: { major: 1, minor: 130 },
                        expectUnsupported: true
                    },
                    {
                        tableType: GRID_TABLE_TYPE,
                        isWithHeader: false,
                        toString: () => GRID_TABLE_TYPE
                    },
                    {
                        tableType: TREE_TABLE_TYPE,
                        isWithHeader: false,
                        toString: () => TREE_TABLE_TYPE,
                        expectDisabledReason:
                            'This action is disabled because empty row mode is not supported for analytical and tree tables'
                    },
                    {
                        tableType: ANALYTICAL_TABLE_TYPE,
                        isWithHeader: false,
                        toString: () => ANALYTICAL_TABLE_TYPE,
                        expectDisabledReason:
                            'This action is disabled because empty row mode is not supported for analytical and tree tables'
                    }
                ];
                test.each(testCases)(
                    'initialize and execute action (%s)',
                    async (testCase) => {
                        jest.spyOn(versionUtils, 'getUi5Version').mockResolvedValue(
                            testCase.ui5version ?? { major: 1, minor: 131 }
                        );

                        const pageView = new XMLView();
                        const scrollIntoView = jest.fn();
                        const actionId = 'objectPage0-enable-table-empty-row-mode';

                        const setSelectedSubSectionMock = jest.fn();
                        const fakeSubSection = new ManagedObject() as any;
                        jest.spyOn(QCUtils, 'getParentContainer').mockImplementation((control: any, type: string) => {
                            if (type === 'sap.uxap.ObjectPageSection') {
                                // Return a mock object with the getSubSections method
                                return {
                                    children: [2],
                                    getSubSections: () => [{}, {}],
                                    getTitle: () => 'section 01',
                                    setSelectedSubSection: setSelectedSubSectionMock
                                };
                            }

                            if (type === 'sap.uxap.ObjectPageSubSection') {
                                // Return a new instance of ManagedObject
                                return fakeSubSection;
                            }

                            return undefined;
                        });
                        FlexUtils.getViewForControl.mockImplementation(() => {
                            return {
                                getId: () => 'MyView',
                                getController: () => {
                                    return {
                                        getMetadata: () => {
                                            return {
                                                getName: () => 'MyController'
                                            };
                                        }
                                    };
                                }
                            };
                        });
                        fetchMock.mockResolvedValue({
                            json: jest
                                .fn()
                                .mockReturnValueOnce({
                                    controllerExists: false,
                                    controllerPath: '',
                                    controllerPathFromRoot: '',
                                    isRunningInBAS: false
                                })
                                .mockReturnValueOnce({ controllers: [] }),
                            text: jest.fn(),
                            ok: true
                        });
                        const appComponent = new AppComponentMock();
                        const component = new TemplateComponentMock();
                        jest.spyOn(component, 'getAppComponent').mockReturnValue(appComponent);
                        jest.spyOn(ComponentMock, 'getOwnerComponentFor').mockImplementation(() => {
                            return component as unknown as UIComponent;
                        });

                        mockOverlay.getDesignTimeMetadata.mockReturnValue({
                            getData: jest.fn().mockReturnValue({
                                manifestPropertyPath: jest.fn().mockReturnValue('dummyManifestPath'),
                                manifestPropertyChange: jest.fn().mockImplementation((propertyValue, propertyPath) => [
                                    {
                                        appComponent,
                                        changeSpecificData: {
                                            appDescriptorChangeType: 'appdescr_fe_changePageConfiguration',
                                            content: {
                                                parameters: {
                                                    propertyValue,
                                                    propertyPath
                                                }
                                            }
                                        },
                                        selector: 'dummySelector'
                                    }
                                ])
                            })
                        });
                        sapCoreMock.byId.mockImplementation((id) => {
                            if (id == 'mdcTable') {
                                return {
                                    isA: (type: string) => type === testCase.tableType,
                                    getHeader: () => 'MyTable',
                                    getId: () => id,
                                    getDomRef: () => ({
                                        scrollIntoView
                                    }),

                                    getParent: () => pageView,
                                    getBusy: () => false,
                                    selectOverlay: () => ({}),
                                    data: (key: string) => {
                                        if (key === 'creationMode') {
                                            return testCase.value ?? 'inline';
                                        }
                                    }
                                };
                            }
                            if (id == 'NavContainer') {
                                const container = new NavContainer();
                                const component = new TemplateComponentMock();
                                pageView.getDomRef.mockImplementation(() => {
                                    return {
                                        contains: () => true
                                    };
                                });
                                pageView.getId.mockReturnValue('test.app::ProductDetails');
                                pageView.getViewName.mockImplementation(() => 'sap.fe.templates.ObjectPage.ObjectPage');
                                const componentContainer = new ComponentContainer();
                                jest.spyOn(componentContainer, 'getComponent').mockImplementation(() => {
                                    return 'component-id';
                                });
                                jest.spyOn(Component, 'getComponentById').mockImplementation(
                                    (id: string | undefined) => {
                                        if (id === 'component-id') {
                                            return component;
                                        }
                                    }
                                );
                                container.getCurrentPage.mockImplementation(() => {
                                    return componentContainer;
                                });
                                component.getRootControl.mockImplementation(() => {
                                    return pageView;
                                });
                                return container;
                            }
                        });

                        const rtaMock = new RuntimeAuthoringMock({} as RTAOptions) as unknown as RuntimeAuthoring;
                        const registry = new FEV4QuickActionRegistry();
                        const service = new QuickActionService(
                            rtaMock,
                            new OutlineService(rtaMock, mockChangeService),
                            [registry],
                            {
                                onStackChange: jest.fn()
                            } as unknown as ChangeService
                        );

                        await service.init(sendActionMock, subscribeMock);
                        await service.reloadQuickActions({
                            [testCase.tableType]: [
                                {
                                    controlId: 'mdcTable'
                                } as any
                            ],
                            'sap.m.NavContainer': [
                                {
                                    controlId: 'NavContainer'
                                } as any
                            ]
                        });

                        expect(sendActionMock).toHaveBeenCalled();

                        const actions = (sendActionMock.mock.calls[0][0].payload[0]?.actions as QuickAction[]) ?? [];
                        for (let i = actions.length - 1; i >= 0; i--) {
                            if (actions[i].title !== 'Enable Empty Row Mode for Tables') {
                                actions.splice(i, 1);
                            }
                        }

                        expect(sendActionMock).toHaveBeenNthCalledWith(
                            1,
                            quickActionListChanged([
                                {
                                    title: 'OBJECT PAGE',
                                    actions: testCase.expectUnsupported
                                        ? []
                                        : [
                                              {
                                                  kind: 'nested',
                                                  id: actionId,
                                                  enabled: true,
                                                  tooltip: undefined,
                                                  title: 'Enable Empty Row Mode for Tables',
                                                  children: [
                                                      {
                                                          children: [
                                                              {
                                                                  label: testCase.isWithHeader
                                                                      ? `'MyTable' table`
                                                                      : `Unnamed table`,
                                                                  enabled: !testCase.expectDisabledReason,
                                                                  tooltip: testCase.expectDisabledReason,
                                                                  children: []
                                                              }
                                                          ],
                                                          enabled: true,
                                                          label: `'section 01' section`
                                                      }
                                                  ]
                                              }
                                          ]
                                }
                            ])
                        );

                        await subscribeMock.mock.calls[0][0](
                            executeQuickAction({
                                id: actionId,
                                kind: 'nested',
                                path: '0/0'
                            })
                        );

<<<<<<< HEAD
                        expect(DialogFactory.createDialog).toHaveBeenCalledWith(
                            mockOverlay,
                            rtaMock,
                            testCase.dialog,
                            undefined,
                            {
                                aggregation: 'columns',
                                title: 'QUICK_ACTION_ADD_CUSTOM_TABLE_COLUMN'
                            }
                        );
=======
                        if (testCase.expectUnsupported) {
                            expect(mockOverlay.setSelected).toHaveBeenCalledTimes(0);
                            expect(setSelectedSubSectionMock).toHaveBeenCalledTimes(0);
                            expect(rtaMock.getCommandStack().pushAndExecute).toHaveBeenCalledTimes(0);
                        } else {
                            expect(mockOverlay.setSelected).toHaveBeenCalledWith(true);
                            expect(setSelectedSubSectionMock).toHaveBeenCalledWith(fakeSubSection);
                            expect(rtaMock.getCommandStack().pushAndExecute).toHaveBeenCalledWith({
                                settings: {},
                                type: 'appDescriptor',
                                value: {
                                    reference: 'test.id',
                                    appComponent,
                                    changeType: 'appdescr_fe_changePageConfiguration',
                                    parameters: {
                                        propertyValue: {
                                            name: 'InlineCreationRows'
                                        },
                                        propertyPath: 'dummyManifestPath/creationMode'
                                    },
                                    selector: 'dummySelector'
                                }
                            });
                        }
>>>>>>> 48d66971
                    },
                    100000
                );
            });
        });
    });
});<|MERGE_RESOLUTION|>--- conflicted
+++ resolved
@@ -935,6 +935,7 @@
                     p13nMode: ['Filter'],
                     expectedIsEnabled: false,
                     expectedTooltip:
+                       
                         'This option is disabled because table filtering for page variants is already enabled'
                 }
             ];
@@ -1651,14 +1652,17 @@
                         })
                     );
 
-                    const { handler } = jest.requireMock<{ handler: () => Promise<void> }>(
-                        '../../../../src/adp/init-dialogs'
+                    
+                    expect(DialogFactory.createDialog).toHaveBeenCalledWith(
+                        mockOverlay,
+                        rtaMock,
+                        testCase.dialog,
+                        undefined,
+                        {
+                            aggregation: 'columns',
+                            title: 'QUICK_ACTION_ADD_CUSTOM_TABLE_COLUMN'
+                        }
                     );
-
-                    expect(handler).toHaveBeenCalledWith(mockOverlay, rtaMock, testCase.dialog, undefined, {
-                        aggregation: 'columns',
-                        title: 'QUICK_ACTION_ADD_CUSTOM_TABLE_COLUMN'
-                    });
                 });
             });
 
@@ -1928,18 +1932,6 @@
                             })
                         );
 
-<<<<<<< HEAD
-                        expect(DialogFactory.createDialog).toHaveBeenCalledWith(
-                            mockOverlay,
-                            rtaMock,
-                            testCase.dialog,
-                            undefined,
-                            {
-                                aggregation: 'columns',
-                                title: 'QUICK_ACTION_ADD_CUSTOM_TABLE_COLUMN'
-                            }
-                        );
-=======
                         if (testCase.expectUnsupported) {
                             expect(mockOverlay.setSelected).toHaveBeenCalledTimes(0);
                             expect(setSelectedSubSectionMock).toHaveBeenCalledTimes(0);
@@ -1964,7 +1956,6 @@
                                 }
                             });
                         }
->>>>>>> 48d66971
                     },
                     100000
                 );
