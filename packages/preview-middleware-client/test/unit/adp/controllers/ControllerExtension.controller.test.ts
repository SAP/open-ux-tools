--- conflicted
+++ resolved
@@ -7,11 +7,9 @@
 import { fetchMock, openMock, sapCoreMock } from 'mock/window';
 
 import ControllerExtension from '../../../../src/adp/controllers/ControllerExtension.controller';
-<<<<<<< HEAD
+
 import Utils from 'mock/sap/ui/fl/Utils';
-=======
 import { ValueState } from 'mock/sap/ui/core/library';
->>>>>>> 318e040e
 
 describe('ControllerExtension', () => {
     beforeAll(() => {
