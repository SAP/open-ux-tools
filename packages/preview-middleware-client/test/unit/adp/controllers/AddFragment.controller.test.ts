--- conflicted
+++ resolved
@@ -16,19 +16,9 @@
 import type ManagedObject from 'sap/ui/base/ManagedObject';
 import Core from 'sap/ui/core/Core';
 import { type AddFragmentChangeContentType } from 'sap/ui/fl/Change';
-<<<<<<< HEAD
-import {
-    ANALYTICAL_TABLE_TYPE,
-    GRID_TABLE_TYPE,
-    MDC_TABLE_TYPE,
-    TREE_TABLE_TYPE
-} from 'open/ux/preview/client/adp/quick-actions/control-types';
-import * as adpUtils from 'open/ux/preview/client/adp/utils';
-=======
 import { AddFragmentData } from '../../../../src/adp/add-fragment';
 import * as addXMLAdditionalInfo from '../../../../src/cpe/additional-change-info/add-xml-additional-info';
 import { CommunicationService } from '../../../../src/cpe/communication-service';
->>>>>>> 2c4e1308
 
 describe('AddFragment', () => {
     beforeAll(() => {
