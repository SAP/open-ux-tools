--- conflicted
+++ resolved
@@ -1268,17 +1268,15 @@
                         },
                         setModuleName: expect.any(Function)
                     },
-<<<<<<< HEAD
-                    setModuleName: expect.any(Function)
-                },
-                getPreparedChange: expect.any(Function)
-            });
-
-            expect(setContentSpy).toHaveBeenCalledWith({
-                ...dummyContent,
-                templateName: 'CUSTOM_ACTION'
-            });
-        });
+                    getPreparedChange: expect.any(Function)
+                });
+
+                expect(setContentSpy).toHaveBeenCalledWith({
+                    ...dummyContent,
+                    templateName: 'CUSTOM_ACTION'
+                });
+            }
+        );
 
         describe('Table custom column', () => {
             let addFragment: AddFragment;
@@ -1419,23 +1417,14 @@
                         },
                         setModuleName: expect.any(Function)
                     },
-=======
->>>>>>> 3ebd5503
                     getPreparedChange: expect.any(Function)
                 });
 
                 expect(setContentSpy).toHaveBeenCalledWith({
                     ...dummyContent,
-<<<<<<< HEAD
                     templateName: 'ANALYTICAL_TABLE_COLUMN'
                 });
             });
         });
-=======
-                    templateName: 'CUSTOM_ACTION'
-                });
-            }
-        );
->>>>>>> 3ebd5503
     });
 });