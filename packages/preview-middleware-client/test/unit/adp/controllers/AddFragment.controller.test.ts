import type Dialog from 'sap/m/Dialog';
import Event from 'sap/ui/base/Event';
import type UI5Element from 'sap/ui/core/Element';
import JSONModel from 'sap/ui/model/json/JSONModel';
import { RTAOptions } from 'sap/ui/rta/RuntimeAuthoring';
import type RuntimeAuthoring from 'sap/ui/rta/RuntimeAuthoring';

import CommandFactory from 'mock/sap/ui/rta/command/CommandFactory';
import { fetchMock, sapCoreMock, sapMock } from 'mock/window';

import ControlUtils from '../../../../src/adp/control-utils';
import AddFragment from '../../../../src/adp/controllers/AddFragment.controller';
import RuntimeAuthoringMock from 'mock/sap/ui/rta/RuntimeAuthoring';
import { ValueState } from 'mock/sap/ui/core/library';
import OverlayRegistry from 'mock/sap/ui/dt/OverlayRegistry';
import type ManagedObject from 'sap/ui/base/ManagedObject';
import Core from 'sap/ui/core/Core';
import { type AddFragmentChangeContentType } from 'sap/ui/fl/Change';

describe('AddFragment', () => {
    beforeAll(() => {
        fetchMock.mockResolvedValue({
            json: jest.fn().mockReturnValue({ fragments: [] }),
            text: jest.fn(),
            ok: true
        });
    });

    describe('setup', () => {
        afterEach(() => {
            jest.restoreAllMocks();
        });

        test('fills json model with data', async () => {
            const overlays = {
                getId: jest.fn().mockReturnValue('some-id')
            };

            ControlUtils.getRuntimeControl = jest.fn().mockReturnValue({
                getMetadata: jest.fn().mockReturnValue({
                    getAllAggregations: jest.fn().mockReturnValue({
                        'tooltip': {},
                        'customData': {},
                        'layoutData': {},
                        'dependents': {},
                        'dragDropConfig': {},
                        'content': {}
                    }),
                    getDefaultAggregationName: jest.fn().mockReturnValue('content'),
                    getName: jest.fn().mockReturnValue('Toolbar')
                })
            });

            ControlUtils.getControlAggregationByName = jest
                .fn()
                .mockReturnValue({ 0: {}, 1: {}, 2: {}, 3: {}, 4: {}, 5: {}, 6: {} });

            const overlayControl = {
                getDesignTimeMetadata: jest.fn().mockReturnValue({
                    getData: jest.fn().mockReturnValue({
                        aggregations: { content: { actions: { move: null }, domRef: ':sap-domref' } }
                    })
                })
            };
            sapCoreMock.byId.mockReturnValue(overlayControl);

            OverlayRegistry.getOverlay = jest.fn().mockReturnValue({
                getDesignTimeMetadata: jest.fn().mockReturnValue({
                    getData: jest.fn().mockReturnValue({
                        aggregations: {}
                    })
                })
            });

            const addFragment = new AddFragment(
                'adp.extension.controllers.AddFragment',
                overlays as unknown as UI5Element,
                {} as unknown as RuntimeAuthoring,
                {
                    title: 'ADP_ADD_FRAGMENT_DIALOG_TITLE'
                }
            );

            const openSpy = jest.fn();

            await addFragment.setup({
                setEscapeHandler: jest.fn(),
                destroy: jest.fn(),
                setModel: jest.fn(),
                open: openSpy,
                close: jest.fn()
            } as unknown as Dialog);

            const escapeHandlerCb = (addFragment.dialog.setEscapeHandler as jest.Mock).mock.calls[0][0];

            escapeHandlerCb({ resolve: jest.fn() });

            expect(openSpy).toHaveBeenCalledTimes(1);
        });
    });

    describe('onAggregationChanged', () => {
        afterEach(() => {
            jest.restoreAllMocks();
        });

        test('on selected aggregations changed', () => {
            const addFragment = new AddFragment(
                'adp.extension.controllers.AddFragment',
                {} as unknown as UI5Element,
                {} as unknown as RuntimeAuthoring,
                {
                    title: 'ADP_ADD_FRAGMENT_DIALOG_TITLE'
                }
            );

            const event = {
                getSource: jest.fn().mockReturnValue({
                    getSelectedItem: jest.fn().mockReturnValue({ getText: jest.fn().mockReturnValue('someText') }),
                    getSelectedKey: jest.fn().mockReturnValue('0')
                })
            };

            ControlUtils.getControlAggregationByName = jest.fn().mockReturnValue({ 0: {} });

            OverlayRegistry.getOverlay = jest.fn().mockReturnValue({
                getDesignTimeMetadata: jest.fn().mockReturnValue({
                    getData: jest.fn().mockReturnValue({
                        aggregations: { someText: { specialIndexHandling: 'true' } }
                    })
                })
            });

            addFragment['runtimeControl'] = {
                getMetadata: jest.fn().mockReturnValue({
                    getName: jest.fn().mockReturnValue('Toolbar')
                })
            } as unknown as ManagedObject;

            const setPropertySpy = jest.fn();
            addFragment.model = {
                setProperty: setPropertySpy
            } as unknown as JSONModel;

            const updatedIndexArray = [
                { key: 0, value: 0 },
                { key: 1, value: 1 },
                { key: 2, value: 2 }
            ];

            addFragment.onAggregationChanged(event as unknown as Event);

            expect(setPropertySpy).toHaveBeenCalledTimes(7);
            expect(setPropertySpy).toHaveBeenCalledWith('/selectedAggregation/key', '0');
            expect(setPropertySpy).toHaveBeenCalledWith('/selectedAggregation/value', 'someText');
            expect(setPropertySpy).toHaveBeenCalledWith('/indexHandlingFlag', false);
            expect(setPropertySpy).toHaveBeenCalledWith('/specialIndexHandlingIcon', true);
            expect(setPropertySpy).toHaveBeenCalledWith(
                '/iconTooltip',
                `Index is defined by special logic of Toolbar and can't be set here`
            );
            expect(setPropertySpy).toHaveBeenCalledWith('/index', updatedIndexArray);
            expect(setPropertySpy).toHaveBeenCalledWith('/selectedIndex', 2);
        });
    });

    describe('handleDialogClose', () => {
        test('should close dialog', () => {
            const addFragment = new AddFragment(
                'adp.extension.controllers.AddFragment',
                {} as unknown as UI5Element,
                {} as unknown as RuntimeAuthoring,
                {
                    title: 'ADP_ADD_FRAGMENT_DIALOG_TITLE'
                }
            );

            const closeSpy = jest.fn();

            addFragment.dialog = {
                close: closeSpy,
                destroy: jest.fn()
            } as unknown as Dialog;

            addFragment.handleDialogClose();

            expect(closeSpy).toHaveBeenCalledTimes(1);
        });
    });

    describe('onFragmentNameInputChange', () => {
        const testModel = {
            setProperty: jest.fn(),
            getProperty: jest.fn().mockReturnValue([{ fragmentName: 'Delete.fragment.xml' }])
        } as unknown as JSONModel;

        afterEach(() => {
            jest.restoreAllMocks();
        });

        test('sets error when fragment with the same named already exists', () => {
            const addFragment = new AddFragment(
                'adp.extension.controllers.AddFragment',
                {} as unknown as UI5Element,
                {} as unknown as RuntimeAuthoring,
                {
                    title: 'ADP_ADD_FRAGMENT_DIALOG_TITLE'
                }
            );

            const valueStateSpy = jest.fn().mockReturnValue({ setValueStateText: jest.fn() });
            const event = {
                getSource: jest.fn().mockReturnValue({
                    getValue: jest.fn().mockReturnValue('Delete'),
                    setValueState: valueStateSpy
                })
            };

            addFragment.model = testModel;

            addFragment.dialog = {
                getBeginButton: jest
                    .fn()
                    .mockReturnValue({ setEnabled: jest.fn().mockReturnValue({ rerender: jest.fn() }) })
            } as unknown as Dialog;

            addFragment.checkForExistingChange = jest.fn().mockReturnValue(false);

            addFragment.onFragmentNameInputChange(event as unknown as Event);

            expect(valueStateSpy).toHaveBeenCalledWith(ValueState.Error);
        });

        test('sets error when the fragment name is empty', () => {
            const addFragment = new AddFragment(
                'adp.extension.controllers.AddFragment',
                {} as unknown as UI5Element,
                {} as unknown as RuntimeAuthoring,
                {
                    title: 'ADP_ADD_FRAGMENT_DIALOG_TITLE'
                }
            );

            const valueStateSpy = jest.fn().mockReturnValue({ setValueStateText: jest.fn() });
            const event = {
                getSource: jest.fn().mockReturnValue({
                    getValue: jest.fn().mockReturnValue(''),
                    setValueState: valueStateSpy
                })
            };

            addFragment.model = testModel;

            addFragment.dialog = {
                getBeginButton: jest
                    .fn()
                    .mockReturnValue({ setEnabled: jest.fn().mockReturnValue({ rerender: jest.fn() }) })
            } as unknown as Dialog;

            addFragment.checkForExistingChange = jest.fn().mockReturnValue(false);

            addFragment.onFragmentNameInputChange(event as unknown as Event);

            expect(valueStateSpy).toHaveBeenCalledWith(ValueState.None);
        });

        test('sets error when the fragment name has special characters', () => {
            const addFragment = new AddFragment(
                'adp.extension.controllers.AddFragment',
                {} as unknown as UI5Element,
                {} as unknown as RuntimeAuthoring,
                {
                    title: 'ADP_ADD_FRAGMENT_DIALOG_TITLE'
                }
            );

            const valueStateSpy = jest.fn().mockReturnValue({ setValueStateText: jest.fn() });
            const event = {
                getSource: jest.fn().mockReturnValue({
                    getValue: jest.fn().mockReturnValue('Share 2$5!'),
                    setValueState: valueStateSpy
                })
            };

            addFragment.model = testModel;

            addFragment.dialog = {
                getBeginButton: jest
                    .fn()
                    .mockReturnValue({ setEnabled: jest.fn().mockReturnValue({ rerender: jest.fn() }) })
            } as unknown as Dialog;

            addFragment.checkForExistingChange = jest.fn().mockReturnValue(false);

            addFragment.onFragmentNameInputChange(event as unknown as Event);

            expect(valueStateSpy).toHaveBeenCalledWith(ValueState.Error);
        });

        test('sets error when the fragment name contains a whitespace at the end', () => {
            const addFragment = new AddFragment(
                'adp.extension.controllers.AddFragment',
                {} as unknown as UI5Element,
                {} as unknown as RuntimeAuthoring,
                {
                    title: 'ADP_ADD_FRAGMENT_DIALOG_TITLE'
                }
            );

            const valueStateSpy = jest.fn().mockReturnValue({ setValueStateText: jest.fn() });
            const event = {
                getSource: jest.fn().mockReturnValue({
                    getValue: jest.fn().mockReturnValue('samplename '),
                    setValueState: valueStateSpy
                })
            };

            addFragment.model = testModel;

            addFragment.dialog = {
                getBeginButton: jest
                    .fn()
                    .mockReturnValue({ setEnabled: jest.fn().mockReturnValue({ rerender: jest.fn() }) })
            } as unknown as Dialog;

            addFragment.checkForExistingChange = jest.fn().mockReturnValue(false);

            addFragment.onFragmentNameInputChange(event as unknown as Event);

            expect(valueStateSpy).toHaveBeenCalledWith(ValueState.Error);
        });

        test('sets error when the fragment name exceeds 64 characters', () => {
            const addFragment = new AddFragment(
                'adp.extension.controllers.AddFragment',
                {} as unknown as UI5Element,
                {} as unknown as RuntimeAuthoring,
                {
                    title: 'ADP_ADD_FRAGMENT_DIALOG_TITLE'
                }
            );

            const valueStateSpy = jest.fn().mockReturnValue({ setValueStateText: jest.fn() });
            const event = {
                getSource: jest.fn().mockReturnValue({
                    getValue: jest
                        .fn()
                        .mockReturnValue('thisisverylongnamethisisverylongnamethisisverylongnamethisisveryl'),
                    setValueState: valueStateSpy
                })
            };

            addFragment.model = testModel;

            addFragment.dialog = {
                getBeginButton: jest
                    .fn()
                    .mockReturnValue({ setEnabled: jest.fn().mockReturnValue({ rerender: jest.fn() }) })
            } as unknown as Dialog;

            addFragment.checkForExistingChange = jest.fn().mockReturnValue(false);

            addFragment.onFragmentNameInputChange(event as unknown as Event);

            expect(valueStateSpy).toHaveBeenCalledWith(ValueState.Error);
        });

        test('does not crash if composite command exists in command stack', () => {
            const rtaMock = new RuntimeAuthoringMock({} as RTAOptions);

            const command = {
                getCommandStack: jest.fn().mockReturnValue([])
            };

            rtaMock.getCommandStack.mockReturnValue({
                getCommands: jest.fn().mockReturnValue([command])
            });

            const addFragment = new AddFragment(
                'adp.extension.controllers.AddFragment',
                {} as unknown as UI5Element,
                rtaMock as unknown as RuntimeAuthoring,
                {
                    title: 'ADP_ADD_FRAGMENT_DIALOG_TITLE'
                }
            );

            const valueStateSpy = jest.fn().mockReturnValue({ setValueStateText: jest.fn() });
            const event = {
                getSource: jest.fn().mockReturnValue({
                    getValue: jest.fn().mockReturnValue('New'),
                    setValueState: valueStateSpy
                })
            };

            addFragment.model = testModel;

            addFragment.dialog = {
                getBeginButton: jest
                    .fn()
                    .mockReturnValue({ setEnabled: jest.fn().mockReturnValue({ rerender: jest.fn() }) })
            } as unknown as Dialog;

            addFragment.onFragmentNameInputChange(event as unknown as Event);

            expect(valueStateSpy).toHaveBeenCalledWith(ValueState.Success);
        });

        test('sets error when the fragment name already exists in command stack', () => {
            const rtaMock = new RuntimeAuthoringMock({} as RTAOptions);
            const change = {
                content: {
                    fragmentPath: 'fragments/New.fragment.xml'
                }
            };
            const command = {
                getProperty: jest.fn().mockReturnValue(''),
                getPreparedChange: jest.fn().mockReturnValue({ getDefinition: jest.fn().mockReturnValue(change) })
            };

            rtaMock.getCommandStack.mockReturnValue({
                getCommands: jest.fn().mockReturnValue([command])
            });

            const addFragment = new AddFragment(
                'adp.extension.controllers.AddFragment',
                {} as unknown as UI5Element,
                rtaMock as unknown as RuntimeAuthoring,
                {
                    title: 'ADP_ADD_FRAGMENT_DIALOG_TITLE'
                }
            );

            const valueStateSpy = jest.fn().mockReturnValue({ setValueStateText: jest.fn() });
            const event = {
                getSource: jest.fn().mockReturnValue({
                    getValue: jest.fn().mockReturnValue('New'),
                    setValueState: valueStateSpy
                })
            };

            addFragment.model = testModel;

            addFragment.dialog = {
                getBeginButton: jest
                    .fn()
                    .mockReturnValue({ setEnabled: jest.fn().mockReturnValue({ rerender: jest.fn() }) })
            } as unknown as Dialog;

            addFragment.onFragmentNameInputChange(event as unknown as Event);

            expect(valueStateSpy).toHaveBeenCalledWith(ValueState.Error);
        });

        test('sets error when the fragment name already exists in command stack (command is "composite")', () => {
            const rtaMock = new RuntimeAuthoringMock({} as RTAOptions);
            const change = {
                content: {
                    fragmentPath: 'fragments/New.fragment.xml'
                }
            };
            const command = {
                getProperty: jest.fn().mockReturnValue('addXMLAtExtensionPoint'),
                getPreparedChange: jest.fn().mockReturnValue({ getDefinition: jest.fn().mockReturnValue(change) })
            };
            const compositeCommand = {
                getProperty: jest.fn().mockReturnValue('composite'),
                getCommands: jest.fn().mockReturnValue([command])
            };

            rtaMock.getCommandStack.mockReturnValue({
                getCommands: jest.fn().mockReturnValue([compositeCommand])
            });

            const addFragment = new AddFragment(
                'adp.extension.controllers.AddFragment',
                {} as unknown as UI5Element,
                rtaMock as unknown as RuntimeAuthoring,
                {
                    title: 'ADP_ADD_FRAGMENT_DIALOG_TITLE'
                }
            );

            const valueStateSpy = jest.fn().mockReturnValue({ setValueStateText: jest.fn() });
            const event = {
                getSource: jest.fn().mockReturnValue({
                    getValue: jest.fn().mockReturnValue('New'),
                    setValueState: valueStateSpy
                })
            };

            addFragment.model = testModel;

            addFragment.dialog = {
                getBeginButton: jest
                    .fn()
                    .mockReturnValue({ setEnabled: jest.fn().mockReturnValue({ rerender: jest.fn() }) })
            } as unknown as Dialog;

            addFragment.onFragmentNameInputChange(event as unknown as Event);

            expect(valueStateSpy).toHaveBeenCalledWith(ValueState.Error);
        });

        test('sets create button to true when the fragment name is valid', () => {
            const rtaMock = new RuntimeAuthoringMock({} as RTAOptions);
            rtaMock.getCommandStack.mockReturnValue({
                getCommands: jest.fn().mockReturnValue([])
            });
            const addFragment = new AddFragment(
                'adp.extension.controllers.AddFragment',
                {} as unknown as UI5Element,
                rtaMock as unknown as RuntimeAuthoring,
                {
                    title: 'ADP_ADD_FRAGMENT_DIALOG_TITLE'
                }
            );

            const valueStateSpy = jest.fn().mockReturnValue({ setValueStateText: jest.fn() });
            const event = {
                getSource: jest.fn().mockReturnValue({
                    getValue: jest.fn().mockReturnValue('Share'),
                    setValueState: valueStateSpy
                })
            };

            addFragment.model = testModel;

            addFragment.dialog = {
                getBeginButton: jest
                    .fn()
                    .mockReturnValue({ setEnabled: jest.fn().mockReturnValue({ rerender: jest.fn() }) })
            } as unknown as Dialog;

            addFragment.onFragmentNameInputChange(event as unknown as Event);

            expect(valueStateSpy).toHaveBeenCalledWith(ValueState.Success);
        });
    });

    describe('onCreateBtnPress', () => {
        afterEach(() => {
            jest.restoreAllMocks();
        });
        const testModel = {
            getProperty: jest.fn().mockReturnValueOnce('Share').mockReturnValueOnce('0').mockReturnValueOnce('content'),
            setProperty: jest.fn()
        } as unknown as JSONModel;
        const rtaMock = new RuntimeAuthoringMock({} as RTAOptions);

        test('creates new fragment and a change', async () => {
            sapMock.ui.version = '1.71.62';
            const executeSpy = jest.fn();
            rtaMock.getCommandStack.mockReturnValue({
                pushAndExecute: executeSpy
            });
            rtaMock.getFlexSettings.mockReturnValue({ projectId: 'adp.app' });

            const overlays = {
                getId: jest.fn().mockReturnValue('some-id')
            };

            sapCoreMock.byId.mockReturnValue({});
            jest.spyOn(ControlUtils, 'getRuntimeControl').mockReturnValue({
                getMetadata: jest.fn().mockReturnValue({
                    getAllAggregations: jest.fn().mockReturnValue({}),
                    getName: jest.fn().mockReturnValue('sap.uxap.ObjectPageLayout'),
                    getDefaultAggregationName: jest.fn().mockReturnValue('content')
                })
            } as unknown as ManagedObject);

            const addFragment = new AddFragment(
                'adp.extension.controllers.AddFragment',
                overlays as unknown as UI5Element,
                rtaMock as unknown as RuntimeAuthoring,
                {
                    title: 'ADP_ADD_FRAGMENT_DIALOG_TITLE'
                }
            );

            const event = {
                getSource: jest.fn().mockReturnValue({
                    setEnabled: jest.fn()
                })
            };

            addFragment.model = testModel;

            CommandFactory.getCommandFor = jest.fn().mockReturnValue({
                _oPreparedChange: {
                    _oDefinition: { moduleName: 'adp/app/changes/fragments/Share.fragment.xml' },
                    setModuleName: jest.fn()
                }
            });

            fetchMock.mockResolvedValue({
                json: jest.fn().mockReturnValue({
                    id: 'id',
                    reference: 'reference',
                    namespace: 'namespace',
                    layer: 'layer'
                }),
                text: jest.fn().mockReturnValue('XML Fragment was created!'),
                ok: true
            });

            addFragment.handleDialogClose = jest.fn();

            await addFragment.setup({
                setEscapeHandler: jest.fn(),
                destroy: jest.fn(),
                setModel: jest.fn(),
                open: jest.fn(),
                close: jest.fn()
            } as unknown as Dialog);

            await addFragment.onCreateBtnPress(event as unknown as Event);

            expect(executeSpy).toHaveBeenCalledWith({
                _oPreparedChange: {
                    _oDefinition: {
                        moduleName: 'adp/app/changes/fragments/Share.fragment.xml'
                    },
                    setModuleName: expect.any(Function)
                }
            });
            expect(CommandFactory.getCommandFor.mock.calls[0][4].selector).toBeUndefined();
        });

        test('creates new custom section fragment and a change', async () => {
            sapMock.ui.version = '1.71.62';
            const executeSpy = jest.fn();
            rtaMock.getCommandStack.mockReturnValue({
                pushAndExecute: executeSpy
            });
            rtaMock.getFlexSettings.mockReturnValue({ projectId: 'adp.app' });

            const overlays = {
                getId: jest.fn().mockReturnValue('some-id')
            };

            const addFragment = new AddFragment(
                'adp.extension.controllers.AddFragment',
                overlays as unknown as UI5Element,
                rtaMock as unknown as RuntimeAuthoring,
                {
                    title: 'ADP_ADD_FRAGMENT_DIALOG_TITLE',
                    aggregation: 'sections'
                }
            );

            const event = {
                getSource: jest.fn().mockReturnValue({
                    setEnabled: jest.fn()
                })
            };

            const testModel = {
                getProperty: jest
                    .fn()
                    .mockReturnValueOnce('Share')
                    .mockReturnValueOnce('0')
                    .mockReturnValueOnce('sections'),
                setProperty: jest.fn()
            } as unknown as JSONModel;
            addFragment.model = testModel;

            const dummyContent: AddFragmentChangeContentType = {
                fragmentPath: 'dummyPath',
                index: 1,
                targetAggregation: 'sections'
            };

            const setContentSpy = jest.fn();
            const commandForSpy = jest.fn().mockReturnValue({
                _oPreparedChange: {
                    _oDefinition: { moduleName: 'adp/app/changes/fragments/Share.fragment.xml' },
                    setModuleName: jest.fn()
                },
                getPreparedChange: jest.fn().mockReturnValue({
                    getContent: jest.fn().mockReturnValue(dummyContent),
                    setContent: setContentSpy
                })
            });
            CommandFactory.getCommandFor = commandForSpy;

            fetchMock.mockResolvedValue({
                json: jest.fn().mockReturnValue({
                    id: 'id',
                    reference: 'reference',
                    namespace: 'namespace',
                    layer: 'layer'
                }),
                text: jest.fn().mockReturnValue('XML Fragment was created!'),
                ok: true
            });

            jest.spyOn(sap.ui, 'getCore').mockReturnValue({
                byId: jest.fn().mockReturnValue({})
            } as unknown as Core);

            jest.spyOn(ControlUtils, 'getRuntimeControl').mockReturnValue({
                getMetadata: jest.fn().mockReturnValue({
                    getAllAggregations: jest.fn().mockReturnValue({}),
                    getName: jest.fn().mockReturnValue('sap.uxap.ObjectPageLayout')
                })
            } as unknown as ManagedObject);

            addFragment.handleDialogClose = jest.fn();

            await addFragment.setup({
                setEscapeHandler: jest.fn(),
                destroy: jest.fn(),
                setModel: jest.fn(),
                open: jest.fn(),
                close: jest.fn()
            } as unknown as Dialog);

            await addFragment.onCreateBtnPress(event as unknown as Event);

            expect(executeSpy).toHaveBeenCalledWith({
                _oPreparedChange: {
                    _oDefinition: {
                        moduleName: 'adp/app/changes/fragments/Share.fragment.xml'
                    },
                    setModuleName: expect.any(Function)
                },
                getPreparedChange: expect.any(Function)
            });

            expect(setContentSpy).toHaveBeenCalledWith({
                ...dummyContent,
                templateName: 'OBJECT_PAGE_CUSTOM_SECTION'
            });
        });

        test('add header field fragment and a change if targetAggregation is headerContent', async () => {
            sapMock.ui.version = '1.71.62';
            const executeSpy = jest.fn();
            rtaMock.getCommandStack.mockReturnValue({
                pushAndExecute: executeSpy
            });
            rtaMock.getFlexSettings.mockReturnValue({ projectId: 'adp.app' });

            const overlays = {
                getId: jest.fn().mockReturnValue('some-id')
            };

            const addFragment = new AddFragment(
                'adp.extension.controllers.AddFragment',
                overlays as unknown as UI5Element,
                rtaMock as unknown as RuntimeAuthoring,
                {
                    title: 'QUICK_ACTION_OP_ADD_HEADER_FIELD',
                    aggregation: 'headerContent'
                }
            );

            const event = {
                getSource: jest.fn().mockReturnValue({
                    setEnabled: jest.fn()
                })
            };

            const testModel = {
                getProperty: jest
                    .fn()
                    .mockReturnValueOnce('Share')
                    .mockReturnValueOnce('0')
                    .mockReturnValueOnce('headerContent'),
                setProperty: jest.fn()
            } as unknown as JSONModel;
            addFragment.model = testModel;

            const dummyContent: AddFragmentChangeContentType = {
                fragmentPath: 'dummyPath',
                index: 1,
                targetAggregation: 'headerContent'
            };

            const setContentSpy = jest.fn();
            const commandForSpy = jest.fn().mockReturnValue({
                _oPreparedChange: {
                    _oDefinition: { moduleName: 'adp/app/changes/fragments/Share.fragment.xml' },
                    setModuleName: jest.fn()
                },
                getPreparedChange: jest.fn().mockReturnValue({
                    getContent: jest.fn().mockReturnValue(dummyContent),
                    setContent: setContentSpy
                })
            });
            CommandFactory.getCommandFor = commandForSpy;

            fetchMock.mockResolvedValue({
                json: jest.fn().mockReturnValue({
                    id: 'id',
                    reference: 'reference',
                    namespace: 'namespace',
                    layer: 'layer'
                }),
                text: jest.fn().mockReturnValue('XML Fragment was created!'),
                ok: true
            });

            jest.spyOn(sap.ui, 'getCore').mockReturnValue({
                byId: jest.fn().mockReturnValue({})
            } as unknown as Core);

            jest.spyOn(ControlUtils, 'getRuntimeControl').mockReturnValue({
                getMetadata: jest.fn().mockReturnValue({
                    getAllAggregations: jest.fn().mockReturnValue({}),
                    getName: jest.fn().mockReturnValue('sap.uxap.ObjectPageLayout')
                })
            } as unknown as ManagedObject);

            addFragment.handleDialogClose = jest.fn();

            await addFragment.setup({
                setEscapeHandler: jest.fn(),
                destroy: jest.fn(),
                setModel: jest.fn(),
                open: jest.fn(),
                close: jest.fn()
            } as unknown as Dialog);

            await addFragment.onCreateBtnPress(event as unknown as Event);

            expect(executeSpy).toHaveBeenCalledWith({
                _oPreparedChange: {
                    _oDefinition: {
                        moduleName: 'adp/app/changes/fragments/Share.fragment.xml'
                    },
                    setModuleName: expect.any(Function)
                },
                getPreparedChange: expect.any(Function)
            });

            expect(setContentSpy).toHaveBeenCalledWith({
                ...dummyContent,
                templateName: 'OBJECT_PAGE_HEADER_FIELD'
            });
        });

        test('add header field fragment and a change if targetAggregation is items', async () => {
            sapMock.ui.version = '1.71.62';
            const executeSpy = jest.fn();
            rtaMock.getCommandStack.mockReturnValue({
                pushAndExecute: executeSpy
            });
            rtaMock.getFlexSettings.mockReturnValue({ projectId: 'adp.app' });

            const overlays = {
                getId: jest.fn().mockReturnValue('some-id')
            };

            const addFragment = new AddFragment(
                'adp.extension.controllers.AddFragment',
                overlays as unknown as UI5Element,
                rtaMock as unknown as RuntimeAuthoring,
                {
                    title: 'QUICK_ACTION_OP_ADD_HEADER_FIELD',
                    aggregation: 'items'
                }
            );

            const event = {
                getSource: jest.fn().mockReturnValue({
                    setEnabled: jest.fn()
                })
            };

            const testModel = {
                getProperty: jest
                    .fn()
                    .mockReturnValueOnce('Share')
                    .mockReturnValueOnce('0')
                    .mockReturnValueOnce('items'),
                setProperty: jest.fn()
            } as unknown as JSONModel;
            addFragment.model = testModel;

            const dummyContent: AddFragmentChangeContentType = {
                fragmentPath: 'dummyPath',
                index: 1,
                targetAggregation: 'items'
            };

            const setContentSpy = jest.fn();
            const commandForSpy = jest.fn().mockReturnValue({
                _oPreparedChange: {
                    _oDefinition: { moduleName: 'adp/app/changes/fragments/Share.fragment.xml' },
                    setModuleName: jest.fn()
                },
                getPreparedChange: jest.fn().mockReturnValue({
                    getContent: jest.fn().mockReturnValue(dummyContent),
                    setContent: setContentSpy
                })
            });
            CommandFactory.getCommandFor = commandForSpy;

            fetchMock.mockResolvedValue({
                json: jest.fn().mockReturnValue({
                    id: 'id',
                    reference: 'reference',
                    namespace: 'namespace',
                    layer: 'layer'
                }),
                text: jest.fn().mockReturnValue('XML Fragment was created!'),
                ok: true
            });

            jest.spyOn(sap.ui, 'getCore').mockReturnValue({
                byId: jest.fn().mockReturnValue({})
            } as unknown as Core);

            jest.spyOn(ControlUtils, 'getRuntimeControl').mockReturnValue({
                getMetadata: jest.fn().mockReturnValue({
                    getAllAggregations: jest.fn().mockReturnValue({}),
                    getName: jest.fn().mockReturnValue('sap.m.FlexBox')
                }),
                getParent: jest.fn().mockReturnValue({
                    getMetadata: jest.fn().mockReturnValue({
                        getName: jest.fn().mockReturnValue('sap.uxap.ObjectPageDynamicHeaderContent')
                    })
                })
            } as unknown as ManagedObject);

            addFragment.handleDialogClose = jest.fn();

            await addFragment.setup({
                setEscapeHandler: jest.fn(),
                destroy: jest.fn(),
                setModel: jest.fn(),
                open: jest.fn(),
                close: jest.fn()
            } as unknown as Dialog);

            await addFragment.onCreateBtnPress(event as unknown as Event);

            expect(executeSpy).toHaveBeenCalledWith({
                _oPreparedChange: {
                    _oDefinition: {
                        moduleName: 'adp/app/changes/fragments/Share.fragment.xml'
                    },
                    setModuleName: expect.any(Function)
                },
                getPreparedChange: expect.any(Function)
            });

            expect(setContentSpy).toHaveBeenCalledWith({
                ...dummyContent,
                templateName: 'OBJECT_PAGE_HEADER_FIELD'
            });
        });
<<<<<<< HEAD
        test('creates new custom action fragment and a change targetAggregation is actions', async () => {
            sapMock.ui.version = '1.71.62';
            const executeSpy = jest.fn();
            rtaMock.getCommandStack.mockReturnValue({
                pushAndExecute: executeSpy
            });
            rtaMock.getFlexSettings.mockReturnValue({ projectId: 'adp.app' });

            const overlays = {
                getId: jest.fn().mockReturnValue('some-id')
            };

            const addFragment = new AddFragment(
                'adp.extension.controllers.AddFragment',
                overlays as unknown as UI5Element,
                rtaMock as unknown as RuntimeAuthoring,
                {
                    title: 'QUICK_ACTION_ADD_CUSTOM_PAGE_ACTION',
                    aggregation: 'actions'
                }
            );

            const event = {
                getSource: jest.fn().mockReturnValue({
                    setEnabled: jest.fn()
                })
            };

            const testModel = {
                getProperty: jest
                    .fn()
                    .mockReturnValueOnce('Share')
                    .mockReturnValueOnce('0')
                    .mockReturnValueOnce('actions'),
                setProperty: jest.fn()
            } as unknown as JSONModel;
            addFragment.model = testModel;

            const dummyContent: AddFragmentChangeContentType = {
                fragmentPath: 'dummyPath',
                index: 1,
                targetAggregation: 'actions'
            };

            const setContentSpy = jest.fn();
            const commandForSpy = jest.fn().mockReturnValue({
                _oPreparedChange: {
                    _oDefinition: { moduleName: 'adp/app/changes/fragments/Share.fragment.xml' },
                    setModuleName: jest.fn()
                },
                getPreparedChange: jest.fn().mockReturnValue({
                    getContent: jest.fn().mockReturnValue(dummyContent),
                    setContent: setContentSpy
                })
            });
            CommandFactory.getCommandFor = commandForSpy;

            fetchMock.mockResolvedValue({
                json: jest.fn().mockReturnValue({
                    id: 'id',
                    reference: 'reference',
                    namespace: 'namespace',
                    layer: 'layer'
                }),
                text: jest.fn().mockReturnValue('XML Fragment was created!'),
                ok: true
            });

            jest.spyOn(sap.ui, 'getCore').mockReturnValue({
                byId: jest.fn().mockReturnValue({})
            } as unknown as Core);

            jest.spyOn(ControlUtils, 'getRuntimeControl').mockReturnValue({
                getMetadata: jest.fn().mockReturnValue({
                    getAllAggregations: jest.fn().mockReturnValue({}),
                    getName: jest.fn().mockReturnValue('sap.uxap.ObjectPageHeader')
                })
            } as unknown as ManagedObject);

            addFragment.handleDialogClose = jest.fn();

            await addFragment.setup({
                setEscapeHandler: jest.fn(),
                destroy: jest.fn(),
                setModel: jest.fn(),
                open: jest.fn(),
                close: jest.fn()
            } as unknown as Dialog);

            await addFragment.onCreateBtnPress(event as unknown as Event);

            expect(executeSpy).toHaveBeenCalledWith({
                _oPreparedChange: {
                    _oDefinition: {
                        moduleName: 'adp/app/changes/fragments/Share.fragment.xml'
                    },
                    setModuleName: expect.any(Function)
                },
                getPreparedChange: expect.any(Function)
            });

            expect(setContentSpy).toHaveBeenCalledWith({
                ...dummyContent,
                templateName: 'CUSTOM_ACTION'
            });
        });

        test('creates new custom action fragment and a change targetAggregation is content', async () => {
=======

        test('add header field fragment and a change if targetAggregation is items and not a dynamic header', async () => {
>>>>>>> c1462a9b
            sapMock.ui.version = '1.71.62';
            const executeSpy = jest.fn();
            rtaMock.getCommandStack.mockReturnValue({
                pushAndExecute: executeSpy
            });
            rtaMock.getFlexSettings.mockReturnValue({ projectId: 'adp.app' });

            const overlays = {
                getId: jest.fn().mockReturnValue('some-id')
            };

            const addFragment = new AddFragment(
                'adp.extension.controllers.AddFragment',
                overlays as unknown as UI5Element,
                rtaMock as unknown as RuntimeAuthoring,
                {
<<<<<<< HEAD
                    title: 'QUICK_ACTION_ADD_CUSTOM_PAGE_ACTION',
                    aggregation: 'content'
=======
                    title: 'QUICK_ACTION_OP_ADD_HEADER_FIELD',
                    aggregation: 'items'
>>>>>>> c1462a9b
                }
            );

            const event = {
                getSource: jest.fn().mockReturnValue({
                    setEnabled: jest.fn()
                })
            };

            const testModel = {
                getProperty: jest
                    .fn()
                    .mockReturnValueOnce('Share')
                    .mockReturnValueOnce('0')
<<<<<<< HEAD
                    .mockReturnValueOnce('content'),
=======
                    .mockReturnValueOnce('items'),
>>>>>>> c1462a9b
                setProperty: jest.fn()
            } as unknown as JSONModel;
            addFragment.model = testModel;

            const dummyContent: AddFragmentChangeContentType = {
                fragmentPath: 'dummyPath',
                index: 1,
<<<<<<< HEAD
                targetAggregation: 'content'
=======
                targetAggregation: 'items'
>>>>>>> c1462a9b
            };

            const setContentSpy = jest.fn();
            const commandForSpy = jest.fn().mockReturnValue({
                _oPreparedChange: {
                    _oDefinition: { moduleName: 'adp/app/changes/fragments/Share.fragment.xml' },
                    setModuleName: jest.fn()
                },
                getPreparedChange: jest.fn().mockReturnValue({
                    getContent: jest.fn().mockReturnValue(dummyContent),
                    setContent: setContentSpy
                })
            });
            CommandFactory.getCommandFor = commandForSpy;

            fetchMock.mockResolvedValue({
                json: jest.fn().mockReturnValue({
                    id: 'id',
                    reference: 'reference',
                    namespace: 'namespace',
                    layer: 'layer'
                }),
                text: jest.fn().mockReturnValue('XML Fragment was created!'),
                ok: true
            });

            jest.spyOn(sap.ui, 'getCore').mockReturnValue({
                byId: jest.fn().mockReturnValue({})
            } as unknown as Core);

            jest.spyOn(ControlUtils, 'getRuntimeControl').mockReturnValue({
                getMetadata: jest.fn().mockReturnValue({
                    getAllAggregations: jest.fn().mockReturnValue({}),
<<<<<<< HEAD
                    getName: jest.fn().mockReturnValue('sap.m.Toolbar')
=======
                    getName: jest.fn().mockReturnValue('sap.m.FlexBox')
                }),
                getParent: jest.fn().mockReturnValue({
                    getMetadata: jest.fn().mockReturnValue({
                        getName: jest.fn().mockReturnValue('No.Dynamic.ObjectPageDynamicHeaderContent')
                    })
>>>>>>> c1462a9b
                })
            } as unknown as ManagedObject);

            addFragment.handleDialogClose = jest.fn();

            await addFragment.setup({
                setEscapeHandler: jest.fn(),
                destroy: jest.fn(),
                setModel: jest.fn(),
                open: jest.fn(),
                close: jest.fn()
            } as unknown as Dialog);

            await addFragment.onCreateBtnPress(event as unknown as Event);

            expect(executeSpy).toHaveBeenCalledWith({
                _oPreparedChange: {
                    _oDefinition: {
                        moduleName: 'adp/app/changes/fragments/Share.fragment.xml'
                    },
                    setModuleName: expect.any(Function)
                },
                getPreparedChange: expect.any(Function)
            });
<<<<<<< HEAD

            expect(setContentSpy).toHaveBeenCalledWith({
                ...dummyContent,
                templateName: 'CUSTOM_ACTION'
            });
=======
>>>>>>> c1462a9b
        });
    });
});<|MERGE_RESOLUTION|>--- conflicted
+++ resolved
@@ -952,8 +952,8 @@
                 templateName: 'OBJECT_PAGE_HEADER_FIELD'
             });
         });
-<<<<<<< HEAD
-        test('creates new custom action fragment and a change targetAggregation is actions', async () => {
+
+        test('add header field fragment and a change if targetAggregation is items and not a dynamic header', async () => {
             sapMock.ui.version = '1.71.62';
             const executeSpy = jest.fn();
             rtaMock.getCommandStack.mockReturnValue({
@@ -970,8 +970,8 @@
                 overlays as unknown as UI5Element,
                 rtaMock as unknown as RuntimeAuthoring,
                 {
-                    title: 'QUICK_ACTION_ADD_CUSTOM_PAGE_ACTION',
-                    aggregation: 'actions'
+                    title: 'QUICK_ACTION_OP_ADD_HEADER_FIELD',
+                    aggregation: 'items'
                 }
             );
 
@@ -986,7 +986,7 @@
                     .fn()
                     .mockReturnValueOnce('Share')
                     .mockReturnValueOnce('0')
-                    .mockReturnValueOnce('actions'),
+                    .mockReturnValueOnce('items'),
                 setProperty: jest.fn()
             } as unknown as JSONModel;
             addFragment.model = testModel;
@@ -994,7 +994,7 @@
             const dummyContent: AddFragmentChangeContentType = {
                 fragmentPath: 'dummyPath',
                 index: 1,
-                targetAggregation: 'actions'
+                targetAggregation: 'items'
             };
 
             const setContentSpy = jest.fn();
@@ -1028,7 +1028,12 @@
             jest.spyOn(ControlUtils, 'getRuntimeControl').mockReturnValue({
                 getMetadata: jest.fn().mockReturnValue({
                     getAllAggregations: jest.fn().mockReturnValue({}),
-                    getName: jest.fn().mockReturnValue('sap.uxap.ObjectPageHeader')
+                    getName: jest.fn().mockReturnValue('sap.m.FlexBox')
+                }),
+                getParent: jest.fn().mockReturnValue({
+                    getMetadata: jest.fn().mockReturnValue({
+                        getName: jest.fn().mockReturnValue('No.Dynamic.ObjectPageDynamicHeaderContent')
+                    })
                 })
             } as unknown as ManagedObject);
 
@@ -1053,147 +1058,6 @@
                 },
                 getPreparedChange: expect.any(Function)
             });
-
-            expect(setContentSpy).toHaveBeenCalledWith({
-                ...dummyContent,
-                templateName: 'CUSTOM_ACTION'
-            });
-        });
-
-        test('creates new custom action fragment and a change targetAggregation is content', async () => {
-=======
-
-        test('add header field fragment and a change if targetAggregation is items and not a dynamic header', async () => {
->>>>>>> c1462a9b
-            sapMock.ui.version = '1.71.62';
-            const executeSpy = jest.fn();
-            rtaMock.getCommandStack.mockReturnValue({
-                pushAndExecute: executeSpy
-            });
-            rtaMock.getFlexSettings.mockReturnValue({ projectId: 'adp.app' });
-
-            const overlays = {
-                getId: jest.fn().mockReturnValue('some-id')
-            };
-
-            const addFragment = new AddFragment(
-                'adp.extension.controllers.AddFragment',
-                overlays as unknown as UI5Element,
-                rtaMock as unknown as RuntimeAuthoring,
-                {
-<<<<<<< HEAD
-                    title: 'QUICK_ACTION_ADD_CUSTOM_PAGE_ACTION',
-                    aggregation: 'content'
-=======
-                    title: 'QUICK_ACTION_OP_ADD_HEADER_FIELD',
-                    aggregation: 'items'
->>>>>>> c1462a9b
-                }
-            );
-
-            const event = {
-                getSource: jest.fn().mockReturnValue({
-                    setEnabled: jest.fn()
-                })
-            };
-
-            const testModel = {
-                getProperty: jest
-                    .fn()
-                    .mockReturnValueOnce('Share')
-                    .mockReturnValueOnce('0')
-<<<<<<< HEAD
-                    .mockReturnValueOnce('content'),
-=======
-                    .mockReturnValueOnce('items'),
->>>>>>> c1462a9b
-                setProperty: jest.fn()
-            } as unknown as JSONModel;
-            addFragment.model = testModel;
-
-            const dummyContent: AddFragmentChangeContentType = {
-                fragmentPath: 'dummyPath',
-                index: 1,
-<<<<<<< HEAD
-                targetAggregation: 'content'
-=======
-                targetAggregation: 'items'
->>>>>>> c1462a9b
-            };
-
-            const setContentSpy = jest.fn();
-            const commandForSpy = jest.fn().mockReturnValue({
-                _oPreparedChange: {
-                    _oDefinition: { moduleName: 'adp/app/changes/fragments/Share.fragment.xml' },
-                    setModuleName: jest.fn()
-                },
-                getPreparedChange: jest.fn().mockReturnValue({
-                    getContent: jest.fn().mockReturnValue(dummyContent),
-                    setContent: setContentSpy
-                })
-            });
-            CommandFactory.getCommandFor = commandForSpy;
-
-            fetchMock.mockResolvedValue({
-                json: jest.fn().mockReturnValue({
-                    id: 'id',
-                    reference: 'reference',
-                    namespace: 'namespace',
-                    layer: 'layer'
-                }),
-                text: jest.fn().mockReturnValue('XML Fragment was created!'),
-                ok: true
-            });
-
-            jest.spyOn(sap.ui, 'getCore').mockReturnValue({
-                byId: jest.fn().mockReturnValue({})
-            } as unknown as Core);
-
-            jest.spyOn(ControlUtils, 'getRuntimeControl').mockReturnValue({
-                getMetadata: jest.fn().mockReturnValue({
-                    getAllAggregations: jest.fn().mockReturnValue({}),
-<<<<<<< HEAD
-                    getName: jest.fn().mockReturnValue('sap.m.Toolbar')
-=======
-                    getName: jest.fn().mockReturnValue('sap.m.FlexBox')
-                }),
-                getParent: jest.fn().mockReturnValue({
-                    getMetadata: jest.fn().mockReturnValue({
-                        getName: jest.fn().mockReturnValue('No.Dynamic.ObjectPageDynamicHeaderContent')
-                    })
->>>>>>> c1462a9b
-                })
-            } as unknown as ManagedObject);
-
-            addFragment.handleDialogClose = jest.fn();
-
-            await addFragment.setup({
-                setEscapeHandler: jest.fn(),
-                destroy: jest.fn(),
-                setModel: jest.fn(),
-                open: jest.fn(),
-                close: jest.fn()
-            } as unknown as Dialog);
-
-            await addFragment.onCreateBtnPress(event as unknown as Event);
-
-            expect(executeSpy).toHaveBeenCalledWith({
-                _oPreparedChange: {
-                    _oDefinition: {
-                        moduleName: 'adp/app/changes/fragments/Share.fragment.xml'
-                    },
-                    setModuleName: expect.any(Function)
-                },
-                getPreparedChange: expect.any(Function)
-            });
-<<<<<<< HEAD
-
-            expect(setContentSpy).toHaveBeenCalledWith({
-                ...dummyContent,
-                templateName: 'CUSTOM_ACTION'
-            });
-=======
->>>>>>> c1462a9b
         });
     });
 });