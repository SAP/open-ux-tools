import init from '../../../src/adp/init';
import rtaMock from 'mock/sap/ui/rta/RuntimeAuthoring';
import { fetchMock } from 'mock/window';
import * as outline from '../../../src/cpe/outline';
import * as facade from '../../../src/cpe/facade';

<<<<<<< HEAD
describe('init', () => {
    test('initializes client side code', () => {
        const addMenuItemSpy = jest.fn();
        rtaMock.getDefaultPlugins.mockReturnValue({
            contextMenu: {
                addMenuItem: addMenuItemSpy
=======
describe('adp', () => {
    const addMenuItemSpy = jest.fn();
    let initOutlineSpy: jest.SpyInstance;
    rtaMock.attachUndoRedoStackModified = jest.fn();
    rtaMock.attachSelectionChange = jest.fn();
    rtaMock.getDefaultPlugins.mockReturnValueOnce({
        contextMenu: {
            addMenuItem: addMenuItemSpy
        }
    });
    jest.spyOn(facade, 'createUi5Facade').mockImplementation(() => {
        return {
            getControlById: jest.fn().mockReturnValueOnce({
                name: 'sap.m.Button',
                getMetadata: jest.fn().mockImplementationOnce(() => {
                    return {
                        getName: jest.fn().mockReturnValueOnce('sap.m.Button')
                    };
                })
            }),
            getIcons: jest.fn().mockImplementation(() => {
                return ['testIcon1', 'testIcon2'];
            }),
            getClosestOverlayFor: jest.fn(),
            getComponent: jest.fn(),
            getOverlay: jest.fn()
        };
    });
    beforeAll(() => {
        const apiJson = {
            json: () => {
                return {};
>>>>>>> 0f2ac46a
            }
        };
        window.fetch = fetchMock
            .mockImplementationOnce(() => Promise.resolve(apiJson))
            .mockImplementation(() => Promise.resolve({ json: jest.fn().mockResolvedValue({}) }));
        initOutlineSpy = jest.spyOn(outline, 'initOutline').mockImplementation(() => {
            return Promise.resolve();
        });
    });
    test('init', () => {
        init(rtaMock);
<<<<<<< HEAD
        expect(addMenuItemSpy.mock.calls.length).toBe(2);
=======
        expect(initOutlineSpy).toBeCalledTimes(1);
        expect(addMenuItemSpy.mock.calls.length).toBe(1);
>>>>>>> 0f2ac46a
    });
});<|MERGE_RESOLUTION|>--- conflicted
+++ resolved
@@ -4,14 +4,6 @@
 import * as outline from '../../../src/cpe/outline';
 import * as facade from '../../../src/cpe/facade';
 
-<<<<<<< HEAD
-describe('init', () => {
-    test('initializes client side code', () => {
-        const addMenuItemSpy = jest.fn();
-        rtaMock.getDefaultPlugins.mockReturnValue({
-            contextMenu: {
-                addMenuItem: addMenuItemSpy
-=======
 describe('adp', () => {
     const addMenuItemSpy = jest.fn();
     let initOutlineSpy: jest.SpyInstance;
@@ -44,7 +36,6 @@
         const apiJson = {
             json: () => {
                 return {};
->>>>>>> 0f2ac46a
             }
         };
         window.fetch = fetchMock
@@ -56,11 +47,7 @@
     });
     test('init', () => {
         init(rtaMock);
-<<<<<<< HEAD
-        expect(addMenuItemSpy.mock.calls.length).toBe(2);
-=======
         expect(initOutlineSpy).toBeCalledTimes(1);
-        expect(addMenuItemSpy.mock.calls.length).toBe(1);
->>>>>>> 0f2ac46a
+        expect(addMenuItemSpy).toBeCalledTimes(2);
     });
 });