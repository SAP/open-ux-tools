--- conflicted
+++ resolved
@@ -165,11 +165,7 @@
 
         await init(rtaMock as unknown as RuntimeAuthoring);
 
-<<<<<<< HEAD
-        expect(sendActionMock).toHaveBeenNthCalledWith(3, {
-=======
-        expect(sendActionMock).toHaveBeenNthCalledWith(5, {
->>>>>>> 0b8d4263
+        expect(sendActionMock).toHaveBeenNthCalledWith(4, {
             type: '[ext] show-dialog-message',
             payload: {
                 message:
