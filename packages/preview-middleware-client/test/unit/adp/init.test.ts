--- conflicted
+++ resolved
@@ -4,11 +4,16 @@
 import * as outline from '../../../src/cpe/outline';
 import * as facade from '../../../src/cpe/facade';
 
-<<<<<<< HEAD
 describe('adp', () => {
+    const addMenuItemSpy = jest.fn();
     let initOutlineSpy: jest.SpyInstance;
     rtaMock.attachUndoRedoStackModified = jest.fn();
     rtaMock.attachSelectionChange = jest.fn();
+    rtaMock.getDefaultPlugins.mockReturnValueOnce({
+        contextMenu: {
+            addMenuItem: addMenuItemSpy
+        }
+    });
     jest.spyOn(facade, 'createUi5Facade').mockImplementation(() => {
         return {
             getControlById: jest.fn().mockReturnValueOnce({
@@ -43,17 +48,6 @@
     test('init', () => {
         init(rtaMock);
         expect(initOutlineSpy).toBeCalledTimes(1);
-=======
-describe('init', () => {
-    test('initializes client side code', () => {
-        const addMenuItemSpy = jest.fn();
-        rtaMock.getDefaultPlugins.mockReturnValueOnce({
-            contextMenu: {
-                addMenuItem: addMenuItemSpy
-            }
-        });
-        init(rtaMock);
         expect(addMenuItemSpy.mock.calls.length).toBe(1);
->>>>>>> ac0adb21
     });
 });