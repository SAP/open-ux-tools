--- conflicted
+++ resolved
@@ -13,15 +13,14 @@
 } from '../../../src/adp/init-dialogs';
 import { getTextBundle } from '../../../src/i18n';
 
-<<<<<<< HEAD
+const addFragmentServiceMock = jest.fn();
+jest.mock('open/ux/preview/client/adp/add-fragment', () => ({
+    initAddXMLPlugin: addFragmentServiceMock
+}));
+
 const extendControllerServiceMock = jest.fn();
 jest.mock('open/ux/preview/client/adp/extend-controller', () => ({
     initExtendControllerPlugin: extendControllerServiceMock
-=======
-const addFragmentServiceMock = jest.fn();
-jest.mock('open/ux/preview/client/adp/add-fragment', () => ({
-    initAddXMLPlugin: addFragmentServiceMock
->>>>>>> 2c4e1308
 }));
 
 describe('Dialogs', () => {
@@ -51,11 +50,18 @@
                 }
             });
             await initDialogs(rtaMock as unknown as RuntimeAuthoring, [], { major: 1, minor: 137 });
-<<<<<<< HEAD
+            expect(addFragmentServiceMock).toHaveBeenCalled();
+        });
+
+        test('should use addFragmentService if UI5 version is higher than 1.136', async () => {
+            const rtaMock = new RuntimeAuthoringMock({} as RTAOptions);
+            rtaMock.getDefaultPlugins.mockReturnValueOnce({
+                contextMenu: {
+                    addMenuItem: jest.fn()
+                }
+            });
+            await initDialogs(rtaMock as unknown as RuntimeAuthoring, [], { major: 1, minor: 137 });
             expect(extendControllerServiceMock).toHaveBeenCalled();
-=======
-            expect(addFragmentServiceMock).toHaveBeenCalled();
->>>>>>> 2c4e1308
         });
     });
 
