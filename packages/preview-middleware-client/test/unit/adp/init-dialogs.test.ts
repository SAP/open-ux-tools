--- conflicted
+++ resolved
@@ -3,22 +3,19 @@
 import type ElementOverlay from 'sap/ui/dt/ElementOverlay';
 import type RuntimeAuthoring from 'sap/ui/rta/RuntimeAuthoring';
 
+import FlUtils from 'sap/ui/fl/Utils';
 import { sapMock } from 'mock/window';
 import Utils from 'mock/sap/ui/fl/Utils';
 import Fragment from 'mock/sap/ui/core/Fragment';
 import Controller from 'mock/sap/ui/core/mvc/Controller';
 import RuntimeAuthoringMock from 'mock/sap/ui/rta/RuntimeAuthoring';
 
-<<<<<<< HEAD
-import { DialogNames, handler, initDialogs, isFragmentCommandEnabled } from '../../../src/adp/init-dialogs';
-=======
-import { DialogNames, handler, initDialogs, isControllerExtensionEnabled } from '../../../src/adp/init-dialogs';
->>>>>>> 08fed0ca
+import { DialogNames, handler, initDialogs, isFragmentCommandEnabled, isControllerExtensionEnabled } from '../../../src/adp/init-dialogs';
 import AddFragment from '../../../src/adp/controllers/AddFragment.controller';
 import ControllerExtension from '../../../src/adp/controllers/ControllerExtension.controller';
 import ExtensionPoint from '../../../src/adp/controllers/ExtensionPoint.controller';
 import ElementOverlay from 'sap/ui/dt/ElementOverlay';
-import FlUtils from 'sap/ui/fl/Utils';
+
 
 describe('Dialogs', () => {
     describe('initDialogs', () => {
@@ -67,7 +64,6 @@
         });
     });
 
-<<<<<<< HEAD
     describe('isFragmentCommandEnabled', () => {
         beforeEach(() => {
             jest.restoreAllMocks();
@@ -107,7 +103,9 @@
             const result = isFragmentCommandEnabled([]);
 
             expect(result).toBe(false);
-=======
+          });
+    });
+
     describe('isControllerExtensionEnabled', () => {
         const syncViewsIds = ['syncViewId1', 'syncViewId2'];
         const elementOverlayMock = { getElement: jest.fn() } as unknown as ElementOverlay;
@@ -130,7 +128,6 @@
             const overlays: ElementOverlay[] = [elementOverlayMock, elementOverlayMock];
             const syncViewsIds = ['syncViewId1', 'syncViewId2'];
             expect(isControllerExtensionEnabled(overlays, syncViewsIds)).toBe(false);
->>>>>>> 08fed0ca
         });
     });
 });