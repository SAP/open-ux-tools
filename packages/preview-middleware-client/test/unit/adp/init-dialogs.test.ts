import type UI5Element from 'sap/ui/core/Element';
import { RTAOptions } from 'sap/ui/rta/RuntimeAuthoring';
import type ElementOverlay from 'sap/ui/dt/ElementOverlay';
import type RuntimeAuthoring from 'sap/ui/rta/RuntimeAuthoring';

import FlUtils from 'sap/ui/fl/Utils';
import { sapMock } from 'mock/window';
import Utils from 'mock/sap/ui/fl/Utils';
import Fragment from 'mock/sap/ui/core/Fragment';
import Controller from 'mock/sap/ui/core/mvc/Controller';
import RuntimeAuthoringMock from 'mock/sap/ui/rta/RuntimeAuthoring';

import {
    DialogNames,
    handler,
    initDialogs,
<<<<<<< HEAD
    isControllerExtensionEnabled,
    isAddFragmentEnabled
=======
    isFragmentCommandEnabled,
    isControllerExtensionEnabled
>>>>>>> 8f16caee
} from '../../../src/adp/init-dialogs';
import AddFragment from '../../../src/adp/controllers/AddFragment.controller';
import ControllerExtension from '../../../src/adp/controllers/ControllerExtension.controller';
import ExtensionPoint from '../../../src/adp/controllers/ExtensionPoint.controller';

describe('Dialogs', () => {
    const elementOverlayMock = { getElement: jest.fn() } as unknown as ElementOverlay;
    const componentMock = {
        getComponentById: jest.fn().mockReturnValue({
            getManifest: () => {
                return {
                    ['sap.app']: {
                        type: 'component'
                    }
                };
            }
        })
    };

    describe('initDialogs', () => {
        afterEach(() => {
            jest.restoreAllMocks();
        });

        test('adds a new item to the context menu', () => {
            const addMenuItemSpy = jest.fn();
            const rtaMock = new RuntimeAuthoringMock({} as RTAOptions);
            rtaMock.getDefaultPlugins.mockReturnValueOnce({
                contextMenu: {
                    addMenuItem: addMenuItemSpy
                }
            });
            initDialogs(rtaMock as unknown as RuntimeAuthoring, []);
            expect(addMenuItemSpy).toHaveBeenCalledTimes(2);
        });

        test('addMenuItem handler function', async () => {
            sapMock.ui.version = '1.120.4';
            Controller.create.mockResolvedValue({ overlays: {}, rta: { 'yes': 'no' } });
            const rtaMock = new RuntimeAuthoringMock({} as RTAOptions);

            AddFragment.prototype.setup = jest.fn();
            ControllerExtension.prototype.setup = jest.fn();
            ExtensionPoint.prototype.setup = jest.fn();

            await handler(
                {} as unknown as UI5Element,
                rtaMock as unknown as RuntimeAuthoring,
                DialogNames.ADD_FRAGMENT
            );
            await handler(
                {} as unknown as UI5Element,
                rtaMock as unknown as RuntimeAuthoring,
                DialogNames.CONTROLLER_EXTENSION
            );
            await handler(
                {} as unknown as UI5Element,
                rtaMock as unknown as RuntimeAuthoring,
                DialogNames.ADD_FRAGMENT_AT_EXTENSION_POINT
            );

            expect(Fragment.load).toHaveBeenCalledTimes(3);
        });
    });

    describe('isFragmentCommandEnabled', () => {
        beforeEach(() => {
            jest.restoreAllMocks();
        });

        const overlay = {
            getElement: () => ({})
        } as ElementOverlay;

        it('should return true if there is one overlay with a stable ID', () => {
            Utils.checkControlId.mockReturnValue(true);

            const result = isFragmentCommandEnabled([overlay]);

            expect(result).toBe(true);
            expect(Utils.checkControlId).toHaveBeenCalledWith({});
        });

        it('should return false if there is one overlay without a stable ID', () => {
            Utils.checkControlId.mockReturnValue(false);

            const result = isFragmentCommandEnabled([overlay]);

            expect(result).toBe(false);
            expect(Utils.checkControlId).toHaveBeenCalledWith({});
        });

        it('should return false if there are multiple overlays even with stable IDs', () => {
            Utils.checkControlId.mockReturnValue(true);

            const result = isFragmentCommandEnabled([overlay, overlay]);

            expect(result).toBe(false);
        });

        it('should return false if no overlays are provided', () => {
            const result = isFragmentCommandEnabled([]);

            expect(result).toBe(false);
        });
    });

    describe('isControllerExtensionEnabled', () => {
        const syncViewsIds = ['syncViewId1', 'syncViewId2'];
        it('should return false when overlays array is empty', () => {
            expect(isControllerExtensionEnabled([], syncViewsIds)).toBe(false);
        });

        it('should return true when overlays length is 1 and clickedControlId is not in syncViewsIds and it is not reuse component', () => {
            FlUtils.getViewForControl = jest.fn().mockReturnValue({ getId: jest.fn().mockReturnValue('asyncViewId2') });
            const overlays: ElementOverlay[] = [elementOverlayMock];
            sapMock.ui.version = '1.118.1';
            sapMock.ui.require = jest.fn().mockReturnValue({
                getComponentById: () => undefined
            });
            expect(isControllerExtensionEnabled(overlays, syncViewsIds)).toBe(true);
        });

        it('should return false when overlays length is 1 and clickedControlId is not in syncViewsIds and but it is reuse component', () => {
            FlUtils.getViewForControl = jest.fn().mockReturnValue({ getId: jest.fn().mockReturnValue('asyncViewId2') });
            const overlays: ElementOverlay[] = [elementOverlayMock];
            sapMock.ui.version = '1.118.1';
            sapMock.ui.require = jest.fn().mockReturnValue(componentMock);
            expect(isControllerExtensionEnabled(overlays, syncViewsIds)).toBe(false);
        });

        it('should return false when overlays length is more than 1', () => {
            FlUtils.getViewForControl = jest.fn().mockReturnValue({ getId: jest.fn().mockReturnValue('syncViewId3') });
            const overlays: ElementOverlay[] = [elementOverlayMock, elementOverlayMock];
            const syncViewsIds = ['syncViewId1', 'syncViewId2'];
            expect(isControllerExtensionEnabled(overlays, syncViewsIds)).toBe(false);
        });
    });

    describe('isAddFragmentEnabled', () => {
        it('should return false when overlays array is empty', () => {
            expect(isAddFragmentEnabled([])).toBe(false);
        });

        it('should return true when overlays are not empty and it is not reuse component', () => {
            sapMock.ui.version = '1.110.4';
            expect(isAddFragmentEnabled([elementOverlayMock])).toBe(true);
        });

        it('should return false when overlays are not empty and it is reuse component', () => {
            sapMock.ui.version = '1.118.1';
            sapMock.ui.require = jest.fn().mockReturnValue(componentMock);
            expect(isAddFragmentEnabled([elementOverlayMock])).toBe(false);
        });
    });
});<|MERGE_RESOLUTION|>--- conflicted
+++ resolved
@@ -14,13 +14,8 @@
     DialogNames,
     handler,
     initDialogs,
-<<<<<<< HEAD
-    isControllerExtensionEnabled,
-    isAddFragmentEnabled
-=======
     isFragmentCommandEnabled,
     isControllerExtensionEnabled
->>>>>>> 8f16caee
 } from '../../../src/adp/init-dialogs';
 import AddFragment from '../../../src/adp/controllers/AddFragment.controller';
 import ControllerExtension from '../../../src/adp/controllers/ControllerExtension.controller';
