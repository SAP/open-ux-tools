--- conflicted
+++ resolved
@@ -96,8 +96,6 @@
         selection: ElementOverlay[];
     }
 
-<<<<<<< HEAD
-=======
     export interface FlexSettings {
         [key: string]: boolean | string;
         /**
@@ -129,18 +127,13 @@
         generator: string;
     }
 
->>>>>>> 0f2ac46a
     interface RuntimeAuthoring {
         attachSelectionChange(handler: (event: SelectionChangeEvent) => void): void;
         attachModeChanged: (handler: (event: Event) => void) => void;
         attachUndoRedoStackModified: (handler: (event: Event) => void) => void;
         getCommandStack: () => Stack;
-<<<<<<< HEAD
+        getFlexSettings: () => FlexSettings;
         getService: <T>(name: 'outline' | 'controllerExtension' | string) => Promise<T>;
-=======
-        getFlexSettings: () => FlexSettings;
-        getService: <T>(name: 'outline' | string) => Promise<T>;
->>>>>>> 0f2ac46a
         getSelection: () => ElementOverlay[];
         getDefaultPlugins: () => { contextMenu: ContextMenu };
         getRootControlInstance: () => {
