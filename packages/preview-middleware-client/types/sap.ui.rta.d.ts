declare module 'sap/ui/rta/command/BaseCommand' {
    import type Element from 'sap/ui/core/Element';
    import type ManagedObject from 'sap/ui/base/ManagedObject';

<<<<<<< HEAD
    interface BaseCommand extends ManagedObject {
=======
   interface BaseCommand extends ManagedObject {
>>>>>>> 7da5179b
        execute(): Promise<void>;
        getElement(): Element;
    }

    export default BaseCommand;
}

declare module 'sap/ui/rta/command/Stack' {
    import type BaseCommand from 'sap/ui/rta/command/BaseCommand';

    interface Stack {
        pushAndExecute(command: BaseCommand): Promise<void>;
        getCommands(): BaseCommand[];
        getAllExecutedCommands(): BaseCommand[];
    }

    export default Stack;
}

declare module 'sap/ui/rta/command/FlexCommand' {
    import type BaseCommand from 'sap/ui/rta/command/BaseCommand';
    import type Change from 'sap/ui/fl/Change';

    interface FlexCommand extends BaseCommand {
        getPreparedChange(): Change;
    }

    export default FlexCommand;
}

declare module 'sap/ui/rta/command/CommandFactory' {
    import type BaseCommand from 'sap/ui/rta/command/BaseCommand';
    import type DesignTimeMetadata from 'sap/ui/dt/DesignTimeMetadata';
    import type Element from 'sap/ui/core/Element';
    import type { FlexSettings } from 'sap/ui/rta/RuntimeAuthoring';

    interface CommandFactory {
        getCommandFor<T extends BaseCommand = BaseCommand>(
            control: Element | string,
            commandType: string,
            settings: any,
            designTimeMetadata?: DesignTimeMetadata | null,
            flexSettings?: FlexSettings
        ): Promise<T>;
    }

    const CommandFactory: CommandFactory;
    export default CommandFactory;
}

declare module 'sap/ui/rta/command/OutlineService' {
    export interface OutlineViewNode {
        id: string;
        type: 'aggregation' | 'element';
        technicalName: string;
        editable: boolean;
        elements?: OutlineViewNode[];
        visible?: boolean;
        instanceName?: string;
        name?: string;
        icon?: string;
    }

    interface OutlineService {
        get(): Promise<OutlineViewNode[]>;
<<<<<<< HEAD
        attachEvent<T>(eventName: T, handler: (params: T) => void): void;
=======
        attachEvent<T>(eventName: string, handler: (params: T) => void): void;
>>>>>>> 7da5179b
    }

    export default OutlineService;
}

declare module 'sap/ui/rta/RuntimeAuthoring' {
    import type Event from 'sap/ui/base/Event';
    import type Component from 'sap/ui/core/Component';
    import type Stack from 'sap/ui/rta/command/Stack';
    import type ElementOverlay from 'sap/ui/dt/ElementOverlay';
    import type ContextMenu from 'sap/ui/dt/plugin/ContextMenu';
<<<<<<< HEAD
    import type { FlexSettings } from 'sap/ui/rta/command/CommandFactory';

    type Manifest = {
        [key: string]: unknown;
        'sap.app': {
            [key: string]: string;
            id: string;
        }
    };
=======
    import type { Layer } from 'sap/ui/fl';

    export interface FlexSettings {
        layer: Layer;
        developerMode: boolean;
        baseId?: string;
        projectId?: string;
        scenario?: string;
        namespace?: string;
        rootNamespace?: string;
    }
>>>>>>> 7da5179b

    export type SelectionChangeEvent = Event<SelectionChangeParams>;
    export interface SelectionChangeParams {
        selection: ElementOverlay[];
    }

<<<<<<< HEAD
    interface RuntimeAuthoring {
=======
   interface RuntimeAuthoring {
>>>>>>> 7da5179b
        attachSelectionChange(handler: (event: SelectionChangeEvent) => void): void;
        attachModeChanged: (handler: (event: Event) => void) => void;
        attachUndoRedoStackModified: (handler: (event: Event) => void) => void;
        getCommandStack: () => Stack;
        getFlexSettings: () => FlexSettings;
        getService: <T>(name: 'outline' | string) => Promise<T>;
        getSelection: () => ElementOverlay[];
        getDefaultPlugins: () => { contextMenu: ContextMenu };
<<<<<<< HEAD
        getRootControlInstance: () => {
            getManifest(): Manifest;
        } & Component;
=======
        getFlexSettings: () => FlexSettings
>>>>>>> 7da5179b
    }

    export default RuntimeAuthoring;
}

declare module 'sap/ui/rta/api/startAdaptation' {
    import type RuntimeAuthoring from 'sap/ui/rta/RuntimeAuthoring';
<<<<<<< HEAD

=======
    
>>>>>>> 7da5179b
    export type RTAPlugin = (rta: RuntimeAuthoring) => void;
    export type StartAdaptation = (options: object, plugin?: RTAPlugin) => void;

    const startAdaptation: StartAdaptation;

    export default startAdaptation;
}<|MERGE_RESOLUTION|>--- conflicted
+++ resolved
@@ -2,11 +2,7 @@
     import type Element from 'sap/ui/core/Element';
     import type ManagedObject from 'sap/ui/base/ManagedObject';
 
-<<<<<<< HEAD
-    interface BaseCommand extends ManagedObject {
-=======
    interface BaseCommand extends ManagedObject {
->>>>>>> 7da5179b
         execute(): Promise<void>;
         getElement(): Element;
     }
@@ -72,11 +68,7 @@
 
     interface OutlineService {
         get(): Promise<OutlineViewNode[]>;
-<<<<<<< HEAD
         attachEvent<T>(eventName: T, handler: (params: T) => void): void;
-=======
-        attachEvent<T>(eventName: string, handler: (params: T) => void): void;
->>>>>>> 7da5179b
     }
 
     export default OutlineService;
@@ -88,7 +80,6 @@
     import type Stack from 'sap/ui/rta/command/Stack';
     import type ElementOverlay from 'sap/ui/dt/ElementOverlay';
     import type ContextMenu from 'sap/ui/dt/plugin/ContextMenu';
-<<<<<<< HEAD
     import type { FlexSettings } from 'sap/ui/rta/command/CommandFactory';
 
     type Manifest = {
@@ -98,30 +89,13 @@
             id: string;
         }
     };
-=======
-    import type { Layer } from 'sap/ui/fl';
-
-    export interface FlexSettings {
-        layer: Layer;
-        developerMode: boolean;
-        baseId?: string;
-        projectId?: string;
-        scenario?: string;
-        namespace?: string;
-        rootNamespace?: string;
-    }
->>>>>>> 7da5179b
 
     export type SelectionChangeEvent = Event<SelectionChangeParams>;
     export interface SelectionChangeParams {
         selection: ElementOverlay[];
     }
 
-<<<<<<< HEAD
     interface RuntimeAuthoring {
-=======
-   interface RuntimeAuthoring {
->>>>>>> 7da5179b
         attachSelectionChange(handler: (event: SelectionChangeEvent) => void): void;
         attachModeChanged: (handler: (event: Event) => void) => void;
         attachUndoRedoStackModified: (handler: (event: Event) => void) => void;
@@ -130,13 +104,9 @@
         getService: <T>(name: 'outline' | string) => Promise<T>;
         getSelection: () => ElementOverlay[];
         getDefaultPlugins: () => { contextMenu: ContextMenu };
-<<<<<<< HEAD
         getRootControlInstance: () => {
             getManifest(): Manifest;
         } & Component;
-=======
-        getFlexSettings: () => FlexSettings
->>>>>>> 7da5179b
     }
 
     export default RuntimeAuthoring;
@@ -144,11 +114,7 @@
 
 declare module 'sap/ui/rta/api/startAdaptation' {
     import type RuntimeAuthoring from 'sap/ui/rta/RuntimeAuthoring';
-<<<<<<< HEAD
-
-=======
     
->>>>>>> 7da5179b
     export type RTAPlugin = (rta: RuntimeAuthoring) => void;
     export type StartAdaptation = (options: object, plugin?: RTAPlugin) => void;
 
