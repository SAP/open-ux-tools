declare module 'sap/ui/fl' {
    export type Layer = 'USER' | 'PUBLIC' | 'CUSTOMER' | 'CUSTOMER_BASE' | 'PARTNER' | 'VENDOR' | 'BASE';
}

declare module 'sap/ui/fl/Selector' {
    export default interface Selector {
        id: string;
        idIsLocal: boolean;
    }
}
declare module 'sap/ui/fl/Layer' {
    const Layer = {
        CUSTOMER_BASE: 'CUSTOMER_BASE',
        VENDOR: 'VENDOR'
    } as const;

    export default Layer;
}

declare module 'sap/ui/fl/Change' {
    import type { Layer } from 'sap/ui/fl';
    import type Selector from 'sap/ui/fl/Selector';
    export interface ChangeDefinition {
        service: string;
        selector: Selector;
        layer: Layer;
        changeType: string;
        packageName: string;
        support: {
            generator: string;
        };
        fileName: string;
    }
<<<<<<< HEAD
    class Change {
        constructor(oFile: object): void;
        getDefinition: () => ChangeDefinition;
        getSelector: () => Selector;
        getChangeType: () => string;
        getLayer: () => Layer;
=======
    export interface AddFragmentChangeContentType {
        fragmentPath: string;
        index: number;
        targetAggregation: string;
        templateName?: string;
    }

    interface Change<ContentType> {
        getDefinition: () => ChangeDefinition;
        getContent: () => ContentType;
        setContent: (newContent: ContentType) => void;
>>>>>>> 0b8d4263
    }
    const Change: Change;
    export default Change;
}
/**
 * Available since version `1.102` of SAPUI5
 **/
declare module 'sap/ui/fl/Scenario' {
    const scenario = {
        AppVariant: 'APP_VARIANT',
        VersionedAppVariant: 'VERSIONED_APP_VARIANT',
        AdaptationProject: 'ADAPTATION_PROJECT',
        FioriElementsFromScratch: 'FE_FROM_SCRATCH',
        UiAdaptation: 'UI_ADAPTATION'
    } as const;

    export type Scenario = (typeof scenario)[keyof typeof scenario];
    export default scenario;
}

declare module 'sap/ui/fl/Utils' {
    import type ManagedObject from 'sap/ui/base/ManagedObject';
    import type Controller from 'sap/ui/core/mvc/Controller';
    import type Control from 'sap/ui/core/Control';

    interface Utils {
        checkControlId(control: ManagedObject): boolean;
        getViewForControl(control: ManagedObject): ControlView;
        getAppComponentForControl(control: Control): Control;
    }

    interface ControlView {
        getId(): string;
        getController(): Controller;
    }

    const Utils: Utils;
    export default Utils;
}

declare module 'sap/ui/fl/write/api/connectors/ObjectStorageConnector' {
    import type { Layer } from 'sap/ui/fl';
    interface Features {
        isCondensingEnabled?: boolean;
        isContextSharingEnabled?: boolean;
        isKeyUser?: boolean;
        isProductiveSystem?: boolean;
        isVariantAdaptationEnabled?: boolean;
        isVariantSharingEnabled?: boolean;
    }

    interface Storage {
        setItem(key: string, change: unknown): Promise<unknown>;
        removeItem(key: string): Promise<unknown>;
        clear(): void;
        getItem(key: string): unknown;
        getItems(): Promise<unknown[]>;
        fileChangeRequestNotifier:
            | (<T extends object>(fileName: string, kind: 'create' | 'delete', change?: T) => void)
            | undefined;
    }

    class ObjectStorageConnector {
        static layers: Layer[];
        static storage: Storage;
        static loadFeatures(): Promise<Features>;
    }

    export default ObjectStorageConnector;
}

declare module 'sap/ui/fl/apply/api/FlexRuntimeInfoAPI' {
    import type UI5Element from 'sap/ui/core/Element';

    class FlexRuntimeInfoAPI {
        static hasVariantManagement(parameters: { element: UI5Element }): boolean;
    }

    export default FlexRuntimeInfoAPI;
}

declare module 'sap/ui/fl/write/api/ChangesWriteAPI' {
    interface ChangeHander {
        getChangeVisualizationInfo(oChange, oAppComponent): Promise<object>;
    }
    interface ChangesWriteAPI {
        getChangeHandler(mPropertyBag: object): Promise<ChangeHander>;
    }

    const ChangesWriteAPI: ChangesWriteAPI;
    export default ChangesWriteAPI;
}

declare module 'sap/ui/fl/apply/_internal/flexObjects/FlexObjectFactory' {
    interface FlexObjectFactory {
        createFromFileContent(oFileContent: object, ObjectClass?: class, bPersisted?: boolean): object;
    }

    const FlexObjectFactory: FlexObjectFactory;
    export default FlexObjectFactory;
}<|MERGE_RESOLUTION|>--- conflicted
+++ resolved
@@ -31,14 +31,6 @@
         };
         fileName: string;
     }
-<<<<<<< HEAD
-    class Change {
-        constructor(oFile: object): void;
-        getDefinition: () => ChangeDefinition;
-        getSelector: () => Selector;
-        getChangeType: () => string;
-        getLayer: () => Layer;
-=======
     export interface AddFragmentChangeContentType {
         fragmentPath: string;
         index: number;
@@ -46,11 +38,14 @@
         templateName?: string;
     }
 
-    interface Change<ContentType> {
+    class Change<ContentType> {
+        constructor(oFile: object): void;
         getDefinition: () => ChangeDefinition;
+        getSelector: () => Selector;
+        getChangeType: () => string;
+        getLayer: () => Layer;
         getContent: () => ContentType;
         setContent: (newContent: ContentType) => void;
->>>>>>> 0b8d4263
     }
     const Change: Change;
     export default Change;
