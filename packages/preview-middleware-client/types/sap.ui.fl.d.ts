--- conflicted
+++ resolved
@@ -46,16 +46,12 @@
         templateName?: string;
     }
 
-<<<<<<< HEAD
     export interface AddTableCellFragmentChangeContentType extends AddFragmentChangeContentType {
         boundAggregation?: string;
     }
 
-    interface Change<ContentType> {
-=======
     class Change<ContentType> {
         constructor(file: object): void;
->>>>>>> f23e147c
         getDefinition: () => ChangeDefinition;
         getSelector: () => Selector;
         getChangeType: () => string;
