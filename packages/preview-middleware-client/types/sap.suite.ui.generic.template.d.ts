declare module 'sap/suite/ui/generic/template/lib/AppComponent' {
    import UIComponent from 'sap/ui/core/UIComponent';
    interface AppComponent extends UIComponent {}

    export default AppComponent;
}

declare module 'sap/suite/ui/generic/template/lib/TemplateComponent' {
    import UIComponent from 'sap/ui/core/UIComponent';
    import AppComponent from 'sap/suite/ui/generic/template/lib/AppComponent';
    
    export interface TemplateComponent extends UIComponent {
        getEntitySet: () => string;
        getAppComponent(): AppComponent;
    }

    export default TemplateComponent;
}

declare module 'sap/suite/ui/generic/template/ListReport/Component' {
    import TemplateComponent from 'sap/suite/ui/generic/template/lib/TemplateComponent';

    interface ListReportComponent extends TemplateComponent {
        getSmartVariantManagement: () => boolean;
<<<<<<< HEAD
=======
        getVariantManagement: () => string;
>>>>>>> 03e902ff
    }

    export default ListReportComponent;
}

declare module 'sap/suite/ui/generic/template/AnalyticalListPage/Component' {
    import TemplateComponent from 'sap/suite/ui/generic/template/lib/TemplateComponent';

    interface AnalyticalListComponent extends TemplateComponent {
        getSmartVariantManagement: () => boolean;
    }

    export default AnalyticalListComponent;
}

declare module 'sap/suite/ui/generic/template/AnalyticalListPage/control/SmartFilterBarExt' {
    import SmartFilterBar from 'sap/ui/comp/smartfilterbar/SmartFilterBar';
    interface SmartFilterBarExt extends SmartFilterBar {}

    export default SmartFilterBarExt;
}<|MERGE_RESOLUTION|>--- conflicted
+++ resolved
@@ -22,10 +22,6 @@
 
     interface ListReportComponent extends TemplateComponent {
         getSmartVariantManagement: () => boolean;
-<<<<<<< HEAD
-=======
-        getVariantManagement: () => string;
->>>>>>> 03e902ff
     }
 
     export default ListReportComponent;
