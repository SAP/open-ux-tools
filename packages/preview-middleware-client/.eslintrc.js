--- conflicted
+++ resolved
@@ -7,14 +7,6 @@
     },
     rules: {
         'quotes': ['error', 'single'],
-<<<<<<< HEAD
-        'valid-jsdoc': [
-            'error',
-            {
-                requireParamType: false,
-                requireReturn: false,
-                requireReturnType: false
-=======
         'valid-jsdoc': ['error', {
             requireParamType: false,
             requireReturn: false,
@@ -25,7 +17,6 @@
             {
                 varsIgnorePattern: '^_',
                 argsIgnorePattern: '^_'
->>>>>>> 62148b07
             }
         ]
     },
