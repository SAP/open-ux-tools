--- conflicted
+++ resolved
@@ -16,13 +16,8 @@
         "build:component": "ui5 build --clean-dest --exclude-task minify --exclude-task generateComponentPreload",
         "clean": "rimraf --glob dist coverage *.tsbuildinfo",
         "format": "prettier --write '**/*.{js,json,ts,yaml,yml}' --ignore-path ../../.prettierignore",
-<<<<<<< HEAD
-        "lint": "eslint",
-        "lint:fix": "eslint --fix",
-=======
         "lint-disabled-temp": "eslint",
         "lint:fix-disabled-temp": "eslint --fix",
->>>>>>> 4b8fa85f
         "test": "jest --ci --forceExit --detectOpenHandles --colors",
         "test-u": "jest --ci --forceExit --detectOpenHandles --colors -u"
     },
@@ -41,11 +36,7 @@
         "@sap-ux/eslint-plugin-fiori-tools": "workspace:*",
         "@sap-ux/i18n": "workspace:*",
         "@ui5/cli": "4.0.33",
-<<<<<<< HEAD
-        "eslint-plugin-jsdoc": "^50.6.9",
-=======
         "eslint-plugin-jsdoc": "50.8.0",
->>>>>>> 4b8fa85f
         "npm-run-all2": "6.2.0",
         "ui5-tooling-transpile": "3.9.2",
         "vscode-languageserver-textdocument": "1.0.11",
