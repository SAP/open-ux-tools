--- conflicted
+++ resolved
@@ -1,10 +1,6 @@
 {
     "name": "@sap-ux-private/preview-middleware-client",
-<<<<<<< HEAD
-    "version": "0.18.3",
-=======
     "version": "0.18.6",
->>>>>>> 92fa9800
     "description": "Client-side coding hosted by the preview middleware",
     "repository": {
         "type": "git",
