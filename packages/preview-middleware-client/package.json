--- conflicted
+++ resolved
@@ -28,8 +28,7 @@
         "node": ">=20.x"
     },
     "dependencies": {
-<<<<<<< HEAD
-                "@sap-ux-private/control-property-editor-common": "workspace:*"
+        "@sap-ux-private/control-property-editor-common": "workspace:*"
     },
     "devDependencies": {
         "@sapui5/types": "1.120.5",
@@ -37,16 +36,6 @@
         "@sap-ux/eslint-plugin-fiori-tools": "workspace:*",
         "@sap-ux/i18n": "workspace:*",
         "@ui5/cli": "4.0.34",
-=======
-        "@sap-ux-private/control-property-editor-common": "workspace:*"
-    },
-    "devDependencies": {
-        "@sapui5/types": "1.120.5",
-        "ui5-tooling-modules": "3.33.0",
-        "@sap-ux/eslint-plugin-fiori-tools": "workspace:*",
-        "@sap-ux/i18n": "workspace:*",
-        "@ui5/cli": "4.0.33",
->>>>>>> c5e26c57
         "npm-run-all2": "6.2.0",
         "ui5-tooling-transpile": "3.9.2",
         "vscode-languageserver-textdocument": "1.0.11"
