const config = require('../../jest.base');
config.testEnvironment = 'jsdom';
config.moduleNameMapper = {
<<<<<<< HEAD
    '^sap/(.+)$': `<rootDir>/test/__mock__/sap/$1.ts`,
    '^mock/(.+)$': `<rootDir>/test/__mock__/$1.ts`
=======
    '^sap/(.+)$': '<rootDir>/test/__mock__/sap/$1.ts',
    '^mock/(.+)$': '<rootDir>/test/__mock__/$1.ts'
>>>>>>> 62148b07
};
config.transform = {
    '^.+\\.ts$': [
        'ts-jest',
        {
            tsConfig: 'tsconfig.eslint.json'
        }
    ]
};
module.exports = config;<|MERGE_RESOLUTION|>--- conflicted
+++ resolved
@@ -1,13 +1,8 @@
 const config = require('../../jest.base');
 config.testEnvironment = 'jsdom';
 config.moduleNameMapper = {
-<<<<<<< HEAD
-    '^sap/(.+)$': `<rootDir>/test/__mock__/sap/$1.ts`,
-    '^mock/(.+)$': `<rootDir>/test/__mock__/$1.ts`
-=======
     '^sap/(.+)$': '<rootDir>/test/__mock__/sap/$1.ts',
     '^mock/(.+)$': '<rootDir>/test/__mock__/$1.ts'
->>>>>>> 62148b07
 };
 config.transform = {
     '^.+\\.ts$': [
