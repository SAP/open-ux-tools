import React from 'react';
import { screen, fireEvent } from '@testing-library/react';
import { initIcons } from '@sap-ux/ui-components';

import { render } from '../../utils';
import { FilterName } from '../../../../src/slice';
import type { FilterOptions, ChangesSlice, default as reducer } from '../../../../src/slice';
import { DeviceType } from '../../../../src/devices';
import { registerAppIcons } from '../../../../src/icons';
import { ChangesPanel } from '../../../../src/panels/changes';
import { initI18n } from '../../../../src/i18n';
import type { PendingChange, SavedPropertyChange } from '@sap-ux-private/control-property-editor-common';

export type State = ReturnType<typeof reducer>;

const getEmptyModel = (): ChangesSlice => {
    const model: ChangesSlice = {
        controls: {} as any,
        pending: [],
        saved: [],
        pendingChangeIds: []
    };
    return model;
};

const getModel = (saved = false): ChangesSlice => {
    const model: ChangesSlice = {
        controls: {} as any,
        pendingChangeIds: [],
        pending: !saved
            ? ([
                  {
                      controlId: 'testId1',
                      controlName: 'controlName1',
                      propertyName: 'testPropertyName1',
                      type: 'pending',
                      value: 'testValue1',
                      isActive: true,
                      changeType: 'propertyChange',
                      fileName: 'testFile1'
                  },
                  {
                      controlId: 'testId1BoolFalse',
                      controlName: 'controlNameBoolFalse',
                      propertyName: 'testPropertyNameBoolFalse',
                      type: 'pending',
                      value: false,
                      isActive: true,
                      changeType: 'propertyChange',
                      fileName: 'testFile2'
                  },
                  {
                      controlId: 'testId1Exp',
                      controlName: 'controlNameExp',
                      propertyName: 'testPropertyNameExp',
                      type: 'pending',
                      value: '{expression}',
                      isActive: true,
                      changeType: 'propertyBindingChange',
                      fileName: 'testFile3'
                  },
                  {
                      controlId: 'ListReport::TableToolbar',
                      controlName: 'OverflowToolbar',
                      type: 'pending',
                      isActive: true,
                      changeType: 'addXML',
                      fileName: 'testFile4'
                  },
                  {
                      controlId: 'FieldGroup::TechnicalData::FormGroup',
                      controlName: 'Group',
                      type: 'pending',
                      isActive: true,
                      changeType: 'addFields',
                      fileName: 'testFile5'
                  }
              ] as PendingChange[])
            : [],
        saved: saved
            ? ([
                  {
                      controlId: 'testId2',
                      controlName: 'controlName2',
                      propertyName: 'testPropertyName2',
                      type: 'saved',
                      value: 'testValue2',
                      fileName: 'testFileName',
                      kind: 'valid',
                      timestamp: new Date('2022-02-09T12:06:53.939Z').getTime(),
                      changeType: 'propertyChange'
                  },
                  {
                      controlId: 'testId2',
                      controlName: 'controlName2',
                      propertyName: 'Icon',
                      type: 'saved',
                      value: 'sap-icon://accept',
                      fileName: 'testFileName',
                      kind: 'valid',
                      timestamp: new Date('2022-02-09T12:06:53.939Z').getTime(),
                      changeType: 'propertyChange'
                  },
                  {
                      controlId: 'testId3',
                      controlName: 'controlNameBoolean',
                      propertyName: 'testPropertyNameBool',
                      type: 'saved',
                      value: true,
                      fileName: 'testFileNameBool',
                      kind: 'valid',
                      timestamp: new Date('2022-02-09T12:06:53.939Z').getTime(),
                      changeType: 'propertyChange'
                  },
                  {
                      controlId: 'testId4',
                      controlName: 'controlNameNumber',
                      propertyName: 'testPropertyNameNum',
                      type: 'saved',
                      value: 2,
                      fileName: 'testFileNameNum',
                      kind: 'valid',
                      timestamp: new Date('2022-02-09T12:06:53.939Z').getTime(),
                      changeType: 'propertyChange'
                  },
                  {
                      controlId: 'supplierView--supplierForm',
                      type: 'saved',
                      fileName: 'id_1698648267087_373_moveSimpleFormField',
                      kind: 'unknown',
                      timestamp: new Date('2023-10-11T12:06:53.939Z').getTime()
                  },
                  {
                      controlId: 'supplierView--supplierForm',
                      type: 'saved',
                      fileName: 'id_1698648267088_374_moveSimpleFormField',
                      kind: 'unknown',
                      timestamp: new Date('2023-10-12T12:06:53.939Z').getTime()
                  }
              ] as SavedPropertyChange[])
            : []
    };
    return model;
};
const filterInitOptions: FilterOptions[] = [{ name: FilterName.changeSummaryFilterQuery, value: '' }];
describe('ChangePanel', () => {
    beforeAll(() => {
        initI18n();
        initIcons();
        registerAppIcons();
    });
    test('ChangePanel empty save and pending', () => {
        const model = getEmptyModel();
        const initialState: State = {
            deviceType: DeviceType.Desktop,
            scale: 1,
            outline: {} as any,
            filterQuery: filterInitOptions,
            selectedControl: undefined,
            changes: model,
            icons: [],
            dialogMessage: undefined,
            isAdpProject: false
        };
        render(<ChangesPanel />, { initialState });

        // check no controls found
        const noControlFound = screen.getByText(/no control changes found/i);
        expect(noControlFound).toBeInTheDocument();
    });

    test('unsaved changes - all changes', () => {
        const model = getModel();
        const initialState: State = {
            deviceType: DeviceType.Desktop,
            scale: 1,
            outline: {} as any,
            filterQuery: filterInitOptions,
            selectedControl: undefined,
            changes: model,
            icons: [],
            dialogMessage: undefined,
            isAdpProject: false,
            scenario: 'APP_VARIANT'
        };
        render(<ChangesPanel />, { initialState });

        // check unsaved changes
        const unsavedChangesTitle = screen.getByText(/unsaved changes/i);
        expect(unsavedChangesTitle).toBeInTheDocument();

        const controlName = screen.getByRole('button', { name: /Control Name1/i });
        expect(controlName).toBeInTheDocument();

        const propertyName = screen.getByText(/Test Property Name1/i);
        expect(propertyName).toBeInTheDocument();

        const value = screen.getByText(/testValue1/i);
        expect(value).toBeInTheDocument();

        const controlToolbar = screen.getByRole('button', { name: /overflow toolbar/i });
        expect(controlToolbar).toBeInTheDocument();

        const changeAddXML = screen.getByText(/add fields/i);
        expect(changeAddXML).toBeInTheDocument();
    });

    test('saved changes - property change', () => {
        const model = getModel(true);
        const initialState: State = {
            deviceType: DeviceType.Desktop,
            scale: 1,
            outline: {} as any,
            filterQuery: filterInitOptions,
            selectedControl: undefined,
            changes: model,
            icons: [],
            dialogMessage: undefined,
            isAdpProject: false
        };
        render(<ChangesPanel />, { initialState });

        // check saved changes
        const savedChangesTitle = screen.getByText(/saved changes/i);
        expect(savedChangesTitle).toBeInTheDocument();

        const controlName1 = screen.getByRole('button', { name: /control name2/i });
        expect(controlName1).toBeInTheDocument();
        fireEvent.click(controlName1);

        const propertyName1 = screen.getByText(/Test Property Name2/i);
        expect(propertyName1).toBeInTheDocument();

        const value1 = screen.getByText(/testValue2/i);
        expect(value1).toBeInTheDocument();

        const propertyIcon = screen.getByText(/sap\-icon:\/\/accept/i);
        expect(propertyIcon).toBeInTheDocument();

        const deleteButton = screen.getAllByRole('button')[1];
        const iTagAttributes = deleteButton?.children?.item(0)?.children?.item(0)?.attributes;
        const iconName = iTagAttributes?.getNamedItem('data-icon-name')?.value;

        expect(deleteButton).toBeInTheDocument();
        expect(iconName).toBe('TrashCan');

        fireEvent.click(deleteButton);
        expect(
            screen.getByText(
                /Are you sure you want to delete the change for this property\? This action cannot be undone\./i
            )
        ).toBeInTheDocument();

        // first cancel
        const cancelButton = screen.getByRole('button', { name: /^Cancel$/i });
        cancelButton.click();

        // delete
        fireEvent.click(deleteButton);
        const confirmButton = screen.getByRole('button', { name: /^Delete$/i });
        confirmButton.click();

        fireEvent.change(screen.getByRole('searchbox'), { target: { value: 'control Name2' } });

        const controlName2 = screen.getByRole('button', { name: /control name2/i });
        expect(controlName2).toBeInTheDocument();

        fireEvent.change(screen.getByRole('searchbox'), { target: { value: 'yyyyy' } });

        expect(screen.queryByText(/Test Property Name1/i)).toStrictEqual(null);
        expect(screen.queryByText(/Test Property Name2/i)).toStrictEqual(null);
    });

    test('saved changes - Other change', () => {
        const model: ChangesSlice = {
            controls: {} as any,
            pending: [],
            saved: [
                {
                    fileName: 'testFileName2',
                    type: 'saved',
                    kind: 'unknown',
                    controlId: 'someSelectorId',
                    header: true
                } as any
            ],
            pendingChangeIds: []
        };
        const initialState: State = {
            deviceType: DeviceType.Desktop,
            scale: 1,
            outline: {} as any,
            filterQuery: filterInitOptions,
            selectedControl: undefined,
            changes: model,
            icons: [],
            dialogMessage: undefined,
            isAdpProject: false
        };
        render(<ChangesPanel />, { initialState });

        // check unknown changes
        const savedChangesTitle = screen.getByText(/saved changes/i);
        expect(savedChangesTitle).toBeInTheDocument();

        const title = screen.getByText(/Test File Name2 Change/i);
        expect(title).toBeInTheDocument();

        const fileLabel = screen.getByText(/file:/i);
        expect(fileLabel).toBeInTheDocument();

        const fileName = screen.getByText(/testfilename2/i);
        expect(fileName).toBeInTheDocument();

        const selectorIdLabel = screen.getByText(/selector id:/i);
        expect(selectorIdLabel).toBeInTheDocument();

        const selectorId = screen.getByText(/someSelectorId/i);
        expect(selectorId).toBeInTheDocument();

        const deleteButton = screen.getAllByRole('button')[0];
        const iTagAttributes = deleteButton?.children?.item(0)?.children?.item(0)?.attributes;
        const iconName = iTagAttributes?.getNamedItem('data-icon-name')?.value;
        expect(deleteButton).toBeInTheDocument();
        expect(iconName).toBe('TrashCan');

        fireEvent.click(deleteButton);
        expect(screen.getByText(/Are you sure you want to delete/i)).toBeInTheDocument();

        // first cancel
        const cancelButton = screen.getByRole('button', { name: /^Cancel$/i });
        cancelButton.click();

        // delete
        fireEvent.click(deleteButton);
        const confirmButton = screen.getByRole('button', { name: /^Delete$/i });
        confirmButton.click();
    });

    test('Filter unsaved changes', () => {
        const model = getModel();
        const filterInitOptions: FilterOptions[] = [{ name: FilterName.changeSummaryFilterQuery, value: 'toolbar' }];
        const initialState: State = {
            deviceType: DeviceType.Desktop,
            scale: 1,
            outline: {} as any,
            filterQuery: filterInitOptions,
            selectedControl: undefined,
            changes: model,
            icons: [],
            dialogMessage: undefined,
            isAdpProject: false
        };
        render(<ChangesPanel />, { initialState });

        // check unsaved changes
        const savedChangesTitle = screen.getByText(/unsaved changes/i);
        expect(savedChangesTitle).toBeInTheDocument();

        const controlToolbar = screen.getByRole('button', { name: /overflow toolbar/i });
        expect(controlToolbar).toBeInTheDocument();
    });

    test('Filter saved changes', () => {
        const model = getModel(true);
        const filterInitOptions: FilterOptions[] = [
            { name: FilterName.changeSummaryFilterQuery, value: 'Simple Form' }
        ];
        const initialState: State = {
            deviceType: DeviceType.Desktop,
            scale: 1,
            outline: {} as any,
            filterQuery: filterInitOptions,
            selectedControl: undefined,
            changes: model,
            icons: [],
            dialogMessage: undefined,
            isAdpProject: false
        };
        render(<ChangesPanel />, { initialState });

        // check unsaved changes
        const savedChangesTitle = screen.getByText(/saved changes/i);
        expect(savedChangesTitle).toBeInTheDocument();

        const formFieldChange = screen.getByText(/id_1698648267087_373_movesimpleformfield/i);
        expect(formFieldChange).toBeInTheDocument();
    });

    test('External changes', () => {
        const model = getModel(true);
        const filterInitOptions: FilterOptions[] = [
            { name: FilterName.changeSummaryFilterQuery, value: 'Simple Form' }
        ];
        const externalChanges: string[] = ['example1.changes', 'example2.changes'];
        const initialState: State = {
            deviceType: DeviceType.Desktop,
            scale: 1,
            outline: {} as any,
            filterQuery: filterInitOptions,
            selectedControl: undefined,
            changes: model,
            icons: [],
            fileChanges: externalChanges,
            dialogMessage: undefined,
            isAdpProject: false
        };
        render(<ChangesPanel />, { initialState });

        // check unsaved changes
<<<<<<< HEAD
        const externalChangesTitle = screen.getByText(/External changes detected!/i);
        expect(externalChangesTitle).toBeInTheDocument();
        expect(externalChangesTitle.title.split('\n')).toEqual([
            'External changes in files:',
=======
        const externalChangesTitle = screen.getByText(/Changes detected!/i);
        expect(externalChangesTitle).toBeInTheDocument();
        expect(externalChangesTitle.title.split('\n')).toEqual([
            'Changes in files:',
>>>>>>> 0cddd2cb
            'example1.changes',
            'example2.changes'
        ]);
    });
});<|MERGE_RESOLUTION|>--- conflicted
+++ resolved
@@ -408,17 +408,10 @@
         render(<ChangesPanel />, { initialState });
 
         // check unsaved changes
-<<<<<<< HEAD
-        const externalChangesTitle = screen.getByText(/External changes detected!/i);
-        expect(externalChangesTitle).toBeInTheDocument();
-        expect(externalChangesTitle.title.split('\n')).toEqual([
-            'External changes in files:',
-=======
         const externalChangesTitle = screen.getByText(/Changes detected!/i);
         expect(externalChangesTitle).toBeInTheDocument();
         expect(externalChangesTitle.title.split('\n')).toEqual([
             'Changes in files:',
->>>>>>> 0cddd2cb
             'example1.changes',
             'example2.changes'
         ]);
