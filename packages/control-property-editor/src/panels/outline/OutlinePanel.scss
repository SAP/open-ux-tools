.filter-outline {
    display: flex;
    padding: 15px 14px 15px 14px;
    flex-direction: row;
    align-items: center;
    background-color: var(--vscode-sideBar-background);
}

.auto-element-scroller {
    height: calc(100% - 55px);
}

.funnel-icon {
    margin-left: 16px;
    i {
        line-height: 20px;
    }
}

.funnel-call-out-checkbox {
    padding-bottom: 5px;
}

.tree-no-control-found {
    font-style: normal;
    font-weight: bold;
    font-size: 24px;
    line-height: 29px;
    text-align: center;
    color: var(--vscode-foreground);
}
.tree-modify-search-input {
    font-style: normal;
    font-weight: normal;
    font-size: 13px;
    line-height: 18px;
    text-align: center;
    padding-top: 20px;
    color: var(--vscode-foreground);
}
.tree-search-icon {
    text-align: center;
}

.tree-cell {
    display: flex;
    font-size: 13px;
    font-weight: normal;
    white-space: nowrap;
    text-overflow: ellipsis;
    height: 18px;
    padding: 5px 0;
    min-width: 0px;
    align-items: center;
}

.tree-row {
    display: flex;
    justify-content: space-between;
    &:hover {
        cursor: pointer;
        background-color: var(--vscode-dropdown-background);
        color: var(--vscode-dropdown-foreground);
        outline: 1px dashed var(--vscode-contrastActiveBorder);
    }
    align-items: center;
}

.app-panel-scroller > div {
    padding-top: 0px;
}
.focusEditable {
    opacity: 0.55;
}

.extension-icon {
    margin: 2px 4px 0px;
}

.tooltip-container {
    position: relative;
}

.tooltip {
    background: var(--vscode-badge-background);
    color: #fff;
    width: auto;
    padding: 0px 2px;
    margin-left: -40px; /* Center the tooltip */
    bottom: 95%; /* Position the tooltip above the text */
    left: 50%;
    border-radius: 4px;
    position: absolute;
    text-align: center;
    z-index: 999;
    opacity: 0;
    visibility: hidden;
    transition: opacity 0.3s;

    button {
        background-color: var(--vscode-textLink-foreground);
        border: none;
        color: white;
        padding: 4px 8px;
        text-align: center;
        text-decoration: none;
        display: inline-block;
        font-size: 11px;
        margin: 4px 2px;
        cursor: pointer;
        border-radius: 4px;
        transition: all 0.1s ease-in-out;

        &:hover {
            opacity: 0.88;
        }
    }
}

.tree-row-icon {
    display: flex;
    flex-wrap: nowrap;
    flex-shrink: 0;
    position: relative;
}

.right-chevron-icon {
    margin-right: 3px;
    transform: rotate(0deg);
    transform-origin: 50% 50%;
    transition: transform 0.1s linear 0s;
}
.down-chevron-icon {
    margin-right: 3px;
    transform: rotate(90deg);
    transform-origin: 50% 50%;
    transition: transform 0.1s linear 0s;
}

.app-panel-selected-bg.tree-row {
    color: var(--vscode-list-activeSelectionForeground);
    background-color: var(--vscode-list-activeSelectionBackground);
    outline: 1px solid var(--vscode-contrastActiveBorder);
<<<<<<< HEAD
}

div.app-panel-selected-bg {
    i.active-foreground {
=======
    i {
>>>>>>> 095ee697
        svg {
            path {
                fill: var(--vscode-list-activeSelectionForeground)
            }
        }
    }
<<<<<<< HEAD
 }
=======
}
>>>>>>> 095ee697
<|MERGE_RESOLUTION|>--- conflicted
+++ resolved
@@ -141,22 +141,21 @@
     color: var(--vscode-list-activeSelectionForeground);
     background-color: var(--vscode-list-activeSelectionBackground);
     outline: 1px solid var(--vscode-contrastActiveBorder);
-<<<<<<< HEAD
-}
-
-div.app-panel-selected-bg {
-    i.active-foreground {
-=======
     i {
->>>>>>> 095ee697
         svg {
             path {
                 fill: var(--vscode-list-activeSelectionForeground)
             }
         }
     }
-<<<<<<< HEAD
- }
-=======
 }
->>>>>>> 095ee697
+
+div.app-panel-selected-bg {
+    i.active-foreground {
+        svg {
+            path {
+                fill: var(--vscode-list-activeSelectionForeground)
+            }
+        }
+    }
+ }