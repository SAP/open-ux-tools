import type { ReactElement } from 'react';
import React from 'react';

import { useTranslation } from 'react-i18next';
import { useDispatch, useSelector } from 'react-redux';

import { Text, Icon } from '@fluentui/react';
import { UISearchBox } from '@sap-ux/ui-components';

import type { ChangesSlice } from '../../slice';
import { FilterName, filterNodes } from '../../slice';
import type { RootState } from '../../store';

import { Separator } from '../../components';
import { ChangeStack } from './ChangeStack';
import { ChangeStackHeader } from './ChangeStackHeader';

import styles from './ChangesPanel.module.scss';
import { FileChange } from './FileChange';
import { defaultFontSize } from '../properties/constants';

export interface ChangeProps {
    controlId: string;
    controlName: string;
    changeIndex: number;
    changeType: string;
    propertyName: string;
    value: string | number | boolean;
    isActive: boolean;
    timestamp?: number;
    fileName?: string;
    /**
     * Class used for showing and hiding actions
     */
    actionClassName: string;
}

/**
 * React element for ChangePanel.
 *
 * @returns ReactElement
 */
export function ChangesPanel(): ReactElement {
    const { t } = useTranslation();
    const dispatch = useDispatch();
    const { pending, saved } = useSelector<RootState, ChangesSlice>((state) => state.changes);
    const fileChanges = useSelector<RootState, string[] | undefined>((state) => state.fileChanges) ?? [];
    const onFilterChange = (
        event?: React.ChangeEvent<HTMLInputElement> | undefined,
        filterValue?: string | undefined
    ): void => {
        const action = filterNodes([{ name: FilterName.changeSummaryFilterQuery, value: filterValue ?? '' }]);
        dispatch(action);
    };

    /**
     * Method renders the ReactElement for ChangePanel.
     *
     * @returns ReactElement
     */
    function renderChanges(): ReactElement {
        if (pending.length + saved.length + fileChanges.length === 0) {
            return <Text className={styles.noData}>{t('NO_CONTROL_CHANGES_FOUND')}</Text>;
        }
<<<<<<< HEAD
        const fileChangesTooltip = t('EXTERNAL_CHANGES_IN_FILES') + '\n' + fileChanges.join('\n');
=======
        const fileChangesTooltip = t('CHANGES_IN_FILES') + '\n' + fileChanges.join('\n');
>>>>>>> 0cddd2cb
        return (
            <>
                {fileChanges.length > 0 && (
                    <>
                        <Separator />
                        <Icon iconName="Info" title={fileChangesTooltip} className={styles.infoIcon} />
                        <ChangeStackHeader
                            backgroundColor="var(--vscode-sideBar-background);"
                            color="var(--vscode-editor-foreground)"
                            fontSize={defaultFontSize}
                            tooltip={fileChangesTooltip}
                            isMessageHeader={true}
<<<<<<< HEAD
                            text={t('EXTERNAL_CHANGES_DETECTED')}
=======
                            text={t('CHANGES_DETECTED')}
>>>>>>> 0cddd2cb
                        />
                        <FileChange key="file-change-informer" hasUnsavedChanges={pending?.length > 0} />
                    </>
                )}

                {pending.length > 0 && (
                    <>
                        <Separator />
                        <ChangeStackHeader
                            backgroundColor="var(--vscode-sideBar-background);"
                            color="var(--vscode-editor-foreground)"
                            text={t('CHANGE_SUMMARY_UNSAVED_CHANGES')}
                        />
                        <Separator />
                        <ChangeStack key="pending-changes" changes={pending} />
                    </>
                )}
                {saved.length > 0 && (
                    <>
                        <Separator />
                        <ChangeStackHeader
                            backgroundColor="var(--vscode-sideBar-background);"
                            color="var(--vscode-terminal-ansiGreen)"
                            text={t('CHANGE_SUMMARY_SAVED_CHANGES')}
                        />
                        <Separator />
                        <ChangeStack key="saved-changes" changes={saved} />
                    </>
                )}
                <Separator />
            </>
        );
    }

    return (
        <>
            <div className={styles.filter}>
                <UISearchBox
                    autoFocus={false}
                    disableAnimation={false}
                    placeholder={t('FILTER')}
                    onChange={onFilterChange}
                />
            </div>
            {renderChanges()}
        </>
    );
}<|MERGE_RESOLUTION|>--- conflicted
+++ resolved
@@ -62,11 +62,7 @@
         if (pending.length + saved.length + fileChanges.length === 0) {
             return <Text className={styles.noData}>{t('NO_CONTROL_CHANGES_FOUND')}</Text>;
         }
-<<<<<<< HEAD
-        const fileChangesTooltip = t('EXTERNAL_CHANGES_IN_FILES') + '\n' + fileChanges.join('\n');
-=======
         const fileChangesTooltip = t('CHANGES_IN_FILES') + '\n' + fileChanges.join('\n');
->>>>>>> 0cddd2cb
         return (
             <>
                 {fileChanges.length > 0 && (
@@ -79,11 +75,7 @@
                             fontSize={defaultFontSize}
                             tooltip={fileChangesTooltip}
                             isMessageHeader={true}
-<<<<<<< HEAD
-                            text={t('EXTERNAL_CHANGES_DETECTED')}
-=======
                             text={t('CHANGES_DETECTED')}
->>>>>>> 0cddd2cb
                         />
                         <FileChange key="file-change-informer" hasUnsavedChanges={pending?.length > 0} />
                     </>
