--- conflicted
+++ resolved
@@ -18,15 +18,12 @@
     clearAllInfoCenterMessages,
     appLoaded,
     externalFileChange,
-<<<<<<< HEAD
     toggleExpandMessage,
     readMessage,
     expandableMessage,
-    toggleModalMessage
-=======
+    toggleModalMessage,
     requestControlContextMenu,
     executeContextMenuAction
->>>>>>> a8b29976
 } from '@sap-ux-private/control-property-editor-common';
 
 import type reducer from './slice';
