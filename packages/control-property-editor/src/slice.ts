import type { PayloadAction, SliceCaseReducers } from '@reduxjs/toolkit';
import { createSlice, createAction } from '@reduxjs/toolkit';

import type {
    Control,
    IconDetails,
    OutlineNode,
    PendingPropertyChange,
    PropertyChange,
    SavedPropertyChange,
    Scenario
} from '@sap-ux-private/control-property-editor-common';
import {
    changeStackModified,
    controlSelected,
    iconsLoaded,
    outlineChanged,
    propertyChanged,
    propertyChangeFailed,
    showMessage,
    scenario,
    reloadApplication,
<<<<<<< HEAD
    deletePropertyChanges,
=======
>>>>>>> 0cddd2cb
    storageFileChanged
} from '@sap-ux-private/control-property-editor-common';
import { DeviceType } from './devices';

interface SliceState {
    deviceType: DeviceType;
    scale: number;

    /**
     * If set to true on resize the preview will be scaled to fit available space
     */
    fitPreview?: boolean;
    selectedControl: Control | undefined;
    outline: OutlineNode[];
    filterQuery: FilterOptions[];
    scenario: Scenario;
    isAdpProject: boolean;
    icons: IconDetails[];
    changes: ChangesSlice;
    dialogMessage: string | undefined;
    fileChanges?: string[];
}

export interface ChangesSlice {
    controls: ControlChanges;
    pending: PendingPropertyChange[];
    saved: SavedPropertyChange[];
    pendingChangeIds: string[];
}
export interface ControlChanges {
    [id: string]: ControlChangeStats;
}

export interface ControlChangeStats {
    controlName: string;
    pending: number;
    saved: number;
    properties: PropertyChanges;
}

export interface PropertyChanges {
    [id: string]: PropertyChangeStats;
}
export interface PropertyChangeStats {
    pending: number;
    saved: number;
    lastSavedChange?: SavedPropertyChange;
    lastChange?: PendingPropertyChange;
}

export const enum FilterName {
    focusEditable = 'focus-editable-controls',
    focusCommonlyUsed = 'focus-commonly-used-controls',
    query = 'query',
    changeSummaryFilterQuery = 'change-summary-filter-query',
    showEditableProperties = 'show-editable-properties'
}
export interface FilterOptions {
    name: FilterName;
    value: string | boolean;
}
const filterInitOptions: FilterOptions[] = [
    { name: FilterName.focusEditable, value: true },
    { name: FilterName.focusCommonlyUsed, value: true },
    { name: FilterName.query, value: '' },
    { name: FilterName.changeSummaryFilterQuery, value: '' },
    { name: FilterName.showEditableProperties, value: true }
];

export const changeProperty = createAction<PropertyChange>('app/change-property');
export const changePreviewScale = createAction<number>('app/change-preview-scale');
export const changePreviewScaleMode = createAction<'fit' | 'fixed'>('app/change-preview-scale-mode');
export const changeDeviceType = createAction<DeviceType>('app/change-device-type');
export const filterNodes = createAction<FilterOptions[]>('app/filter-nodes');
export const fileChanged = createAction<string[]>('app/file-changed');
export const initializeLivereload = createAction<number>('app/initialize-livereload');
export const initialState: SliceState = {
    deviceType: DeviceType.Desktop,
    scale: 1.0,
    selectedControl: undefined,
    outline: [],
    filterQuery: filterInitOptions,
    scenario: scenario.UiAdaptation,
    isAdpProject: false,
    icons: [],
    changes: {
        controls: {},
        pending: [],
        saved: [],
        pendingChangeIds: []
    },
    dialogMessage: undefined
};
const slice = createSlice<SliceState, SliceCaseReducers<SliceState>, string>({
    name: 'app',
    initialState,
    reducers: {
        setProjectScenario: (state, action: PayloadAction<Scenario>) => {
            state.scenario = action.payload;
            state.isAdpProject = action.payload === scenario.AdaptationProject;
        }
    },
    extraReducers: (builder) =>
        builder
            .addMatcher(outlineChanged.match, (state, action: ReturnType<typeof outlineChanged>): void => {
                state.outline = action.payload;
            })
            .addMatcher(controlSelected.match, (state, action: ReturnType<typeof controlSelected>): void => {
                state.selectedControl = action.payload;
            })
            .addMatcher(changeDeviceType.match, (state, action: ReturnType<typeof changeDeviceType>): void => {
                state.deviceType = action.payload;
            })
            .addMatcher(changePreviewScale.match, (state, action: ReturnType<typeof changePreviewScale>): void => {
                state.scale = action.payload;
            })
            .addMatcher(
                changePreviewScaleMode.match,
                (state, action: ReturnType<typeof changePreviewScaleMode>): void => {
                    state.fitPreview = action.payload === 'fit';
                }
            )
            .addMatcher(iconsLoaded.match, (state, action: ReturnType<typeof iconsLoaded>): void => {
                state.icons = action.payload;
            })
            .addMatcher(changeProperty.match, (state, action: ReturnType<typeof changeProperty>): void => {
                if (state.selectedControl?.id === action.payload.controlId) {
                    const index = state.selectedControl?.properties.findIndex(
                        (property) => property.name === action.payload.propertyName
                    );
                    if (index !== -1) {
                        state.selectedControl.properties[index].value = action.payload.value;
                        state.selectedControl.properties[index].errorMessage = '';
                    }
                }
            })
            .addMatcher(propertyChanged.match, (state, action: ReturnType<typeof propertyChanged>): void => {
                if (state.selectedControl?.id === action.payload.controlId) {
                    const index = state.selectedControl?.properties.findIndex(
                        (property) => property.name === action.payload.propertyName
                    );
                    if (index !== -1) {
                        state.selectedControl.properties[index].value = action.payload.newValue;
                    }
                }
            })
            .addMatcher(filterNodes.match, (state, action: ReturnType<typeof filterNodes>): void => {
                action.payload.forEach((item) => {
                    const stateItem = state.filterQuery.find((filterItem) => filterItem.name === item.name);
                    if (stateItem) {
                        stateItem.value = item.value;
                    }
                });
            })
            .addMatcher(propertyChangeFailed.match, (state, action: ReturnType<typeof propertyChangeFailed>): void => {
                if (state.selectedControl?.id === action.payload.controlId) {
                    const index = state.selectedControl?.properties.findIndex(
                        (property) => property.name === action.payload.propertyName
                    );
                    if (index !== -1) {
                        state.selectedControl.properties[index].errorMessage = action.payload.errorMessage;
                    }
                }
            })
            .addMatcher(changeStackModified.match, (state, action: ReturnType<typeof changeStackModified>): void => {
                state.changes.saved = action.payload.saved;
                state.changes.pending = action.payload.pending;
                state.changes.controls = {};

                for (const change of [...action.payload.pending, ...action.payload.saved].reverse()) {
                    const { controlId, propertyName, type, controlName } = change;
                    const key = `${controlId}`;
                    const control = state.changes.controls[key]
                        ? {
                              pending: state.changes.controls[key].pending,
                              saved: state.changes.controls[key].saved,
                              controlName: state.changes.controls[key].controlName,
                              properties: state.changes.controls[key].properties
                          }
                        : {
                              pending: 0,
                              saved: 0,
                              controlName: controlName ?? '',
                              properties: {}
                          };
                    if (type === 'pending') {
                        control.pending++;
                    } else if (type === 'saved') {
                        control.saved++;
                    }
                    const property = control.properties[propertyName]
                        ? {
                              pending: control.properties[propertyName].pending,
                              saved: control.properties[propertyName].saved,
                              lastSavedChange: control.properties[propertyName].lastSavedChange,
                              lastChange: control.properties[propertyName].lastChange
                          }
                        : {
                              pending: 0,
                              saved: 0
                          };
                    if (change.type === 'pending') {
                        property.pending++;
                        property.lastChange = change;
                    } else if (change.type === 'saved') {
                        property.lastSavedChange = change;
                        property.saved++;
                    }
                    control.properties[propertyName] = property;
                    state.changes.controls[key] = control;
                }
            })
            .addMatcher(showMessage.match, (state, action: ReturnType<typeof showMessage>): void => {
                state.dialogMessage = action.payload;
            })
            .addMatcher(fileChanged.match, (state, action: ReturnType<typeof fileChanged>): void => {
                const newFileChanges = action.payload.filter((changedFile) => {
                    const idx = state.changes.pendingChangeIds.findIndex((pendingFile) =>
                        changedFile.includes(pendingFile)
                    );
                    if (idx > -1) {
                        state.changes.pendingChangeIds.splice(idx, 1);
                    }
                    return idx < 0;
                });
                if (!state.fileChanges) {
                    state.fileChanges = newFileChanges;
                } else {
                    state.fileChanges = [
                        ...state.fileChanges,
                        ...newFileChanges.filter((changedFile) => !state.fileChanges?.includes(changedFile))
                    ];
                }
            })
            .addMatcher(reloadApplication.match, (state): void => {
                state.fileChanges = [];
            })
<<<<<<< HEAD
            .addMatcher(
                deletePropertyChanges.match,
                (state, action: ReturnType<typeof deletePropertyChanges>): void => {
                    const fileName = action.payload.fileName;
                    if (fileName) {
                        state.changes.pendingChangeIds.push(fileName);
                    }
                }
            )
=======
>>>>>>> 0cddd2cb
            .addMatcher(storageFileChanged.match, (state, action: ReturnType<typeof storageFileChanged>): void => {
                const fileName = action.payload;
                if (fileName) {
                    state.changes.pendingChangeIds.push(fileName);
                }
            })
});

export const { setProjectScenario } = slice.actions;

export default slice.reducer;<|MERGE_RESOLUTION|>--- conflicted
+++ resolved
@@ -20,10 +20,6 @@
     showMessage,
     scenario,
     reloadApplication,
-<<<<<<< HEAD
-    deletePropertyChanges,
-=======
->>>>>>> 0cddd2cb
     storageFileChanged
 } from '@sap-ux-private/control-property-editor-common';
 import { DeviceType } from './devices';
@@ -261,18 +257,6 @@
             .addMatcher(reloadApplication.match, (state): void => {
                 state.fileChanges = [];
             })
-<<<<<<< HEAD
-            .addMatcher(
-                deletePropertyChanges.match,
-                (state, action: ReturnType<typeof deletePropertyChanges>): void => {
-                    const fileName = action.payload.fileName;
-                    if (fileName) {
-                        state.changes.pendingChangeIds.push(fileName);
-                    }
-                }
-            )
-=======
->>>>>>> 0cddd2cb
             .addMatcher(storageFileChanged.match, (state, action: ReturnType<typeof storageFileChanged>): void => {
                 const fileName = action.payload;
                 if (fileName) {
