--- conflicted
+++ resolved
@@ -17,12 +17,9 @@
     outlineChanged,
     propertyChanged,
     propertyChangeFailed,
-<<<<<<< HEAD
-    showMessage
-=======
+    showMessage,
     scenario,
     scenarioLoaded
->>>>>>> 269f3528
 } from '@sap-ux-private/control-property-editor-common';
 import { DeviceType } from './devices';
 
