import * as React from 'react';
import { render } from '@testing-library/react';
import userEvent from '@testing-library/user-event';
import '@testing-library/jest-dom';
import { UISearchBox } from '../../../src/components/UISearchBox/UISearchBox';

describe('<UISearchBox />', () => {
    let renderResult: ReturnType<typeof render>;

    beforeEach(() => {
        renderResult = render(<UISearchBox />);
    });

    afterEach(() => {
        renderResult.unmount();
    });

    it('Existence', () => {
        const { container } = renderResult;
        // Check for any input element or search box specific class
        const input = container.querySelector('input') || container.querySelector('[role="searchbox"]');
        expect(input).toBeTruthy();
    });

    it('Test callbacks - onChange and onClear', async () => {
        const expectQuery = 'dummy';
        const onChange = jest.fn();
        const onClear = jest.fn();
<<<<<<< HEAD

        renderResult.rerender(<UISearchBox onChange={onChange} onClear={onClear} />);

        const { container } = renderResult;
        const input = container.querySelector('input') || container.querySelector('[role="searchbox"]');
        expect(input).toBeTruthy();

        // Test onChange
        await userEvent.type(input as HTMLElement, expectQuery);
        expect(onChange).toHaveBeenCalled();
        expect(onChange.mock.calls[onChange.mock.calls.length - 1][1]).toEqual(expectQuery);
=======
        wrapper.setProps({
            onChange,
            onClear
        });
        wrapper.find('UISearchBox input').simulate('change', {
            target: {
                value: expectQuery
            }
        });
        expect(onChange).toHaveBeenCalledTimes(1);
        expect(onChange.mock.calls[0][1]).toEqual(expectQuery);
>>>>>>> e9544aaa

        // Check reset
        onChange.mockClear();
        const resetButton = container.querySelector('button.ms-Button');
        expect(resetButton).toBeTruthy();

<<<<<<< HEAD
        await userEvent.click(resetButton as HTMLElement);
        expect(onChange).toBeCalledTimes(1);
=======
        resetButton.simulate('click', {});
        expect(onChange).toHaveBeenCalledTimes(1);
>>>>>>> e9544aaa
        expect(onChange.mock.calls[0][1]).toEqual('');
        expect(onClear).toHaveBeenCalledTimes(1);
    });
});<|MERGE_RESOLUTION|>--- conflicted
+++ resolved
@@ -26,7 +26,6 @@
         const expectQuery = 'dummy';
         const onChange = jest.fn();
         const onClear = jest.fn();
-<<<<<<< HEAD
 
         renderResult.rerender(<UISearchBox onChange={onChange} onClear={onClear} />);
 
@@ -38,32 +37,14 @@
         await userEvent.type(input as HTMLElement, expectQuery);
         expect(onChange).toHaveBeenCalled();
         expect(onChange.mock.calls[onChange.mock.calls.length - 1][1]).toEqual(expectQuery);
-=======
-        wrapper.setProps({
-            onChange,
-            onClear
-        });
-        wrapper.find('UISearchBox input').simulate('change', {
-            target: {
-                value: expectQuery
-            }
-        });
-        expect(onChange).toHaveBeenCalledTimes(1);
-        expect(onChange.mock.calls[0][1]).toEqual(expectQuery);
->>>>>>> e9544aaa
 
         // Check reset
         onChange.mockClear();
         const resetButton = container.querySelector('button.ms-Button');
         expect(resetButton).toBeTruthy();
 
-<<<<<<< HEAD
         await userEvent.click(resetButton as HTMLElement);
-        expect(onChange).toBeCalledTimes(1);
-=======
-        resetButton.simulate('click', {});
         expect(onChange).toHaveBeenCalledTimes(1);
->>>>>>> e9544aaa
         expect(onChange.mock.calls[0][1]).toEqual('');
         expect(onClear).toHaveBeenCalledTimes(1);
     });
