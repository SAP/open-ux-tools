--- conflicted
+++ resolved
@@ -178,7 +178,6 @@
         for (const testCase of testCases) {
             const { name, target, focusTargetSiblingOnTabPress, focusNext, focusPrevious, key, shiftKey } = testCase;
             it(name, () => {
-<<<<<<< HEAD
                 rerender(
                     <UICallout focusTargetSiblingOnTabPress={focusTargetSiblingOnTabPress} target={target}>
                         <div className="dummy"></div>
@@ -188,18 +187,9 @@
                 const dummyElement = container.querySelector('.dummy');
                 if (dummyElement) {
                     fireEvent.keyDown(dummyElement, { key, shiftKey });
-                    expect(getNextElementSpy).toBeCalledTimes(focusNext ? 1 : 0);
-                    expect(getPreviousElementSpy).toBeCalledTimes(focusPrevious ? 1 : 0);
+                    expect(getNextElementSpy).toHaveBeenCalledTimes(focusNext ? 1 : 0);
+                    expect(getPreviousElementSpy).toHaveBeenCalledTimes(focusPrevious ? 1 : 0);
                 }
-=======
-                wrapper.setProps({
-                    focusTargetSiblingOnTabPress,
-                    target
-                });
-                wrapper.find('.dummy').simulate('keydown', { key, shiftKey });
-                expect(getNextElementSpy).toHaveBeenCalledTimes(focusNext ? 1 : 0);
-                expect(getPreviousElementSpy).toHaveBeenCalledTimes(focusPrevious ? 1 : 0);
->>>>>>> e9544aaa
             });
         }
     });
