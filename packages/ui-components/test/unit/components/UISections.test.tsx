--- conflicted
+++ resolved
@@ -923,15 +923,10 @@
                 </UISections.Section>
             </UISections>
         );
-<<<<<<< HEAD
         const { container } = testRender;
         simulateSplitterResize(container, 1000, 50);
-        expect(resizeFn).toBeCalledTimes(1);
+        expect(resizeFn).toHaveBeenCalledTimes(1);
         testRender.unmount();
-=======
-        simulateSplitterResize(wrapper, 1000, 50);
-        expect(resizeFn).toHaveBeenCalledTimes(1);
->>>>>>> e9544aaa
     });
 
     it('Test window resize', () => {
@@ -970,66 +965,22 @@
         // Simulate restore for min size
         mockWidth(970);
         windowEventListenerMock.simulateEvent('resize', {});
-<<<<<<< HEAD
-        expect(onToggleFullscreen).toBeCalledTimes(0);
+        expect(onToggleFullscreen).toHaveBeenCalledTimes(0);
         // Note: state testing not available in RTL, focusing on callback behavior
-=======
-        expect(onToggleFullscreen).toHaveBeenCalledTimes(0);
-        expect(wrapper.state().sizes).toEqual([
-            { end: 530, percentage: false, start: 0 },
-            { end: 0, percentage: false, size: 530, start: undefined }
-        ]);
->>>>>>> e9544aaa
 
         onToggleFullscreen.mockClear();
         mockWidth(800);
         windowEventListenerMock.simulateEvent('resize', {});
-<<<<<<< HEAD
-        expect(onToggleFullscreen).toBeCalledTimes(1);
+        expect(onToggleFullscreen).toHaveBeenCalledTimes(1);
         // Note: internal state changes cannot be directly tested with RTL
-=======
-        expect(onToggleFullscreen).toHaveBeenCalledTimes(1);
-        expect(wrapper.state().sizes).toEqual([
-            {
-                end: 360,
-                percentage: false,
-                size: 440,
-                start: 0
-            },
-            {
-                end: 0,
-                percentage: false,
-                size: 360,
-                start: 440
-            }
-        ]);
->>>>>>> e9544aaa
 
         onToggleFullscreen.mockClear();
         mockWidth(1000);
 
         windowEventListenerMock.simulateEvent('resize', {});
-<<<<<<< HEAD
-        expect(onToggleFullscreen).toBeCalledTimes(1);
+        expect(onToggleFullscreen).toHaveBeenCalledTimes(1);
         // Note: focusing on callback behavior rather than internal state
         testRender.unmount();
-=======
-        expect(onToggleFullscreen).toHaveBeenCalledTimes(1);
-        expect(wrapper.state().sizes).toEqual([
-            {
-                end: 560,
-                percentage: false,
-                size: 440,
-                start: 0
-            },
-            {
-                end: 0,
-                percentage: false,
-                size: 560,
-                start: 440
-            }
-        ]);
->>>>>>> e9544aaa
     });
 
     describe('Test property "sizes"', () => {
@@ -1293,16 +1244,8 @@
         mockWidth(670);
 
         windowEventListenerMock.simulateEvent('resize', {});
-<<<<<<< HEAD
-        expect(onToggleFullscreen).toBeCalledTimes(1);
+        expect(onToggleFullscreen).toHaveBeenCalledTimes(1);
         // Note: state testing not available in RTL, focusing on callback behavior
         testRender.unmount();
-=======
-        expect(onToggleFullscreen).toHaveBeenCalledTimes(1);
-        expect(wrapper.state().sizes).toEqual([
-            { end: 220, percentage: false, size: 450, start: 0 },
-            { end: 0, percentage: false, size: 220, start: 450 }
-        ]);
->>>>>>> e9544aaa
     });
 });