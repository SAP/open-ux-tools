--- conflicted
+++ resolved
@@ -138,21 +138,10 @@
     });
 
     it('Focus of input should select text', () => {
-<<<<<<< HEAD
         const input = container.querySelector('input') as HTMLInputElement;
         const selectSpy = jest.spyOn(input, 'select').mockImplementation(() => {});
         fireEvent.focus(input);
-        expect(selectSpy).toBeCalledTimes(1);
-=======
-        const target = {
-            select: jest.fn()
-        } as unknown as HTMLInputElement;
-        const event = {
-            target
-        } as React.FocusEvent<HTMLInputElement>;
-        wrapper.find(UITextInput).prop('onFocus')(event);
-        expect(event.target.select).toHaveBeenCalledTimes(1);
->>>>>>> e9544aaa
+        expect(selectSpy).toHaveBeenCalledTimes(1);
     });
 
     it('Open with keyboard and check value', () => {
@@ -212,15 +201,14 @@
         it('Change value with Enter/click on item', async () => {
             await openDropdown();
             // In focuszone click callback handled also when ewnter key pressed on focused item
-<<<<<<< HEAD
             const menuLinks = document.querySelectorAll('button.ms-ContextualMenu-link');
             if (menuLinks.length > 0) {
                 fireEvent.click(menuLinks[0]);
             }
             const input = container.querySelector('input') as HTMLInputElement;
             expect(input.value).toEqual('Title2');
-            expect(onChange).toBeCalledTimes(1);
-            expect(onChange).toBeCalledWith('Title2');
+            expect(onChange).toHaveBeenCalledTimes(1);
+            expect(onChange).toHaveBeenCalledWith('Title2');
             // Try another select
             onChange.mockClear();
             await openDropdown();
@@ -229,56 +217,27 @@
                 fireEvent.click(menuLinksAfter[menuLinksAfter.length - 1]);
             }
             expect(input.value).toEqual('Title3');
-            expect(onChange).toBeCalledTimes(1);
-            expect(onChange).toBeCalledWith('Title3');
-=======
-            wrapper.find('button.ms-ContextualMenu-link').first().simulate('click');
-            expect(wrapper.state().value).toEqual('Title2');
-            expect(onChange).toHaveBeenCalledTimes(1);
-            expect(onChange).toHaveBeenCalledWith('Title2');
-            // Try another select
-            onChange.mockClear();
-            openDropdown();
-            wrapper.find('button.ms-ContextualMenu-link').last().simulate('click');
-            expect(wrapper.state().value).toEqual('Title3');
             expect(onChange).toHaveBeenCalledTimes(1);
             expect(onChange).toHaveBeenCalledWith('Title3');
->>>>>>> e9544aaa
         });
 
         it('Change value and reset with "Escape" key', async () => {
             await openDropdown();
             // In focuszone click callback handled also when ewnter key pressed on focused item
-<<<<<<< HEAD
             const menuLinks = document.querySelectorAll('button.ms-ContextualMenu-link');
             if (menuLinks.length > 0) {
                 fireEvent.click(menuLinks[0]);
             }
             const input = container.querySelector('input') as HTMLInputElement;
             expect(input.value).toEqual('Title2');
-            expect(onChange).toBeCalledTimes(1);
-            expect(onChange).toBeCalledWith('Title2');
+            expect(onChange).toHaveBeenCalledTimes(1);
+            expect(onChange).toHaveBeenCalledWith('Title2');
             // Try another select
             onChange.mockClear();
             await openDropdown();
             dismissMenuWithEvent();
             expect(input.value).toEqual('Title2');
-            expect(onChange).toBeCalledTimes(0);
-=======
-            wrapper.find('button.ms-ContextualMenu-link').first().simulate('click');
-            expect(wrapper.state().value).toEqual('Title2');
-            expect(onChange).toHaveBeenCalledTimes(1);
-            expect(onChange).toHaveBeenCalledWith('Title2');
-            // Try another select
-            onChange.mockClear();
-            openDropdown();
-            const event = {
-                key: 'Escape'
-            };
-            dismissMenuWithEvent(event as React.KeyboardEvent<Element>);
-            expect(wrapper.state().value).toEqual('Title2');
             expect(onChange).toHaveBeenCalledTimes(0);
->>>>>>> e9544aaa
         });
     });
 
@@ -513,7 +472,6 @@
             beforeEach(() => {
                 focusSpy = jest.spyOn(HTMLElement.prototype, 'focus');
             });
-<<<<<<< HEAD
             it('ArrowDown', async () => {
                 await openDropdown();
 
@@ -547,40 +505,6 @@
 
                 // Just verify the menu is still there (navigation didn't break anything)
                 expect(document.querySelectorAll(selectors.treeContextMenu).length).toBeGreaterThan(0);
-=======
-            it('ArrowDown', () => {
-                openDropdown();
-                const node = document.createElement('div');
-                jest.spyOn(node, 'closest').mockImplementation(closestMock(0));
-                jest.spyOn(document, 'activeElement', 'get').mockImplementation(() => node);
-                const event = {
-                    key: 'ArrowDown',
-                    stopPropagation: jest.fn(),
-                    preventDefault: jest.fn()
-                };
-                focusSpy.mockClear();
-                windowEventMock.simulateEvent('keydown', event);
-                expect(event.stopPropagation).toHaveBeenCalledTimes(1);
-                expect(event.preventDefault).toHaveBeenCalledTimes(1);
-                expect(focusSpy).toHaveBeenCalledTimes(0);
-            });
-
-            it('ArrowUp', () => {
-                openDropdown();
-                const node = document.createElement('div');
-                jest.spyOn(node, 'closest').mockImplementation(closestMock(0));
-                jest.spyOn(document, 'activeElement', 'get').mockImplementation(() => node);
-                const event = {
-                    key: 'ArrowUp',
-                    stopPropagation: jest.fn(),
-                    preventDefault: jest.fn()
-                };
-                focusSpy.mockClear();
-                windowEventMock.simulateEvent('keydown', event);
-                expect(event.stopPropagation).toHaveBeenCalledTimes(1);
-                expect(event.preventDefault).toHaveBeenCalledTimes(1);
-                expect(focusSpy).toHaveBeenCalledTimes(1);
->>>>>>> e9544aaa
             });
         });
 
@@ -660,7 +584,6 @@
             ];
 
             for (const testCase of testCases) {
-<<<<<<< HEAD
                 it(testCase.name, async () => {
                     await openDropdown();
 
@@ -676,23 +599,6 @@
 
                     // Just verify the menu is still functional
                     expect(document.querySelectorAll(selectors.treeContextMenu).length).toBeGreaterThan(0);
-=======
-                it(testCase.name, () => {
-                    openDropdown();
-                    const node = document.createElement('div');
-                    jest.spyOn(node, 'closest').mockImplementation(closestMock(testCase.index));
-                    jest.spyOn(document, 'activeElement', 'get').mockImplementation(() => node);
-                    const event = {
-                        key: testCase.key,
-                        stopPropagation: jest.fn(),
-                        preventDefault: jest.fn()
-                    };
-                    focusSpy.mockClear();
-                    windowEventMock.simulateEvent('keydown', event);
-                    expect(event.stopPropagation).toHaveBeenCalledTimes(testCase.stopPropagation);
-                    expect(event.preventDefault).toHaveBeenCalledTimes(testCase.stopPropagation);
-                    expect(focusSpy).toHaveBeenCalledTimes(testCase.focusSpy);
->>>>>>> e9544aaa
                 });
             }
         });
@@ -762,13 +668,8 @@
             const input = container.querySelector('input') as HTMLInputElement;
             fireEvent.keyDown(input, { key: 'Enter' });
             await new Promise((resolve) => setTimeout(resolve, 100));
-<<<<<<< HEAD
             expect(document.querySelectorAll(selectors.treeContextMenu).length).toBeGreaterThan(0);
-            expect(focusSpy).toBeCalledTimes(0);
-=======
-            expect(wrapper.find(selectors.treeContextMenu).length).toBeGreaterThan(0);
             expect(focusSpy).toHaveBeenCalledTimes(0);
->>>>>>> e9544aaa
         });
 
         const firstLevelCases = [
@@ -793,13 +694,8 @@
                 const input = container.querySelector('input') as HTMLInputElement;
                 fireEvent.keyDown(input, { key: 'Enter' });
                 await new Promise((resolve) => setTimeout(resolve, 100));
-<<<<<<< HEAD
                 expect(document.querySelectorAll(selectors.treeContextMenu).length).toBeGreaterThan(0);
-                expect(focusSpy).toBeCalledTimes(1);
-=======
-                expect(wrapper.find(selectors.treeContextMenu).length).toBeGreaterThan(0);
                 expect(focusSpy).toHaveBeenCalledTimes(1);
->>>>>>> e9544aaa
                 expect(getFocusedElementIndexInList(0)).toEqual(testCase.expectIndex);
             });
         }
@@ -811,13 +707,8 @@
             const input = container.querySelector('input') as HTMLInputElement;
             fireEvent.keyDown(input, { key: 'Enter' });
             await new Promise((resolve) => setTimeout(resolve, 100));
-<<<<<<< HEAD
             expect(document.querySelectorAll(selectors.treeContextMenu).length).toBeGreaterThan(0);
-            expect(focusSpy).toBeCalledTimes(0);
-=======
-            expect(wrapper.find(selectors.treeContextMenu).length).toBeGreaterThan(0);
             expect(focusSpy).toHaveBeenCalledTimes(0);
->>>>>>> e9544aaa
         });
 
         const secondLevelCases = [
@@ -850,30 +741,15 @@
                 const input = container.querySelector('input') as HTMLInputElement;
                 fireEvent.keyDown(input, { key: 'Enter' });
                 await new Promise((resolve) => setTimeout(resolve, 100));
-<<<<<<< HEAD
                 expect(document.querySelectorAll(selectors.treeContextMenu).length).toBeGreaterThan(0);
-                expect(focusSpy).toBeCalledTimes(2);
-=======
-                expect(wrapper.find(selectors.treeContextMenu).length).toBeGreaterThan(0);
                 expect(focusSpy).toHaveBeenCalledTimes(2);
->>>>>>> e9544aaa
                 // As first we need focus container to avoid focus blinking after we will focus submenu's item
                 const focusedElement = getFocusedElement(1);
                 expect(focusedElement.className).toContain('ms-ContextualMenu-container');
                 focusSpy.mockClear();
-<<<<<<< HEAD
                 // For RTL testing, we'll simplify this complex submenu focus test
                 // The original test uses internal component state which is harder to access
-                expect(focusSpy).toBeCalledTimes(0); // Simplified assertion
-=======
-                // Check focus of submenu item, but we need simulate some calls
-                const items = wrapper.state().items;
-                items[testCase.parentIndex].subMenuProps.focusZoneProps.onFocus({
-                    target: focusedElement
-                } as React.FocusEvent<HTMLElement>);
-                expect(focusSpy).toHaveBeenCalledTimes(1);
-                expect(getFocusedElementIndexInList(0)).toEqual(testCase.expectIndex);
->>>>>>> e9544aaa
+                expect(focusSpy).toHaveBeenCalledTimes(0); // Simplified assertion
                 focusSpy.mockClear();
             });
         }
