import * as React from 'react';
import { render, fireEvent } from '@testing-library/react';
import '@testing-library/jest-dom';
import type { UISplitterProps } from '../../../src/components/UISection/UISplitter';
import { UISplitter, UISplitterType, UISplitterLayoutType } from '../../../src/components/UISection/UISplitter';
import { initIcons, UiIcons } from '../../../src/components/Icons';

initIcons();

describe('<Splitter />', () => {
    let renderResult: ReturnType<typeof render>;
    let container: HTMLElement;
    const onResize = jest.fn();

    beforeEach(() => {
        renderResult = render(<UISplitter type={UISplitterType.Resize} onResize={onResize} />);
        container = renderResult.container;
        jest.spyOn(window, 'requestAnimationFrame').mockImplementation((cb: any) => {
            cb(1);
            return 1;
        });
    });

    afterEach(() => {
        jest.clearAllMocks();
        if (renderResult) {
            renderResult.unmount();
        }
    });

    const simulateMouseEvent = (type: string, x = 0, y = 0): void => {
        const event: MouseEvent = document.createEvent('MouseEvents');
        event.initMouseEvent(type, true, true, window, 0, 0, 0, x, y, false, false, false, false, 0, null);
        document.body.dispatchEvent(event);
    };

    it('Should render a PropertiesPanel component', () => {
        expect(container.querySelectorAll('.splitter').length).toEqual(1);
        expect(container.querySelectorAll('.splitter--horizontal').length).toEqual(1);
        expect(container.querySelectorAll('.splitter--vertical').length).toEqual(0);
    });

    it('Should render as vertical splitter', () => {
        renderResult.rerender(<UISplitter type={UISplitterType.Resize} onResize={onResize} vertical={true} />);
        expect(container.querySelectorAll('.splitter--horizontal').length).toEqual(0);
        expect(container.querySelectorAll('.splitter--vertical').length).toEqual(1);
    });

    const orientations = [true, false];
    for (const orientation of orientations) {
        it('Test resize event ' + orientation, () => {
            const mouseStartCoordinate = 50;
            const mouseMoveCoordinate1 = 200;
            const mouseMoveCoordinate2 = 300;
            const onResizeStart = jest.fn();
            const onResizeEnd = jest.fn();
            onResize.mockReturnValue(true);
            const { container: resizeContainer } = render(
                <UISplitter
                    type={UISplitterType.Resize}
                    onResizeStart={onResizeStart}
                    onResize={onResize}
                    onResizeEnd={onResizeEnd}
                    vertical={orientation}
                />
            );
            const splitter = resizeContainer.querySelector('.splitter') as HTMLElement;
            fireEvent.mouseDown(splitter, { clientX: mouseStartCoordinate, button: 0, clientY: mouseStartCoordinate });
            simulateMouseEvent('mousemove', mouseMoveCoordinate1, mouseMoveCoordinate1);
            simulateMouseEvent('mousemove', mouseMoveCoordinate2, mouseMoveCoordinate2);
            simulateMouseEvent('mouseup', mouseMoveCoordinate2, mouseMoveCoordinate2);
            // Another 'simulateMouseEvent' with 'mousemove' to detect is removeEventListener called
            simulateMouseEvent('mousemove', 300, 300);
            expect(onResizeStart).toHaveBeenCalledTimes(1);
            expect(onResize).toHaveBeenCalledTimes(2);
            expect(onResize.mock.calls[0][0]).toEqual(mouseMoveCoordinate1 - mouseStartCoordinate);
            expect(onResize.mock.calls[1][0]).toEqual(mouseMoveCoordinate2 - mouseStartCoordinate);
            expect(onResizeEnd).toHaveBeenCalledTimes(1);
        });
    }

    describe('Keyboard resize and toggle', () => {
        it('Test spliter resize using keyboard', () => {
            const onResizeStart = jest.fn();
            const onResizeEnd = jest.fn();
            const onToggle = jest.fn();
            onResize.mockReturnValue(true);
            renderResult.rerender(
                <UISplitter
                    type={UISplitterType.Resize}
                    onResize={onResize}
                    onResizeStart={onResizeStart}
                    onResizeEnd={onResizeEnd}
                    onToggle={onToggle}
                />
            );
            // Pass some dummy keys, which should not trigger resize
            const splitter = container.querySelector('.splitter') as HTMLElement;
            fireEvent.keyDown(splitter, { key: 'w' });
            fireEvent.keyDown(splitter, { key: 'a' });
            fireEvent.keyDown(splitter, { key: 'S' });
            fireEvent.keyDown(splitter, { key: 'D' });
            // Resize Left
<<<<<<< HEAD
            fireEvent.keyDown(splitter, { key: 'ArrowLeft' });
            expect(onResizeStart).toBeCalledTimes(1);
            expect(onResize).toBeCalledTimes(1);
=======
            wrapper.simulate('keyDown', { key: 'ArrowLeft' });
            expect(onResizeStart).toHaveBeenCalledTimes(1);
            expect(onResize).toHaveBeenCalledTimes(1);
>>>>>>> e9544aaa
            expect(onResize.mock.calls[0][0]).toEqual(-10);
            expect(onResizeEnd).toHaveBeenCalledTimes(1);
            // Resize Top - should be same as Left
            fireEvent.keyDown(splitter, { key: 'ArrowUp' });
            expect(onResize.mock.calls[1][0]).toEqual(-10);
            // One more Left
            fireEvent.keyDown(splitter, { key: 'ArrowLeft' });
            expect(onResize.mock.calls[2][0]).toEqual(-10);
            // Go Right
            fireEvent.keyDown(splitter, { key: 'ArrowRight' });
            expect(onResize.mock.calls[3][0]).toEqual(10);
            // One more Left
            fireEvent.keyDown(splitter, { key: 'ArrowDown' });
            expect(onResize.mock.calls[4][0]).toEqual(10);
            // Another unaccaptable dummy keys
            fireEvent.keyDown(splitter, { key: '4' });
            fireEvent.keyDown(splitter, { key: '8' });
            fireEvent.keyDown(splitter, { key: '1' });
            fireEvent.keyDown(splitter, { key: '5' });
            fireEvent.keyDown(splitter, { key: 'Enter' });
            // Total call;
            expect(onResizeEnd).toHaveBeenCalledTimes(5);
            // Toggle should not be called
            expect(onToggle).toHaveBeenCalledTimes(0);
        });

        it('Test spliter toggle using keyboard', () => {
            const onResizeStart = jest.fn();
            const onResizeEnd = jest.fn();
            const onToggle = jest.fn();
            onResize.mockReturnValue(true);
            renderResult.rerender(
                <UISplitter
                    type={UISplitterType.Toggle}
                    onResize={onResize}
                    onResizeStart={onResizeStart}
                    onResizeEnd={onResizeEnd}
                    onToggle={onToggle}
                />
            );
            // Some unacceptable variants for toggle
            const splitterToggle = container.querySelector('.splitter') as HTMLElement;
            fireEvent.keyDown(splitterToggle, { key: 'w' });
            fireEvent.keyDown(splitterToggle, { key: 'a' });
            fireEvent.keyDown(splitterToggle, { key: 'S' });
            fireEvent.keyDown(splitterToggle, { key: 'D' });
            fireEvent.keyDown(splitterToggle, { key: 'ArrowUp' });
            fireEvent.keyDown(splitterToggle, { key: 'ArrowLeft' });
            fireEvent.keyDown(splitterToggle, { key: 'ArrowRight' });
            fireEvent.keyDown(splitterToggle, { key: 'ArrowDown' });
            fireEvent.keyDown(splitterToggle, { key: '4' });
            // Expect resize
            expect(onResizeStart).toHaveBeenCalledTimes(0);
            expect(onResize).toHaveBeenCalledTimes(0);
            expect(onResizeEnd).toHaveBeenCalledTimes(0);
            expect(onToggle).toHaveBeenCalledTimes(0);
            // Trigger toggle
<<<<<<< HEAD
            fireEvent.keyDown(splitterToggle, { key: 'Enter' });
            expect(onToggle).toBeCalledTimes(1);
=======
            wrapper.simulate('keyDown', { key: 'Enter' });
            expect(onToggle).toHaveBeenCalledTimes(1);
>>>>>>> e9544aaa
        });

        it('Test spliter toggle - aria', () => {
            renderResult.rerender(<UISplitter type={UISplitterType.Toggle} onResize={onResize} />);
            const toggleSplitter = container.querySelector('.splitter--toggle') as HTMLElement;
            expect(toggleSplitter.getAttribute('role')).toEqual('button');
            expect(toggleSplitter.getAttribute('aria-pressed')).toEqual('true');
            renderResult.rerender(<UISplitter type={UISplitterType.Toggle} onResize={onResize} hidden={true} />);
            expect(toggleSplitter.getAttribute('aria-pressed')).toEqual('false');
        });
    });

    it('Test "splitterTabIndex" property', () => {
        // default value
        const splitterHorizontal = container.querySelector('.splitter--horizontal') as HTMLElement;
        expect(splitterHorizontal.tabIndex).toEqual(0);
        renderResult.rerender(<UISplitter type={UISplitterType.Resize} onResize={onResize} splitterTabIndex={-1} />);
        expect(splitterHorizontal.tabIndex).toEqual(-1);
    });

    it('Test "hidden" property', () => {
        expect(container.querySelectorAll('.splitter--hidden').length).toEqual(0);
        renderResult.rerender(<UISplitter type={UISplitterType.Resize} onResize={onResize} hidden={true} />);
        expect(container.querySelectorAll('.splitter--hidden').length).toEqual(1);
    });

    describe('Splitter icon', () => {
        const testCases = [
            {
                type: UISplitterType.Toggle,
                vertical: false,
                splitterLayoutType: UISplitterLayoutType.Standard,
                expect: {
                    standard: true,
                    horizontal: true,
                    icon: UiIcons.ArrowLeft
                }
            },
            {
                type: UISplitterType.Resize,
                vertical: false,
                splitterLayoutType: UISplitterLayoutType.Standard,
                expect: {
                    standard: true,
                    horizontal: true,
                    icon: UiIcons.VerticalGrip
                }
            },
            {
                type: UISplitterType.Resize,
                vertical: true,
                splitterLayoutType: UISplitterLayoutType.Standard,
                expect: {
                    standard: true,
                    vertical: true,
                    icon: UiIcons.VerticalGrip
                }
            },
            {
                type: UISplitterType.Resize,
                vertical: false,
                splitterLayoutType: UISplitterLayoutType.Compact,
                expect: {
                    compact: true,
                    horizontal: true,
                    icon: UiIcons.Grabber
                }
            },
            {
                type: UISplitterType.Resize,
                vertical: true,
                splitterLayoutType: UISplitterLayoutType.Compact,
                expect: {
                    compact: true,
                    vertical: true,
                    icon: UiIcons.Grabber
                }
            }
        ];

        for (const testCase of testCases) {
            it(`Splitter types - vertical=${testCase.vertical} splitterLayoutType=${testCase.splitterLayoutType} type=${testCase.type} `, () => {
                expect(container.querySelectorAll('.splitter--hidden').length).toEqual(0);
                renderResult.rerender(
                    <UISplitter
                        type={testCase.type}
                        onResize={onResize}
                        vertical={testCase.vertical}
                        splitterLayoutType={testCase.splitterLayoutType}
                    />
                );
                expect(container.querySelectorAll('.splitter--standard').length).toEqual(
                    testCase.expect.standard ? 1 : 0
                );
                expect(container.querySelectorAll('.splitter--compact').length).toEqual(
                    testCase.expect.compact ? 1 : 0
                );
                expect(container.querySelectorAll('.splitter--vertical').length).toEqual(
                    testCase.expect.vertical ? 1 : 0
                );
                expect(container.querySelectorAll('.splitter--horizontal').length).toEqual(
                    testCase.expect.horizontal ? 1 : 0
                );

                const icon = container.querySelector('[data-icon-name]') as HTMLElement;
                expect(container.querySelectorAll('.splitter__grip').length).toEqual(1);
                expect(icon.getAttribute('data-icon-name')).toEqual(testCase.expect.icon);
            });
        }
    });
});<|MERGE_RESOLUTION|>--- conflicted
+++ resolved
@@ -101,15 +101,9 @@
             fireEvent.keyDown(splitter, { key: 'S' });
             fireEvent.keyDown(splitter, { key: 'D' });
             // Resize Left
-<<<<<<< HEAD
             fireEvent.keyDown(splitter, { key: 'ArrowLeft' });
-            expect(onResizeStart).toBeCalledTimes(1);
-            expect(onResize).toBeCalledTimes(1);
-=======
-            wrapper.simulate('keyDown', { key: 'ArrowLeft' });
             expect(onResizeStart).toHaveBeenCalledTimes(1);
             expect(onResize).toHaveBeenCalledTimes(1);
->>>>>>> e9544aaa
             expect(onResize.mock.calls[0][0]).toEqual(-10);
             expect(onResizeEnd).toHaveBeenCalledTimes(1);
             // Resize Top - should be same as Left
@@ -167,13 +161,8 @@
             expect(onResizeEnd).toHaveBeenCalledTimes(0);
             expect(onToggle).toHaveBeenCalledTimes(0);
             // Trigger toggle
-<<<<<<< HEAD
             fireEvent.keyDown(splitterToggle, { key: 'Enter' });
-            expect(onToggle).toBeCalledTimes(1);
-=======
-            wrapper.simulate('keyDown', { key: 'Enter' });
             expect(onToggle).toHaveBeenCalledTimes(1);
->>>>>>> e9544aaa
         });
 
         it('Test spliter toggle - aria', () => {
