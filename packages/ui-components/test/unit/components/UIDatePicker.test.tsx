--- conflicted
+++ resolved
@@ -31,12 +31,11 @@
     });
 
     it('onInputChange', () => {
-<<<<<<< HEAD
         const { container } = render(<UIDatePicker {...defaultProps} dateOnly />);
         const input = container.querySelector('input[type="text"]');
         if (input) {
             fireEvent.change(input, { target: { value: '2022-08-22' } });
-            expect(onChangeSpy).toBeCalledTimes(1);
+            expect(onChangeSpy).toHaveBeenCalledTimes(1);
             expect(onChangeSpy.mock.calls[0][1]).toBe('2022-08-22');
         }
     });
@@ -46,7 +45,7 @@
         const input = container.querySelector('input[type="text"]');
         if (input) {
             fireEvent.change(input, { target: { value: '' } });
-            expect(onChangeSpy).toBeCalledTimes(0);
+            expect(onChangeSpy).toHaveBeenCalledTimes(0);
         }
     });
 
@@ -55,7 +54,7 @@
         const input = container.querySelector('input[type="date"]');
         if (input) {
             fireEvent.change(input, { target: { value: '2022-08-22' } });
-            expect(onChangeSpy).toBeCalledTimes(1);
+            expect(onChangeSpy).toHaveBeenCalledTimes(1);
             expect(onChangeSpy.mock.calls[0][1]).toBe('2022-08-22');
         }
     });
@@ -65,35 +64,8 @@
         const input = container.querySelector('input[type="datetime-local"]');
         if (input) {
             fireEvent.change(input, { target: { value: '2022-08-22T22:00' } });
-            expect(onChangeSpy).toBeCalledTimes(1);
+            expect(onChangeSpy).toHaveBeenCalledTimes(1);
             expect(onChangeSpy.mock.calls[0][1]).toBe('2022-08-22T22:00:00');
         }
-=======
-        const wrapper = Enzyme.mount(<UIDatePicker {...defaultProps} dateOnly />);
-        wrapper.find('input[type="text"]').simulate('change', { target: { value: '2022-08-22' } });
-        expect(onChangeSpy).toHaveBeenCalledTimes(1);
-        expect(onChangeSpy.mock.calls[0][1]).toBe('2022-08-22');
-    });
-
-    it('onInputChange, undefined', () => {
-        const wrapper = Enzyme.mount(<UIDatePicker {...defaultProps} dateOnly />);
-        wrapper.instance()['onInputChange']({}, undefined);
-        expect(onChangeSpy).toHaveBeenCalledTimes(1);
-        expect(onChangeSpy.mock.calls[0][1]).toBe('');
-    });
-
-    it('onPickerChange', () => {
-        const wrapper = Enzyme.mount(<UIDatePicker {...defaultProps} dateOnly />);
-        wrapper.find('input[type="date"]').simulate('change', { target: { value: '2022-08-22' } });
-        expect(onChangeSpy).toHaveBeenCalledTimes(1);
-        expect(onChangeSpy.mock.calls[0][1]).toBe('2022-08-22');
-    });
-
-    it('onPickerChange, datetime without seconds', () => {
-        const wrapper = Enzyme.mount(<UIDatePicker {...defaultProps} />);
-        wrapper.find('input[type="datetime-local"]').simulate('change', { target: { value: '2022-08-22T22:00' } });
-        expect(onChangeSpy).toHaveBeenCalledTimes(1);
-        expect(onChangeSpy.mock.calls[0][1]).toBe('2022-08-22T22:00:00');
->>>>>>> e9544aaa
     });
 });