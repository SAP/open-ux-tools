--- conflicted
+++ resolved
@@ -698,28 +698,20 @@
                     if (this.props.renderInputs) {
                         this.saveCell(false, newValue, editedCell);
                     }
-                }
-
-<<<<<<< HEAD
-            if (editedCell.errorMessage === 'canceled') {
-                return { editedCell: undefined};
-            } else {
-                return { editedCell };
-            }
-        }, () => {
-            if (this.state.editedCell?.errorMessage) {
-                this.rerenderTable();
-=======
-                return { editedCell };
+
+                    if (editedCell.errorMessage === 'canceled') {
+                        return { editedCell: undefined };
+                    } else {
+                        return { editedCell };
+                    }
+                }
             },
             () => {
-                console.log(this.state.editedCell);
                 if (this.state.editedCell?.errorMessage) {
                     this.rerenderTable();
                 }
->>>>>>> 498dd9cb
-            }
-        );
+            }
+        )
     }
 
     private onComboBoxChange = (option?: IComboBoxOption): void => {
