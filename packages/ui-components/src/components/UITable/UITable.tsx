--- conflicted
+++ resolved
@@ -271,9 +271,6 @@
         // in app-migrator, show a warning message for library projects on main migration view
         if (props.item.hideCells && props.column.fieldName === 'moduleName' && !props.item.status) {
             return (
-<<<<<<< HEAD
-                <div {...(cell?.props || {})} data-is-focusable={true} onClick={onClick} tabIndex="0" role="gridcell">
-=======
                 <div
                     key={key}
                     {...(cell?.props || {})}
@@ -281,7 +278,6 @@
                     onClick={onClick}
                     tabIndex="0"
                     role="gridcell">
->>>>>>> cb928502
                     {cell?.props?.children || null}
                     <div className="table-item-warning">
                         This is a reuse library and does not require input during migration
@@ -290,9 +286,6 @@
             );
         } else {
             return (
-<<<<<<< HEAD
-                <div {...(cell?.props || {})} data-is-focusable={true} onClick={onClick} tabIndex="0" role="gridcell">
-=======
                 <div
                     key={key}
                     {...(cell?.props || {})}
@@ -300,7 +293,6 @@
                     onClick={onClick}
                     tabIndex="0"
                     role="gridcell">
->>>>>>> cb928502
                     {cell?.props?.children || null}
                 </div>
             );
