--- conflicted
+++ resolved
@@ -18,22 +18,12 @@
  * @returns {React.ReactElement}
  */
 export function RowActions<T>(props: RowActionsProps<T>): React.ReactElement {
-<<<<<<< HEAD
     const { rowIndex, tableProps } = props;
     const rows = props.tableProps.rows;
     const rowKey = rows[rowIndex].key;
     const cells = rows[rowIndex].cells;
     const isTableTop = rowIndex <= 0;
     const isTableBottom = rowIndex >= rows.length - 1;
-=======
-    const { rowIndex, tableProps } = props; 
-    const rows = props.tableProps.rows;
-    const rowKey = rows[rowIndex].key;
-    const cells = rows[rowIndex].cells;
-    const reorderConstraint = rows[rowIndex].reorderConstraint
-    const upArrowDisabled = reorderConstraint ? rowIndex <= reorderConstraint.start : rowIndex <= 0;
-    const downArrowDisabled = reorderConstraint ? rowIndex >= reorderConstraint.end : rowIndex >= rows.length - 1;
->>>>>>> c8a1c5e1
     const isShowReorderButtons = !tableProps.readonly && tableProps.onTableReorder;
     const additionalActions: React.ReactNode[] = [];
     const isShowDeleteAction = tableProps.onDeleteRow && !tableProps.readonly;
