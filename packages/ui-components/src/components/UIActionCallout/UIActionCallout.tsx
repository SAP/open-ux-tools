import { DirectionalHint } from '@fluentui/react';
import React from 'react';
import { UiIcons } from '../Icons';
import { UICallout } from '../UICallout';
import { UIIcon } from '../UIIcon';
import './UIActionCallout.scss';

export interface ActionCalloutProps {
    /** The id of the element to which this GA box will point */
    targetElementId: string;
    /**
     * If true (default) the callout will be placed relative to the target element instead of floating using position absolute
     * Note: This is not a bound property and cannot be used to dynamically change the positon of the component
     */
    showInline?: boolean;
    /** The action details that will be rendered in the component */
    actionDetail: IActionCalloutDetail;
    /** The function which will be passed the command */
    commandAction?(command: IActionCalloutDetail['command']): void;
    /** The icon to use if provided, otherwise a default icon is applied */
    icon?: UIIcon;
    /** Call back function to be called on every click */
    onClick?(): void;
    /** Border colour */
    isError?: boolean;
}

export interface IActionCalloutDetail {
    linkText: string;
    subText: string;
    /**
     * Command to be executed and parameters passed to the command
     */
    command?: {
        id: string;
        params: Object | string;
    };
    /**
     * A http url string, command takes precedence if provided
     */
    url?: string;
}

/**
 *
 *
 */
export class UIActionCallout extends React.Component<ActionCalloutProps> {
    private anchor: React.RefObject<HTMLAnchorElement>;
    private actionDetail: IActionCalloutDetail;
    private commandAction: ActionCalloutProps['commandAction'];
    private targetElementId: string;
    private showInline: boolean | undefined;
    private icon: UIIcon | undefined;
    private onClick: ActionCalloutProps['onClick'];
    private anchorClicked: boolean;
    private isError: ActionCalloutProps['isError'];

    /**
     * Initializes component properties.
     *
     * @param {ActionCalloutProps} props
     */
    public constructor(props: ActionCalloutProps) {
        super(props);
        this.actionDetail = props.actionDetail;
        this.commandAction = props.commandAction;
        this.targetElementId = props.targetElementId;
        this.showInline = props.showInline;
        this.anchor = React.createRef<HTMLAnchorElement>();
        this.onCalloutClick = this.onCalloutClick.bind(this);
        this.icon = props.icon;
        this.onClick = props.onClick;
        this.anchorClicked = false;
        this.isError = props.isError ?? false;
    }

    private onCalloutClick() {
        if (this.onClick && !this.anchorClicked) {
            this.onClick();
        }

        if (this.actionDetail.command && this.commandAction) {
            this.commandAction(this.actionDetail.command);
        } else {
            this.anchor.current?.click();
            this.anchorClicked = false;
        }
    }

    private handleAnchorClick() {
        this.anchorClicked = true;
    }

    /**
     * @returns {JSX.Element}
     */
    render(): JSX.Element {
        return (
            <UICallout
                className="UIActionCallout-callout"
                onClick={this.onCalloutClick}
                target={`#${this.targetElementId}`}
                isBeakVisible={true}
                doNotLayer={true}
                beakWidth={10}
                calloutMaxWidth={230}
                calloutMinWidth={230}
                directionalHint={DirectionalHint.bottomLeftEdge}
                styles={{
                    calloutMain: { padding: '10px' },
                    root: {
                        position: this.showInline === false ? 'absolute' : 'sticky',
                        border: this.isError === true ? 'thin solid var(--vscode-errorForeground)' : 'thin solid none'
                    }
                }}>
<<<<<<< HEAD
                {(this.icon && this.icon.render()) ?? <UIIcon iconName={UiIcons.HelpAction}></UIIcon>}
=======
                {this.icon?.render() ?? <UIIcon iconName={UiIcons.HelpAction}></UIIcon>}
>>>>>>> f5525811
                {/* We do not use the 'UILink' here as it or its 'link' component do not expose a 'ref' to the underlying HTMLElement, needed to trigger click */}
                <a
                    ref={this.anchor}
                    href={this.actionDetail.url}
                    className="UIActionCallout-link"
                    target="_blank"
                    rel="noreferrer"
                    onClick={() => this.handleAnchorClick()}>
                    {this.actionDetail.linkText}
                </a>
                <div className="UIActionCallout-subText">{this.actionDetail.subText}</div>
            </UICallout>
        );
    }
}<|MERGE_RESOLUTION|>--- conflicted
+++ resolved
@@ -114,11 +114,7 @@
                         border: this.isError === true ? 'thin solid var(--vscode-errorForeground)' : 'thin solid none'
                     }
                 }}>
-<<<<<<< HEAD
-                {(this.icon && this.icon.render()) ?? <UIIcon iconName={UiIcons.HelpAction}></UIIcon>}
-=======
                 {this.icon?.render() ?? <UIIcon iconName={UiIcons.HelpAction}></UIIcon>}
->>>>>>> f5525811
                 {/* We do not use the 'UILink' here as it or its 'link' component do not expose a 'ref' to the underlying HTMLElement, needed to trigger click */}
                 <a
                     ref={this.anchor}
