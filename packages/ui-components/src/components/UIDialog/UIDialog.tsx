--- conflicted
+++ resolved
@@ -21,16 +21,13 @@
     // Header render in single or multi lines
     // Default is single line
     multiLineTitle?: boolean;
-<<<<<<< HEAD
     /**
      * The title text to display at the top of the dialog.
      */
     title?: string | JSX.Element;
-=======
     // Is dialog open should be animated with fade in animation
     // Default value for "isOpenAnimated" is "true"
     isOpenAnimated?: boolean;
->>>>>>> f981e924
 }
 
 export const DIALOG_MAX_HEIGHT_OFFSET = 32;
