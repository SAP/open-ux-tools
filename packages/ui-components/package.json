--- conflicted
+++ resolved
@@ -64,14 +64,7 @@
         "babel-loader": "9.1.3",
         "copyfiles": "2.4.1",
         "css-loader": "6.8.1",
-<<<<<<< HEAD
-        "eslint-plugin-react": "7.33.2",
-=======
-        "enzyme": "3.11.0",
-        "enzyme-adapter-react-16": "1.15.7",
-        "eslint": "9.39.1",
         "eslint-plugin-react": "7.37.5",
->>>>>>> e5d103a6
         "eslint-plugin-storybook": "0.6.15",
         "jest-environment-jsdom": "29.7.0",
         "jest-scss-transform": "1.0.4",
