--- conflicted
+++ resolved
@@ -71,20 +71,11 @@
         "react": "16.14.0",
         "react-dom": "16.14.0",
         "require-from-string": "2.0.2",
-<<<<<<< HEAD
-        "sass": "1.54.8",
-        "sass-loader": "13.0.2",
-        "style-loader": "0.23.1",
-        "ts-loader": "9.2.3",
-        "typescript": "4.8.4",
-        "uuid": "3.4.0",
-=======
         "sass": "1.56.0",
         "sass-loader": "13.1.0",
         "style-loader": "3.3.1",
         "ts-loader": "9.4.1",
-        "typescript": "4.3.5",
->>>>>>> 37918d36
+        "typescript": "4.8.4",
         "webpack": "5.74.0"
     }
 }