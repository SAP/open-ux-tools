{
    "name": "@sap-ux/ui-components",
    "version": "1.8.2",
    "license": "Apache-2.0",
    "description": "SAP UI Components Library",
    "repository": {
        "type": "git",
        "url": "https://github.com/SAP/open-ux-tools.git",
        "directory": "packages/ui-components"
    },
    "bugs": {
        "url": "https://github.com/SAP/open-ux-tools/issues?q=is%3Aopen+is%3Aissue+label%3Abug+label%3Aui-components"
    },
    "private": false,
    "files": [
        "dist",
        "LICENSE",
        "storybook"
    ],
    "main": "dist/index.js",
    "scripts": {
        "clean": "rimraf --glob dist coverage *.tsbuildinfo storybook",
        "build": "npm-run-all -l -p build:extension build:copyfiles build:storybook",
        "build:extension": "tsc --build --pretty",
        "build:copyfiles": "copyfiles --up 1 \"./src/**/*.scss\" ./dist/",
        "lint": "eslint . --ext .ts,.tsx",
        "lint:fix": "eslint . --ext .ts,.tsx --fix",
        "format:fix": "prettier --write --ignore-path ../../.prettierignore",
        "format:fix:all": "prettier --write '**/*.{css,scss,html,js,json,ts,tsx,yaml,yml}' '!**/{out,dist,typings,node_modules}/**' '!**/*.{svg,png,xml}' --ignore-path ../../.prettierignore",
        "storybook": "storybook dev -s ./.storybook/static",
        "build:storybook": "storybook build -o ./storybook",
        "test": "jest --ci --forceExit --colors --silent",
        "test-u": "jest --ci --forceExit --colors  --silent -u"
    },
    "dependencies": {
        "@fluentui/react": "8.100.0",
        "react-movable": "2.4.0",
        "react-virtualized": "9.22.3",
        "sanitize-html": "2.7.3",
        "uuid": "3.4.0"
    },
    "peerDependencies": {
        "react": ">=16.14.0",
        "react-dom": ">=16.14.0"
    },
    "devDependencies": {
<<<<<<< HEAD
        "@babel/core": "7.20.12",
=======
        "storybook-addon-turbo-build": "1.1.0",
        "@babel/core": "7.22.5",
>>>>>>> 4ba13898
        "@babel/helper-define-map": "7.18.6",
        "@babel/preset-env": "7.22.5",
        "@babel/preset-react": "7.22.5",
        "@babel/preset-typescript": "7.22.5",
        "@storybook/react": "7.0.23",
        "@storybook/react-webpack5": "7.0.23",
        "@testing-library/jest-dom": "5.16.5",
        "@testing-library/react": "12.1.5",
        "@types/enzyme": "3.10.12",
        "@types/enzyme-adapter-react-16": "1.0.6",
        "@types/react": "16.14.0",
        "@types/react-dom": "16.8.5",
        "@types/react-virtualized": "9.21.21",
        "@types/sanitize-html": "2.6.2",
        "@types/uuid": "3.4.7",
<<<<<<< HEAD
        "babel-jest": "^24.8.0",
=======
        "@testing-library/react": "12.1.5",
        "@testing-library/jest-dom": "5.16.5",
        "babel-jest": "29.5.0",
>>>>>>> 4ba13898
        "babel-loader": "9.1.2",
        "copyfiles": "2.4.1",
        "css-loader": "6.8.1",
        "enzyme": "3.11.0",
        "enzyme-adapter-react-16": "1.15.7",
        "eslint-plugin-react": "7.32.2",
        "jest-environment-jsdom": "29.5.0",
        "jest-scss-transform": "1.0.3",
        "npm-run-all": "4.1.5",
        "react": "16.14.0",
        "react-dom": "16.14.0",
        "require-from-string": "2.0.2",
<<<<<<< HEAD
        "sass": "1.56.0",
        "sass-loader": "13.1.0",
        "storybook": "7.0.23",
        "style-loader": "3.3.1",
        "ts-loader": "9.4.1",
=======
        "sass": "1.63.6",
        "sass-loader": "13.3.2",
        "style-loader": "3.3.3",
        "ts-loader": "9.4.3",
>>>>>>> 4ba13898
        "typescript": "4.9.4",
        "webpack": "5.88.0"
    }
}<|MERGE_RESOLUTION|>--- conflicted
+++ resolved
@@ -44,13 +44,11 @@
         "react-dom": ">=16.14.0"
     },
     "devDependencies": {
-<<<<<<< HEAD
-        "@babel/core": "7.20.12",
-=======
-        "storybook-addon-turbo-build": "1.1.0",
         "@babel/core": "7.22.5",
->>>>>>> 4ba13898
         "@babel/helper-define-map": "7.18.6",
+        "@storybook/builder-webpack5": "6.5.16",
+        "@storybook/manager-webpack5": "6.5.16",
+        "@storybook/react": "6.5.16",
         "@babel/preset-env": "7.22.5",
         "@babel/preset-react": "7.22.5",
         "@babel/preset-typescript": "7.22.5",
@@ -65,13 +63,7 @@
         "@types/react-virtualized": "9.21.21",
         "@types/sanitize-html": "2.6.2",
         "@types/uuid": "3.4.7",
-<<<<<<< HEAD
-        "babel-jest": "^24.8.0",
-=======
-        "@testing-library/react": "12.1.5",
-        "@testing-library/jest-dom": "5.16.5",
         "babel-jest": "29.5.0",
->>>>>>> 4ba13898
         "babel-loader": "9.1.2",
         "copyfiles": "2.4.1",
         "css-loader": "6.8.1",
@@ -84,18 +76,11 @@
         "react": "16.14.0",
         "react-dom": "16.14.0",
         "require-from-string": "2.0.2",
-<<<<<<< HEAD
-        "sass": "1.56.0",
-        "sass-loader": "13.1.0",
-        "storybook": "7.0.23",
-        "style-loader": "3.3.1",
-        "ts-loader": "9.4.1",
-=======
         "sass": "1.63.6",
         "sass-loader": "13.3.2",
+        "storybook": "7.0.23",
         "style-loader": "3.3.3",
         "ts-loader": "9.4.3",
->>>>>>> 4ba13898
         "typescript": "4.9.4",
         "webpack": "5.88.0"
     }
