import { validateCapPath } from '../../../../src/prompts/datasources/cap-project/validators';
import path from 'path';
import { initI18nOdataServiceInquirer } from '../../../../src/i18n';
import { realpath } from 'fs/promises';
import fsPromises from 'fs/promises';
import type { PathLike } from 'fs';
import os from 'os';

describe('Test validators', () => {
    beforeAll(async () => {
        await initI18nOdataServiceInquirer();
    });

    test('Test validateCapPath', async () => {
        const bookshopPath = path.join(__dirname, 'fixtures/bookshop');
        const invalidBookshopPath = path.join(__dirname, 'no/such/path');

        expect(await validateCapPath('')).toBe(false);
        expect(await validateCapPath(invalidBookshopPath)).toBe(
            'The folder you have selected does not seem to contain a valid CAP project. Please check and try again.'
        );
        expect(await validateCapPath(bookshopPath)).toBe(true);
    });
<<<<<<< HEAD
=======

    jest.mock('fs', () => ({
        ...jest.requireActual('fs'),
        realpath: jest.fn()
    }));

    test('validateCapPath calls mocked realpath for manually input paths on Windows', async () => {
        const isWindows = os.platform() === 'win32';
        const bookshopPath = path.join(__dirname, 'fixtures/bookshop');
        const resolvedPath = isWindows ? 'C:\\Resolved\\Path\\To\\Bookshop' : bookshopPath;

        const realpathSpy = jest.spyOn(fsPromises, 'realpath').mockImplementation(async (path: PathLike) => {
            if (path === bookshopPath) {
                return resolvedPath;
            }
            return path.toString(); // Ensure a valid string is always returned
        });

        const result = await validateCapPath(bookshopPath);

        if (isWindows) {
            expect(realpathSpy).toHaveBeenCalledWith(bookshopPath);
            expect(result).toBe(true);
        } else {
            expect(realpathSpy).not.toHaveBeenCalled();
            expect(result).toBe(true);
        }

        realpathSpy.mockRestore();
    });
>>>>>>> 9aab64d6
});<|MERGE_RESOLUTION|>--- conflicted
+++ resolved
@@ -1,10 +1,6 @@
-import { validateCapPath } from '../../../../src/prompts/datasources/cap-project/validators';
 import path from 'path';
 import { initI18nOdataServiceInquirer } from '../../../../src/i18n';
-import { realpath } from 'fs/promises';
-import fsPromises from 'fs/promises';
-import type { PathLike } from 'fs';
-import os from 'os';
+import { validateCapPath } from '../../../../src/prompts/datasources/cap-project/validators';
 
 describe('Test validators', () => {
     beforeAll(async () => {
@@ -21,37 +17,4 @@
         );
         expect(await validateCapPath(bookshopPath)).toBe(true);
     });
-<<<<<<< HEAD
-=======
-
-    jest.mock('fs', () => ({
-        ...jest.requireActual('fs'),
-        realpath: jest.fn()
-    }));
-
-    test('validateCapPath calls mocked realpath for manually input paths on Windows', async () => {
-        const isWindows = os.platform() === 'win32';
-        const bookshopPath = path.join(__dirname, 'fixtures/bookshop');
-        const resolvedPath = isWindows ? 'C:\\Resolved\\Path\\To\\Bookshop' : bookshopPath;
-
-        const realpathSpy = jest.spyOn(fsPromises, 'realpath').mockImplementation(async (path: PathLike) => {
-            if (path === bookshopPath) {
-                return resolvedPath;
-            }
-            return path.toString(); // Ensure a valid string is always returned
-        });
-
-        const result = await validateCapPath(bookshopPath);
-
-        if (isWindows) {
-            expect(realpathSpy).toHaveBeenCalledWith(bookshopPath);
-            expect(result).toBe(true);
-        } else {
-            expect(realpathSpy).not.toHaveBeenCalled();
-            expect(result).toBe(true);
-        }
-
-        realpathSpy.mockRestore();
-    });
->>>>>>> 9aab64d6
 });