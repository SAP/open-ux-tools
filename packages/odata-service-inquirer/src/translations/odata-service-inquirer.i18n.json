--- conflicted
+++ resolved
@@ -55,7 +55,6 @@
         "validationMessages": {
             "odataVersionMismatch": "The template you have chosen supports V{{requiredOdataVersion}} OData services only. The provided version is V{{providedOdataVersion}}.",
             "metadataInvalid": "The service metadata is invalid.",
-<<<<<<< HEAD
             "metadataFilePathNotValid": "The metadata file does not exist or is not accessible. Please specify a valid file path.",
             "capProjectNotFound": "The folder you have selected does not contain a valid CAP project. Please check and try again.",
             "warningCertificateValidationDisabled": "Certificate validation has been disabled by the user.",
@@ -68,12 +67,6 @@
             "noAnnotations": "No back-end annotations associated with this service were retrieved. This can result in an invalid application.",
             "collaborativeDraftMessage": "The selected service is draft-enabled but does not support collaborative draft."
         },
-=======
-            "metadataFilePathNotValid": "Metadata file does not exist or is not accessible. Please specify a valid file path.",
-            "capProjectNotFound": "The folder you have selected does not seem to contain a valid CAP project. Please check and try again.",
-            "annotationsNotFound": "Annotations not found for specified service"
-        },
->>>>>>> 411821dc
         "systemUrl": {
             "message": "System URL",
             "description": "Enter the URL of the SAP System",
@@ -236,10 +229,7 @@
         "v2CatalogServiceNoAnnotations": "An error occurred when creating an OData V2 catalog service object. Annotations will not be available: {{-error}}"
     },
     "warnings": {
-<<<<<<< HEAD
-        "largeMetadataDocument": "The metadata for this OData service is very large. It may take some time before this operation completes."
-=======
-        "largeMetadataDocument": "The metadata for this OData service is significantly large. It may take some time before this operation completes.",
+        "largeMetadataDocument": "The metadata for this OData service is very large. It may take some time before this operation completes.",
         "warningCertificateValidationDisabled": "User has disabled certificate validation",
         "nonUIServiceTypeWarningMessage": "Please note that {{serviceType}} services, or not classified services, are not intended to be used for the generation of SAP Fiori UI applications",
         "noServicesAvailable": "No services available for the selected system, see logs for further details.",
@@ -249,8 +239,6 @@
         "certificateErrors": "A certificate error occurred when connecting to the host: {{-url}}. Certificate error: {{error}}.",
         "allowingUnauthorizedCertsNode": "Setting the `NODE_TLS_REJECT_UNAUTHORIZED` environment variable to `0` makes TLS connections and HTTPS requests insecure by disabling certificate verification. It is important to understand the security risks when using this setting.",
         "certErrorIgnoredByNodeSetting": "An SSL certificate error is being ignored by the 'NODE_TLS_REJECT_UNAUTHORIZED=0' Node.js setting. This makes TLS connections and HTTPS requests insecure by disabling certificate verification. For details of the certification error, see the logs."
->>>>>>> 411821dc
-    },
     "texts": {
         "suggestedSystemNameClient": ", client {{client}}",
         "seeLogForDetails": "For more information, view the logs.",
