--- conflicted
+++ resolved
@@ -4,12 +4,9 @@
 import type { OdataVersion } from '@sap-ux/odata-service-writer';
 import type { BackendSystem } from '@sap-ux/store';
 import type { ListChoiceOptions } from 'inquirer';
-<<<<<<< HEAD
 import type { CapService } from '@sap-ux/cap-config-writer';
-=======
 import type { EntityAnswer, NavigationEntityAnswer } from './prompts/edmx/entity-helper';
 import type { TableSelectionMode, TableType } from '@sap-ux/fiori-elements-writer';
->>>>>>> d855e0ec
 
 /**
  * This file contains types that are exported by the module and are needed for consumers using the APIs `prompt` and `getPrompts`.
@@ -154,8 +151,6 @@
     systemSelection = 'systemSelection'
 }
 
-<<<<<<< HEAD
-=======
 /**
  * Prompt names for entity related prompts. These indirectly define the properties of the answers object returned by the entity related prompts.
  */
@@ -207,41 +202,6 @@
     AnnotationGenerationAnswers &
     AlpTableConfigAnswers;
 
-export type CapRuntime = 'Node.js' | 'Java';
-
-export interface CapService {
-    /**
-     * The path to the CAP project.
-     */
-    projectPath: string;
-    /**
-     * The CDS info for the Cds instance that was used to compile the project when determining the service.
-     */
-    cdsVersionInfo?: CdsVersionInfo;
-    /**
-     * The name of the CAP service as identified by the cds model.
-     */
-    serviceName: string;
-    /**
-     * The URL path to the service, as specfied in the manifest.json of generated apps
-     * This is also provided as `OdataServicePromptAnswers` property `servicePath`
-     */
-    urlPath?: string;
-    /**
-     * The relative path (from the `projectPath`) to the service cds file.
-     */
-    serviceCdsPath?: string;
-    /**
-     * The runtime of the Cds instance that was used to compile the project when determining the service.
-     */
-    capType?: CapRuntime;
-    /**
-     * The relative path (from the `projectPath`) to the app folder
-     */
-    appPath?: string;
-}
-
->>>>>>> d855e0ec
 export interface CapServiceChoice extends ListChoiceOptions {
     value: CapService;
 }
