import type { IValidationLink } from '@sap-devx/yeoman-ui-types';
import type {
    AbapServiceProvider,
    AxiosError,
    AxiosRequestConfig,
    CatalogService,
    ODataService,
    ProviderConfiguration,
    ServiceInfo,
    ServiceProvider
} from '@sap-ux/axios-extension';
import {
    AbapCloudEnvironment,
    ODataVersion,
    create,
    createForAbap,
    createForAbapOnCloud
} from '@sap-ux/axios-extension';
import { isAppStudio } from '@sap-ux/btp-utils';
import https from 'https';
import { ERROR_TYPE, ErrorHandler } from '../error-handler/error-handler';
import { t } from '../i18n';
import { SAP_CLIENT_KEY } from '../types';
import LoggerHelper from './logger-helper';
import { errorHandler } from './prompt-helpers';

/**
 * Structure to store validity information about url to be validated.
 */
interface Validity {
    // True if the url is in a valid format
    urlFormat?: boolean;
    // True if the url is reachable
    reachable?: boolean;
    // True if the url requires authentication, i.e. returns a 401/403  (note even once authenticated, this will remain true)
    authRequired?: boolean;
    // True if the url is authenticated and accessible
    authenticated?: boolean;
    // True if the url has a cert error that can be skipped
    canSkipCertError?: boolean;
}

export type ValidationResult = string | boolean | IValidationLink;

// Cert errors that may be ignored by prompt user
const ignorableCertErrors = [ERROR_TYPE.CERT_SELF_SIGNED, ERROR_TYPE.CERT_SELF_SIGNED_CERT_IN_CHAIN];

// Makes AxiosRequestConfig url properties required
interface AxiosExtensionRequestConfig extends AxiosRequestConfig {
    url: string;
    baseURL: string;
}
// System specific authentication mechanism, used to determine the connection auth type
export type SystemAuthType = 'serviceKey' | 'reentranceTicket' | 'basic' | 'unknown';
/**
 * Class that can be used to determine the connectivity using a service url, system url, or service info (UAA Key details) or reentrance ticket.
 * This will determine if if the service/catalog is reachable, authentication is required and generates ting messages to guide the user.
 * Certain types of certificate errors can be ignored if required. However, the end-user should be warned about the risks using a prompt message.
 * Catalog requests may be made multiple times for the same url, but the underlying connectivity module (@sap-ux/axios-extension) will cache the results to avoid repeated network requests.
 * The class also stores the current connection state, including the service provider, odata service, and catalog services.
 */
export class ConnectionValidator {
    public readonly validity: Validity = {};
    // The current valid url (not necessarily authenticated but the url is in a valid format)
    private _validatedUrl: string | undefined;
    // The current client code used for requests, the client code has been validated by a successful request
    private _validatedClient: string | undefined;

    private _odataService: ODataService | undefined;
    private _serviceProvider: ServiceProvider | undefined;
    private _axiosConfig: AxiosExtensionRequestConfig & ProviderConfiguration;
    private _catalogV2: CatalogService | undefined;
    private _catalogV4: CatalogService | undefined;
    private _systemAuthType: SystemAuthType | undefined;
    private _serviceInfo: ServiceInfo | undefined;
    private _connectedUserName: string | undefined;
    private _connectedSystemName: string | undefined;
    // todo: private _isS4HanaCloud: boolean | undefined;

    private _refreshToken: string | undefined;
    /**
     * Getter for the axios configuration.
     *
     * @returns the axios configuration
     */
    public get axiosConfig(): AxiosRequestConfig {
        return this._axiosConfig;
    }

    /**
     * Get the odata service instance.
     *
     * @returns the odata service instance
     */
    public get odataService(): ODataService | undefined {
        return this._odataService;
    }

    /**
     * Get the catalogs for the odata versions. Note that one of these may not be defined where a specific odata version is required.
     *
     * @returns the catalog services for each the odata versions
     */
    public get catalogs(): Record<ODataVersion, CatalogService | undefined> {
        return {
            [ODataVersion.v2]: this._catalogV2,
            [ODataVersion.v4]: this._catalogV4
        };
    }

    /**
     *
     * @returns the current connections service provider
     */
    public get serviceProvider(): ServiceProvider | undefined {
        return this._serviceProvider;
    }

    /**
     * The auth type used to create an authenticated connection to the system.
     *
     * @returns the system auth type
     */
    public get systemAuthType(): SystemAuthType | undefined {
        return this._systemAuthType;
    }
    /**
     * The auth type used to create an authenticated connection to the system.
     *
     * @param value the system auth type
     */
    public set systemAuthType(value: SystemAuthType) {
        this._systemAuthType = value;
    }

    /**
     * Get the validated url. This is the url that has been successfully validated (not necessarily connected). Use validity to check if the url is reachable.
     *
     * @returns the validated url
     */
    public get validatedUrl(): string | undefined {
        return this._validatedUrl;
    }

    /**
     * Get the validated client code. This is the client code that has been successfully validated by a request.
     *
     * @returns the validated client code
     */
    public get validatedClient(): string | undefined {
        return this._validatedClient;
    }

    /**
     * Get the service info used to connect to the system.
     *
     * @returns the service info
     */
    public get serviceInfo(): ServiceInfo | undefined {
        return this._serviceInfo;
    }

    /**
     * Set the service info used to connect to the system.
     *
     * @param serviceInfo the service info
     */
    public set serviceInfo(serviceInfo: ServiceInfo) {
        this._serviceInfo = serviceInfo;
    }

    /**
     * Get the connected user name.
     *
     * @returns the connected user name
     */
    public get connectedUserName(): string | undefined {
        return this._connectedUserName;
    }

    /**
     * Get the refresh token.
     *
     * @returns the refresh token
     */
    public get refreshToken(): string | undefined {
        return this._refreshToken;
    }

    /**
     * Get the connected system name. If previously set this will be used, otherwise the name is determined
     * by the system auth type, or the validated url.
     *
     * @returns the connected system name
     */
    public get connectedSystemName(): string | undefined {
        if (this._connectedSystemName) {
            return this._connectedSystemName;
        }

        if (this.systemAuthType === 'serviceKey') {
            return this.serviceInfo?.systemid;
        }
        return this.validatedUrl;
    }
    /**
     *
     */
    public set connectedSystemName(value: string | undefined) {
        this._connectedSystemName = value;
    }

    /**
     * Calls a given service or system url to test its reachability and authentication requirements.
     * If the url is a system url, it will attempt to use the catalog service to get the service info.
     *
     * @param url a service url (<protocol://<host>:<port>/<service-path>) or a system url (<protocol://<host>:<port>)
     * @param username optional username
     * @param password optional password
     * @param options options for the connection validation
     * @param options.ignoreCertError ignore some certificate errors
     * @param options.isSystem if true, the url will be treated as a system url rather than a service url
     * @param options.odataVersion if specified will restrict catalog requests to only the specified odata version
     * @returns the status code or error returned by the connection attempt
     */
    private async checkSapServiceUrl(
        url: URL,
        username?: string,
        password?: string,
        {
            ignoreCertError = false,
            isSystem = false,
            odataVersion
        }: { ignoreCertError?: boolean; isSystem?: boolean; odataVersion?: ODataVersion } = {}
    ): Promise<number | string> {
        const isBAS = isAppStudio();
        try {
            // Auto add trailing '/' to path
            url.pathname = !url.pathname?.endsWith('/') ? `${url.pathname}/` : url.pathname;

            // VSCode default extension proxy setting does not allow bypassing cert errors using httpsAgent (as used by Axios)
            // so we must use globalAgent to bypass cert validation
            if (ignoreCertError === true) {
                ConnectionValidator.setGlobalRejectUnauthorized(!ignoreCertError);
            }
            if (isBAS) {
                url.searchParams.append('saml2', 'disabled');
            }

            const axiosConfig: AxiosExtensionRequestConfig & ProviderConfiguration = this.createAxiosConfig(
                url,
                ignoreCertError,
                username,
                password
            );

            if (isSystem) {
                await this.createSystemConnection({ axiosConfig, url, odataVersion });
            } else {
                // Full service URL
                await this.createOdataServiceConnection(axiosConfig, url.pathname);
            }
            this._validatedClient = url.searchParams.get(SAP_CLIENT_KEY) ?? undefined;
            return 200;
        } catch (e) {
            LoggerHelper.logger.debug(`ConnectionValidator.checkSapService() - error: ${e.message}`);
            if (e?.isAxiosError) {
                // Only throw for 500 on App Studio
                if (e?.response?.status === 500 && isBAS) {
                    throw e;
                }
                return e?.response?.status || e?.code;
            } else {
                throw e;
            }
        } finally {
            // Reset global cert validation
            ConnectionValidator.setGlobalRejectUnauthorized(true);
        }
    }

    /**
     * Create the axios configuration object for the service or system connection.
     *
     * @param url the service or system url
     * @param ignoreCertError if true the config will be set to ignore cert errors
     * @param username provided for basic authentication
     * @param password provided for basic authentication
     * @returns the axios configuration object
     */
    private createAxiosConfig(
        url: URL,
        ignoreCertError: boolean,
        username: string | undefined,
        password: string | undefined
    ): AxiosExtensionRequestConfig & ProviderConfiguration {
        let axiosConfig: AxiosExtensionRequestConfig & ProviderConfiguration = {
            params: Object.fromEntries(url.searchParams),
            ignoreCertErrors: ignoreCertError,
            cookies: '',
            baseURL: url.origin,
            url: url.pathname
        };

        if (username && password) {
            axiosConfig = Object.assign(axiosConfig, {
                auth: {
                    username,
                    password
                }
            });
        }
        return axiosConfig;
    }

    /**
     * Create the connection for a service url. The base url should be provided with the axios config property.
     *
     * @param axiosConfig the axios request configuration
     * @param servicePath the service path without the origin
     */
    private async createOdataServiceConnection(
        axiosConfig: AxiosExtensionRequestConfig & ProviderConfiguration,
        servicePath: string
    ) {
        this._axiosConfig = axiosConfig;
        this._serviceProvider = create(this._axiosConfig);
        this._odataService = this._serviceProvider.service<ODataService>(servicePath);
        LoggerHelper.attachAxiosLogger(this._serviceProvider.interceptors);
        await this._odataService.get('');
    }

    public resetConnectionState(): void {
        this._serviceProvider = undefined;
        this._odataService = undefined;
        this._catalogV2 = undefined;
        this._catalogV4 = undefined;
        this._serviceInfo = undefined;
        this._connectedUserName = undefined;
        this._refreshToken = undefined;
        this._connectedSystemName = undefined;
<<<<<<< HEAD
        // this.resetValidity();
=======
>>>>>>> 28ec5d2f
    }

    /**
     * Create the connection for a system url, the specified axios config or the specified service info.
     *
     * @param connectConfig the connection configuration
     * @param connectConfig.axiosConfig the axios request configuration
     * @param connectConfig.url the system url
     * @param connectConfig.serviceInfo the service info
     * @param connectConfig.odataVersion the odata version to restrict the catalog requests if only a specific version is required
     */
    private async createSystemConnection({
        axiosConfig,
        url,
        serviceInfo,
        odataVersion
    }: {
        axiosConfig?: AxiosExtensionRequestConfig & ProviderConfiguration;
        url?: URL;
        serviceInfo?: ServiceInfo;
        odataVersion?: ODataVersion;
    }): Promise<void> {
        this.resetConnectionState();

        if (this.systemAuthType === 'reentranceTicket' || this.systemAuthType === 'serviceKey') {
            this._serviceProvider = this.getAbapOnCloudServiceProvider(url, serviceInfo);
        } else if (axiosConfig) {
            this._axiosConfig = axiosConfig;
            this._serviceProvider = createForAbap(axiosConfig);
        }

        if (this._serviceProvider) {
            LoggerHelper.attachAxiosLogger(this._serviceProvider.interceptors);
            //this._isS4HanaCloud = await (this._serviceProvider as AbapServiceProvider).isS4Cloud();
        }

        if (!odataVersion || odataVersion === ODataVersion.v2) {
            this._catalogV2 = (this._serviceProvider as AbapServiceProvider).catalog(ODataVersion.v2);
        }
        if (!odataVersion || odataVersion === ODataVersion.v4) {
            this._catalogV4 = (this._serviceProvider as AbapServiceProvider).catalog(ODataVersion.v4);
        }
        let v4Requested = false;
        try {
            if (this._catalogV2) {
                await this._catalogV2?.listServices();
            } else if (this._catalogV4) {
                v4Requested = true;
                await this._catalogV4?.listServices();
            }
        } catch (error) {
            // We will try the v4 catalog if v2 returns a 404 or an auth code. Try the v4 catalog with the credentials provided also
            // as the user may not be authorized for the v2 catalog specifically.
            if (
                this._catalogV4 &&
                !v4Requested &&
                this.shouldAttemptV4Catalog((error as AxiosError).response?.status)
            ) {
                await this._catalogV4.listServices();
            } else {
                throw error;
            }
        }
    }

    /**
     * Check if we should attempt to use the v4 catalog service as a fallback.
     *
     * @param statusCode http status code, if not provided will return false as we cannot determine the reason for v2 catalog request failure
     * @returns true if we should attempt the v4 catalog service
     */
    private shouldAttemptV4Catalog(statusCode?: number): boolean {
        if (!statusCode) {
            return false;
        }
        const errorType = ErrorHandler.getErrorType(statusCode);
        return errorType === ERROR_TYPE.NOT_FOUND || errorType === ERROR_TYPE.AUTH;
    }

    /**
     * Callback for when the refresh token changes.
     *
     * @param refreshToken the new refresh token
     */
    private async refreshTokenChangedCb(refreshToken?: string): Promise<void> {
        LoggerHelper.logger.debug(`ConnectionValidator.refreshTokenChangedCb()`);
        this._refreshToken = refreshToken;
    }

    /**
     * Get the service provider for the Abap on Cloud environment.
     *
     * @param url the system url
     * @param serviceInfo the service info
     * @returns the service provider
     */
    private getAbapOnCloudServiceProvider(url?: URL, serviceInfo?: ServiceInfo): AbapServiceProvider {
        if (this.systemAuthType === 'reentranceTicket' && url) {
            return createForAbapOnCloud({
                environment: AbapCloudEnvironment.EmbeddedSteampunk,
                url: new URL(url.pathname, url.origin).toString()
            });
        }

        if (this.systemAuthType === 'serviceKey' && serviceInfo) {
            return createForAbapOnCloud({
                environment: AbapCloudEnvironment.Standalone,
                service: serviceInfo,
                refreshTokenChangedCb: this.refreshTokenChangedCb.bind(this)
            });
        }

        throw new Error('Invalid system auth type');
    }

    /**
     * Validate the system connectivity with the specified service info (containing UAA details).
     * This will create a connection to the system, updating the service provider reference.
     * The connected user name will be cached for later use.
     *
     * @param serviceInfo the service info containing the UAA details
     * @param odataVersion the odata version to restrict the catalog requests if only a specific version is required
     * @returns true if the system is reachable, false if not, or an error message string
     */
    public async validateServiceInfo(serviceInfo: ServiceInfo, odataVersion?: ODataVersion): Promise<ValidationResult> {
        if (!serviceInfo) {
            return false;
        }
        try {
            this.systemAuthType = 'serviceKey';
            await this.createSystemConnection({ serviceInfo, odataVersion });
            // Cache the user info
            this._connectedUserName = await (this.serviceProvider as AbapServiceProvider).user();
            this._serviceInfo = serviceInfo;
            this._validatedUrl = serviceInfo.url;
            return this.getValidationResultFromStatusCode(200);
        } catch (error) {
            LoggerHelper.logger.debug(`ConnectionValidator.validateServiceInfo() - error: ${error.message}`);
            if (error?.isAxiosError) {
                this.getValidationResultFromStatusCode(error?.response?.status || error?.code);
            }
            return errorHandler.getErrorMsg(error) ?? false;
        }
    }

    /**
     * Validates the system or service url format as well as its reachability.
     *
     * @param serviceUrl the url to validate, may be a system or service url.
     *     Note that if systemAuthType is specified, the url will be treated as a system url (only the origin will be considered)
     * @param options options for the connection validation
     * @param options.ignoreCertError ignore some certificate errors
     * @param options.forceReValidation force re-validation of the url
     * @param options.isSystem if true, the url will be treated as a system url rather than a service url, this value is retained for subsequent calls
     * @param options.odataVersion if specified will restrict catalog requests to only the specified odata version
     * @param options.systemAuthType the system auth type used to create system connections, if not specified or `isSystem` is false or undefined, `basic` is assumed
     * @returns true if the url is reachable, false if not, or an error message string
     */
    public async validateUrl(
        serviceUrl: string,
        {
            ignoreCertError = false,
            forceReValidation = false,
            isSystem = false,
            odataVersion,
            systemAuthType
        }: {
            ignoreCertError?: boolean;
            forceReValidation?: boolean;
            isSystem?: boolean;
            odataVersion?: ODataVersion;
            systemAuthType?: SystemAuthType;
        } = {}
    ): Promise<ValidationResult> {
        if (this.isEmptyString(serviceUrl)) {
            this.resetValidity();
            return false;
        }
        if (systemAuthType) {
            this.systemAuthType = systemAuthType;
        }
        try {
            const url = new URL(serviceUrl);
            if (!forceReValidation && this.isUrlValidated(serviceUrl)) {
                return this.validity.reachable ?? false;
            }

            if (url.origin === 'null') {
                return t('errors.invalidUrl');
            }
            // Ignore path if a system url
            const status = await this.checkSapServiceUrl(url, undefined, undefined, {
                ignoreCertError,
                isSystem,
                odataVersion
            });
            LoggerHelper.logger.debug(`ConnectionValidator.validateUrl() - status: ${status}; url: ${serviceUrl}`);
            this.validity.urlFormat = true;
            this._validatedUrl = serviceUrl;

            return this.getValidationResultFromStatusCode(status);
        } catch (error) {
            // More helpful context specific error
            if (ErrorHandler.getErrorType(error) === ERROR_TYPE.CONNECTION) {
                this.validity.reachable = false;
                return errorHandler.logErrorMsgs(t('errors.systemOrServiceUrlNotFound', { url: serviceUrl }));
            }
            this.resetValidity();
            const errorMsg = errorHandler.getErrorMsg(error);
            return errorMsg ?? t('errors.invalidUrl');
        }
    }

    /**
     * Converts the http status code into 'validty' and returns true if the status code indicates that the URL was reachable.
     * Sets the instance validity state based on the status code.
     *
     * @param status a http request status code used to determine the validation result
     * @returns true, if the status code indicates the url is reachable, false if not, or an error message string
     */
    private getValidationResultFromStatusCode(status: string | number): boolean | string | IValidationLink {
        if (status === 200) {
            this.validity.reachable = true;
            this.validity.authenticated = true;
        } else if (ErrorHandler.getErrorType(status) === ERROR_TYPE.NOT_FOUND) {
            this.validity.reachable = false;
            return ErrorHandler.getErrorMsgFromType(ERROR_TYPE.NOT_FOUND) ?? false;
        } else if (ErrorHandler.isCertError(status)) {
            this.validity.reachable = true;
            this.validity.canSkipCertError = ignorableCertErrors.includes(ErrorHandler.getErrorType(status));
            return errorHandler.getValidationErrorHelp(status, false) ?? false;
        } else if (ErrorHandler.getErrorType(status) === ERROR_TYPE.AUTH) {
            this.validity.reachable = true;
            this.validity.authRequired = true;
            this.validity.authenticated = false;
        } else if (ErrorHandler.getErrorType(status) === ERROR_TYPE.REDIRECT) {
            this.validity.reachable = true;
            return t('errors.urlRedirect');
        } else if (ErrorHandler.getErrorType(status) === ERROR_TYPE.CONNECTION) {
            this.validity.reachable = false;
            return ErrorHandler.getErrorMsgFromType(ERROR_TYPE.CONNECTION, `http code: ${status}`) ?? false;
        }
        this.validity.reachable = true;
        return true;
    }

    /**
     * Is a string nil or whitespace only.
     *
     * @param url the string to test
     * @returns true if the string is nil or whitespace
     */
    private isEmptyString(url: string): boolean {
        return !url || url.trim().length === 0;
    }

    /**
     * Tests if the url has already been validated.
     *
     * @param url the full url to test for previous validation
     * @returns true if the url has already been validated
     */
    private isUrlValidated(url: string): boolean {
        if (this._validatedUrl === url) {
            return true;
        }
        this.resetValidity();
        return false;
    }

    /**
     * Check whether basic auth is required for the given url, or for the previously validated url if none specified.
     * This will also set the validity state for the url. This will not validate the URL.
     *
     * @param urlString the url to validate, if not provided the previously validated url will be used
     * @param client optional, sap client code, if not provided the previously validated client will be used
     * @param ignoreCertError ignore some certificate errors
     * @returns true if basic auth is required, false if not
     */
    public async isAuthRequired(
        urlString = this._validatedUrl,
        client = this._validatedClient,
        ignoreCertError = false
    ): Promise<boolean | undefined> {
        if (!urlString) {
            return false;
        }

        // Dont re-request if already validated
        if (
            this._validatedUrl === urlString &&
            this._validatedClient === client &&
            this.validity.authRequired !== undefined
        ) {
            return this.validity.authRequired;
        }
        // New URL or client so we need to re-request
        try {
            const url = new URL(urlString);
            if (client) {
                url.searchParams.append(SAP_CLIENT_KEY, client);
            }
            const authError =
                ErrorHandler.getErrorType(
                    await this.checkSapServiceUrl(url, undefined, undefined, { ignoreCertError })
                ) === ERROR_TYPE.AUTH;

            // Only if we get the specific auth error so we know that auth is required, otherwise we cannot determine so leave as undefined
            if (authError) {
                this.validity.authRequired = true;
                this.validity.reachable = true;
            }
            // Returning undefined if we cannot determine if auth is required
            return this.validity.authRequired;
        } catch (error) {
            errorHandler.logErrorMsgs(error);
            return false; // Cannot determine if auth required
        }
    }

    /**
     * Test the connectivity with the specified service url using the provided credentials (basic authentication).
     *
     * @param url the url to validate
     * @param username user name
     * @param password password
     * @param options options for the connection authentication validation
     * @param options.ignoreCertError ignore some certificate errors
     * @param options.isSystem if true, the url will be treated as a system url rather than a service url
     * @param options.sapClient the sap client to use for the connection
     * @param options.odataVersion if specified will restrict catalog requests to only the specified odata version
     * @returns true if the authentication is successful, false if not, or an error message string
     */
    public async validateAuth(
        url: string,
        username: string,
        password: string,
        {
            ignoreCertError = false,
            sapClient,
            odataVersion,
            isSystem = false
        }: {
            ignoreCertError?: boolean;
            odataVersion?: ODataVersion;
            sapClient?: string;
            isSystem?: boolean;
        } = {}
    ): Promise<ValidationResult> {
        if (!url) {
            return false;
        }
        try {
            const urlObject = new URL(url);
            if (sapClient) {
                urlObject.searchParams.append(SAP_CLIENT_KEY, sapClient);
            }

            this.systemAuthType = 'basic';
            const status = await this.checkSapServiceUrl(urlObject, username, password, {
                ignoreCertError,
                isSystem,
                odataVersion
            });
            LoggerHelper.logger.debug(`ConnectionValidator.validateUrl() - status: ${status}; url: ${url}`);
            // Since an exception was not thrown, this is a valid url
            this.validity.urlFormat = true;
            this._validatedUrl = url;
            const valResult = this.getValidationResultFromStatusCode(status);

            if (valResult === true) {
                if (this.validity.authenticated === true) {
                    return true;
                } else if (this.validity.authenticated === false) {
                    return t('errors.authenticationFailed');
                }
            }
            return valResult;
        } catch (error) {
            return errorHandler.getErrorMsg(error) ?? false;
        }
    }

    /**
     * Reset the validity state.
     */
    private resetValidity(): void {
        this.validity.urlFormat = false;
        delete this.validity.reachable;
        delete this.validity.authRequired;
        delete this.validity.authenticated;
        delete this.validity.canSkipCertError;
        this._validatedUrl = undefined;
    }

    /**
     * Set the rejectUnauthorized option of the global https agent.
     *
     * @param rejectUnauthorized - true to reject unauthorized certificates, false to accept them
     */
    public static setGlobalRejectUnauthorized(rejectUnauthorized: boolean): void {
        if (https.globalAgent.options) {
            https.globalAgent.options.rejectUnauthorized = rejectUnauthorized;
        }
        //@ts-expect-error - fallbackAgent is only present in BoundHttpsProxyAgent implementation and is not part of the Node.js API
        if (https.globalAgent.fallbackAgent) {
            //@ts-expect-error - fallbackAgent is not typed in Node.js API
            https.globalAgent.fallbackAgent.options.rejectUnauthorized = rejectUnauthorized;
        }
    }
}<|MERGE_RESOLUTION|>--- conflicted
+++ resolved
@@ -339,10 +339,6 @@
         this._connectedUserName = undefined;
         this._refreshToken = undefined;
         this._connectedSystemName = undefined;
-<<<<<<< HEAD
-        // this.resetValidity();
-=======
->>>>>>> 28ec5d2f
     }
 
     /**
