--- conflicted
+++ resolved
@@ -164,12 +164,9 @@
 ): InputQuestion<Partial<NewSystemAnswers>> {
     let defaultSystemName: string;
     let userModifiedSystemName: boolean = false;
-<<<<<<< HEAD
     const promptNamespacePart = `${promptNamespace ? promptNamespace + ':' : ''}`;
     const promptName = `${promptNamespacePart}${promptNames.userSystemName}`;
 
-=======
->>>>>>> a954dce3
     const newSystemNamePrompt = {
         type: 'input',
         guiOptions: {
@@ -179,21 +176,14 @@
         },
         name: promptName,
         message: t('prompts.systemName.message'),
-<<<<<<< HEAD
         default: async (answers: Partial<NewSystemAnswers>) => {
             const systemUrl = connectValidator.validatedUrl;
             if (systemUrl && !userModifiedSystemName) {
                 defaultSystemName = await suggestSystemName(systemUrl, connectValidator.axiosConfig.params?.sapClient);
-=======
-        default: async (answers: AbapOnPremAnswers & NewSystemAnswers) => {
-            if (answers.newSystemType === 'abapOnPrem' && answers.systemUrl && !userModifiedSystemName) {
-                defaultSystemName = await suggestSystemName(answers.systemUrl, answers.sapClient);
->>>>>>> a954dce3
                 return defaultSystemName;
             }
             return answers.userSystemName;
         },
-<<<<<<< HEAD
         validate: async (systemName: string) => {
             // Dont validate the suggested default system name
             if (systemName === defaultSystemName) {
@@ -214,27 +204,6 @@
                         username: connectValidator.axiosConfig.auth?.username,
                         password: connectValidator.axiosConfig.auth?.password
                     });
-=======
-        validate: async (systemName: string, answers: AbapOnPremAnswers & NewSystemAnswers) => {
-            let isValid: string | boolean = false;
-            // Dont validate the suggested default system name
-            if (systemName === defaultSystemName) {
-                isValid = true;
-            } else {
-                userModifiedSystemName = true;
-                isValid = await validateSystemName(systemName);
-            }
-            if (isValid === true) {
-                // Not the default system name, so the user modified
-                const backendSystem = new BackendSystem({
-                    name: systemName,
-                    url: answers.systemUrl!,
-                    client: answers.sapClient,
-                    username: answers.abapSystemUsername,
-                    password: answers.abapSystemPassword
-                });
-                if (PromptState.odataService.connectedSystem) {
->>>>>>> a954dce3
                     PromptState.odataService.connectedSystem.backendSystem = backendSystem;
                 }
             }
