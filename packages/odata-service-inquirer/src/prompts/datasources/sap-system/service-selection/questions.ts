--- conflicted
+++ resolved
@@ -57,21 +57,11 @@
     const requiredOdataVersion = promptOptions?.requiredOdataVersion;
     const serviceSelectionPromptName = `${promptNamespace}:${promptNames.serviceSelection}`;
 
-<<<<<<< HEAD
-    const systemServiceQuestion = {
-        when: promptOptions?.serviceSelection?.hide
-            ? false
-            : (): boolean =>
-                  connectValidator.validity.authenticated || connectValidator.validity.authRequired === false,
-        name: `${promptNamespace}:${promptNames.serviceSelection}`,
-        type: promptOptions?.serviceSelection?.useAutoComplete ? 'autocomplete' : 'list',
-=======
     let systemServiceQuestion = {
         when: (): boolean =>
             connectValidator.validity.authenticated || connectValidator.validity.authRequired === false,
         name: serviceSelectionPromptName,
         type: promptOptions?.useAutoComplete ? 'autocomplete' : 'list',
->>>>>>> fea74e7f
         message: () => getSelectedServiceLabel(connectValidator.connectedUserName),
         guiOptions: {
             breadcrumb: t('prompts.systemService.breadcrumb'),
