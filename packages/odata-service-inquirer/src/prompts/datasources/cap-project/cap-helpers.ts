--- conflicted
+++ resolved
@@ -11,7 +11,6 @@
 import type { CapService, CapServiceChoice } from '../../../types';
 import LoggerHelper from '../../logger-helper';
 import { errorHandler } from '../../prompt-helpers';
-import { PromptState } from '../../../utils';
 import type { CapProjectChoice, CapProjectPaths, CapProjectRootPath } from './types';
 
 export const enterCapPathChoiceValue = 'enterCapPath';
@@ -162,18 +161,7 @@
             });
             capServices = services;
             capModel = model;
-<<<<<<< HEAD
-            /* store cds version info extracted from package at prompting stage into Promp state OdataServiceAnswers
-             * cdsVersionInfo extracted at this point will be used through out during thegeneration of the app.
-             */
-            if(!PromptState.odataService) {
-                PromptState.odataService = { cdsVersionInfo: cdsVersionInfo };
-            }
-            else PromptState.odataService.cdsVersionInfo = cdsVersionInfo;
-            console.log("PromptState.odataService.cdsVersionInfo from getCapServiceChoices after assigning", PromptState.odataService.cdsVersionInfo)
-=======
             capCdsVersionInfo = cdsVersionInfo;
->>>>>>> 3c7ff7b6
         } catch (error) {
             errorHandler.logErrorMsgs(error);
             LoggerHelper.logger.error(t('errors.capModelAndServicesLoadError', { error: error?.message }));
