{
<<<<<<< HEAD
    "name": "@sap-ux/cf-deploy-config-writer",
    "description": "Add or amend Cloud Foundry and ABAP deployment configuration for SAP projects",
    "version": "0.2.9",
    "repository": {
        "type": "git",
        "url": "https://github.com/SAP/open-ux-tools.git",
        "directory": "packages/cf-deploy-config-writer"
    },
    "bugs": {
        "url": "https://github.com/SAP/open-ux-tools/issues?q=is%3Aopen+is%3Aissue+label%3Abug+label%3Acf-deploy-config-writer"
    },
    "license": "Apache-2.0",
    "main": "dist/index.js",
    "author": "@SAP/ux-tools-team",
    "scripts": {
        "build": "tsc --build",
        "clean": "rimraf dist coverage *.tsbuildinfo",
        "format": "prettier --write '**/*.{js,json,ts,yaml,yml}' --ignore-path ../../.prettierignore",
        "lint": "eslint . --ext .ts",
        "lint:fix": "eslint . --ext .ts --fix",
        "test": "jest --runInBand --ci --forceExit --detectOpenHandles --colors",
        "watch": "tsc --watch"
    },
    "files": [
        "LICENSE",
        "dist",
        "templates",
        "!dist/*.map",
        "!dist/**/*.map"
    ],
    "dependencies": {
        "@sap-ux/project-access": "workspace:*",
        "@sap-ux/yaml": "workspace:*",
        "@sap-ux/btp-utils": "workspace:*",
        "@sap-ux/logger": "workspace:*",
        "@sap-ux/ui5-config": "workspace:*",
        "@sap-ux/nodejs-utils": "workspace:*",
        "@sap/mta-lib": "1.7.4",
        "@sap/cf-tools": "3.2.2",
        "semver": "7.5.4",
        "ejs": "3.1.10",
        "i18next": "24.2.3",
        "mem-fs": "2.1.0",
        "mem-fs-editor": "9.4.0",
        "hasbin": "1.2.3"
    },
    "devDependencies": {
        "@types/ejs": "3.1.2",
        "@types/mem-fs": "1.1.2",
        "@types/mem-fs-editor": "7.0.1",
        "@types/hasbin": "1.2.2",
        "@types/fs-extra": "9.0.13",
        "@types/js-yaml": "4.0.9",
        "@types/semver": "7.5.2",
        "memfs": "3.4.13",
        "js-yaml": "3.14.0",
        "fs-extra": "10.0.0"
    },
    "peerDependencies": {
        "mta": "^1.0.8"
    },
    "engines": {
        "node": ">=18.x"
    }
=======
  "name": "@sap-ux/cf-deploy-config-writer",
  "description": "Add or amend Cloud Foundry and ABAP deployment configuration for SAP projects",
  "version": "0.2.10",
  "repository": {
    "type": "git",
    "url": "https://github.com/SAP/open-ux-tools.git",
    "directory": "packages/cf-deploy-config-writer"
  },
  "bugs": {
    "url": "https://github.com/SAP/open-ux-tools/issues?q=is%3Aopen+is%3Aissue+label%3Abug+label%3Acf-deploy-config-writer"
  },
  "license": "Apache-2.0",
  "main": "dist/index.js",
  "author": "@SAP/ux-tools-team",
  "scripts": {
    "build": "tsc --build",
    "clean": "rimraf dist coverage *.tsbuildinfo",
    "format": "prettier --write '**/*.{js,json,ts,yaml,yml}' --ignore-path ../../.prettierignore",
    "lint": "eslint . --ext .ts",
    "lint:fix": "eslint . --ext .ts --fix",
    "test": "jest --runInBand --ci --forceExit --detectOpenHandles --colors",
    "watch": "tsc --watch"
  },
  "files": [
    "LICENSE",
    "dist",
    "templates",
    "!dist/*.map",
    "!dist/**/*.map"
  ],
  "dependencies": {
    "@sap-ux/project-access": "workspace:*",
    "@sap-ux/yaml": "workspace:*",
    "@sap-ux/btp-utils": "workspace:*",
    "@sap-ux/logger": "workspace:*",
    "@sap-ux/ui5-config": "workspace:*",
    "@sap-ux/nodejs-utils": "workspace:*",
    "@sap/mta-lib": "1.7.4",
    "@sap/cf-tools": "3.2.2",
    "semver": "7.5.4",
    "ejs": "3.1.10",
    "i18next": "21.10.0",
    "mem-fs": "2.1.0",
    "mem-fs-editor": "9.4.0",
    "hasbin": "1.2.3"
  },
  "devDependencies": {
    "@types/ejs": "3.1.2",
    "@types/mem-fs": "1.1.2",
    "@types/mem-fs-editor": "7.0.1",
    "@types/hasbin": "1.2.2",
    "@types/fs-extra": "9.0.13",
    "@types/js-yaml": "4.0.9",
    "@types/semver": "7.5.2",
    "memfs": "3.4.13",
    "js-yaml": "3.14.0",
    "fs-extra": "10.0.0",
    "unionfs": "4.4.0"
  },
  "peerDependencies": {
    "mta": "^1.0.8"
  },
  "engines": {
    "node": ">=18.x"
  }
>>>>>>> 2c4e1308
}<|MERGE_RESOLUTION|>--- conflicted
+++ resolved
@@ -1,70 +1,4 @@
 {
-<<<<<<< HEAD
-    "name": "@sap-ux/cf-deploy-config-writer",
-    "description": "Add or amend Cloud Foundry and ABAP deployment configuration for SAP projects",
-    "version": "0.2.9",
-    "repository": {
-        "type": "git",
-        "url": "https://github.com/SAP/open-ux-tools.git",
-        "directory": "packages/cf-deploy-config-writer"
-    },
-    "bugs": {
-        "url": "https://github.com/SAP/open-ux-tools/issues?q=is%3Aopen+is%3Aissue+label%3Abug+label%3Acf-deploy-config-writer"
-    },
-    "license": "Apache-2.0",
-    "main": "dist/index.js",
-    "author": "@SAP/ux-tools-team",
-    "scripts": {
-        "build": "tsc --build",
-        "clean": "rimraf dist coverage *.tsbuildinfo",
-        "format": "prettier --write '**/*.{js,json,ts,yaml,yml}' --ignore-path ../../.prettierignore",
-        "lint": "eslint . --ext .ts",
-        "lint:fix": "eslint . --ext .ts --fix",
-        "test": "jest --runInBand --ci --forceExit --detectOpenHandles --colors",
-        "watch": "tsc --watch"
-    },
-    "files": [
-        "LICENSE",
-        "dist",
-        "templates",
-        "!dist/*.map",
-        "!dist/**/*.map"
-    ],
-    "dependencies": {
-        "@sap-ux/project-access": "workspace:*",
-        "@sap-ux/yaml": "workspace:*",
-        "@sap-ux/btp-utils": "workspace:*",
-        "@sap-ux/logger": "workspace:*",
-        "@sap-ux/ui5-config": "workspace:*",
-        "@sap-ux/nodejs-utils": "workspace:*",
-        "@sap/mta-lib": "1.7.4",
-        "@sap/cf-tools": "3.2.2",
-        "semver": "7.5.4",
-        "ejs": "3.1.10",
-        "i18next": "24.2.3",
-        "mem-fs": "2.1.0",
-        "mem-fs-editor": "9.4.0",
-        "hasbin": "1.2.3"
-    },
-    "devDependencies": {
-        "@types/ejs": "3.1.2",
-        "@types/mem-fs": "1.1.2",
-        "@types/mem-fs-editor": "7.0.1",
-        "@types/hasbin": "1.2.2",
-        "@types/fs-extra": "9.0.13",
-        "@types/js-yaml": "4.0.9",
-        "@types/semver": "7.5.2",
-        "memfs": "3.4.13",
-        "js-yaml": "3.14.0",
-        "fs-extra": "10.0.0"
-    },
-    "peerDependencies": {
-        "mta": "^1.0.8"
-    },
-    "engines": {
-        "node": ">=18.x"
-    }
-=======
   "name": "@sap-ux/cf-deploy-config-writer",
   "description": "Add or amend Cloud Foundry and ABAP deployment configuration for SAP projects",
   "version": "0.2.10",
@@ -106,7 +40,7 @@
     "@sap/cf-tools": "3.2.2",
     "semver": "7.5.4",
     "ejs": "3.1.10",
-    "i18next": "21.10.0",
+    "i18next": "24.2.3",
     "mem-fs": "2.1.0",
     "mem-fs-editor": "9.4.0",
     "hasbin": "1.2.3"
@@ -130,5 +64,4 @@
   "engines": {
     "node": ">=18.x"
   }
->>>>>>> 2c4e1308
 }