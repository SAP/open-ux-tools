import * as projectAccess from '@sap-ux/project-access';
import { join } from 'path';
import fsExtra from 'fs-extra';
import hasbin from 'hasbin';
import { create as createStorage } from 'mem-fs';
import { create } from 'mem-fs-editor';
import { generateAppConfig } from '../../src';
import type { Editor } from 'mem-fs-editor';
import { DefaultMTADestination, MTABinNotFound } from '../../src/constants';
import { isAppStudio } from '@sap-ux/btp-utils';
<<<<<<< HEAD
import { CommandRunner } from '@sap-ux/nodejs-utils';
=======
import fs from 'fs';
>>>>>>> a5a6a149

jest.mock('@sap/mta-lib', () => {
    return {
        // eslint-disable-next-line @typescript-eslint/no-var-requires
        Mta: require('./mockMta').MockMta
    };
});

jest.mock('@sap-ux/btp-utils', () => ({
    ...jest.requireActual('@sap-ux/btp-utils'),
    isAppStudio: jest.fn()
}));
const isAppStudioMock = isAppStudio as jest.Mock;

let hasSyncMock: jest.SpyInstance;
let commandRunnerMock: jest.SpyInstance;
let unitTestFs: Editor;

describe('CF Writer', () => {
    const outputDir = join(__dirname, '../test-output', 'cap');

    beforeEach(() => {
        jest.resetAllMocks();
        jest.restoreAllMocks();
        unitTestFs = create(createStorage());
        commandRunnerMock = jest.spyOn(CommandRunner.prototype, 'run').mockImplementation(() => ({ status: 0 } as any));
        isAppStudioMock.mockReturnValue(false);
        hasSyncMock = jest.spyOn(hasbin, 'sync').mockImplementation(() => true);
    });

    beforeAll(async () => {
        jest.clearAllMocks();
        jest.spyOn(hasbin, 'sync').mockReturnValue(true);
        fsExtra.removeSync(outputDir);
        jest.mock('hasbin', () => {
            return {
                ...(jest.requireActual('hasbin') as {}),
                sync: hasSyncMock
            };
        });
    });

    afterAll(async () => {
        jest.resetAllMocks();
    });

    describe('Generate deployment config for CAP project', () => {
        test('Add destination instance to a HTML5 app inside a CAP project', async () => {
            const capPath = join(outputDir, 'cap');
            const getMtaPathMock = jest.spyOn(projectAccess, 'getMtaPath');
            const findCapProjectRootMock = jest.spyOn(projectAccess, 'findCapProjectRoot');
            fsExtra.mkdirSync(outputDir, { recursive: true });
            fsExtra.mkdirSync(capPath);
            fsExtra.copySync(join(__dirname, '../sample/cap'), capPath);
            await generateAppConfig(
                {
                    appPath: join(capPath, 'app/lrop'),
                    destinationName: DefaultMTADestination,
                    addManagedAppRouter: true
                },
                unitTestFs
            );
            expect(getMtaPathMock).toBeCalledWith(expect.stringContaining(capPath));
            expect(findCapProjectRootMock).toHaveBeenCalledTimes(1);
            expect(findCapProjectRootMock).toBeCalledWith(expect.stringContaining(capPath));
            expect(commandRunnerMock).not.toHaveBeenCalled();
            expect(unitTestFs.dump(capPath)).toMatchSnapshot();
            expect(fs.readFileSync(join(capPath, 'mta.yaml'), { encoding: 'utf8' })).toMatchSnapshot();
            expect(fs.readFileSync(join(capPath, 'package.json'), { encoding: 'utf8' })).toMatchSnapshot();
        });

        test('Validate dependency on MTA binary', async () => {
            hasSyncMock.mockReturnValue(false);
            const capPath = join(outputDir, 'cap');
            await expect(generateAppConfig({ appPath: capPath }, unitTestFs)).rejects.toThrowError(MTABinNotFound);
        });

        test('Validate error is thrown if cds fails', async () => {
            commandRunnerMock = jest.spyOn(CommandRunner.prototype, 'run').mockRejectedValue(new Error('Fault'));
            const capPath = join(outputDir, 'capcds');
            fsExtra.mkdirSync(outputDir, { recursive: true });
            fsExtra.mkdirSync(capPath);
            fsExtra.copySync(join(__dirname, '../sample/basiccap'), capPath);
            await expect(
                generateAppConfig(
                    {
                        appPath: join(capPath, 'app/lrop'),
                        destinationName: DefaultMTADestination,
                        addManagedAppRouter: true
                    },
                    unitTestFs
                )
            ).rejects.toThrowError(/An error occurred when creating the mta.yaml file/);
            expect(commandRunnerMock).toHaveBeenCalled();
        });
    });

    test('Validate HTML5 app is added with a managed approuter to an existing a CAP project', async () => {
        const capPath = join(outputDir, 'capcdsmta');
        fsExtra.mkdirSync(outputDir, { recursive: true });
        fsExtra.mkdirSync(capPath);
        fsExtra.copySync(join(__dirname, '../sample/capcds'), capPath);
        // Copy over sample mta.yaml generated, when using the command `cds add mta xsuaa destination html5-repo`
        fsExtra.copySync(join(__dirname, './fixtures/mta-types/cdsmta'), capPath);
        await generateAppConfig(
            {
                appPath: join(capPath, 'app/project1'),
                destinationName: DefaultMTADestination
            },
            unitTestFs
        );
        expect(fs.readFileSync(join(capPath, 'mta.yaml'), { encoding: 'utf8' })).toMatchSnapshot();
        expect(fs.readFileSync(join(capPath, 'package.json'), { encoding: 'utf8' })).toMatchSnapshot();
    });

    test('Validate HTML5 is added without a managed approuter to a CAP project', async () => {
        const capPath = join(outputDir, 'capcdsmtastandalone');
        fsExtra.mkdirSync(outputDir, { recursive: true });
        fsExtra.mkdirSync(capPath);
        fsExtra.copySync(join(__dirname, '../sample/capcds'), capPath);
        // Copy over sample mta.yaml generated, when using the command `cds add mta xsuaa destination html5-repo`
        fsExtra.copySync(join(__dirname, './fixtures/mta-types/cdsmta'), capPath);
        await generateAppConfig(
            {
                appPath: join(capPath, 'app/project1'),
                destinationName: DefaultMTADestination,
                addManagedAppRouter: false
            },
            unitTestFs
        );
        expect(unitTestFs.dump(capPath)).toMatchSnapshot();
        expect(fs.readFileSync(join(capPath, 'mta.yaml'), { encoding: 'utf8' })).toMatchSnapshot();
        expect(fs.readFileSync(join(capPath, 'package.json'), { encoding: 'utf8' })).toMatchSnapshot();
    });

    test('Validate a 2nd HTML5 app is added', async () => {
        const capPath = join(outputDir, 'capcdsmulti');
        fsExtra.mkdirSync(outputDir, { recursive: true });
        fsExtra.mkdirSync(capPath);
        fsExtra.copySync(join(__dirname, '../sample/capcdsmulti'), capPath);
        // Copy over sample mta.yaml generated, when using the command `cds add mta xsuaa destination html5-repo`
        fsExtra.copySync(join(__dirname, './fixtures/mta-types/cdsmta'), capPath);
        // Step1. Add existing app with managed approuter
        await generateAppConfig(
            {
                appPath: join(capPath, 'app/project1'),
                destinationName: DefaultMTADestination,
                addManagedAppRouter: true
            },
            unitTestFs
        );
        // Step2. Add a 2nd app to the mta
        await generateAppConfig(
            {
                appPath: join(capPath, 'app/project2'),
                destinationName: DefaultMTADestination,
                addManagedAppRouter: false
            },
            unitTestFs
        );
        unitTestFs.dump(capPath);
        expect(unitTestFs.read(join(capPath, 'mta.yaml'))).toMatchSnapshot();
    });
});<|MERGE_RESOLUTION|>--- conflicted
+++ resolved
@@ -8,11 +8,8 @@
 import type { Editor } from 'mem-fs-editor';
 import { DefaultMTADestination, MTABinNotFound } from '../../src/constants';
 import { isAppStudio } from '@sap-ux/btp-utils';
-<<<<<<< HEAD
 import { CommandRunner } from '@sap-ux/nodejs-utils';
-=======
 import fs from 'fs';
->>>>>>> a5a6a149
 
 jest.mock('@sap/mta-lib', () => {
     return {
