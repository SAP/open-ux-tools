--- conflicted
+++ resolved
@@ -184,13 +184,8 @@
                 'Missing ABAP service details for direct service binding'
             );
             delete config.routerType;
-<<<<<<< HEAD
             await expect(generateBaseConfig(config as CFBaseConfig)).rejects.toThrow(
-                'Missing required parameters, MTA path, MTA ID or router type'
-=======
-            await expect(generateBaseConfig(config as CFBaseConfig)).rejects.toThrowError(
                 'Missing required parameters, MTA Path, MTA ID, or the Router type is missing.'
->>>>>>> b9675bb8
             );
             hasSyncMock.mockReturnValue(false);
             await expect(generateBaseConfig(config as CFBaseConfig)).rejects.toThrow(MTABinNotFound);
@@ -208,13 +203,8 @@
                     mtaDescription: 'MyManagedDescription',
                     routerType: RouterModuleType.Managed
                 } as Partial<CFBaseConfig>;
-<<<<<<< HEAD
                 await expect(generateBaseConfig(config as CFBaseConfig)).rejects.toThrow(
-                    'The MTA ID must start with a letter or underscore and be less than 128 characters long'
-=======
-                await expect(generateBaseConfig(config as CFBaseConfig)).rejects.toThrowError(
                     'The MTA ID must start with a letter or underscore and be less than 128 characters.'
->>>>>>> b9675bb8
                 );
             }
         );
@@ -230,13 +220,8 @@
                 mtaDescription: 'MyManagedDescription',
                 routerType: RouterModuleType.Managed
             } as Partial<CFBaseConfig>;
-<<<<<<< HEAD
             await expect(generateBaseConfig(config as CFBaseConfig)).rejects.toThrow(
-                'The MTA ID can only contain letters, numbers, dashes, periods, underscores'
-=======
-            await expect(generateBaseConfig(config as CFBaseConfig)).rejects.toThrowError(
                 'The MTA ID can only contain letters, numbers, dashes, periods, and underscores.'
->>>>>>> b9675bb8
             );
         });
     });
