import { join } from 'path';
import fsExtra from 'fs-extra';
import hasbin from 'hasbin';
import { NullTransport, ToolsLogger } from '@sap-ux/logger';
import { generateCAPConfig, RouterModuleType } from '../../src';
import * as childProcess from 'child_process';
import * as projectAccess from '@sap-ux/project-access';
import fs from 'fs';

jest.mock('child_process');
jest.mock('hasbin', () => ({
    ...(jest.requireActual('hasbin') as {}),
    sync: jest.fn()
}));

let hasSyncMock: jest.SpyInstance;
let spawnMock: jest.SpyInstance;
const originalPlatform = process.platform;

jest.mock('child_process');

jest.mock('@sap/mta-lib', () => {
    return {
        // eslint-disable-next-line @typescript-eslint/no-var-requires
        Mta: require('./mockMta').MockMta
    };
});

describe('CF Writer CAP', () => {
    jest.setTimeout(10000);
    const logger = new ToolsLogger({
        transports: [new NullTransport()]
    });
    const outputDir = join(__dirname, '../test-output', 'capcds');

    beforeEach(() => {
        jest.resetAllMocks();
        jest.restoreAllMocks();
        hasSyncMock = jest.spyOn(hasbin, 'sync').mockImplementation(() => true);
    });

    beforeAll(() => {
        fsExtra.removeSync(outputDir);
        jest.clearAllMocks();
        jest.spyOn(hasbin, 'sync').mockReturnValue(true);
        jest.mock('hasbin', () => {
            return {
                ...(jest.requireActual('hasbin') as {}),
                sync: hasSyncMock
            };
        });
        Object.defineProperty(process, 'platform', { value: 'win32' });
    });

    afterAll(() => {
        jest.resetAllMocks();
        Object.defineProperty(process, 'platform', {
            value: originalPlatform
        });
    });

    it.each([[RouterModuleType.Managed], [RouterModuleType.Standard], [RouterModuleType.AppFront]])(
        'Validate generation of CAP mta configurations %s',
        async (routerType: RouterModuleType) => {
            const mtaId = 'captestproject';
            const mtaPath = join(outputDir, routerType, mtaId);
            fsExtra.mkdirSync(mtaPath, { recursive: true });
            fsExtra.copySync(join(__dirname, `../sample/capcds`), mtaPath);
            const getCapProjectTypeMock = jest.spyOn(projectAccess, 'getCapProjectType').mockResolvedValue('CAPNodejs');
            // For testing purposes, an existing mta.yaml is copied to reflect the spawn command;
            // `cds add mta xsuaa connectivity destination html5-repo`
            spawnMock = jest.spyOn(childProcess, 'spawnSync').mockImplementation(() => {
                fsExtra.copySync(
                    join(
                        __dirname,
                        routerType === RouterModuleType.AppFront
                            ? `fixtures/mta-types/appfront`
                            : `fixtures/mta-types/cdsmta`
                    ),
                    mtaPath
                );
                return { status: 0 } as any;
            });
            const localFs = await generateCAPConfig(
                {
                    mtaPath,
                    mtaId,
                    routerType
                },
                undefined,
                logger
            );
            expect(localFs.read(join(mtaPath, 'mta.yaml'))).toMatchSnapshot();
            expect(localFs.read(join(mtaPath, 'package.json'))).toMatchSnapshot(); // Ensure it hasn't changed!
            expect(getCapProjectTypeMock).toHaveBeenCalled();
            expect(spawnMock.mock.calls).toHaveLength(2);
            expect(spawnMock.mock.calls[1][0]).toStrictEqual('npm.cmd'); // Just always test for windows!
            expect(spawnMock.mock.calls[1][1]).toStrictEqual(['install', '--ignore-engines']);
<<<<<<< HEAD
            // Specific changes for Standalone
=======
            expect(spawnMock.mock.calls[1][2]).toHaveProperty('shell');
>>>>>>> 7316e2a6
            if (RouterModuleType.Standard === routerType) {
                expect(localFs.read(join(mtaPath, `router`, 'package.json'))).toMatchSnapshot();
                expect(localFs.read(join(mtaPath, `router`, 'xs-app.json'))).toMatchSnapshot();
            }
            // Appfront route crates a different mta
            if (RouterModuleType.AppFront === routerType) {
                expect(spawnMock).toHaveBeenCalledWith(
                    'cds',
                    ['add', 'mta', 'xsuaa'],
                    expect.objectContaining({ cwd: expect.stringContaining(mtaId) })
                );
            } else {
                expect(spawnMock).toHaveBeenCalledWith(
                    'cds',
                    ['add', 'mta', 'xsuaa', 'destination', 'html5-repo'],
                    expect.objectContaining({ cwd: expect.stringContaining(mtaId) })
                );
            }
        }
    );

    test('Validate CAP project type is correct when creating mta.yaml', async () => {
        const mtaId = 'captestproject';
        const mtaPath = join(outputDir, mtaId);
        jest.spyOn(projectAccess, 'getCapProjectType').mockResolvedValue('CAPJava');
        await expect(
            generateCAPConfig(
                {
                    mtaPath,
                    mtaId,
                    routerType: RouterModuleType.Managed
                },
                undefined,
                logger
            )
        ).rejects.toThrowError(/Target folder does not contain a Node.js CAP project./);
    });

    test('Validate CAP type if target contains mta.yaml', async () => {
        const mtaId = 'captestproject';
        const mtaPath = join(outputDir, mtaId);
        jest.spyOn(projectAccess, 'getCapProjectType').mockResolvedValue('CAPNodejs');
        jest.spyOn(fs, 'existsSync').mockReturnValue(true);
        await expect(
            generateCAPConfig(
                {
                    mtaPath,
                    mtaId,
                    routerType: RouterModuleType.Managed
                },
                undefined,
                logger
            )
        ).rejects.toThrowError(/An mta.yaml already exists in the target directory./);
    });
});<|MERGE_RESOLUTION|>--- conflicted
+++ resolved
@@ -59,7 +59,7 @@
         });
     });
 
-    it.each([[RouterModuleType.Managed], [RouterModuleType.Standard], [RouterModuleType.AppFront]])(
+    it.each([[RouterModuleType.Managed], [RouterModuleType.Standard]])(
         'Validate generation of CAP mta configurations %s',
         async (routerType: RouterModuleType) => {
             const mtaId = 'captestproject';
@@ -70,15 +70,7 @@
             // For testing purposes, an existing mta.yaml is copied to reflect the spawn command;
             // `cds add mta xsuaa connectivity destination html5-repo`
             spawnMock = jest.spyOn(childProcess, 'spawnSync').mockImplementation(() => {
-                fsExtra.copySync(
-                    join(
-                        __dirname,
-                        routerType === RouterModuleType.AppFront
-                            ? `fixtures/mta-types/appfront`
-                            : `fixtures/mta-types/cdsmta`
-                    ),
-                    mtaPath
-                );
+                fsExtra.copySync(join(__dirname, `fixtures/mta-types/cdsmta`), mtaPath);
                 return { status: 0 } as any;
             });
             const localFs = await generateCAPConfig(
@@ -94,30 +86,17 @@
             expect(localFs.read(join(mtaPath, 'package.json'))).toMatchSnapshot(); // Ensure it hasn't changed!
             expect(getCapProjectTypeMock).toHaveBeenCalled();
             expect(spawnMock.mock.calls).toHaveLength(2);
+            expect(spawnMock).toHaveBeenCalledWith(
+                'cds',
+                ['add', 'mta', 'xsuaa', 'destination', 'html5-repo'],
+                expect.objectContaining({ cwd: expect.stringContaining(mtaId) })
+            );
             expect(spawnMock.mock.calls[1][0]).toStrictEqual('npm.cmd'); // Just always test for windows!
             expect(spawnMock.mock.calls[1][1]).toStrictEqual(['install', '--ignore-engines']);
-<<<<<<< HEAD
-            // Specific changes for Standalone
-=======
             expect(spawnMock.mock.calls[1][2]).toHaveProperty('shell');
->>>>>>> 7316e2a6
             if (RouterModuleType.Standard === routerType) {
                 expect(localFs.read(join(mtaPath, `router`, 'package.json'))).toMatchSnapshot();
                 expect(localFs.read(join(mtaPath, `router`, 'xs-app.json'))).toMatchSnapshot();
-            }
-            // Appfront route crates a different mta
-            if (RouterModuleType.AppFront === routerType) {
-                expect(spawnMock).toHaveBeenCalledWith(
-                    'cds',
-                    ['add', 'mta', 'xsuaa'],
-                    expect.objectContaining({ cwd: expect.stringContaining(mtaId) })
-                );
-            } else {
-                expect(spawnMock).toHaveBeenCalledWith(
-                    'cds',
-                    ['add', 'mta', 'xsuaa', 'destination', 'html5-repo'],
-                    expect.objectContaining({ cwd: expect.stringContaining(mtaId) })
-                );
             }
         }
     );
