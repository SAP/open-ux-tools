import { join } from 'path';
import fsExtra from 'fs-extra';
import hasbin from 'hasbin';
import { NullTransport, ToolsLogger } from '@sap-ux/logger';
import { generateCAPConfig, RouterModuleType } from '../../src';
import * as projectAccess from '@sap-ux/project-access';
import fs from 'fs';
import { CommandRunner } from '@sap-ux/nodejs-utils';

let hasSyncMock: jest.SpyInstance;
let commandRunnerMock: jest.SpyInstance;
const originalPlatform = process.platform;

jest.mock('hasbin', () => ({
    ...(jest.requireActual('hasbin') as {}),
    sync: jest.fn()
}));

jest.mock('@sap/mta-lib', () => {
    return {
        // eslint-disable-next-line @typescript-eslint/no-var-requires
        Mta: require('./mockMta').MockMta
    };
});

describe('CF Writer CAP', () => {
    jest.setTimeout(10000);
    const logger = new ToolsLogger({
        transports: [new NullTransport()]
    });
    const outputDir = join(__dirname, '../test-output', 'capcds');

    beforeEach(() => {
        jest.resetAllMocks();
        jest.restoreAllMocks();
        hasSyncMock = jest.spyOn(hasbin, 'sync').mockImplementation(() => true);
    });

    beforeAll(() => {
        fsExtra.removeSync(outputDir);
        jest.clearAllMocks();
        jest.spyOn(hasbin, 'sync').mockReturnValue(true);
        jest.mock('hasbin', () => {
            return {
                ...(jest.requireActual('hasbin') as {}),
                sync: hasSyncMock
            };
        });
        Object.defineProperty(process, 'platform', { value: 'win32' });
    });

    afterAll(() => {
        jest.resetAllMocks();
        Object.defineProperty(process, 'platform', {
            value: originalPlatform
        });
    });

    it.each([[RouterModuleType.Managed], [RouterModuleType.Standard]])(
        'Validate generation of CAP mta configurations %s',
        async (routerType: RouterModuleType) => {
            const mtaId = 'captestproject';
            const mtaPath = join(outputDir, routerType, mtaId);
            fsExtra.mkdirSync(mtaPath, { recursive: true });
            fsExtra.copySync(join(__dirname, `../sample/capcds`), mtaPath);
            const getCapProjectTypeMock = jest.spyOn(projectAccess, 'getCapProjectType').mockResolvedValue('CAPNodejs');
            // For testing purposes, an existing mta.yaml is copied to reflect the command;
            // `cds add mta xsuaa connectivity destination html5-repo`
            commandRunnerMock = jest.spyOn(CommandRunner.prototype, 'run').mockImplementation(() => {
                fsExtra.copySync(join(__dirname, `fixtures/mta-types/cdsmta`), mtaPath);
                return { status: 0 } as any;
            });
            const localFs = await generateCAPConfig(
                {
                    mtaPath,
                    mtaId,
                    routerType
                },
                undefined,
                logger
            );
            expect(localFs.read(join(mtaPath, 'mta.yaml'))).toMatchSnapshot();
            expect(localFs.read(join(mtaPath, 'package.json'))).toMatchSnapshot(); // Ensure it hasn't changed!
            expect(getCapProjectTypeMock).toHaveBeenCalled();
            expect(commandRunnerMock.mock.calls).toHaveLength(2);
            expect(commandRunnerMock).toHaveBeenCalledWith(
                'cds',
                ['add', 'mta', 'xsuaa', 'destination', 'html5-repo'],
                expect.objectContaining({ cwd: expect.stringContaining(mtaId) })
            );
<<<<<<< HEAD
            expect(commandRunnerMock.mock.calls[1][0]).toStrictEqual('npm.cmd'); // Just always test for windows!
            expect(commandRunnerMock.mock.calls[1][1]).toStrictEqual(['install', '--ignore-engines']);
=======
            expect(spawnMock.mock.calls[1][0]).toStrictEqual('npm.cmd'); // Just always test for windows!
            expect(spawnMock.mock.calls[1][1]).toStrictEqual(['update', '--package-lock-only']);
            expect(spawnMock.mock.calls[1][2]).toHaveProperty('shell');
>>>>>>> addf251e
            if (RouterModuleType.Standard === routerType) {
                expect(localFs.read(join(mtaPath, `router`, 'package.json'))).toMatchSnapshot();
                expect(localFs.read(join(mtaPath, `router`, 'xs-app.json'))).toMatchSnapshot();
            }
        }
    );

    test('Validate CAP project type is correct when creating mta.yaml', async () => {
        const mtaId = 'captestproject';
        const mtaPath = join(outputDir, mtaId);
        jest.spyOn(projectAccess, 'getCapProjectType').mockResolvedValue('CAPJava');
        await expect(
            generateCAPConfig(
                {
                    mtaPath,
                    mtaId,
                    routerType: RouterModuleType.Managed
                },
                undefined,
                logger
            )
        ).rejects.toThrowError(/Target folder does not contain a Node.js CAP project./);
    });

    test('Validate CAP type if target contains mta.yaml', async () => {
        const mtaId = 'captestproject';
        const mtaPath = join(outputDir, mtaId);
        jest.spyOn(projectAccess, 'getCapProjectType').mockResolvedValue('CAPNodejs');
        jest.spyOn(fs, 'existsSync').mockReturnValue(true);
        await expect(
            generateCAPConfig(
                {
                    mtaPath,
                    mtaId,
                    routerType: RouterModuleType.Managed
                },
                undefined,
                logger
            )
        ).rejects.toThrowError(/An mta.yaml already exists in the target directory./);
    });
});<|MERGE_RESOLUTION|>--- conflicted
+++ resolved
@@ -88,14 +88,8 @@
                 ['add', 'mta', 'xsuaa', 'destination', 'html5-repo'],
                 expect.objectContaining({ cwd: expect.stringContaining(mtaId) })
             );
-<<<<<<< HEAD
             expect(commandRunnerMock.mock.calls[1][0]).toStrictEqual('npm.cmd'); // Just always test for windows!
-            expect(commandRunnerMock.mock.calls[1][1]).toStrictEqual(['install', '--ignore-engines']);
-=======
-            expect(spawnMock.mock.calls[1][0]).toStrictEqual('npm.cmd'); // Just always test for windows!
-            expect(spawnMock.mock.calls[1][1]).toStrictEqual(['update', '--package-lock-only']);
-            expect(spawnMock.mock.calls[1][2]).toHaveProperty('shell');
->>>>>>> addf251e
+            expect(commandRunnerMock.mock.calls[1][1]).toStrictEqual(['update', '--package-lock-only']);
             if (RouterModuleType.Standard === routerType) {
                 expect(localFs.read(join(mtaPath, `router`, 'package.json'))).toMatchSnapshot();
                 expect(localFs.read(join(mtaPath, `router`, 'xs-app.json'))).toMatchSnapshot();
