# @sap-ux/cf-deploy-config-inquirer

<<<<<<< HEAD
=======
## 0.2.10

### Patch Changes

-   65e178f: align npm modules

>>>>>>> 2c4e1308
## 0.2.9

### Patch Changes

-   7590bc3: Remove legacy CF deploy task
-   Updated dependencies [7590bc3]
    -   @sap-ux/ui5-config@0.27.2
    -   @sap-ux/project-access@1.29.21

## 0.2.8

### Patch Changes

-   294bbe3: code cleanup with help from copilot
-   Updated dependencies [294bbe3]
    -   @sap-ux/project-access@1.29.20
    -   @sap-ux/ui5-config@0.27.1

## 0.2.7

### Patch Changes

-   Updated dependencies [1ca4004]
    -   @sap-ux/ui5-config@0.27.0
    -   @sap-ux/project-access@1.29.19

## 0.2.6

### Patch Changes

-   5f18839: cleanup templates

## 0.2.5

### Patch Changes

-   e0937db: ensure xs-security is updated

## 0.2.4

### Patch Changes

-   ce3fd7a: Handle duplicate app-content for app frontend router

## 0.2.3

### Patch Changes

-   0cdc387: Expose App Frontend Service from cf-sub-generator, with minor code cleanup

## 0.2.2

### Patch Changes

-   Updated dependencies [d638daa]
    -   @sap-ux/btp-utils@1.0.3
    -   @sap-ux/nodejs-utils@0.1.9

## 0.2.1

### Patch Changes

-   77b7ab1: Introduce improvements to handle known issues with CAP

## 0.2.0

### Minor Changes

-   4d3fe73: Expose new App Frontend server

## 0.1.29

### Patch Changes

-   37c2e00: remove fs, causing issues when cds is updating package.json

## 0.1.28

### Patch Changes

-   a8cbdcf: append install script

## 0.1.27

### Patch Changes

-   145f4c9: Change post install script

## 0.1.26

### Patch Changes

-   d148718: append timeout after mta writing, append extra logging

## 0.1.25

### Patch Changes

-   15222c2: add spawn options for windows

## 0.1.24

### Patch Changes

-   Updated dependencies [c3ebc82]
    -   @sap-ux/project-access@1.29.18

## 0.1.23

### Patch Changes

-   Updated dependencies [224494c]
    -   @sap-ux/ui5-config@0.26.5
    -   @sap-ux/project-access@1.29.17

## 0.1.22

### Patch Changes

-   Updated dependencies [011c8c5]
    -   @sap-ux/btp-utils@1.0.2
    -   @sap-ux/ui5-config@0.26.4
    -   @sap-ux/project-access@1.29.16

## 0.1.21

### Patch Changes

-   751865f: support mta configurations generated using cds which produce modules with a different naming conventions

## 0.1.20

### Patch Changes

-   Updated dependencies [1ce7fe9]
    -   @sap-ux/project-access@1.29.15

## 0.1.19

### Patch Changes

-   Updated dependencies [3cc8f8a]
    -   @sap-ux/project-access@1.29.14

## 0.1.18

### Patch Changes

-   Updated dependencies [5817923]
    -   @sap-ux/ui5-config@0.26.3
    -   @sap-ux/project-access@1.29.13

## 0.1.17

### Patch Changes

-   @sap-ux/project-access@1.29.12

## 0.1.16

### Patch Changes

-   Updated dependencies [0f35b4b]
    -   @sap-ux/project-access@1.29.11

## 0.1.15

### Patch Changes

-   @sap-ux/project-access@1.29.10

## 0.1.14

### Patch Changes

-   d0b656b: change where inti and writing are executing when cf-sub-gen is loaded as a sub-gen

## 0.1.13

### Patch Changes

-   Updated dependencies [c8c292c]
    -   @sap-ux/project-access@1.29.9

## 0.1.12

### Patch Changes

-   d6118c9: Changes to support adding CAP MTA prompt to allow user generate MTA

## 0.1.11

### Patch Changes

-   Updated dependencies [c50e09f]
    -   @sap-ux/project-access@1.29.8

## 0.1.10

### Patch Changes

-   Updated dependencies [2c0d657]
    -   @sap-ux/project-access@1.29.7

## 0.1.9

### Patch Changes

-   f9a2d8f: Update app-router version to address security fix

## 0.1.8

### Patch Changes

-   f2d7864: Add additional logging and a retry to save mta

## 0.1.7

### Patch Changes

-   Updated dependencies [ed8a9b9]
    -   @sap-ux/ui5-config@0.26.2
    -   @sap-ux/project-access@1.29.6

## 0.1.6

### Patch Changes

-   @sap-ux/project-access@1.29.5

## 0.1.5

### Patch Changes

-   Updated dependencies [65f15d9]
    -   @sap-ux/btp-utils@1.0.1

## 0.1.4

### Patch Changes

-   Updated dependencies [29abc73]
    -   @sap-ux/project-access@1.29.4

## 0.1.3

### Patch Changes

-   Updated dependencies [9980073]
    -   @sap-ux/btp-utils@1.0.0

## 0.1.2

### Patch Changes

-   Updated dependencies [096b021]
    -   @sap-ux/project-access@1.29.3

## 0.1.1

### Patch Changes

-   Updated dependencies [df2d965]
    -   @sap-ux/btp-utils@0.18.0

## 0.1.0

### Minor Changes

-   3ff99e2: append new logic to create CAP mta

## 0.0.19

### Patch Changes

-   Updated dependencies [93ef8c1]
    -   @sap-ux/project-access@1.29.2

## 0.0.18

### Patch Changes

-   Updated dependencies [19aad96]
    -   @sap-ux/ui5-config@0.26.1
    -   @sap-ux/project-access@1.29.1

## 0.0.17

### Patch Changes

-   Updated dependencies [88bf030]
    -   @sap-ux/project-access@1.29.0

## 0.0.16

### Patch Changes

-   2fab480: handle CF router queston not returning service name

## 0.0.15

### Patch Changes

-   Updated dependencies [e1edcd7]
    -   @sap-ux/project-access@1.28.10

## 0.0.14

### Patch Changes

-   Updated dependencies [cb54b44]
    -   @sap-ux/btp-utils@0.17.2

## 0.0.13

### Patch Changes

-   Updated dependencies [e93797a]
    -   @sap-ux/project-access@1.28.9

## 0.0.12

### Patch Changes

-   2359524: align versions of cf-tools
-   Updated dependencies [2359524]
    -   @sap-ux/btp-utils@0.17.1

## 0.0.11

### Patch Changes

-   8df2e93: ensure underscore is a supported character when writing configuration

## 0.0.10

### Patch Changes

-   Updated dependencies [73475e5]
    -   @sap-ux/ui5-config@0.26.0
    -   @sap-ux/project-access@1.28.8

## 0.0.9

### Patch Changes

-   459eb5a: Remove exceess module, created when generating base config

## 0.0.8

### Patch Changes

-   2a72ad2: chore - Fix audit issues

## 0.0.7

### Patch Changes

-   a62ff25: adds new options for listing destinations api
-   Updated dependencies [a62ff25]
    -   @sap-ux/btp-utils@0.17.0

## 0.0.6

### Patch Changes

-   Updated dependencies [1beac7e]
    -   @sap-ux/ui5-config@0.25.2
    -   @sap-ux/project-access@1.28.7

## 0.0.5

### Patch Changes

-   e65b5e0: better support for headless flow in tools-suite

## 0.0.4

### Patch Changes

-   Updated dependencies [3734fe8]
    -   @sap-ux/btp-utils@0.16.0

## 0.0.3

### Patch Changes

-   7551316: Small text cleanups

## 0.0.2

### Patch Changes

-   Updated dependencies [fb26f92]
    -   @sap-ux/project-access@1.28.6<|MERGE_RESOLUTION|>--- conflicted
+++ resolved
@@ -1,14 +1,11 @@
 # @sap-ux/cf-deploy-config-inquirer
 
-<<<<<<< HEAD
-=======
 ## 0.2.10
 
 ### Patch Changes
 
 -   65e178f: align npm modules
 
->>>>>>> 2c4e1308
 ## 0.2.9
 
 ### Patch Changes
