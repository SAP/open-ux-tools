import { readFileSync, writeFileSync } from 'fs';
import { join } from 'path';
import { render } from 'ejs';
import { MtaConfig } from './mta';
import { getTemplatePath, setMtaDefaults, validateVersion } from '../utils';
import {
    MTAYamlFile,
    MTAVersion,
    MTADescription,
    deployMode,
    enableParallelDeployments,
    CDSAddMtaParams,
    CDSBinNotFound,
    CDSExecutable,
    MTABinNotFound,
    MTAExecutable,
    CDSXSUAAService,
    CDSDestinationService,
    CDSHTML5RepoService
} from '../constants';
import type { mta } from '@sap/mta-lib';
import type { MTABaseConfig, CFBaseConfig, CDSServiceType, RouterModuleType } from '../types';
import LoggerHelper from '../logger-helper';
import { sync } from 'hasbin';
import { t } from '../i18n';
import { CommandRunner } from '@sap-ux/nodejs-utils';

/**
 * Get the MTA ID, read from the root path specified.
 *
 * @param rootPath Path to the root folder
 * @returns MTA ID if found
 */
export async function getMtaId(rootPath: string): Promise<string | undefined> {
    return (await getMtaConfig(rootPath))?.prefix;
}

/**
 *  Get the MTA configuration from the target folder.
 *
 * @param rootPath Path to the root folder
 * @returns MtaConfig instance if found
 */
export async function getMtaConfig(rootPath: string): Promise<MtaConfig | undefined> {
    let mtaConfig;
    for (let retries = 5; retries >= 0; retries--) {
        try {
            mtaConfig = await MtaConfig.newInstance(rootPath, LoggerHelper.logger);
            if (mtaConfig?.prefix) {
                break;
            }
        } catch (error) {
            await new Promise((resolve) => setTimeout(resolve, 500));
        }
    }
    LoggerHelper.logger?.debug(`Read mta.yaml with prefix ${mtaConfig?.prefix}`);
    return mtaConfig;
}

/**
 *  Generate an MTA ID that is suitable for CF deployment.
 *
 * @param appId Name of the app, like `sap.ux.app` and restrict to 128 characters
 * @returns Name that's acceptable for mta.yaml
 */
export function toMtaModuleName(appId: string): string {
    return appId.replace(/[`~!@#$%^&*()_|+\-=?;:'",.<>]/gi, '').slice(0, 128);
}

/**
 * Create an MTA file in the target folder, needs to be written to disk as subsequent calls are dependent on it being on the file system i.e mta-lib.
 *
 * @param config writer configuration
 */
export function createMTA(config: MTABaseConfig): void {
    const mtaTemplate = readFileSync(getTemplatePath(`app/${MTAYamlFile}`), 'utf-8');
    const mtaContents = render(mtaTemplate, {
        id: `${config.mtaId.slice(0, 128)}`,
        mtaDescription: config.mtaDescription ?? MTADescription,
        mtaVersion: config.mtaVersion ?? MTAVersion
    });
    // Written to disk immediately! Subsequent calls are dependent on it being on the file system i.e mta-lib.
    writeFileSync(join(config.mtaPath, MTAYamlFile), mtaContents);
    LoggerHelper.logger?.debug(t('debug.mtaCreated', { mtaPath: config.mtaPath }));
}

/**
 *  Add the build parameters to the MTA configuration.
 *
 * @param mtaInstance MTA instance
 */
export async function addMtaBuildParams(mtaInstance: MtaConfig): Promise<void> {
    let params = await mtaInstance.getBuildParameters();
    params = { ...(params || {}), ...{} } as mta.ProjectBuildParameters;
    params['before-all'] ||= [];
    const buildParams: mta.BuildParameters = { builder: 'custom', commands: ['npm install'] };
    params['before-all'].push(buildParams);
    await mtaInstance.updateBuildParams(params);
}

/**
 * Add the deployment parameters to the MTA configuration.
 *
 * @param mtaInstance MTA instance
 */
export async function addMtaDeployParameters(mtaInstance: MtaConfig): Promise<void> {
    let params = await mtaInstance.getParameters();
    params = { ...(params || {}), ...{} } as mta.Parameters;
    params[deployMode] = 'html5-repo';
    params[enableParallelDeployments] = true;
    await mtaInstance.updateParameters(params);
}

/**
 * Validate MTA binary is available.
 *
 */
export function doesMTABinaryExist(): void {
    // CF Writer is dependent on the mta-lib library, which in turn relies on the mta executable being installed and available in the path
    if (!sync(MTAExecutable)) {
        throw new Error(MTABinNotFound);
    }
}

/**
 * Validate CDS binary is available.
 *
 */
export function doesCDSBinaryExist(): void {
    // CF Writer is dependent on the cds library
    if (!sync(CDSExecutable)) {
        throw new Error(CDSBinNotFound);
    }
}

/**
 * Generate an MTA using `cds` binary, appending any optional services passed in. Specific services are added if the router type is defined.
 *
 * @async
 * @param {string} cwd - working directory
 * @param {CDSServiceType[]} optionsList - optional list of services to add
 * @param {RouterModuleType} routerType - router type
 * @returns {Promise<void>} - A promise that resolves when the MTA creation is complete.
 * @throws {Error} May throw an error if the MTA creation fails for any reason.
 */
export async function createCAPMTA(
    cwd: string,
    optionsList?: CDSServiceType[],
    routerType?: RouterModuleType
): Promise<void> {
    let defaultOptions: CDSServiceType[] = [];
    if (routerType) {
        defaultOptions = [CDSXSUAAService, CDSDestinationService, CDSHTML5RepoService] as CDSServiceType[];
    }
<<<<<<< HEAD
    const cdsParams = [...CDSAddMtaParams, ...(optionsList ?? []), ...defaultOptions];
    LoggerHelper.logger?.debug(t('debug.creatingMta', { cdsParams: cdsParams.toString() }));
    await runCommand(cwd, CDSExecutable, cdsParams, t('error.errorGeneratingMtaYaml'));
    // Ensure the package-lock is updated otherwise mta build will fail
    const cmd = process.platform === 'win32' ? `npm.cmd` : 'npm';
    await runCommand(cwd, cmd, ['update', '--package-lock-only'], t('error.errorInstallingNodeModules'));
=======
    const cmd = process.platform === 'win32' ? `npm.cmd` : 'npm';
    // Install latest dev dependencies, if any, added by the CF writer
    result = spawnSync(cmd, ['install', '--ignore-engines'], spawnOpts);
    if (result?.error) {
        throw new Error(`Something went wrong installing node modules! ${result.error}`);
    }
>>>>>>> fd456f76
    LoggerHelper.logger?.debug(t('debug.capMtaCreated'));
}

/**
 * Validate the writer configuration to ensure all required parameters are present.
 *
 * @param config writer configuration
 */
export function validateMtaConfig(config: CFBaseConfig): void {
    // We use mta-lib, which in turn relies on the mta executable being installed and available in the path
    doesMTABinaryExist();

    if (!config.routerType || !config.mtaId || !config.mtaPath) {
        throw new Error(t('error.missingMtaParameters'));
    }
    if (config.mtaId.length > 128 || !/^[a-zA-Z_]/.test(config.mtaId)) {
        throw new Error(t('error.invalidMtaId'));
    }
    if (!/^[\w\-.]*$/.test(config.mtaId)) {
        throw new Error(t('error.invalidMtaIdWithChars'));
    }

    validateVersion(config.mtaVersion);

    if (
        config.abapServiceProvider &&
        (!config.abapServiceProvider.abapService || !config.abapServiceProvider.abapServiceName)
    ) {
        throw new Error(t('error.missingABAPServiceBindingDetails'));
    }

    setMtaDefaults(config);
}

/**
 * Create an MTA file in the target folder, needs to be written to disk as subsequent calls are dependent on it being on the file system i.e mta-lib.
 *
 * @param config writer configuration
 * @param isCap whether MTA should support CAP
 */
export async function createAppfrontendMta(config: MTABaseConfig, isCap = false): Promise<void> {
    const mtaTemplate = readFileSync(getTemplatePath(`frontend/${isCap ? 'mta-cap.yaml' : MTAYamlFile}`), 'utf-8');
    const mtaContents = render(mtaTemplate, {
        id: `${config.mtaId.slice(0, 128)}`,
        mtaDescription: config.mtaDescription ?? MTADescription,
        mtaVersion: config.mtaVersion ?? MTAVersion
    });
    // Written to disk immediately! Subsequent calls are dependent on it being on the file system i.e mta-lib.
    writeFileSync(join(config.mtaPath, MTAYamlFile), mtaContents);
    // Ensure the package-lock is created otherwise mta build will fail
    const cmd = process.platform === 'win32' ? `npm.cmd` : 'npm';
    await runCommand(config.mtaPath, cmd, ['update', '--package-lock-only'], t('error.errorInstallingNodeModules'));
    LoggerHelper.logger?.debug(t('debug.mtaCreated', { mtaPath: config.mtaPath }));
}

/**
 * Executes a command in the specified project directory.
 *
 * @async
 * @param {string} cwd - Working directory where the command will be executed
 * @param {string} cmd - Command to execute
 * @param {string[]} args - Arguments to pass to the command
 * @param {string} errorMsg - Error message prefix to display if the command fails
 * @returns {Promise<void>} - A promise that resolves when the command completes successfully
 * @throws {Error} Throws an error with the provided error message concatenated with the original error if execution fails
 * @example
 * // Execute npm install in the project directory
 * await runCommand('/path/to/project', 'npm', ['install'], 'Failed to install dependencies:');
 */
export async function runCommand(cwd: string, cmd: string, args: string[], errorMsg: string): Promise<void> {
    const commandRunner = new CommandRunner();
    try {
        await commandRunner.run(cmd, args, { cwd });
    } catch (e) {
        throw new Error(`${errorMsg} ${e.message}`);
    }
}

export * from './mta';<|MERGE_RESOLUTION|>--- conflicted
+++ resolved
@@ -152,21 +152,13 @@
     if (routerType) {
         defaultOptions = [CDSXSUAAService, CDSDestinationService, CDSHTML5RepoService] as CDSServiceType[];
     }
-<<<<<<< HEAD
     const cdsParams = [...CDSAddMtaParams, ...(optionsList ?? []), ...defaultOptions];
     LoggerHelper.logger?.debug(t('debug.creatingMta', { cdsParams: cdsParams.toString() }));
     await runCommand(cwd, CDSExecutable, cdsParams, t('error.errorGeneratingMtaYaml'));
     // Ensure the package-lock is updated otherwise mta build will fail
     const cmd = process.platform === 'win32' ? `npm.cmd` : 'npm';
-    await runCommand(cwd, cmd, ['update', '--package-lock-only'], t('error.errorInstallingNodeModules'));
-=======
-    const cmd = process.platform === 'win32' ? `npm.cmd` : 'npm';
     // Install latest dev dependencies, if any, added by the CF writer
-    result = spawnSync(cmd, ['install', '--ignore-engines'], spawnOpts);
-    if (result?.error) {
-        throw new Error(`Something went wrong installing node modules! ${result.error}`);
-    }
->>>>>>> fd456f76
+    await runCommand(cwd, cmd, ['install', '--ignore-engines'], t('error.errorInstallingNodeModules'));
     LoggerHelper.logger?.debug(t('debug.capMtaCreated'));
 }
 
