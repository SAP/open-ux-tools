--- conflicted
+++ resolved
@@ -73,12 +73,8 @@
  * @param config writer configuration
  */
 export function createMTA(config: MTABaseConfig): void {
-<<<<<<< HEAD
-    const mtaTemplate = readFileSync(getTemplatePath(`app/${MTAYamlFile}`), 'utf-8');
     const mtaId = `${config.mtaId.slice(0, 128)}`;
-=======
     const mtaTemplate = readFileSync(getTemplatePath(`app/${FileName.MtaYaml}`), 'utf-8');
->>>>>>> b20c7de8
     const mtaContents = render(mtaTemplate, {
         id: mtaId,
         mtaDescription: config.mtaDescription ?? MTADescription,
