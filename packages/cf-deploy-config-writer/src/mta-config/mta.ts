--- conflicted
+++ resolved
@@ -1,9 +1,5 @@
 import { format } from 'util';
-<<<<<<< HEAD
-import { dirname, join } from 'path';
-=======
 import { dirname, join } from 'node:path';
->>>>>>> b0f632d5
 import { existsSync, readFileSync, writeFileSync } from 'node:fs';
 import { render } from 'ejs';
 import { Mta, type mta } from '@sap/mta-lib';
