--- conflicted
+++ resolved
@@ -1,17 +1,13 @@
 import { dirname, join, relative } from 'path';
 import { create as createStorage } from 'mem-fs';
 import { create, type Editor } from 'mem-fs-editor';
-<<<<<<< HEAD
 import { type Logger } from '@sap-ux/logger';
-import { type FioriToolsProxyConfig, type UI5Config, UI5Config as UI5ConfigInstance } from '@sap-ux/ui5-config';
-=======
 import {
     type FioriToolsProxyConfig,
     type UI5Config,
     UI5Config as UI5ConfigInstance,
     fioriToolsProxy
 } from '@sap-ux/ui5-config';
->>>>>>> b20c7de8
 import {
     addPackageDevDependency,
     FileName,
