--- conflicted
+++ resolved
@@ -391,28 +391,11 @@
               }
             : {})
     };
-<<<<<<< HEAD
-    if (cfConfig.destinationName && cfConfig.destinationName !== EmptyDestination) {
-        fs.copyTpl(getTemplatePath('app/xs-app-destination.json'), join(cfConfig.appPath, FileName.XSAppJson), {
-            ...defaultProperties,
-            destination: cfConfig.destinationName,
-            servicePathSegment: `${cfConfig.firstServicePathSegment}${cfConfig.isDestinationFullUrl ? '/.*' : ''}`, // For service URL's, pull out everything after the last slash
-            targetPath: `${cfConfig.isDestinationFullUrl ? '' : cfConfig.firstServicePathSegment}/$1`, // Pull group 1 from the regex
-            authentication:
-                cfConfig.destinationAuthentication === Authentication.NO_AUTHENTICATION
-                    ? 'none'
-                    : defaultProperties.authenticationType
-        });
-    } else {
-        fs.copyTpl(
-            getTemplatePath('app/xs-app-no-destination.json'),
-            join(cfConfig.appPath, FileName.XSAppJson),
-            defaultProperties
-        );
-    }
-=======
-    fs.copyTpl(getTemplatePath('app/xs-app-destination.json'), join(cfConfig.appPath, XSAppFile), defaultProperties);
->>>>>>> 5f18839d
+    fs.copyTpl(
+        getTemplatePath('app/xs-app-destination.json'),
+        join(cfConfig.appPath, FileName.XSAppJson),
+        defaultProperties
+    );
     await generateUI5DeployConfig(cfConfig, fs);
 }
 
