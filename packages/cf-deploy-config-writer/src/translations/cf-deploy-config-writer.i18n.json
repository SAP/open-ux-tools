--- conflicted
+++ resolved
@@ -3,13 +3,10 @@
         "logError": "{{method}} error found {{ error }}",
         "mtaLoaded": "MTA {{ type }} loaded",
         "ui5YamlDoesNotExist": "File ui5.yaml does not exist in the project",
-<<<<<<< HEAD
-        "capMtaCreated": "CAP MTA Configuration created"
-=======
+        "capMtaCreated": "CAP MTA Configuration created",
         "mtaCreated": "MTA Configuration created {{mtaPath}}.",
         "mtaSaved": "MTA Configuration has been saved.",
         "mtaSavedFailed": "MTA saved failed with error {{- error }}"
->>>>>>> c9b77fd4
     },
     "error": {
         "unableToLoadMTA": "Unable to load mta.yaml configuration {{ mtaDir }}, error thrown {{ error }}.",
