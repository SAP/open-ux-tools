--- conflicted
+++ resolved
@@ -1,9 +1,5 @@
-<<<<<<< HEAD
-import { join, normalize, posix } from 'path';
 import { promises as fs, readFileSync } from 'node:fs';
-=======
 import { join, normalize, posix } from 'node:path';
->>>>>>> b0f632d5
 import { coerce, satisfies } from 'semver';
 import type { Editor } from 'mem-fs-editor';
 import { CommandRunner } from '@sap-ux/nodejs-utils';
