{
    "name": "@sap-ux/project-input-validator",
    "version": "0.6.12",
    "description": "Library to validate Fiori project input formats",
    "repository": {
        "type": "git",
        "url": "https://github.com/SAP/open-ux-tools.git",
        "directory": "packages/project-input-validator"
    },
    "bugs": {
        "url": "https://github.com/SAP/open-ux-tools/issues?q=is%3Aopen+is%3Aissue+label%3Abug+label%3Aproject-input-validator"
    },
    "license": "Apache-2.0",
    "private": false,
    "main": "dist/index.js",
    "scripts": {
        "build": "tsc --build",
        "watch": "tsc --watch",
        "clean": "rimraf --glob dist coverage *.tsbuildinfo",
        "format": "prettier --write '**/*.{js,json,ts,yaml,yml}' --ignore-path ../../.prettierignore",
        "lint": "eslint . --ext .ts",
        "lint:fix": "eslint . --ext .ts --fix",
        "test": "jest --ci --forceExit --detectOpenHandles --colors",
        "test-u": "jest --ci --forceExit --detectOpenHandles --colors -u",
        "link": "pnpm link --global",
        "unlink": "pnpm unlink --global"
    },
    "dependencies": {
        "i18next": "25.3.0",
        "validate-npm-package-name": "5.0.0",
        "@sap-ux/project-access": "workspace:*"
    },
    "devDependencies": {
        "@types/validate-npm-package-name": "4.0.1",
<<<<<<< HEAD
        "@types/i18next": "13.0.0",
        "jest-extended": "6.0.0"
=======
        "jest-extended": "4.0.2"
>>>>>>> 0ac31848
    },
    "files": [
        "dist",
        "LICENSE",
        "!dist/*.map",
        "!dist/**/*.map"
    ],
    "engines": {
        "node": ">=20.x"
    }
}<|MERGE_RESOLUTION|>--- conflicted
+++ resolved
@@ -32,12 +32,7 @@
     },
     "devDependencies": {
         "@types/validate-npm-package-name": "4.0.1",
-<<<<<<< HEAD
-        "@types/i18next": "13.0.0",
         "jest-extended": "6.0.0"
-=======
-        "jest-extended": "4.0.2"
->>>>>>> 0ac31848
     },
     "files": [
         "dist",
