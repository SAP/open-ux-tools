import axios from 'axios';
import { isAppStudio } from '@sap-ux/btp-utils';
import { checkBASDestination, checkBASDestinations, needsUsernamePassword } from './destination';
import { getDestinationsFromWorkspace } from './workspace';
import { getLogger } from '../logger';
import { core as basCoreApi } from '@sap/bas-sdk';
import type {
    DestinationResults,
    CheckEnvironmentOptions,
    Destination,
    Environment,
    EnvironmentCheckResult,
    ResultMessage
} from '../types';
import { DevelopmentEnvironment } from '../types';
import { t } from '../i18n';

/**
 * Return the environment.
 *
 * @returns environment, including ide, versions, ...
 */
export async function getEnvironment(): Promise<{ environment: Environment; messages: ResultMessage[] }> {
    const logger = getLogger();
    const environment: Environment = {
        developmentEnvironment: isAppStudio() ? DevelopmentEnvironment.BAS : DevelopmentEnvironment.VSCode,
        versions: process.versions,
        platform: process.platform
    };
<<<<<<< HEAD
    logger.log(t('info.developmentEnvironment', { env: environment.developmentEnvironment }));
    logger.log(t('info.versions', { versions: JSON.stringify(environment.versions, null, 4) }));
    logger.log(t('info.platform', { platform: environment.platform }));
=======
    logger.info(t('info.developmentEnvironment', { env: environment.developmentEnvironment }));
    logger.info(t('info.versions', { versions: JSON.stringify(environment.versions, null, 4) }));
    logger.info(t('info.platform', { plaform: environment.platform }));
>>>>>>> ce2af1e8

    try {
        environment.basDevSpace = isAppStudio() ? await getSbasDevspace() : undefined;
        logger.info(t('info.basDevSpace', { basDevSpace: environment.basDevSpace }));
    } catch (error) {
        logger.info(t('error.basDevSpace', { error: error.message }));
    }

    return {
        environment,
        messages: logger.getMessages()
    };
}

/**
 * Internal function to check a destination.
 *
 * @param destination - the destination to get detailed results for
 * @param credentialCallback - callback in case user credentials are required to query a destination
 * @returns - messages and detailed destination check results
 */
async function getDestinationResults(
    destination: Destination,
    credentialCallback: (destination: Destination) => Promise<{
        username: string;
        password: string;
    }>
): Promise<{ messages: ResultMessage[]; destResults: DestinationResults }> {
    const logger = getLogger();
    let username: string;
    let password: string;

    if (needsUsernamePassword(destination)) {
        if (typeof credentialCallback === 'function') {
            const credentials = await credentialCallback(destination);
            if (credentials && credentials.username && credentials.password) {
                username = credentials.username;
                password = credentials.password;
            }
        } else {
            logger.warn(
                t('warning.basicAuthRequired', {
                    destination: destination.Name
                })
            );
        }
    }

    const destDetails = await checkBASDestination(destination, username, password);
    logger.push(...destDetails.messages);

    return {
        messages: logger.getMessages(),
        destResults: destDetails.destinationResults
    };
}

/**
 * Internal function to check a set of destinations (deep dive into them).
 *
 * @param deepDiveDestinations - destinations selected for a closer look
 * @param destinations - array of all destinations that contains url and destination type information
 * @param credentialCallback - callback in case user credentials are required to query a destination
 * @returns - messages and the map of detailed destination check results
 */
async function getDestinationsResults(
    deepDiveDestinations: Set<string>,
    destinations: Destination[],
    credentialCallback?: (destination: Destination) => Promise<{
        username: string;
        password: string;
    }>
): Promise<{ messages: ResultMessage[]; destinationResults: { [dest: string]: DestinationResults } }> {
    const logger = getLogger();
    const destinationResults: { [dest: string]: DestinationResults } = {};
    logger.info(
        deepDiveDestinations.size > 0
            ? t('info.detailsForDestinations', { destinations: Array.from(deepDiveDestinations).join(', ') })
            : t('info.noDetailsRequested')
    );

    for (const deepDiveDestination of Array.from(deepDiveDestinations)) {
        const checkDest = destinations.find((d) => d.Name === deepDiveDestination);
        if (checkDest) {
            const { messages: destMessages, destResults } = await getDestinationResults(checkDest, credentialCallback);
            logger.push(...destMessages);

            destinationResults[checkDest.Name] = destResults;
        } else {
            logger.warn(t('warning.destinationsNotFound', { deepDiveDestination, destNumber: destinations.length }));
        }
    }

    return {
        messages: logger.getMessages(),
        destinationResults
    };
}

/**
 * Check environment includes process.env, list of destinations, details about destinations.
 *
 * @param options - see type CheckEnvironmentOptions, includes destination for deep dive, workspace roots, ...
 * @returns the result, currently as JSON
 */
export async function checkEnvironment(options?: CheckEnvironmentOptions): Promise<EnvironmentCheckResult> {
    const logger = getLogger();

    const { environment, messages } = await getEnvironment();
    logger.push(...messages);

    const deepDiveDestinations = options?.destinations ? new Set(options.destinations) : new Set<string>();
    if (options?.workspaceRoots?.length > 0) {
        const workspaceResults = await getDestinationsFromWorkspace(options?.workspaceRoots);
        logger.push(...workspaceResults.messages);
        workspaceResults.destinations.forEach((dest) => deepDiveDestinations.add(dest));
    }

    const { messages: destMessages, destinations } = await checkBASDestinations();
    logger.push(...destMessages);

    const { messages: destDetailsMessages, destinationResults } = await getDestinationsResults(
        deepDiveDestinations,
        destinations,
        options?.credentialCallback
    );
    logger.push(...destDetailsMessages);

    return {
        environment,
        destinations,
        destinationResults,
        messages: logger.getMessages()
    };
}

/**
 * Obtain dev space type from SBAS rest api.
 *
 * @returns SBAS Dev Space Name. Empty string is returned if unable to fetch workspace type or the environment is not SBAS
 */
async function getSbasDevspace(): Promise<string> {
    if (isAppStudio()) {
        const h20Url = basCoreApi.getEnvValue('H2O_URL');
        let workspaceId = '';
        if (process.env.WORKSPACE_ID) {
            workspaceId = process.env.WORKSPACE_ID.replace('workspaces-', '');
        }
        const url = `${h20Url}/ws-manager/api/v1/workspace/${workspaceId}`;
        const response = await axios.get(url);
        if (response.data) {
            const workspaceConfig = response.data;
            const devspace = workspaceConfig?.config?.annotations?.pack;
            return devspace ? devspace : '';
        }
    }
    return '';
}<|MERGE_RESOLUTION|>--- conflicted
+++ resolved
@@ -27,15 +27,9 @@
         versions: process.versions,
         platform: process.platform
     };
-<<<<<<< HEAD
-    logger.log(t('info.developmentEnvironment', { env: environment.developmentEnvironment }));
-    logger.log(t('info.versions', { versions: JSON.stringify(environment.versions, null, 4) }));
-    logger.log(t('info.platform', { platform: environment.platform }));
-=======
     logger.info(t('info.developmentEnvironment', { env: environment.developmentEnvironment }));
     logger.info(t('info.versions', { versions: JSON.stringify(environment.versions, null, 4) }));
     logger.info(t('info.platform', { plaform: environment.platform }));
->>>>>>> ce2af1e8
 
     try {
         environment.basDevSpace = isAppStudio() ? await getSbasDevspace() : undefined;
