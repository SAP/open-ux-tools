--- conflicted
+++ resolved
@@ -1,8 +1,4 @@
 export * from './types';
 export * from './checks';
-<<<<<<< HEAD
-export { convertResultsToMarkdown, storeResultsZip } from './output';
-export { archiveProject } from './archive';
-=======
-export { convertResultsToMarkdown, storeResultsZip, archiveProject, convertResultsToString } from './output';
->>>>>>> 8eabc041
+export { convertResultsToMarkdown, storeResultsZip, convertResultsToString } from './output';
+export { archiveProject } from './archive';