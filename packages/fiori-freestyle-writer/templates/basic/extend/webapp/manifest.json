--- conflicted
+++ resolved
@@ -1,11 +1,7 @@
 {
     "sap.ui5": {
         "rootView": {
-<<<<<<< HEAD
-            "viewName": "<%=app.id%>.view.<%- template.settings.viewName %>",
-=======
-            "viewName": "<%- app.id %>.view.View1",
->>>>>>> 6090dd80
+            "viewName": "<%- app.id %>.view.<%- template.settings.viewName %>",
             "type": "XML",
             "async": true,
             "id": "<%- template.settings.viewName %>"
