--- conflicted
+++ resolved
@@ -7,11 +7,7 @@
 	function (Controller) {
 		"use strict";
 
-<<<<<<< HEAD
-		return Controller.extend("<%=app.id%>.controller.<%- template.settings.viewName %>", {
-=======
-		return Controller.extend("<%- app.id %>.controller.View1", {
->>>>>>> 6090dd80
+		return Controller.extend("<%- app.id %>.controller.<%- template.settings.viewName %>", {
 			onInit: function () {
 
 			}
