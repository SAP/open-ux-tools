import UI5Object from "sap/ui/base/Object";
import Log from "sap/base/Log";
import List from "sap/m/List";
import ListItemBase from "sap/m/ListItemBase";

/**
 * @namespace <%- app.id %>
 */
export default class ListSelector extends UI5Object {

    protected readonly oWhenListLoadingIsDone: Promise<any>;
    protected readonly _oWhenListHasBeenSet: Promise<any>;
    protected _oList: List;
    protected _fnResolveListHasBeenSet: any;

    /**
     * Provides a convenience API for selecting list items. All the functions will wait until the initial load of the a List passed to the instance by the setBoundList
     * function.
     */
     constructor() {
        super();
        this._oWhenListHasBeenSet = new Promise(function (this: ListSelector, fnResolveListHasBeenSet: ListSelector["_fnResolveListHasBeenSet"]) {
            this._fnResolveListHasBeenSet = fnResolveListHasBeenSet;
        }.bind(this));
        // This promise needs to be created in the constructor, since it is allowed to
        // invoke selectItem functions before calling setBoundList
<<<<<<< HEAD
        this.oWhenListLoadingIsDone = new Promise(function (this: ListSelector, resolve: any, reject: any) {
=======
        this.oWhenListLoadingIsDone = new Promise(function (this: ListSelector, resolve: (arg0: { oList: List; }) => void, reject: (arg0: { oList: List; }) => void) {
>>>>>>> f981e924
            this._oWhenListHasBeenSet
                .then(function (this: ListSelector, oList: List) {
                    oList.getBinding("items")?.attachEventOnce("dataReceived",
                        function (this: ListSelector) {
                            if (this._oList.getItems().length) {
                                resolve({ oList });
                            } else {
                                // No items in the list
                                reject({ oList });
                            }
                        }.bind(this)
                    );
                }.bind(this));
        }.bind(this));
    }

    /**
     * A bound list should be passed in here. Should be done, before the list has received its initial data from the server.
     * May only be invoked once per ListSelector instance.
     * @param list The list all the select functions will be invoked on.
     *
     */
     public setBoundList(oList: List) {
        this._oList = oList;
        this._fnResolveListHasBeenSet(oList);
    }

    /**
     * Tries to select and scroll to a list item with a matching binding context. If there are no items matching the binding context or the ListMode is none,
     * no selection/scrolling will happen
     * @param path the binding path matching the binding path of a list item
     *
     */
    public selectAListItem(path: string) {

        this.oWhenListLoadingIsDone.then(
            function (this: ListSelector) {
                const oList = this._oList;
                if (oList.getMode() === "None") {
                    return;
                }

                // skip update if the current selection is already matching the object path
                const selectedItem = oList.getSelectedItem();
                if (selectedItem && selectedItem.getBindingContext()!.getPath() === path) {
                    return;
                }

                oList.getItems().some(function (oItem: ListItemBase) {
                    if (oItem.getBindingContext() && oItem.getBindingContext()!.getPath() === path) {
                        oList.setSelectedItem(oItem);
                        return true;
                    }
                });
            }.bind(this),
            function () {
                Log.warning("Could not select the list item with the path" + path + " because the list encountered an error or had no items");
            }
        );
    }

    /**
     * Removes all selections from list.
     * Does not trigger 'selectionChange' event on list, though.
     */
    public async clearListSelection() {
        //use promise to make sure that 'this._oList' is available
        await this._oWhenListHasBeenSet;
        this._oList.removeSelections(true);
    }
}<|MERGE_RESOLUTION|>--- conflicted
+++ resolved
@@ -24,11 +24,7 @@
         }.bind(this));
         // This promise needs to be created in the constructor, since it is allowed to
         // invoke selectItem functions before calling setBoundList
-<<<<<<< HEAD
-        this.oWhenListLoadingIsDone = new Promise(function (this: ListSelector, resolve: any, reject: any) {
-=======
         this.oWhenListLoadingIsDone = new Promise(function (this: ListSelector, resolve: (arg0: { oList: List; }) => void, reject: (arg0: { oList: List; }) => void) {
->>>>>>> f981e924
             this._oWhenListHasBeenSet
                 .then(function (this: ListSelector, oList: List) {
                     oList.getBinding("items")?.attachEventOnce("dataReceived",
