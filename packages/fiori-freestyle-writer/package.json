{
    "name": "@sap-ux/fiori-freestyle-writer",
    "description": "SAP Fiori freestyle application writer",
    "version": "2.0.4",
    "repository": {
        "type": "git",
        "url": "https://github.com/SAP/open-ux-tools.git",
        "directory": "packages/fiori-freestyle-writer"
    },
    "bugs": {
        "url": "https://github.com/SAP/open-ux-tools/issues?q=is%3Aopen+is%3Aissue+label%3Abug+label%3Afiori-freestyle-writer"
    },
    "license": "Apache-2.0",
    "main": "dist/index.js",
    "scripts": {
        "build": "tsc --build",
        "watch": "tsc --watch",
        "clean": "rimraf --glob dist test/test-output coverage *.tsbuildinfo",
        "format": "prettier --write '**/*.{js,json,ts,yaml,yml}' --ignore-path ../../.prettierignore",
        "lint": "eslint . --ext .ts",
        "lint:fix": "eslint . --ext .ts --fix",
        "test": "jest --ci --forceExit --detectOpenHandles --colors",
        "test-u": "jest --ci --forceExit --detectOpenHandles --colors -u",
        "link": "pnpm link --global",
        "unlink": "pnpm unlink --global"
    },
    "files": [
        "LICENSE",
        "dist",
        "templates",
        "!dist/*.map",
        "!dist/**/*.map"
    ],
    "dependencies": {
        "@sap-ux/odata-service-writer": "workspace:*",
        "@sap-ux/ui5-application-writer": "workspace:*",
        "@sap-ux/ui5-config": "workspace:*",
        "@sap-ux/fiori-generator-shared": "workspace:*",
        "@sap-ux/cap-config-writer": "workspace:*",
<<<<<<< HEAD
        "@sap-ux/annotation-generator": "workspace:*",
=======
>>>>>>> 882eeebe
        "ejs": "3.1.10",
        "i18next": "20.6.1",
        "lodash": "4.17.21",
        "mem-fs": "2.1.0",
        "mem-fs-editor": "9.4.0",
        "read-pkg-up": "7.0.1",
        "semver": "7.5.4"
    },
    "devDependencies": {
        "@sap-ux/eslint-plugin-fiori-tools": "workspace:*",
        "@types/ejs": "3.1.2",
        "@types/fs-extra": "9.0.13",
        "@types/lodash": "4.14.202",
        "@types/mem-fs-editor": "7.0.1",
        "@types/mem-fs": "1.1.2",
        "@types/semver": "7.5.2",
        "fs-extra": "10.0.0"
    },
    "engines": {
        "node": ">=18.x"
    }
}<|MERGE_RESOLUTION|>--- conflicted
+++ resolved
@@ -37,10 +37,7 @@
         "@sap-ux/ui5-config": "workspace:*",
         "@sap-ux/fiori-generator-shared": "workspace:*",
         "@sap-ux/cap-config-writer": "workspace:*",
-<<<<<<< HEAD
         "@sap-ux/annotation-generator": "workspace:*",
-=======
->>>>>>> 882eeebe
         "ejs": "3.1.10",
         "i18next": "20.6.1",
         "lodash": "4.17.21",
