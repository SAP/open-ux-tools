--- conflicted
+++ resolved
@@ -74,6 +74,7 @@
       configuration:
         port: 35729
         path: webapp
+        delay: 300
     - name: fiori-tools-proxy
       afterMiddleware: compression
       configuration:
@@ -81,15 +82,6 @@
         backend:
           - path: /sap
             url: http://localhost
-<<<<<<< HEAD
-=======
-    - name: fiori-tools-appreload
-      afterMiddleware: compression
-      configuration:
-        port: 35729
-        path: webapp
-        delay: 300
->>>>>>> 46c52559
 ",
     "state": "modified",
   },
@@ -716,6 +708,7 @@
       configuration:
         port: 35729
         path: webapp
+        delay: 300
     - name: fiori-tools-proxy
       afterMiddleware: compression
       configuration:
@@ -723,15 +716,6 @@
         backend:
           - path: /sap
             url: http://localhost
-<<<<<<< HEAD
-=======
-    - name: fiori-tools-appreload
-      afterMiddleware: compression
-      configuration:
-        port: 35729
-        path: webapp
-        delay: 300
->>>>>>> 46c52559
 ",
     "state": "modified",
   },
