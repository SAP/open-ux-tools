// Jest Snapshot v1, https://goo.gl/fbAQLP

exports[`Fiori freestyle template: basicTemplate Generate files for template: basic_no_datasource 1`] = `
Object {
  ".gitignore": Object {
    "contents": "node_modules/
dist/
.scp/
.env
Makefile*.mta
mta_archives
mta-*
resources
archive.zip
.*_mta_build_tmp",
    "state": "modified",
  },
  "package.json": Object {
    "contents": "{
  \\"name\\": \\"nods1\\",
  \\"version\\": \\"0.0.1\\",
  \\"private\\": true,
  \\"description\\": \\"A Fiori application.\\",
  \\"keywords\\": [
    \\"ui5\\",
    \\"openui5\\",
    \\"sapui5\\"
  ],
  \\"main\\": \\"webapp/index.html\\",
  \\"dependencies\\": {},
  \\"devDependencies\\": {
    \\"@ui5/cli\\": \\"^2.12.0\\",
    \\"@sap/ux-ui5-tooling\\": \\"1\\"
  },
  \\"scripts\\": {
    \\"start\\": \\"fiori run --open 'test/flpSandbox.html#nods1-tile'\\",
    \\"start-local\\": \\"fiori run --config ./ui5-local.yaml --open 'test/flpSandbox.html#nods1-tile'\\",
    \\"build\\": \\"ui5 build --config=ui5.yaml --clean-dest --dest dist\\",
    \\"deploy\\": \\"fiori verify\\",
    \\"deploy-config\\": \\"fiori add deploy-config\\",
    \\"start-noflp\\": \\"fiori run --open 'index.html'\\"
  },
  \\"ui5\\": {
    \\"dependencies\\": [
      \\"@sap/ux-ui5-tooling\\"
    ]
  }
}
",
    "state": "modified",
  },
  "ui5-local.yaml": Object {
    "contents": "specVersion: \\"2.5\\"
metadata:
  name: nods1
type: application
framework:
  name: SAPUI5
  version: 1.86.3
  libraries:
    - name: sap.m
    - name: sap.f
    - name: sap.suite.ui.generic.template
    - name: sap.ui.comp
    - name: sap.ui.core
    - name: sap.ui.generic.app
    - name: sap.ui.table
    - name: sap.ushell
    - name: themelib_sap_belize
server:
  customMiddleware:
    - name: fiori-tools-appreload
      afterMiddleware: compression
      configuration:
        port: 35729
        path: webapp
    - name: fiori-tools-proxy
      afterMiddleware: compression
      configuration:
        ignoreCertError: false # If set to true, certificate errors will be ignored. E.g. self-signed certificates will be accepted
        backend:
          - path: /sap
            url: http://localhost
",
    "state": "modified",
  },
  "ui5.yaml": Object {
    "contents": "specVersion: \\"2.5\\"
metadata:
  name: nods1
type: application
server:
  customMiddleware:
    - name: fiori-tools-proxy
      afterMiddleware: compression
      configuration:
        ignoreCertError: false # If set to true, certificate errors will be ignored. E.g. self-signed certificates will be accepted
        ui5:
          path:
            - /resources
            - /test-resources
          url: https://ui5.sap.com
<<<<<<< HEAD
          version: 1.78.16 # The UI5 version, for instance, 1.78.1. null means latest version
        backend:
          - path: /sap
            url: http://localhost
=======
          version: '1.78.16' # The UI5 version, for instance, 1.78.1. Empty string means latest version
>>>>>>> fd9d06cf
    - name: fiori-tools-appreload
      afterMiddleware: compression
      configuration:
        port: 35729
        path: webapp
",
    "state": "modified",
  },
  "webapp/Component.js": Object {
    "contents": "sap.ui.define([
		\\"sap/ui/core/UIComponent\\",
		\\"sap/ui/Device\\",
		\\"nods1/model/models\\"
	],
    function (UIComponent, Device, models) {
        \\"use strict\\";

        return UIComponent.extend(\\"nods1.Component\\", {
            metadata: {
                manifest: \\"json\\"
            },

            /**
             * The component is initialized by UI5 automatically during the startup of the app and calls the init method once.
             * @public
             * @override
             */
            init: function () {
                // call the base component's init function
                UIComponent.prototype.init.apply(this, arguments);

                // enable routing
                this.getRouter().initialize();

				// set the device model
				this.setModel(models.createDeviceModel(), \\"device\\");
            }
        });
    }
);",
    "state": "modified",
  },
  "webapp/controller/View1.controller.js": Object {
    "contents": "sap.ui.define([
	\\"sap/ui/core/mvc/Controller\\"
],
	/**
	 * @param {typeof sap.ui.core.mvc.Controller} Controller
	 */
	function (Controller) {
		\\"use strict\\";

		return Controller.extend(\\"nods1.controller.View1\\", {
			onInit: function () {

			}
		});
	});
",
    "state": "modified",
  },
  "webapp/css/style.css": Object {
    "contents": "/* Enter your custom styles here */",
    "state": "modified",
  },
  "webapp/i18n/i18n.properties": Object {
    "contents": "# This is the resource bundle for nods1

#Texts for manifest.json

#XTIT: Application name
appTitle=App Title

#YDES: Application description
appDescription=A Fiori application.
#XTIT: Main view title
title=App Title",
    "state": "modified",
  },
  "webapp/index.html": Object {
    "contents": "<!DOCTYPE html>
<html>
<head>
    <meta charset=\\"UTF-8\\">
    <meta name=\\"viewport\\" content=\\"width=device-width, initial-scale=1.0\\">
    <meta http-equiv=\\"X-UA-Compatible\\" content=\\"IE=edge\\">
    <title>App Title</title>
    <style>
        html, body, body > div, #container, #container-uiarea {
            height: 100%;
        }
    </style>
    <script
        id=\\"sap-ui-bootstrap\\"
        src=\\"resources/sap-ui-core.js\\"
        data-sap-ui-theme=\\"sap_belize\\"
        data-sap-ui-resourceroots='{
            \\"nods1\\": \\"./\\"
        }'
        data-sap-ui-oninit=\\"module:sap/ui/core/ComponentSupport\\"
        data-sap-ui-compatVersion=\\"edge\\"
        data-sap-ui-async=\\"true\\"
        data-sap-ui-frameOptions=\\"trusted\\"
    ></script>
</head>
<body class=\\"sapUiBody sapUiSizeCompact\\" id=\\"content\\">
    <div
        data-sap-ui-component
        data-name=\\"nods1\\"
        data-id=\\"container\\"
        data-settings='{\\"id\\" : \\"nods1\\"}'
        data-handle-validation=\\"true\\"
    ></div>
</body>
</html>",
    "state": "modified",
  },
  "webapp/manifest.json": Object {
    "contents": "{
  \\"_version\\": \\"1.22.0\\",
  \\"sap.app\\": {
    \\"id\\": \\"nods1\\",
    \\"type\\": \\"application\\",
    \\"i18n\\": \\"i18n/i18n.properties\\",
    \\"applicationVersion\\": {
      \\"version\\": \\"0.0.1\\"
    },
    \\"title\\": \\"{{appTitle}}\\",
    \\"description\\": \\"{{appDescription}}\\",
    \\"dataSources\\": {
      \\"mainService\\": {
        \\"uri\\": \\"/sap/opu/odata/\\",
        \\"type\\": \\"OData\\",
        \\"settings\\": {
          \\"annotations\\": [],
          \\"localUri\\": \\"localService/metadata.xml\\",
          \\"odataVersion\\": \\"2.0\\"
        }
      }
    }
  },
  \\"sap.ui\\": {
    \\"technology\\": \\"UI5\\",
    \\"icons\\": {
      \\"icon\\": \\"\\",
      \\"favIcon\\": \\"\\",
      \\"phone\\": \\"\\",
      \\"phone@2\\": \\"\\",
      \\"tablet\\": \\"\\",
      \\"tablet@2\\": \\"\\"
    },
    \\"deviceTypes\\": {
      \\"desktop\\": true,
      \\"tablet\\": true,
      \\"phone\\": true
    }
  },
  \\"sap.ui5\\": {
    \\"flexEnabled\\": true,
    \\"dependencies\\": {
      \\"minUI5Version\\": \\"1.60\\",
      \\"libs\\": {
        \\"sap.ui.core\\": {}
      }
    },
    \\"contentDensities\\": {
      \\"compact\\": true,
      \\"cozy\\": true
    },
    \\"models\\": {
      \\"i18n\\": {
        \\"type\\": \\"sap.ui.model.resource.ResourceModel\\",
        \\"settings\\": {
          \\"bundleName\\": \\"nods1.i18n.i18n\\"
        }
      },
      \\"\\": {
        \\"dataSource\\": \\"mainService\\",
        \\"preload\\": true,
        \\"settings\\": {}
      }
    },
    \\"resources\\": {
      \\"css\\": [
        {
          \\"uri\\": \\"css/style.css\\"
        }
      ]
    },
    \\"routing\\": {
      \\"config\\": {
        \\"routerClass\\": \\"sap.m.routing.Router\\",
        \\"viewType\\": \\"XML\\",
        \\"async\\": true,
        \\"viewPath\\": \\"nods1.view\\",
        \\"controlAggregation\\": \\"pages\\",
        \\"controlId\\": \\"app\\",
        \\"clearControlAggregation\\": false
      },
      \\"routes\\": [
        {
          \\"name\\": \\"RouteView1\\",
          \\"pattern\\": \\"RouteView1\\",
          \\"target\\": [
            \\"TargetView1\\"
          ]
        }
      ],
      \\"targets\\": {
        \\"TargetView1\\": {
          \\"viewType\\": \\"XML\\",
          \\"transition\\": \\"slide\\",
          \\"clearControlAggregation\\": false,
          \\"viewId\\": \\"View1\\",
          \\"viewName\\": \\"View1\\"
        }
      }
    },
    \\"rootView\\": {
      \\"viewName\\": \\"nods1.view.View1\\",
      \\"type\\": \\"XML\\",
      \\"async\\": true,
      \\"id\\": \\"View1\\"
    }
  }
}
",
    "state": "modified",
  },
  "webapp/model/models.js": Object {
    "contents": "sap.ui.define([
	\\"sap/ui/model/json/JSONModel\\",
	\\"sap/ui/Device\\"
], function (JSONModel, Device) {
	\\"use strict\\";

	return {

		createDeviceModel: function () {
			var oModel = new JSONModel(Device);
			oModel.setDefaultBindingMode(\\"OneWay\\");
			return oModel;
		}

	};
});",
    "state": "modified",
  },
  "webapp/test/flpSandbox.html": Object {
    "contents": "<!DOCTYPE HTML>
<html>
<!-- Copyright (c) 2015 SAP AG, All Rights Reserved -->
<head>
	<meta http-equiv=\\"X-UA-Compatible\\" content=\\"IE=edge\\">
    <meta charset=\\"UTF-8\\">
    <meta name=\\"viewport\\" content=\\"width=device-width, initial-scale=1.0\\">
	<title>{{appTitle}}</title>

	<!-- Bootstrap the unified shell in sandbox mode for standalone usage.

		 The renderer is specified in the global Unified Shell configuration object \\"sap-ushell-config\\".

		 The fiori2 renderer will render the shell header allowing, for instance,
		 testing of additional application setting buttons.

		 The navigation target resolution service is configured in a way that the empty URL hash is
		 resolved to our own application.

		 This example uses relative path references for the SAPUI5 resources and test-resources;
		 it might be necessary to adapt them depending on the target runtime platform.
		 The sandbox platform is restricted to development or demo use cases and must NOT be used
		 for productive scenarios.
	-->
	<script type=\\"text/javascript\\">
		window[\\"sap-ushell-config\\"] = {
			defaultRenderer: \\"fiori2\\",
			bootstrapPlugins: {
				\\"RuntimeAuthoringPlugin\\": {
					component: \\"sap.ushell.plugins.rta\\",
					config: {
						validateAppVersion: false
					}
				}
			},
			renderers: {
				fiori2: {
					componentData: {
						config: {
							search: \\"hidden\\"
						}
					}
				}
			},
			applications: {
				\\"nods1-tile\\": {
					title: \\"App Title\\",
					description: \\"A Fiori application.\\",
					additionalInformation: \\"SAPUI5.Component=nods1\\",
					applicationType: \\"URL\\",
					url: \\"../\\"
				}
			}
		};
	</script>

	<script src=\\"../test-resources/sap/ushell/bootstrap/sandbox.js\\" id=\\"sap-ushell-bootstrap\\"></script>
	<!-- Bootstrap the UI5 core library -->
	<script id=\\"sap-ui-bootstrap\\"
		src=\\"../resources/sap-ui-core.js\\"
		data-sap-ui-libs=\\"sap.f,sap.m,sap.suite.ui.generic.template,sap.ui.comp,sap.ui.core,sap.ui.generic.app,sap.ui.table,sap.ushell\\"
		data-sap-ui-async=\\"true\\"
		data-sap-ui-preload=\\"async\\"
		data-sap-ui-theme=\\"sap_belize\\"
		data-sap-ui-compatVersion=\\"edge\\"
		data-sap-ui-language=\\"en\\"
		data-sap-ui-resourceroots='{\\"nods1\\": \\"../\\"}'
		data-sap-ui-frameOptions=\\"allow\\"> // NON-SECURE setting for testing environment
		</script>
		<script src=\\"../utils/locate-reuse-libs.js\\" data-sap-ui-manifest-uri=\\"../manifest.json\\">
		</script>
</head>

<!-- UI Content -->

<body class=\\"sapUiBody\\" id=\\"content\\">
</body>

</html>
",
    "state": "modified",
  },
  "webapp/utils/locate-reuse-libs.js": Object {
    "contents": "/*eslint-disable semi, no-console*/
(function (sap) {
  var fioriToolsGetManifestLibs = function (manifestPath) {
    var url = manifestPath;
    var result = \\"\\";
    // SAPUI5 delivered namespaces from https://ui5.sap.com/#/api/sap
    var ui5Libs = [
      \\"sap.apf\\",
      \\"sap.base\\",
      \\"sap.chart\\",
      \\"sap.collaboration\\",
      \\"sap.f\\",
      \\"sap.fe\\",
      \\"sap.fileviewer\\",
      \\"sap.gantt\\",
      \\"sap.landvisz\\",
      \\"sap.m\\",
      \\"sap.ndc\\",
      \\"sap.ovp\\",
      \\"sap.rules\\",
      \\"sap.suite\\",
      \\"sap.tnt\\",
      \\"sap.ui\\",
      \\"sap.uiext\\",
      \\"sap.ushell\\",
      \\"sap.uxap\\",
      \\"sap.viz\\",
      \\"sap.webanalytics\\",
      \\"sap.zen\\"
    ];
    function getKeys(libOrComp,libOrCompKeysString) {
      Object.keys(libOrComp).forEach(function (libOrCompKey) {
        // ignore libs or Components that start with SAPUI5 delivered namespaces
        if (!ui5Libs.some(function (substring) { return libOrCompKey === substring || libOrCompKey.startsWith(substring + \\".\\"); })) {
          if (libOrCompKeysString.length > 0) {
            libOrCompKeysString = libOrCompKeysString + \\",\\" + libOrCompKey;
          } else {
            libOrCompKeysString = libOrCompKey;
          }
        }
      });
      return libOrCompKeysString;
    }
    return new Promise(function (resolve, reject) {
      $.ajax(url)
        .done(function (manifest) {
          if (manifest) {
            if (
              manifest[\\"sap.ui5\\"] &&
              manifest[\\"sap.ui5\\"].dependencies
            ) {
              if (manifest[\\"sap.ui5\\"].dependencies.libs){
                result = getKeys(manifest[\\"sap.ui5\\"].dependencies.libs, result)
              }
              if (manifest[\\"sap.ui5\\"].dependencies.components){
                result = getKeys(manifest[\\"sap.ui5\\"].dependencies.components, result)
              }
            }
            if (
              manifest[\\"sap.ui5\\"] &&
              manifest[\\"sap.ui5\\"].componentUsages
            ) {
              result = getKeys(manifest[\\"sap.ui5\\"].componentUsages, result)
            }
          }
          resolve(result);
        })
        .fail(function (error) {
          reject(new Error(\\"Could not fetch manifest at '\\" + manifestPath));
        });
    });
  };
  /**
   * Registers the module paths for dependencies of the given component.
   * @param {string} manifestPath The the path to the app manifest path
   * for which the dependencies should be registered.
   * @returns {Promise} A promise which is resolved when the ajax request for
   * the app-index was successful and the module paths were registered.
   */
  sap.registerComponentDependencyPaths = function (manifestPath) {
    /*eslint-disable semi, consistent-return*/
    return fioriToolsGetManifestLibs(manifestPath).then(function (libs) {
      if (libs && libs.length > 0) {
        var url = \\"/sap/bc/ui2/app_index/ui5_app_info?id=\\" + libs;
        var sapClient = jQuery.sap.getUriParameters().get(\\"sap-client\\");
        if (sapClient && sapClient.length === 3) {
          url = url + \\"&sap-client=\\" + sapClient;
        }
        return $.ajax(url).done(function (data) {
          if (data) {
            Object.keys(data).forEach(function (moduleDefinitionKey) {
              var moduleDefinition = data[moduleDefinitionKey];
              if (moduleDefinition && moduleDefinition.dependencies) {
                moduleDefinition.dependencies.forEach(function (dependency) {
                  if (dependency.url && dependency.url.length > 0 && dependency.type === \\"UI5LIB\\") {
                    jQuery.sap.log.info(
                      \\"Registering Library \\" +
                      dependency.componentId +
                      \\" from server \\" +
                      dependency.url
                    );
                    jQuery.sap.registerModulePath(dependency.componentId, dependency.url);
                  }
                });
              }
            });
          }
        });
      }
    });
  };
})(sap);

/*eslint-disable sap-browser-api-warning, sap-no-dom-access*/
var scripts = document.getElementsByTagName(\\"script\\");
var currentScript = scripts[scripts.length - 1];
var manifestUri = currentScript.getAttribute(\\"data-sap-ui-manifest-uri\\");
var componentName = currentScript.getAttribute(\\"data-sap-ui-componentName\\");
var useMockserver = currentScript.getAttribute(\\"data-sap-ui-use-mockserver\\");
sap.registerComponentDependencyPaths(manifestUri)
  .catch(function (error) {
    jQuery.sap.log.error(error);
  })
  .finally(function () {

    // setting the app title with internationalization
    sap.ui.getCore().attachInit(function () {
      jQuery.sap.require(\\"jquery.sap.resources\\");
      var sLocale = sap.ui.getCore().getConfiguration().getLanguage();
      var oBundle = jQuery.sap.resources({
        url: \\"i18n/i18n.properties\\",
        locale: sLocale
      });
      document.title = oBundle.getText(\\"appTitle\\");
    });

    if (componentName && componentName.length > 0) {
      if (useMockserver && useMockserver === \\"true\\") {
        sap.ui.getCore().attachInit(function () {
          sap.ui.require([componentName.replace(/\\\\./g, \\"/\\") + \\"/localService/mockserver\\"], function (server) {
            // set up test service for local testing
            server.init();
            // initialize the ushell sandbox component
            sap.ushell.Container.createRenderer().placeAt(\\"content\\");
          });
        });
      } else {
        // Requiring the ComponentSupport module automatically executes the component initialisation for all declaratively defined components
        sap.ui.require([\\"sap/ui/core/ComponentSupport\\"]);

        // setting the app title with the i18n text
        sap.ui.getCore().attachInit(function () {
          jQuery.sap.require(\\"jquery.sap.resources\\");
          var sLocale = sap.ui.getCore().getConfiguration().getLanguage();
          var oBundle = jQuery.sap.resources({
            url: \\"i18n/i18n.properties\\",
            locale: sLocale
          });
          document.title = oBundle.getText(\\"appTitle\\");
        });
      }
    } else {
      sap.ui.getCore().attachInit(function () {
        // initialize the ushell sandbox component
        sap.ushell.Container.createRenderer().placeAt(\\"content\\");
      });
    }
  });

sap.registerComponentDependencyPaths(manifestUri);
",
    "state": "modified",
  },
  "webapp/view/View1.view.xml": Object {
    "contents": "<mvc:View
    controllerName=\\"nods1.controller.View1\\"
    xmlns:mvc=\\"sap.ui.core.mvc\\"
    displayBlock=\\"true\\"
    xmlns=\\"sap.m\\"
>
	<Shell id=\\"shell\\">
		<App id=\\"app\\">
			<pages>
				<Page id=\\"page\\" title=\\"{i18n>title}\\">
					<content />
				</Page>
			</pages>
		</App>
	</Shell>
</mvc:View>
",
    "state": "modified",
  },
}
`;

exports[`Fiori freestyle template: basicTemplate Generate files for template: basic_with_custom_view_name 1`] = `
Object {
  ".gitignore": Object {
    "contents": "node_modules/
dist/
.scp/
.env
Makefile*.mta
mta_archives
mta-*
resources
archive.zip
.*_mta_build_tmp",
    "state": "modified",
  },
  "package.json": Object {
    "contents": "{
  \\"name\\": \\"nods1\\",
  \\"version\\": \\"0.0.1\\",
  \\"private\\": true,
  \\"description\\": \\"A Fiori application.\\",
  \\"keywords\\": [
    \\"ui5\\",
    \\"openui5\\",
    \\"sapui5\\"
  ],
  \\"main\\": \\"webapp/index.html\\",
  \\"dependencies\\": {},
  \\"devDependencies\\": {
    \\"@ui5/cli\\": \\"^2.12.0\\",
    \\"@sap/ux-ui5-tooling\\": \\"1\\"
  },
  \\"scripts\\": {
    \\"start\\": \\"fiori run --open 'test/flpSandbox.html#nods1-tile'\\",
    \\"start-local\\": \\"fiori run --config ./ui5-local.yaml --open 'test/flpSandbox.html#nods1-tile'\\",
    \\"build\\": \\"ui5 build --config=ui5.yaml --clean-dest --dest dist\\",
    \\"deploy\\": \\"fiori verify\\",
    \\"deploy-config\\": \\"fiori add deploy-config\\",
    \\"start-noflp\\": \\"fiori run --open 'index.html'\\"
  },
  \\"ui5\\": {
    \\"dependencies\\": [
      \\"@sap/ux-ui5-tooling\\"
    ]
  }
}
",
    "state": "modified",
  },
  "ui5-local.yaml": Object {
    "contents": "specVersion: \\"2.5\\"
metadata:
  name: nods1
type: application
framework:
  name: SAPUI5
  version: 1.86.3
  libraries:
    - name: sap.m
    - name: sap.f
    - name: sap.suite.ui.generic.template
    - name: sap.ui.comp
    - name: sap.ui.core
    - name: sap.ui.generic.app
    - name: sap.ui.table
    - name: sap.ushell
    - name: themelib_sap_belize
server:
  customMiddleware:
    - name: fiori-tools-appreload
      afterMiddleware: compression
      configuration:
        port: 35729
        path: webapp
    - name: fiori-tools-proxy
      afterMiddleware: compression
      configuration:
        ignoreCertError: false # If set to true, certificate errors will be ignored. E.g. self-signed certificates will be accepted
        backend:
          - path: /sap
            url: http://localhost
",
    "state": "modified",
  },
  "ui5.yaml": Object {
    "contents": "specVersion: \\"2.5\\"
metadata:
  name: nods1
type: application
server:
  customMiddleware:
    - name: fiori-tools-proxy
      afterMiddleware: compression
      configuration:
        ignoreCertError: false # If set to true, certificate errors will be ignored. E.g. self-signed certificates will be accepted
        ui5:
          path:
            - /resources
            - /test-resources
          url: https://ui5.sap.com
<<<<<<< HEAD
          version: 1.78.16 # The UI5 version, for instance, 1.78.1. null means latest version
        backend:
          - path: /sap
            url: http://localhost
=======
          version: '1.78.16' # The UI5 version, for instance, 1.78.1. Empty string means latest version
>>>>>>> fd9d06cf
    - name: fiori-tools-appreload
      afterMiddleware: compression
      configuration:
        port: 35729
        path: webapp
",
    "state": "modified",
  },
  "webapp/Component.js": Object {
    "contents": "sap.ui.define([
		\\"sap/ui/core/UIComponent\\",
		\\"sap/ui/Device\\",
		\\"nods1/model/models\\"
	],
    function (UIComponent, Device, models) {
        \\"use strict\\";

        return UIComponent.extend(\\"nods1.Component\\", {
            metadata: {
                manifest: \\"json\\"
            },

            /**
             * The component is initialized by UI5 automatically during the startup of the app and calls the init method once.
             * @public
             * @override
             */
            init: function () {
                // call the base component's init function
                UIComponent.prototype.init.apply(this, arguments);

                // enable routing
                this.getRouter().initialize();

				// set the device model
				this.setModel(models.createDeviceModel(), \\"device\\");
            }
        });
    }
);",
    "state": "modified",
  },
  "webapp/controller/CustomViewName.controller.js": Object {
    "contents": "sap.ui.define([
	\\"sap/ui/core/mvc/Controller\\"
],
	/**
	 * @param {typeof sap.ui.core.mvc.Controller} Controller
	 */
	function (Controller) {
		\\"use strict\\";

		return Controller.extend(\\"nods1.controller.CustomViewName\\", {
			onInit: function () {

			}
		});
	});
",
    "state": "modified",
  },
  "webapp/css/style.css": Object {
    "contents": "/* Enter your custom styles here */",
    "state": "modified",
  },
  "webapp/i18n/i18n.properties": Object {
    "contents": "# This is the resource bundle for nods1

#Texts for manifest.json

#XTIT: Application name
appTitle=App Title

#YDES: Application description
appDescription=A Fiori application.
#XTIT: Main view title
title=App Title",
    "state": "modified",
  },
  "webapp/index.html": Object {
    "contents": "<!DOCTYPE html>
<html>
<head>
    <meta charset=\\"UTF-8\\">
    <meta name=\\"viewport\\" content=\\"width=device-width, initial-scale=1.0\\">
    <meta http-equiv=\\"X-UA-Compatible\\" content=\\"IE=edge\\">
    <title>App Title</title>
    <style>
        html, body, body > div, #container, #container-uiarea {
            height: 100%;
        }
    </style>
    <script
        id=\\"sap-ui-bootstrap\\"
        src=\\"resources/sap-ui-core.js\\"
        data-sap-ui-theme=\\"sap_belize\\"
        data-sap-ui-resourceroots='{
            \\"nods1\\": \\"./\\"
        }'
        data-sap-ui-oninit=\\"module:sap/ui/core/ComponentSupport\\"
        data-sap-ui-compatVersion=\\"edge\\"
        data-sap-ui-async=\\"true\\"
        data-sap-ui-frameOptions=\\"trusted\\"
    ></script>
</head>
<body class=\\"sapUiBody sapUiSizeCompact\\" id=\\"content\\">
    <div
        data-sap-ui-component
        data-name=\\"nods1\\"
        data-id=\\"container\\"
        data-settings='{\\"id\\" : \\"nods1\\"}'
        data-handle-validation=\\"true\\"
    ></div>
</body>
</html>",
    "state": "modified",
  },
  "webapp/manifest.json": Object {
    "contents": "{
  \\"_version\\": \\"1.22.0\\",
  \\"sap.app\\": {
    \\"id\\": \\"nods1\\",
    \\"type\\": \\"application\\",
    \\"i18n\\": \\"i18n/i18n.properties\\",
    \\"applicationVersion\\": {
      \\"version\\": \\"0.0.1\\"
    },
    \\"title\\": \\"{{appTitle}}\\",
    \\"description\\": \\"{{appDescription}}\\",
    \\"dataSources\\": {
      \\"mainService\\": {
        \\"uri\\": \\"/sap/opu/odata/\\",
        \\"type\\": \\"OData\\",
        \\"settings\\": {
          \\"annotations\\": [],
          \\"localUri\\": \\"localService/metadata.xml\\",
          \\"odataVersion\\": \\"2.0\\"
        }
      }
    }
  },
  \\"sap.ui\\": {
    \\"technology\\": \\"UI5\\",
    \\"icons\\": {
      \\"icon\\": \\"\\",
      \\"favIcon\\": \\"\\",
      \\"phone\\": \\"\\",
      \\"phone@2\\": \\"\\",
      \\"tablet\\": \\"\\",
      \\"tablet@2\\": \\"\\"
    },
    \\"deviceTypes\\": {
      \\"desktop\\": true,
      \\"tablet\\": true,
      \\"phone\\": true
    }
  },
  \\"sap.ui5\\": {
    \\"flexEnabled\\": true,
    \\"dependencies\\": {
      \\"minUI5Version\\": \\"1.60\\",
      \\"libs\\": {
        \\"sap.ui.core\\": {}
      }
    },
    \\"contentDensities\\": {
      \\"compact\\": true,
      \\"cozy\\": true
    },
    \\"models\\": {
      \\"i18n\\": {
        \\"type\\": \\"sap.ui.model.resource.ResourceModel\\",
        \\"settings\\": {
          \\"bundleName\\": \\"nods1.i18n.i18n\\"
        }
      },
      \\"\\": {
        \\"dataSource\\": \\"mainService\\",
        \\"preload\\": true,
        \\"settings\\": {}
      }
    },
    \\"resources\\": {
      \\"css\\": [
        {
          \\"uri\\": \\"css/style.css\\"
        }
      ]
    },
    \\"routing\\": {
      \\"config\\": {
        \\"routerClass\\": \\"sap.m.routing.Router\\",
        \\"viewType\\": \\"XML\\",
        \\"async\\": true,
        \\"viewPath\\": \\"nods1.view\\",
        \\"controlAggregation\\": \\"pages\\",
        \\"controlId\\": \\"app\\",
        \\"clearControlAggregation\\": false
      },
      \\"routes\\": [
        {
          \\"name\\": \\"RouteCustomViewName\\",
          \\"pattern\\": \\"RouteCustomViewName\\",
          \\"target\\": [
            \\"TargetCustomViewName\\"
          ]
        }
      ],
      \\"targets\\": {
        \\"TargetCustomViewName\\": {
          \\"viewType\\": \\"XML\\",
          \\"transition\\": \\"slide\\",
          \\"clearControlAggregation\\": false,
          \\"viewId\\": \\"CustomViewName\\",
          \\"viewName\\": \\"CustomViewName\\"
        }
      }
    },
    \\"rootView\\": {
      \\"viewName\\": \\"nods1.view.CustomViewName\\",
      \\"type\\": \\"XML\\",
      \\"async\\": true,
      \\"id\\": \\"CustomViewName\\"
    }
  }
}
",
    "state": "modified",
  },
  "webapp/model/models.js": Object {
    "contents": "sap.ui.define([
	\\"sap/ui/model/json/JSONModel\\",
	\\"sap/ui/Device\\"
], function (JSONModel, Device) {
	\\"use strict\\";

	return {

		createDeviceModel: function () {
			var oModel = new JSONModel(Device);
			oModel.setDefaultBindingMode(\\"OneWay\\");
			return oModel;
		}

	};
});",
    "state": "modified",
  },
  "webapp/test/flpSandbox.html": Object {
    "contents": "<!DOCTYPE HTML>
<html>
<!-- Copyright (c) 2015 SAP AG, All Rights Reserved -->
<head>
	<meta http-equiv=\\"X-UA-Compatible\\" content=\\"IE=edge\\">
    <meta charset=\\"UTF-8\\">
    <meta name=\\"viewport\\" content=\\"width=device-width, initial-scale=1.0\\">
	<title>{{appTitle}}</title>

	<!-- Bootstrap the unified shell in sandbox mode for standalone usage.

		 The renderer is specified in the global Unified Shell configuration object \\"sap-ushell-config\\".

		 The fiori2 renderer will render the shell header allowing, for instance,
		 testing of additional application setting buttons.

		 The navigation target resolution service is configured in a way that the empty URL hash is
		 resolved to our own application.

		 This example uses relative path references for the SAPUI5 resources and test-resources;
		 it might be necessary to adapt them depending on the target runtime platform.
		 The sandbox platform is restricted to development or demo use cases and must NOT be used
		 for productive scenarios.
	-->
	<script type=\\"text/javascript\\">
		window[\\"sap-ushell-config\\"] = {
			defaultRenderer: \\"fiori2\\",
			bootstrapPlugins: {
				\\"RuntimeAuthoringPlugin\\": {
					component: \\"sap.ushell.plugins.rta\\",
					config: {
						validateAppVersion: false
					}
				}
			},
			renderers: {
				fiori2: {
					componentData: {
						config: {
							search: \\"hidden\\"
						}
					}
				}
			},
			applications: {
				\\"nods1-tile\\": {
					title: \\"App Title\\",
					description: \\"A Fiori application.\\",
					additionalInformation: \\"SAPUI5.Component=nods1\\",
					applicationType: \\"URL\\",
					url: \\"../\\"
				}
			}
		};
	</script>

	<script src=\\"../test-resources/sap/ushell/bootstrap/sandbox.js\\" id=\\"sap-ushell-bootstrap\\"></script>
	<!-- Bootstrap the UI5 core library -->
	<script id=\\"sap-ui-bootstrap\\"
		src=\\"../resources/sap-ui-core.js\\"
		data-sap-ui-libs=\\"sap.f,sap.m,sap.suite.ui.generic.template,sap.ui.comp,sap.ui.core,sap.ui.generic.app,sap.ui.table,sap.ushell\\"
		data-sap-ui-async=\\"true\\"
		data-sap-ui-preload=\\"async\\"
		data-sap-ui-theme=\\"sap_belize\\"
		data-sap-ui-compatVersion=\\"edge\\"
		data-sap-ui-language=\\"en\\"
		data-sap-ui-resourceroots='{\\"nods1\\": \\"../\\"}'
		data-sap-ui-frameOptions=\\"allow\\"> // NON-SECURE setting for testing environment
		</script>
		<script src=\\"../utils/locate-reuse-libs.js\\" data-sap-ui-manifest-uri=\\"../manifest.json\\">
		</script>
</head>

<!-- UI Content -->

<body class=\\"sapUiBody\\" id=\\"content\\">
</body>

</html>
",
    "state": "modified",
  },
  "webapp/utils/locate-reuse-libs.js": Object {
    "contents": "/*eslint-disable semi, no-console*/
(function (sap) {
  var fioriToolsGetManifestLibs = function (manifestPath) {
    var url = manifestPath;
    var result = \\"\\";
    // SAPUI5 delivered namespaces from https://ui5.sap.com/#/api/sap
    var ui5Libs = [
      \\"sap.apf\\",
      \\"sap.base\\",
      \\"sap.chart\\",
      \\"sap.collaboration\\",
      \\"sap.f\\",
      \\"sap.fe\\",
      \\"sap.fileviewer\\",
      \\"sap.gantt\\",
      \\"sap.landvisz\\",
      \\"sap.m\\",
      \\"sap.ndc\\",
      \\"sap.ovp\\",
      \\"sap.rules\\",
      \\"sap.suite\\",
      \\"sap.tnt\\",
      \\"sap.ui\\",
      \\"sap.uiext\\",
      \\"sap.ushell\\",
      \\"sap.uxap\\",
      \\"sap.viz\\",
      \\"sap.webanalytics\\",
      \\"sap.zen\\"
    ];
    function getKeys(libOrComp,libOrCompKeysString) {
      Object.keys(libOrComp).forEach(function (libOrCompKey) {
        // ignore libs or Components that start with SAPUI5 delivered namespaces
        if (!ui5Libs.some(function (substring) { return libOrCompKey === substring || libOrCompKey.startsWith(substring + \\".\\"); })) {
          if (libOrCompKeysString.length > 0) {
            libOrCompKeysString = libOrCompKeysString + \\",\\" + libOrCompKey;
          } else {
            libOrCompKeysString = libOrCompKey;
          }
        }
      });
      return libOrCompKeysString;
    }
    return new Promise(function (resolve, reject) {
      $.ajax(url)
        .done(function (manifest) {
          if (manifest) {
            if (
              manifest[\\"sap.ui5\\"] &&
              manifest[\\"sap.ui5\\"].dependencies
            ) {
              if (manifest[\\"sap.ui5\\"].dependencies.libs){
                result = getKeys(manifest[\\"sap.ui5\\"].dependencies.libs, result)
              }
              if (manifest[\\"sap.ui5\\"].dependencies.components){
                result = getKeys(manifest[\\"sap.ui5\\"].dependencies.components, result)
              }
            }
            if (
              manifest[\\"sap.ui5\\"] &&
              manifest[\\"sap.ui5\\"].componentUsages
            ) {
              result = getKeys(manifest[\\"sap.ui5\\"].componentUsages, result)
            }
          }
          resolve(result);
        })
        .fail(function (error) {
          reject(new Error(\\"Could not fetch manifest at '\\" + manifestPath));
        });
    });
  };
  /**
   * Registers the module paths for dependencies of the given component.
   * @param {string} manifestPath The the path to the app manifest path
   * for which the dependencies should be registered.
   * @returns {Promise} A promise which is resolved when the ajax request for
   * the app-index was successful and the module paths were registered.
   */
  sap.registerComponentDependencyPaths = function (manifestPath) {
    /*eslint-disable semi, consistent-return*/
    return fioriToolsGetManifestLibs(manifestPath).then(function (libs) {
      if (libs && libs.length > 0) {
        var url = \\"/sap/bc/ui2/app_index/ui5_app_info?id=\\" + libs;
        var sapClient = jQuery.sap.getUriParameters().get(\\"sap-client\\");
        if (sapClient && sapClient.length === 3) {
          url = url + \\"&sap-client=\\" + sapClient;
        }
        return $.ajax(url).done(function (data) {
          if (data) {
            Object.keys(data).forEach(function (moduleDefinitionKey) {
              var moduleDefinition = data[moduleDefinitionKey];
              if (moduleDefinition && moduleDefinition.dependencies) {
                moduleDefinition.dependencies.forEach(function (dependency) {
                  if (dependency.url && dependency.url.length > 0 && dependency.type === \\"UI5LIB\\") {
                    jQuery.sap.log.info(
                      \\"Registering Library \\" +
                      dependency.componentId +
                      \\" from server \\" +
                      dependency.url
                    );
                    jQuery.sap.registerModulePath(dependency.componentId, dependency.url);
                  }
                });
              }
            });
          }
        });
      }
    });
  };
})(sap);

/*eslint-disable sap-browser-api-warning, sap-no-dom-access*/
var scripts = document.getElementsByTagName(\\"script\\");
var currentScript = scripts[scripts.length - 1];
var manifestUri = currentScript.getAttribute(\\"data-sap-ui-manifest-uri\\");
var componentName = currentScript.getAttribute(\\"data-sap-ui-componentName\\");
var useMockserver = currentScript.getAttribute(\\"data-sap-ui-use-mockserver\\");
sap.registerComponentDependencyPaths(manifestUri)
  .catch(function (error) {
    jQuery.sap.log.error(error);
  })
  .finally(function () {

    // setting the app title with internationalization
    sap.ui.getCore().attachInit(function () {
      jQuery.sap.require(\\"jquery.sap.resources\\");
      var sLocale = sap.ui.getCore().getConfiguration().getLanguage();
      var oBundle = jQuery.sap.resources({
        url: \\"i18n/i18n.properties\\",
        locale: sLocale
      });
      document.title = oBundle.getText(\\"appTitle\\");
    });

    if (componentName && componentName.length > 0) {
      if (useMockserver && useMockserver === \\"true\\") {
        sap.ui.getCore().attachInit(function () {
          sap.ui.require([componentName.replace(/\\\\./g, \\"/\\") + \\"/localService/mockserver\\"], function (server) {
            // set up test service for local testing
            server.init();
            // initialize the ushell sandbox component
            sap.ushell.Container.createRenderer().placeAt(\\"content\\");
          });
        });
      } else {
        // Requiring the ComponentSupport module automatically executes the component initialisation for all declaratively defined components
        sap.ui.require([\\"sap/ui/core/ComponentSupport\\"]);

        // setting the app title with the i18n text
        sap.ui.getCore().attachInit(function () {
          jQuery.sap.require(\\"jquery.sap.resources\\");
          var sLocale = sap.ui.getCore().getConfiguration().getLanguage();
          var oBundle = jQuery.sap.resources({
            url: \\"i18n/i18n.properties\\",
            locale: sLocale
          });
          document.title = oBundle.getText(\\"appTitle\\");
        });
      }
    } else {
      sap.ui.getCore().attachInit(function () {
        // initialize the ushell sandbox component
        sap.ushell.Container.createRenderer().placeAt(\\"content\\");
      });
    }
  });

sap.registerComponentDependencyPaths(manifestUri);
",
    "state": "modified",
  },
  "webapp/view/CustomViewName.view.xml": Object {
    "contents": "<mvc:View
    controllerName=\\"nods1.controller.CustomViewName\\"
    xmlns:mvc=\\"sap.ui.core.mvc\\"
    displayBlock=\\"true\\"
    xmlns=\\"sap.m\\"
>
	<Shell id=\\"shell\\">
		<App id=\\"app\\">
			<pages>
				<Page id=\\"page\\" title=\\"{i18n>title}\\">
					<content />
				</Page>
			</pages>
		</App>
	</Shell>
</mvc:View>
",
    "state": "modified",
  },
}
`;<|MERGE_RESOLUTION|>--- conflicted
+++ resolved
@@ -100,14 +100,10 @@
             - /resources
             - /test-resources
           url: https://ui5.sap.com
-<<<<<<< HEAD
-          version: 1.78.16 # The UI5 version, for instance, 1.78.1. null means latest version
+          version: 1.78.16 # The UI5 version, for instance, 1.78.1. Empty string means latest version
         backend:
           - path: /sap
             url: http://localhost
-=======
-          version: '1.78.16' # The UI5 version, for instance, 1.78.1. Empty string means latest version
->>>>>>> fd9d06cf
     - name: fiori-tools-appreload
       afterMiddleware: compression
       configuration:
@@ -736,14 +732,10 @@
             - /resources
             - /test-resources
           url: https://ui5.sap.com
-<<<<<<< HEAD
-          version: 1.78.16 # The UI5 version, for instance, 1.78.1. null means latest version
+          version: 1.78.16 # The UI5 version, for instance, 1.78.1. Empty string means latest version
         backend:
           - path: /sap
             url: http://localhost
-=======
-          version: '1.78.16' # The UI5 version, for instance, 1.78.1. Empty string means latest version
->>>>>>> fd9d06cf
     - name: fiori-tools-appreload
       afterMiddleware: compression
       configuration:
