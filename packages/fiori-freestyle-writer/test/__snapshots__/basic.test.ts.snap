--- conflicted
+++ resolved
@@ -386,6 +386,1390 @@
     <!-- Bootstrap the UI5 core library. 'data-sap-ui-frameOptions=\\"allow\\"'' is a NON-SECURE setting for test environments -->
     <script id=\\"sap-ui-bootstrap\\"
         src=\\"https://ui5.sap.com/1.78.11/resources/sap-ui-core.js\\"
+        data-sap-ui-libs=\\"sap.m,sap.ui.core,sap.f,sap.suite.ui.generic.template,sap.ui.comp,sap.ui.generic.app,sap.ui.table,sap.ushell\\"
+        data-sap-ui-async=\\"true\\"
+        data-sap-ui-preload=\\"async\\"
+        data-sap-ui-theme=\\"sap_belize\\"
+        data-sap-ui-compatVersion=\\"edge\\"
+        data-sap-ui-language=\\"en\\"
+        data-sap-ui-resourceroots='{\\"nods1\\": \\"../\\"}'
+        data-sap-ui-frameOptions=\\"allow\\"
+        data-sap-ui-flexibilityServices='[{\\"connector\\": \\"LocalStorageConnector\\"}]'>
+    </script>
+    <script id=\\"locate-reuse-libs\\" src=\\"./locate-reuse-libs.js\\" data-sap-ui-manifest-uri=\\"../manifest.json\\">
+    </script>
+</head>
+
+<!-- UI Content -->
+
+<body class=\\"sapUiBody\\" id=\\"content\\">
+</body>
+
+</html>
+",
+    "state": "modified",
+  },
+  "webapp/test/locate-reuse-libs.js": Object {
+    "contents": "(function (sap) {
+    var fioriToolsGetManifestLibs = function (manifestPath) {
+        var url = manifestPath;
+        var result = \\"\\";
+        // SAPUI5 delivered namespaces from https://ui5.sap.com/#/api/sap
+        var ui5Libs = [
+            \\"sap.apf\\",
+            \\"sap.base\\",
+            \\"sap.chart\\",
+            \\"sap.collaboration\\",
+            \\"sap.f\\",
+            \\"sap.fe\\",
+            \\"sap.fileviewer\\",
+            \\"sap.gantt\\",
+            \\"sap.landvisz\\",
+            \\"sap.m\\",
+            \\"sap.ndc\\",
+            \\"sap.ovp\\",
+            \\"sap.rules\\",
+            \\"sap.suite\\",
+            \\"sap.tnt\\",
+            \\"sap.ui\\",
+            \\"sap.uiext\\",
+            \\"sap.ushell\\",
+            \\"sap.uxap\\",
+            \\"sap.viz\\",
+            \\"sap.webanalytics\\",
+            \\"sap.zen\\"
+        ];
+        function getKeys(libOrComp, libOrCompKeysString) {
+            var libOrCompKeysStringTmp = libOrCompKeysString;
+            Object.keys(libOrComp).forEach(function (libOrCompKey) {
+                // ignore libs or Components that start with SAPUI5 delivered namespaces
+                if (!ui5Libs.some(function (substring) { return libOrCompKey === substring || libOrCompKey.startsWith(substring + \\".\\"); })) {
+                    if (libOrCompKeysStringTmp.length > 0) {
+                        libOrCompKeysStringTmp = libOrCompKeysStringTmp + \\",\\" + libOrCompKey;
+                    } else {
+                        libOrCompKeysStringTmp = libOrCompKey;
+                    }
+                }
+            });
+            return libOrCompKeysStringTmp;
+        }
+        return new Promise(function (resolve, reject) {
+            $.ajax(url)
+                .done(function (manifest) {
+                    if (manifest) {
+                        if (
+                            manifest[\\"sap.ui5\\"] &&
+                            manifest[\\"sap.ui5\\"].dependencies
+                        ) {
+                            if (manifest[\\"sap.ui5\\"].dependencies.libs) {
+                                result = getKeys(manifest[\\"sap.ui5\\"].dependencies.libs, result);
+                            }
+                            if (manifest[\\"sap.ui5\\"].dependencies.components) {
+                                result = getKeys(manifest[\\"sap.ui5\\"].dependencies.components, result);
+                            }
+                        }
+                        if (
+                            manifest[\\"sap.ui5\\"] &&
+                            manifest[\\"sap.ui5\\"].componentUsages
+                        ) {
+                            result = getKeys(manifest[\\"sap.ui5\\"].componentUsages, result);
+                        }
+                    }
+                    resolve(result);
+                })
+                .fail(function () {
+                    reject(new Error(\\"Could not fetch manifest at '\\" + manifestPath));
+                });
+        });
+    };
+    function registerModules(dataFromAppIndex) {
+        Object.keys(dataFromAppIndex).forEach(function (moduleDefinitionKey) {
+            var moduleDefinition = dataFromAppIndex[moduleDefinitionKey];
+            if (moduleDefinition && moduleDefinition.dependencies) {
+                moduleDefinition.dependencies.forEach(function (dependency) {
+                    if (dependency.url && dependency.url.length > 0 && dependency.type === \\"UI5LIB\\") {
+                        sap.ui.require([\\"sap/base/Log\\"], function (Log) {
+                            Log.info(\\"Registering Library \\" +
+                                dependency.componentId +
+                                \\" from server \\" +
+                                dependency.url);
+                        });
+                        var compId = dependency.componentId.replace(/\\\\./g, \\"/\\");
+                        var config = {
+                            paths: {
+                            }
+                        };
+                        config.paths[compId] = dependency.url;
+                        sap.ui.loader.config(config);
+                    }
+                });
+            }
+        });
+    }
+    /**
+     * Registers the module paths for dependencies of the given component.
+     * @param {string} manifestPath The the path to the app manifest path
+     * for which the dependencies should be registered.
+     * @returns {Promise} A promise which is resolved when the ajax request for
+     * the app-index was successful and the module paths were registered.
+     */
+    sap.registerComponentDependencyPaths = function (manifestPath) {
+
+        return fioriToolsGetManifestLibs(manifestPath).then(function (libs) {
+            if (libs && libs.length > 0) {
+                var url = \\"/sap/bc/ui2/app_index/ui5_app_info?id=\\" + libs;
+                var sapClient = \\"\\";
+
+                return new Promise(
+                    function (resolve) {
+                        sap.ui.require([\\"sap/base/util/UriParameters\\"], function (UriParameters) {
+                            sapClient = UriParameters.fromQuery(window.location.search).get(\\"sap-client\\");
+                            if (sapClient && sapClient.length === 3) {
+                                url = url + \\"&sap-client=\\" + sapClient;
+                            }
+                            resolve(url);
+                        });
+                    }).then(function (url2) {
+                        return $.ajax(url2).done(function (data) {
+                            if (data) {
+                                registerModules(data);
+                            }
+                        });
+                    });
+            } else {
+                return undefined;
+            }
+        });
+    };
+})(sap);
+
+function registerSAPFonts() {  
+    sap.ui.require([\\"sap/ui/core/IconPool\\"], function (IconPool) {  
+    //Fiori Theme font family and URI
+    var fioriTheme = {
+        fontFamily: \\"SAP-icons-TNT\\",
+        fontURI: sap.ui.require.toUrl(\\"sap/tnt/themes/base/fonts/\\")
+    };
+    //Registering to the icon pool
+    IconPool.registerFont(fioriTheme);
+    //SAP Business Suite Theme font family and URI
+    var bSuiteTheme = {
+        fontFamily: \\"BusinessSuiteInAppSymbols\\",
+        fontURI: sap.ui.require.toUrl(\\"sap/ushell/themes/base/fonts/\\")
+    };
+    //Registering to the icon pool
+    IconPool.registerFont(bSuiteTheme);
+    });
+}
+
+/*eslint-disable fiori-custom/sap-browser-api-warning, fiori-custom/sap-no-dom-access*/
+var currentScript = document.getElementById(\\"locate-reuse-libs\\");
+if (!currentScript) {
+    currentScript = document.currentScript;
+}
+var manifestUri = currentScript.getAttribute(\\"data-sap-ui-manifest-uri\\");
+var componentName = currentScript.getAttribute(\\"data-sap-ui-componentName\\");
+var useMockserver = currentScript.getAttribute(\\"data-sap-ui-use-mockserver\\");
+
+sap.registerComponentDependencyPaths(manifestUri)
+    .catch(function (error) {
+        sap.ui.require([\\"sap/base/Log\\"], function (Log) {
+            Log.error(error);
+        });
+    })
+    .finally(function () {
+
+        // setting the app title with internationalization 
+        sap.ui.getCore().attachInit(function () {
+            var sLocale = sap.ui.getCore().getConfiguration().getLanguage();
+            sap.ui.require([\\"sap/base/i18n/ResourceBundle\\"], function (ResourceBundle) {
+                var oResourceBundle = ResourceBundle.create({
+                    url: \\"i18n/i18n.properties\\",
+                    locale: sLocale
+                });
+                document.title = oResourceBundle.getText(\\"appTitle\\");
+            });
+        });
+
+        if (componentName && componentName.length > 0) {
+            if (useMockserver && useMockserver === \\"true\\") {
+                sap.ui.getCore().attachInit(function () {
+                    registerSAPFonts();
+                    sap.ui.require([componentName.replace(/\\\\./g, \\"/\\") + \\"/localService/mockserver\\"], function (server) {
+                        // set up test service for local testing
+                        server.init();
+                        // initialize the ushell sandbox component
+                        sap.ushell.Container.createRenderer().placeAt(\\"content\\");
+                    });
+                });
+            } else {
+                // Requiring the ComponentSupport module automatically executes the component initialisation for all declaratively defined components
+                sap.ui.require([\\"sap/ui/core/ComponentSupport\\"]);
+
+                // setting the app title with the i18n text 
+                sap.ui.getCore().attachInit(function () {
+                    registerSAPFonts();
+                    var sLocale = sap.ui.getCore().getConfiguration().getLanguage();
+                    sap.ui.require([\\"sap/base/i18n/ResourceBundle\\"], function (ResourceBundle) {
+                        var oResourceBundle = ResourceBundle.create({
+                            url: \\"i18n/i18n.properties\\",
+                            locale: sLocale
+                        });
+                        document.title = oResourceBundle.getText(\\"appTitle\\");
+                    });
+                });
+            }
+        } else {
+            sap.ui.getCore().attachInit(function () {
+                registerSAPFonts();
+                // initialize the ushell sandbox component
+                sap.ushell.Container.createRenderer().placeAt(\\"content\\");
+            });
+        }
+    });",
+    "state": "modified",
+  },
+  "webapp/view/App.view.xml": Object {
+    "contents": "<mvc:View controllerName=\\"nods1.controller.App\\"
+    xmlns:html=\\"http://www.w3.org/1999/xhtml\\"
+    xmlns:mvc=\\"sap.ui.core.mvc\\" displayBlock=\\"true\\"
+    xmlns=\\"sap.m\\">
+    <App id=\\"app\\">
+    </App>
+</mvc:View>
+",
+    "state": "modified",
+  },
+  "webapp/view/View1.view.xml": Object {
+    "contents": "<mvc:View controllerName=\\"nods1.controller.View1\\"
+    xmlns:mvc=\\"sap.ui.core.mvc\\" displayBlock=\\"true\\"
+    xmlns=\\"sap.m\\">
+    <Page id=\\"page\\" title=\\"{i18n>title}\\">
+        <content />
+    </Page>
+</mvc:View>
+",
+    "state": "modified",
+  },
+}
+`;
+
+exports[`Fiori freestyle template: basicTemplate Generate files for template: basic_cap_typescript 1`] = `
+Object {
+  ".eslintrc": Object {
+    "contents": "{
+    \\"extends\\": \\"plugin:@sap-ux/eslint-plugin-fiori-tools/defaultTS\\",
+    \\"root\\": true
+}
+",
+    "state": "modified",
+  },
+  "package.json": Object {
+    "contents": "{
+  \\"name\\": \\"nods1\\",
+  \\"version\\": \\"0.0.1\\",
+  \\"description\\": \\"A Fiori application.\\",
+  \\"keywords\\": [
+    \\"ui5\\",
+    \\"openui5\\",
+    \\"sapui5\\"
+  ],
+  \\"main\\": \\"webapp/index.html\\",
+  \\"dependencies\\": {},
+  \\"devDependencies\\": {
+    \\"@ui5/cli\\": \\"^3.0.0\\",
+    \\"@sap/ux-ui5-tooling\\": \\"1\\",
+    \\"@sapui5/ts-types-esm\\": \\"~1.94.0\\",
+    \\"ui5-tooling-transpile\\": \\"^3.3.7\\",
+    \\"typescript\\": \\"^5.1.6\\",
+    \\"@typescript-eslint/eslint-plugin\\": \\"^7.1.1\\",
+    \\"@typescript-eslint/parser\\": \\"^7.1.1\\",
+    \\"@sap-ux/eslint-plugin-fiori-tools\\": \\"^0.4.0\\"
+  },
+  \\"scripts\\": {
+    \\"deploy-config\\": \\"npx -p @sap/ux-ui5-tooling fiori add deploy-config cf\\"
+  }
+}
+",
+    "state": "modified",
+  },
+  "tsconfig.json": Object {
+    "contents": "{
+    \\"compilerOptions\\": {
+        \\"target\\": \\"es2022\\",
+        \\"module\\": \\"es2022\\",
+        \\"skipLibCheck\\": true,
+        \\"allowJs\\": true,
+        \\"strict\\": true,
+        \\"strictPropertyInitialization\\": false,
+        \\"moduleResolution\\": \\"node\\",
+        \\"rootDir\\": \\"./webapp\\",
+        \\"outDir\\": \\"./dist\\",
+        \\"baseUrl\\": \\"./\\",
+        \\"paths\\": {
+            \\"nods1/*\\": [
+                \\"./webapp/*\\"
+            ]
+        },
+        \\"typeRoots\\": [
+            \\"./node_modules/@types\\",
+            \\"./node_modules/@sapui5/ts-types-esm\\"
+        ]
+    },
+    \\"include\\": [
+        \\"./webapp/**/*\\"
+    ]
+}",
+    "state": "modified",
+  },
+  "ui5.yaml": Object {
+    "contents": "# yaml-language-server: $schema=https://sap.github.io/ui5-tooling/schema/ui5.yaml.json
+
+specVersion: \\"3.1\\"
+metadata:
+  name: nods1
+type: application
+server:
+  customMiddleware:
+    - name: fiori-tools-proxy
+      afterMiddleware: compression
+      configuration:
+        ignoreCertError: false # If set to true, certificate errors will be ignored. E.g. self-signed certificates will be accepted
+        ui5:
+          path:
+            - /resources
+            - /test-resources
+          url: https://ui5.sap.com
+    - name: fiori-tools-appreload
+      afterMiddleware: compression
+      configuration:
+        port: 35729
+        path: webapp
+        delay: 300
+    - name: ui5-tooling-transpile-middleware
+      afterMiddleware: compression
+      configuration:
+        debug: true
+        transformModulesToUI5:
+          overridesToOverride: true
+        excludePatterns:
+          - /Component-preload.js
+builder:
+  customTasks:
+    - name: ui5-tooling-transpile-task
+      afterTask: replaceVersion
+      configuration:
+        debug: true
+        transformModulesToUI5:
+          overridesToOverride: true
+",
+    "state": "modified",
+  },
+  "webapp/Component.ts": Object {
+    "contents": "import BaseComponent from \\"sap/ui/core/UIComponent\\";
+import { createDeviceModel } from \\"./model/models\\";
+
+/**
+ * @namespace nods1
+ */
+export default class Component extends BaseComponent {
+
+	public static metadata = {
+		manifest: \\"json\\"
+	};
+
+    /**
+     * The component is initialized by UI5 automatically during the startup of the app and calls the init method once.
+     * @public
+     * @override
+     */
+	public init() : void {
+		// call the base component's init function
+		super.init();
+
+        // enable routing
+        this.getRouter().initialize();
+
+        // set the device model
+        this.setModel(createDeviceModel(), \\"device\\");
+	}
+}",
+    "state": "modified",
+  },
+  "webapp/controller/App.controller.ts": Object {
+    "contents": "import Controller from \\"sap/ui/core/mvc/Controller\\";
+
+/**
+ * @namespace nods1.controller
+ */
+export default class App extends Controller {
+
+    /*eslint-disable @typescript-eslint/no-empty-function*/
+    public onInit(): void {
+
+    }
+}",
+    "state": "modified",
+  },
+  "webapp/controller/View1.controller.ts": Object {
+    "contents": "import Controller from \\"sap/ui/core/mvc/Controller\\";
+
+/**
+ * @namespace nods1.controller
+ */
+export default class View1 extends Controller {
+
+    /*eslint-disable @typescript-eslint/no-empty-function*/
+    public onInit(): void {
+
+    }
+}",
+    "state": "modified",
+  },
+  "webapp/css/style.css": Object {
+    "contents": "/* Enter your custom styles here */",
+    "state": "modified",
+  },
+  "webapp/i18n/i18n.properties": Object {
+    "contents": "# This is the resource bundle for nods1
+
+#Texts for manifest.json
+
+#XTIT: Application name
+appTitle=App Title
+
+#YDES: Application description
+appDescription=A Fiori application.
+#XTIT: Main view title
+title=App Title",
+    "state": "modified",
+  },
+  "webapp/index.html": Object {
+    "contents": "<!DOCTYPE html>
+<html lang=\\"en\\">
+<head>
+    <meta charset=\\"UTF-8\\">
+    <meta name=\\"viewport\\" content=\\"width=device-width, initial-scale=1.0\\">
+    <meta http-equiv=\\"X-UA-Compatible\\" content=\\"IE=edge\\">
+    <title>App Title</title>
+    <style>
+        html, body, body > div, #container, #container-uiarea {
+            height: 100%;
+        }
+    </style>
+    <script
+        id=\\"sap-ui-bootstrap\\"
+        src=\\"https://ui5.sap.com/1.78.11/resources/sap-ui-core.js\\"
+        data-sap-ui-theme=\\"sap_belize\\"
+        data-sap-ui-resourceroots='{
+            \\"nods1\\": \\"./\\"
+        }'
+        data-sap-ui-oninit=\\"module:sap/ui/core/ComponentSupport\\"
+        data-sap-ui-compatVersion=\\"edge\\"
+        data-sap-ui-async=\\"true\\"
+        data-sap-ui-frameOptions=\\"trusted\\"
+    ></script>
+</head>
+<body class=\\"sapUiBody sapUiSizeCompact\\" id=\\"content\\">
+    <div
+        data-sap-ui-component
+        data-name=\\"nods1\\"
+        data-id=\\"container\\"
+        data-settings='{\\"id\\" : \\"nods1\\"}'
+        data-handle-validation=\\"true\\"
+    ></div>
+</body>
+</html>",
+    "state": "modified",
+  },
+  "webapp/manifest.json": Object {
+    "contents": "{
+  \\"_version\\": \\"1.22.0\\",
+  \\"sap.app\\": {
+    \\"id\\": \\"nods1\\",
+    \\"type\\": \\"application\\",
+    \\"i18n\\": \\"i18n/i18n.properties\\",
+    \\"applicationVersion\\": {
+      \\"version\\": \\"0.0.1\\"
+    },
+    \\"title\\": \\"{{appTitle}}\\",
+    \\"description\\": \\"{{appDescription}}\\",
+    \\"resources\\": \\"resources.json\\",
+    \\"sourceTemplate\\": {
+      \\"id\\": \\"test-template\\",
+      \\"version\\": \\"1.2.3-test\\"
+    },
+    \\"dataSources\\": {
+      \\"mainService\\": {
+        \\"uri\\": \\"/sap/opu/odata/\\",
+        \\"type\\": \\"OData\\",
+        \\"settings\\": {
+          \\"annotations\\": [],
+          \\"odataVersion\\": \\"2.0\\"
+        }
+      }
+    }
+  },
+  \\"sap.ui\\": {
+    \\"technology\\": \\"UI5\\",
+    \\"icons\\": {
+      \\"icon\\": \\"\\",
+      \\"favIcon\\": \\"\\",
+      \\"phone\\": \\"\\",
+      \\"phone@2\\": \\"\\",
+      \\"tablet\\": \\"\\",
+      \\"tablet@2\\": \\"\\"
+    },
+    \\"deviceTypes\\": {
+      \\"desktop\\": true,
+      \\"tablet\\": true,
+      \\"phone\\": true
+    }
+  },
+  \\"sap.ui5\\": {
+    \\"flexEnabled\\": true,
+    \\"dependencies\\": {
+      \\"minUI5Version\\": \\"1.78.11\\",
+      \\"libs\\": {
+        \\"sap.m\\": {},
+        \\"sap.ui.core\\": {},
+        \\"sap.f\\": {},
+        \\"sap.suite.ui.generic.template\\": {},
+        \\"sap.ui.comp\\": {},
+        \\"sap.ui.generic.app\\": {},
+        \\"sap.ui.table\\": {},
+        \\"sap.ushell\\": {}
+      }
+    },
+    \\"contentDensities\\": {
+      \\"compact\\": true,
+      \\"cozy\\": true
+    },
+    \\"models\\": {
+      \\"i18n\\": {
+        \\"type\\": \\"sap.ui.model.resource.ResourceModel\\",
+        \\"settings\\": {
+          \\"bundleName\\": \\"nods1.i18n.i18n\\"
+        }
+      },
+      \\"\\": {
+        \\"dataSource\\": \\"mainService\\",
+        \\"preload\\": true,
+        \\"settings\\": {}
+      }
+    },
+    \\"resources\\": {
+      \\"css\\": [
+        {
+          \\"uri\\": \\"css/style.css\\"
+        }
+      ]
+    },
+    \\"routing\\": {
+      \\"config\\": {
+        \\"routerClass\\": \\"sap.m.routing.Router\\",
+        \\"viewType\\": \\"XML\\",
+        \\"async\\": true,
+        \\"viewPath\\": \\"nods1.view\\",
+        \\"controlAggregation\\": \\"pages\\",
+        \\"controlId\\": \\"app\\",
+        \\"clearControlAggregation\\": false
+      },
+      \\"routes\\": [
+        {
+          \\"name\\": \\"RouteView1\\",
+          \\"pattern\\": \\":?query:\\",
+          \\"target\\": [
+            \\"TargetView1\\"
+          ]
+        }
+      ],
+      \\"targets\\": {
+        \\"TargetView1\\": {
+          \\"viewType\\": \\"XML\\",
+          \\"transition\\": \\"slide\\",
+          \\"clearControlAggregation\\": false,
+          \\"viewId\\": \\"View1\\",
+          \\"viewName\\": \\"View1\\"
+        }
+      }
+    },
+    \\"rootView\\": {
+      \\"viewName\\": \\"nods1.view.App\\",
+      \\"type\\": \\"XML\\",
+      \\"async\\": true,
+      \\"id\\": \\"App\\"
+    }
+  }
+}
+",
+    "state": "modified",
+  },
+  "webapp/model/models.ts": Object {
+    "contents": "import JSONModel from \\"sap/ui/model/json/JSONModel\\";
+import Device from \\"sap/ui/Device\\";
+
+export function createDeviceModel () {
+    const model = new JSONModel(Device);
+    model.setDefaultBindingMode(\\"OneWay\\");
+    return model;
+}",
+    "state": "modified",
+  },
+  "webapp/test/flpSandbox.html": Object {
+    "contents": "<!DOCTYPE HTML>
+<html lang=\\"en\\">
+<!-- Copyright (c) 2015 SAP AG, All Rights Reserved -->
+<head>
+    <meta http-equiv=\\"X-UA-Compatible\\" content=\\"IE=edge\\">
+    <meta charset=\\"UTF-8\\">
+    <meta name=\\"viewport\\" content=\\"width=device-width, initial-scale=1.0\\">
+    <title>{{appTitle}}</title>
+
+    <!-- Bootstrap the unified shell in sandbox mode for standalone usage.
+
+         The renderer is specified in the global Unified Shell configuration object \\"sap-ushell-config\\".
+
+         The fiori2 renderer will render the shell header allowing, for instance,
+         testing of additional application setting buttons.
+
+         The navigation target resolution service is configured in a way that the empty URL hash is
+         resolved to our own application.
+
+         This example uses relative path references for the SAPUI5 resources and test-resources;
+         it might be necessary to adapt them depending on the target runtime platform.
+         The sandbox platform is restricted to development or demo use cases and must NOT be used
+         for productive scenarios.
+    -->
+    <script type=\\"text/javascript\\">
+        window[\\"sap-ushell-config\\"] = {
+            defaultRenderer: \\"fiori2\\",
+            bootstrapPlugins: {
+                \\"RuntimeAuthoringPlugin\\": {
+                    component: \\"sap.ushell.plugins.rta\\",
+                    config: {
+                        validateAppVersion: false
+                    }
+                }
+            },
+            renderers: {
+                fiori2: {
+                    componentData: {
+                        config: {
+                            search: \\"hidden\\",
+                            enableSearch: false
+                        }
+                    }
+                }
+            },
+            applications: {
+                \\"nods1-tile\\": {
+                    title: \\"App Title\\",
+                    description: \\"A Fiori application.\\",
+                    additionalInformation: \\"SAPUI5.Component=nods1\\",
+                    applicationType: \\"URL\\",
+                    url: \\"../\\"
+                }
+            }
+        };
+    </script>
+
+    <script src=\\"https://ui5.sap.com/1.78.11/test-resources/sap/ushell/bootstrap/sandbox.js\\" id=\\"sap-ushell-bootstrap\\"></script>
+    <!-- Bootstrap the UI5 core library. 'data-sap-ui-frameOptions=\\"allow\\"'' is a NON-SECURE setting for test environments -->
+    <script id=\\"sap-ui-bootstrap\\"
+        src=\\"https://ui5.sap.com/1.78.11/resources/sap-ui-core.js\\"
+        data-sap-ui-libs=\\"sap.m,sap.ui.core,sap.f,sap.suite.ui.generic.template,sap.ui.comp,sap.ui.generic.app,sap.ui.table,sap.ushell\\"
+        data-sap-ui-async=\\"true\\"
+        data-sap-ui-preload=\\"async\\"
+        data-sap-ui-theme=\\"sap_belize\\"
+        data-sap-ui-compatVersion=\\"edge\\"
+        data-sap-ui-language=\\"en\\"
+        data-sap-ui-resourceroots='{\\"nods1\\": \\"../\\"}'
+        data-sap-ui-frameOptions=\\"allow\\"
+        data-sap-ui-flexibilityServices='[{\\"connector\\": \\"LocalStorageConnector\\"}]'>
+    </script>
+    <script id=\\"locate-reuse-libs\\" src=\\"./locate-reuse-libs.js\\" data-sap-ui-manifest-uri=\\"../manifest.json\\">
+    </script>
+</head>
+
+<!-- UI Content -->
+
+<body class=\\"sapUiBody\\" id=\\"content\\">
+</body>
+
+</html>
+",
+    "state": "modified",
+  },
+  "webapp/test/locate-reuse-libs.js": Object {
+    "contents": "(function (sap) {
+    var fioriToolsGetManifestLibs = function (manifestPath) {
+        var url = manifestPath;
+        var result = \\"\\";
+        // SAPUI5 delivered namespaces from https://ui5.sap.com/#/api/sap
+        var ui5Libs = [
+            \\"sap.apf\\",
+            \\"sap.base\\",
+            \\"sap.chart\\",
+            \\"sap.collaboration\\",
+            \\"sap.f\\",
+            \\"sap.fe\\",
+            \\"sap.fileviewer\\",
+            \\"sap.gantt\\",
+            \\"sap.landvisz\\",
+            \\"sap.m\\",
+            \\"sap.ndc\\",
+            \\"sap.ovp\\",
+            \\"sap.rules\\",
+            \\"sap.suite\\",
+            \\"sap.tnt\\",
+            \\"sap.ui\\",
+            \\"sap.uiext\\",
+            \\"sap.ushell\\",
+            \\"sap.uxap\\",
+            \\"sap.viz\\",
+            \\"sap.webanalytics\\",
+            \\"sap.zen\\"
+        ];
+        function getKeys(libOrComp, libOrCompKeysString) {
+            var libOrCompKeysStringTmp = libOrCompKeysString;
+            Object.keys(libOrComp).forEach(function (libOrCompKey) {
+                // ignore libs or Components that start with SAPUI5 delivered namespaces
+                if (!ui5Libs.some(function (substring) { return libOrCompKey === substring || libOrCompKey.startsWith(substring + \\".\\"); })) {
+                    if (libOrCompKeysStringTmp.length > 0) {
+                        libOrCompKeysStringTmp = libOrCompKeysStringTmp + \\",\\" + libOrCompKey;
+                    } else {
+                        libOrCompKeysStringTmp = libOrCompKey;
+                    }
+                }
+            });
+            return libOrCompKeysStringTmp;
+        }
+        return new Promise(function (resolve, reject) {
+            $.ajax(url)
+                .done(function (manifest) {
+                    if (manifest) {
+                        if (
+                            manifest[\\"sap.ui5\\"] &&
+                            manifest[\\"sap.ui5\\"].dependencies
+                        ) {
+                            if (manifest[\\"sap.ui5\\"].dependencies.libs) {
+                                result = getKeys(manifest[\\"sap.ui5\\"].dependencies.libs, result);
+                            }
+                            if (manifest[\\"sap.ui5\\"].dependencies.components) {
+                                result = getKeys(manifest[\\"sap.ui5\\"].dependencies.components, result);
+                            }
+                        }
+                        if (
+                            manifest[\\"sap.ui5\\"] &&
+                            manifest[\\"sap.ui5\\"].componentUsages
+                        ) {
+                            result = getKeys(manifest[\\"sap.ui5\\"].componentUsages, result);
+                        }
+                    }
+                    resolve(result);
+                })
+                .fail(function () {
+                    reject(new Error(\\"Could not fetch manifest at '\\" + manifestPath));
+                });
+        });
+    };
+    function registerModules(dataFromAppIndex) {
+        Object.keys(dataFromAppIndex).forEach(function (moduleDefinitionKey) {
+            var moduleDefinition = dataFromAppIndex[moduleDefinitionKey];
+            if (moduleDefinition && moduleDefinition.dependencies) {
+                moduleDefinition.dependencies.forEach(function (dependency) {
+                    if (dependency.url && dependency.url.length > 0 && dependency.type === \\"UI5LIB\\") {
+                        sap.ui.require([\\"sap/base/Log\\"], function (Log) {
+                            Log.info(\\"Registering Library \\" +
+                                dependency.componentId +
+                                \\" from server \\" +
+                                dependency.url);
+                        });
+                        var compId = dependency.componentId.replace(/\\\\./g, \\"/\\");
+                        var config = {
+                            paths: {
+                            }
+                        };
+                        config.paths[compId] = dependency.url;
+                        sap.ui.loader.config(config);
+                    }
+                });
+            }
+        });
+    }
+    /**
+     * Registers the module paths for dependencies of the given component.
+     * @param {string} manifestPath The the path to the app manifest path
+     * for which the dependencies should be registered.
+     * @returns {Promise} A promise which is resolved when the ajax request for
+     * the app-index was successful and the module paths were registered.
+     */
+    sap.registerComponentDependencyPaths = function (manifestPath) {
+
+        return fioriToolsGetManifestLibs(manifestPath).then(function (libs) {
+            if (libs && libs.length > 0) {
+                var url = \\"/sap/bc/ui2/app_index/ui5_app_info?id=\\" + libs;
+                var sapClient = \\"\\";
+
+                return new Promise(
+                    function (resolve) {
+                        sap.ui.require([\\"sap/base/util/UriParameters\\"], function (UriParameters) {
+                            sapClient = UriParameters.fromQuery(window.location.search).get(\\"sap-client\\");
+                            if (sapClient && sapClient.length === 3) {
+                                url = url + \\"&sap-client=\\" + sapClient;
+                            }
+                            resolve(url);
+                        });
+                    }).then(function (url2) {
+                        return $.ajax(url2).done(function (data) {
+                            if (data) {
+                                registerModules(data);
+                            }
+                        });
+                    });
+            } else {
+                return undefined;
+            }
+        });
+    };
+})(sap);
+
+function registerSAPFonts() {  
+    sap.ui.require([\\"sap/ui/core/IconPool\\"], function (IconPool) {  
+    //Fiori Theme font family and URI
+    var fioriTheme = {
+        fontFamily: \\"SAP-icons-TNT\\",
+        fontURI: sap.ui.require.toUrl(\\"sap/tnt/themes/base/fonts/\\")
+    };
+    //Registering to the icon pool
+    IconPool.registerFont(fioriTheme);
+    //SAP Business Suite Theme font family and URI
+    var bSuiteTheme = {
+        fontFamily: \\"BusinessSuiteInAppSymbols\\",
+        fontURI: sap.ui.require.toUrl(\\"sap/ushell/themes/base/fonts/\\")
+    };
+    //Registering to the icon pool
+    IconPool.registerFont(bSuiteTheme);
+    });
+}
+
+/*eslint-disable fiori-custom/sap-browser-api-warning, fiori-custom/sap-no-dom-access*/
+var currentScript = document.getElementById(\\"locate-reuse-libs\\");
+if (!currentScript) {
+    currentScript = document.currentScript;
+}
+var manifestUri = currentScript.getAttribute(\\"data-sap-ui-manifest-uri\\");
+var componentName = currentScript.getAttribute(\\"data-sap-ui-componentName\\");
+var useMockserver = currentScript.getAttribute(\\"data-sap-ui-use-mockserver\\");
+
+sap.registerComponentDependencyPaths(manifestUri)
+    .catch(function (error) {
+        sap.ui.require([\\"sap/base/Log\\"], function (Log) {
+            Log.error(error);
+        });
+    })
+    .finally(function () {
+
+        // setting the app title with internationalization 
+        sap.ui.getCore().attachInit(function () {
+            var sLocale = sap.ui.getCore().getConfiguration().getLanguage();
+            sap.ui.require([\\"sap/base/i18n/ResourceBundle\\"], function (ResourceBundle) {
+                var oResourceBundle = ResourceBundle.create({
+                    url: \\"i18n/i18n.properties\\",
+                    locale: sLocale
+                });
+                document.title = oResourceBundle.getText(\\"appTitle\\");
+            });
+        });
+
+        if (componentName && componentName.length > 0) {
+            if (useMockserver && useMockserver === \\"true\\") {
+                sap.ui.getCore().attachInit(function () {
+                    registerSAPFonts();
+                    sap.ui.require([componentName.replace(/\\\\./g, \\"/\\") + \\"/localService/mockserver\\"], function (server) {
+                        // set up test service for local testing
+                        server.init();
+                        // initialize the ushell sandbox component
+                        sap.ushell.Container.createRenderer().placeAt(\\"content\\");
+                    });
+                });
+            } else {
+                // Requiring the ComponentSupport module automatically executes the component initialisation for all declaratively defined components
+                sap.ui.require([\\"sap/ui/core/ComponentSupport\\"]);
+
+                // setting the app title with the i18n text 
+                sap.ui.getCore().attachInit(function () {
+                    registerSAPFonts();
+                    var sLocale = sap.ui.getCore().getConfiguration().getLanguage();
+                    sap.ui.require([\\"sap/base/i18n/ResourceBundle\\"], function (ResourceBundle) {
+                        var oResourceBundle = ResourceBundle.create({
+                            url: \\"i18n/i18n.properties\\",
+                            locale: sLocale
+                        });
+                        document.title = oResourceBundle.getText(\\"appTitle\\");
+                    });
+                });
+            }
+        } else {
+            sap.ui.getCore().attachInit(function () {
+                registerSAPFonts();
+                // initialize the ushell sandbox component
+                sap.ushell.Container.createRenderer().placeAt(\\"content\\");
+            });
+        }
+    });",
+    "state": "modified",
+  },
+  "webapp/view/App.view.xml": Object {
+    "contents": "<mvc:View controllerName=\\"nods1.controller.App\\"
+    xmlns:html=\\"http://www.w3.org/1999/xhtml\\"
+    xmlns:mvc=\\"sap.ui.core.mvc\\" displayBlock=\\"true\\"
+    xmlns=\\"sap.m\\">
+    <App id=\\"app\\">
+    </App>
+</mvc:View>
+",
+    "state": "modified",
+  },
+  "webapp/view/View1.view.xml": Object {
+    "contents": "<mvc:View controllerName=\\"nods1.controller.View1\\"
+    xmlns:mvc=\\"sap.ui.core.mvc\\" displayBlock=\\"true\\"
+    xmlns=\\"sap.m\\">
+    <Page id=\\"page\\" title=\\"{i18n>title}\\">
+        <content />
+    </Page>
+</mvc:View>
+",
+    "state": "modified",
+  },
+}
+`;
+
+exports[`Fiori freestyle template: basicTemplate Generate files for template: basic_no_datasource 1`] = `
+Object {
+  ".gitignore": Object {
+    "contents": "node_modules/
+dist/
+.scp/
+.env
+Makefile*.mta
+mta_archives
+mta-*
+resources
+archive.zip
+.*_mta_build_tmp",
+    "state": "modified",
+  },
+  "package.json": Object {
+    "contents": "{
+  \\"name\\": \\"nods1\\",
+  \\"version\\": \\"0.0.1\\",
+  \\"description\\": \\"A Fiori application.\\",
+  \\"keywords\\": [
+    \\"ui5\\",
+    \\"openui5\\",
+    \\"sapui5\\"
+  ],
+  \\"main\\": \\"webapp/index.html\\",
+  \\"dependencies\\": {},
+  \\"devDependencies\\": {
+    \\"@ui5/cli\\": \\"^3.0.0\\",
+    \\"@sap/ux-ui5-tooling\\": \\"1\\"
+  },
+  \\"scripts\\": {
+    \\"start\\": \\"fiori run --open \\\\\\"test/flpSandbox.html?sap-ui-xx-viewCache=false#nods1-tile\\\\\\"\\",
+    \\"start-local\\": \\"fiori run --config ./ui5-local.yaml --open \\\\\\"test/flpSandbox.html?sap-ui-xx-viewCache=false#nods1-tile\\\\\\"\\",
+    \\"build\\": \\"ui5 build --config=ui5.yaml --clean-dest --dest dist\\",
+    \\"deploy\\": \\"fiori verify\\",
+    \\"deploy-config\\": \\"fiori add deploy-config\\",
+    \\"start-noflp\\": \\"fiori run --open \\\\\\"index.html?sap-ui-xx-viewCache=false\\\\\\"\\"
+  }
+}
+",
+    "state": "modified",
+  },
+  "ui5-local.yaml": Object {
+    "contents": "# yaml-language-server: $schema=https://sap.github.io/ui5-tooling/schema/ui5.yaml.json
+
+specVersion: \\"3.1\\"
+metadata:
+  name: nods1
+type: application
+framework:
+  name: SAPUI5
+  version: 1.86.3
+  libraries:
+    - name: sap.m
+    - name: sap.ui.core
+    - name: sap.f
+    - name: sap.suite.ui.generic.template
+    - name: sap.ui.comp
+    - name: sap.ui.generic.app
+    - name: sap.ui.table
+    - name: sap.ushell
+    - name: themelib_sap_belize
+server:
+  customMiddleware:
+    - name: fiori-tools-appreload
+      afterMiddleware: compression
+      configuration:
+        port: 35729
+        path: webapp
+        delay: 300
+    - name: fiori-tools-proxy
+      afterMiddleware: compression
+      configuration:
+        ignoreCertError: false # If set to true, certificate errors will be ignored. E.g. self-signed certificates will be accepted
+",
+    "state": "modified",
+  },
+  "ui5.yaml": Object {
+    "contents": "# yaml-language-server: $schema=https://sap.github.io/ui5-tooling/schema/ui5.yaml.json
+
+specVersion: \\"3.1\\"
+metadata:
+  name: nods1
+type: application
+server:
+  customMiddleware:
+    - name: fiori-tools-proxy
+      afterMiddleware: compression
+      configuration:
+        ignoreCertError: false # If set to true, certificate errors will be ignored. E.g. self-signed certificates will be accepted
+        ui5:
+          path:
+            - /resources
+            - /test-resources
+          url: https://ui5.sap.com
+    - name: fiori-tools-appreload
+      afterMiddleware: compression
+      configuration:
+        port: 35729
+        path: webapp
+        delay: 300
+",
+    "state": "modified",
+  },
+  "webapp/Component.js": Object {
+    "contents": "/**
+ * eslint-disable @sap/ui5-jsdocs/no-jsdoc
+ */
+
+sap.ui.define([
+        \\"sap/ui/core/UIComponent\\",
+        \\"sap/ui/Device\\",
+        \\"nods1/model/models\\"
+    ],
+    function (UIComponent, Device, models) {
+        \\"use strict\\";
+
+        return UIComponent.extend(\\"nods1.Component\\", {
+            metadata: {
+                manifest: \\"json\\"
+            },
+
+            /**
+             * The component is initialized by UI5 automatically during the startup of the app and calls the init method once.
+             * @public
+             * @override
+             */
+            init: function () {
+                // call the base component's init function
+                UIComponent.prototype.init.apply(this, arguments);
+
+                // enable routing
+                this.getRouter().initialize();
+
+                // set the device model
+                this.setModel(models.createDeviceModel(), \\"device\\");
+            }
+        });
+    }
+);",
+    "state": "modified",
+  },
+  "webapp/controller/App.controller.js": Object {
+    "contents": "sap.ui.define(
+    [
+        \\"sap/ui/core/mvc/Controller\\"
+    ],
+    function(BaseController) {
+      \\"use strict\\";
+  
+      return BaseController.extend(\\"nods1.controller.App\\", {
+        onInit: function() {
+        }
+      });
+    }
+  );
+  ",
+    "state": "modified",
+  },
+  "webapp/controller/View1.controller.js": Object {
+    "contents": "sap.ui.define([
+    \\"sap/ui/core/mvc/Controller\\"
+],
+function (Controller) {
+    \\"use strict\\";
+
+    return Controller.extend(\\"nods1.controller.View1\\", {
+        onInit: function () {
+
+        }
+    });
+});
+",
+    "state": "modified",
+  },
+  "webapp/css/style.css": Object {
+    "contents": "/* Enter your custom styles here */",
+    "state": "modified",
+  },
+  "webapp/i18n/i18n.properties": Object {
+    "contents": "# This is the resource bundle for nods1
+
+#Texts for manifest.json
+
+#XTIT: Application name
+appTitle=App Title
+
+#YDES: Application description
+appDescription=A Fiori application.
+#XTIT: Main view title
+title=App Title",
+    "state": "modified",
+  },
+  "webapp/index.html": Object {
+    "contents": "<!DOCTYPE html>
+<html lang=\\"en\\">
+<head>
+    <meta charset=\\"UTF-8\\">
+    <meta name=\\"viewport\\" content=\\"width=device-width, initial-scale=1.0\\">
+    <meta http-equiv=\\"X-UA-Compatible\\" content=\\"IE=edge\\">
+    <title>App Title</title>
+    <style>
+        html, body, body > div, #container, #container-uiarea {
+            height: 100%;
+        }
+    </style>
+    <script
+        id=\\"sap-ui-bootstrap\\"
+        src=\\"resources/sap-ui-core.js\\"
+        data-sap-ui-theme=\\"sap_belize\\"
+        data-sap-ui-resourceroots='{
+            \\"nods1\\": \\"./\\"
+        }'
+        data-sap-ui-oninit=\\"module:sap/ui/core/ComponentSupport\\"
+        data-sap-ui-compatVersion=\\"edge\\"
+        data-sap-ui-async=\\"true\\"
+        data-sap-ui-frameOptions=\\"trusted\\"
+    ></script>
+</head>
+<body class=\\"sapUiBody sapUiSizeCompact\\" id=\\"content\\">
+    <div
+        data-sap-ui-component
+        data-name=\\"nods1\\"
+        data-id=\\"container\\"
+        data-settings='{\\"id\\" : \\"nods1\\"}'
+        data-handle-validation=\\"true\\"
+    ></div>
+</body>
+</html>",
+    "state": "modified",
+  },
+  "webapp/manifest.json": Object {
+    "contents": "{
+  \\"_version\\": \\"1.22.0\\",
+  \\"sap.app\\": {
+    \\"id\\": \\"nods1\\",
+    \\"type\\": \\"application\\",
+    \\"i18n\\": \\"i18n/i18n.properties\\",
+    \\"applicationVersion\\": {
+      \\"version\\": \\"0.0.1\\"
+    },
+    \\"title\\": \\"{{appTitle}}\\",
+    \\"description\\": \\"{{appDescription}}\\",
+    \\"resources\\": \\"resources.json\\",
+    \\"sourceTemplate\\": {
+      \\"id\\": \\"test-template\\",
+      \\"version\\": \\"1.2.3-test\\"
+    }
+  },
+  \\"sap.ui\\": {
+    \\"technology\\": \\"UI5\\",
+    \\"icons\\": {
+      \\"icon\\": \\"\\",
+      \\"favIcon\\": \\"\\",
+      \\"phone\\": \\"\\",
+      \\"phone@2\\": \\"\\",
+      \\"tablet\\": \\"\\",
+      \\"tablet@2\\": \\"\\"
+    },
+    \\"deviceTypes\\": {
+      \\"desktop\\": true,
+      \\"tablet\\": true,
+      \\"phone\\": true
+    }
+  },
+  \\"sap.ui5\\": {
+    \\"flexEnabled\\": true,
+    \\"dependencies\\": {
+      \\"minUI5Version\\": \\"1.78.11\\",
+      \\"libs\\": {
+        \\"sap.m\\": {},
+        \\"sap.ui.core\\": {},
+        \\"sap.f\\": {},
+        \\"sap.suite.ui.generic.template\\": {},
+        \\"sap.ui.comp\\": {},
+        \\"sap.ui.generic.app\\": {},
+        \\"sap.ui.table\\": {},
+        \\"sap.ushell\\": {}
+      }
+    },
+    \\"contentDensities\\": {
+      \\"compact\\": true,
+      \\"cozy\\": true
+    },
+    \\"models\\": {
+      \\"i18n\\": {
+        \\"type\\": \\"sap.ui.model.resource.ResourceModel\\",
+        \\"settings\\": {
+          \\"bundleName\\": \\"nods1.i18n.i18n\\"
+        }
+      }
+    },
+    \\"resources\\": {
+      \\"css\\": [
+        {
+          \\"uri\\": \\"css/style.css\\"
+        }
+      ]
+    },
+    \\"routing\\": {
+      \\"config\\": {
+        \\"routerClass\\": \\"sap.m.routing.Router\\",
+        \\"viewType\\": \\"XML\\",
+        \\"async\\": true,
+        \\"viewPath\\": \\"nods1.view\\",
+        \\"controlAggregation\\": \\"pages\\",
+        \\"controlId\\": \\"app\\",
+        \\"clearControlAggregation\\": false
+      },
+      \\"routes\\": [
+        {
+          \\"name\\": \\"RouteView1\\",
+          \\"pattern\\": \\":?query:\\",
+          \\"target\\": [
+            \\"TargetView1\\"
+          ]
+        }
+      ],
+      \\"targets\\": {
+        \\"TargetView1\\": {
+          \\"viewType\\": \\"XML\\",
+          \\"transition\\": \\"slide\\",
+          \\"clearControlAggregation\\": false,
+          \\"viewId\\": \\"View1\\",
+          \\"viewName\\": \\"View1\\"
+        }
+      }
+    },
+    \\"rootView\\": {
+      \\"viewName\\": \\"nods1.view.App\\",
+      \\"type\\": \\"XML\\",
+      \\"async\\": true,
+      \\"id\\": \\"App\\"
+    }
+  }
+}
+",
+    "state": "modified",
+  },
+  "webapp/model/models.js": Object {
+    "contents": "sap.ui.define([
+    \\"sap/ui/model/json/JSONModel\\",
+    \\"sap/ui/Device\\"
+], 
+function (JSONModel, Device) {
+    \\"use strict\\";
+
+    return {
+        /**
+         * Provides runtime info for the device the UI5 app is running on as JSONModel
+         */
+        createDeviceModel: function () {
+            var oModel = new JSONModel(Device);
+            oModel.setDefaultBindingMode(\\"OneWay\\");
+            return oModel;
+        }
+    };
+
+});",
+    "state": "modified",
+  },
+  "webapp/test/flpSandbox.html": Object {
+    "contents": "<!DOCTYPE HTML>
+<html lang=\\"en\\">
+<!-- Copyright (c) 2015 SAP AG, All Rights Reserved -->
+<head>
+    <meta http-equiv=\\"X-UA-Compatible\\" content=\\"IE=edge\\">
+    <meta charset=\\"UTF-8\\">
+    <meta name=\\"viewport\\" content=\\"width=device-width, initial-scale=1.0\\">
+    <title>{{appTitle}}</title>
+
+    <!-- Bootstrap the unified shell in sandbox mode for standalone usage.
+
+         The renderer is specified in the global Unified Shell configuration object \\"sap-ushell-config\\".
+
+         The fiori2 renderer will render the shell header allowing, for instance,
+         testing of additional application setting buttons.
+
+         The navigation target resolution service is configured in a way that the empty URL hash is
+         resolved to our own application.
+
+         This example uses relative path references for the SAPUI5 resources and test-resources;
+         it might be necessary to adapt them depending on the target runtime platform.
+         The sandbox platform is restricted to development or demo use cases and must NOT be used
+         for productive scenarios.
+    -->
+    <script type=\\"text/javascript\\">
+        window[\\"sap-ushell-config\\"] = {
+            defaultRenderer: \\"fiori2\\",
+            bootstrapPlugins: {
+                \\"RuntimeAuthoringPlugin\\": {
+                    component: \\"sap.ushell.plugins.rta\\",
+                    config: {
+                        validateAppVersion: false
+                    }
+                }
+            },
+            renderers: {
+                fiori2: {
+                    componentData: {
+                        config: {
+                            search: \\"hidden\\",
+                            enableSearch: false
+                        }
+                    }
+                }
+            },
+            applications: {
+                \\"nods1-tile\\": {
+                    title: \\"App Title\\",
+                    description: \\"A Fiori application.\\",
+                    additionalInformation: \\"SAPUI5.Component=nods1\\",
+                    applicationType: \\"URL\\",
+                    url: \\"../\\"
+                }
+            }
+        };
+    </script>
+
+    <script src=\\"../test-resources/sap/ushell/bootstrap/sandbox.js\\" id=\\"sap-ushell-bootstrap\\"></script>
+    <!-- Bootstrap the UI5 core library. 'data-sap-ui-frameOptions=\\"allow\\"'' is a NON-SECURE setting for test environments -->
+    <script id=\\"sap-ui-bootstrap\\"
+        src=\\"../resources/sap-ui-core.js\\"
         data-sap-ui-libs=\\"sap.m,sap.ui.core,sap.f,sap.suite.ui.generic.template,sap.ui.comp,sap.ui.generic.app,sap.ui.table,sap.ushell\\"
         data-sap-ui-async=\\"true\\"
         data-sap-ui-preload=\\"async\\"
@@ -685,1390 +2069,6 @@
 }
 `;
 
-exports[`Fiori freestyle template: basicTemplate Generate files for template: basic_cap_typescript 1`] = `
-Object {
-  ".eslintrc": Object {
-    "contents": "{
-    \\"extends\\": \\"plugin:@sap-ux/eslint-plugin-fiori-tools/defaultTS\\",
-    \\"root\\": true
-}
-",
-    "state": "modified",
-  },
-  "package.json": Object {
-    "contents": "{
-  \\"name\\": \\"nods1\\",
-  \\"version\\": \\"0.0.1\\",
-  \\"description\\": \\"A Fiori application.\\",
-  \\"keywords\\": [
-    \\"ui5\\",
-    \\"openui5\\",
-    \\"sapui5\\"
-  ],
-  \\"main\\": \\"webapp/index.html\\",
-  \\"dependencies\\": {},
-  \\"devDependencies\\": {
-    \\"@ui5/cli\\": \\"^3.0.0\\",
-    \\"@sap/ux-ui5-tooling\\": \\"1\\",
-    \\"@sapui5/ts-types-esm\\": \\"~1.94.0\\",
-    \\"ui5-tooling-transpile\\": \\"^3.3.7\\",
-    \\"typescript\\": \\"^5.1.6\\",
-    \\"@typescript-eslint/eslint-plugin\\": \\"^7.1.1\\",
-    \\"@typescript-eslint/parser\\": \\"^7.1.1\\",
-    \\"@sap-ux/eslint-plugin-fiori-tools\\": \\"^0.4.0\\"
-  },
-  \\"scripts\\": {
-    \\"deploy-config\\": \\"npx -p @sap/ux-ui5-tooling fiori add deploy-config cf\\"
-  }
-}
-",
-    "state": "modified",
-  },
-  "tsconfig.json": Object {
-    "contents": "{
-    \\"compilerOptions\\": {
-        \\"target\\": \\"es2022\\",
-        \\"module\\": \\"es2022\\",
-        \\"skipLibCheck\\": true,
-        \\"allowJs\\": true,
-        \\"strict\\": true,
-        \\"strictPropertyInitialization\\": false,
-        \\"moduleResolution\\": \\"node\\",
-        \\"rootDir\\": \\"./webapp\\",
-        \\"outDir\\": \\"./dist\\",
-        \\"baseUrl\\": \\"./\\",
-        \\"paths\\": {
-            \\"nods1/*\\": [
-                \\"./webapp/*\\"
-            ]
-        },
-        \\"typeRoots\\": [
-            \\"./node_modules/@types\\",
-            \\"./node_modules/@sapui5/ts-types-esm\\"
-        ]
-    },
-    \\"include\\": [
-        \\"./webapp/**/*\\"
-    ]
-}",
-    "state": "modified",
-  },
-  "ui5.yaml": Object {
-    "contents": "# yaml-language-server: $schema=https://sap.github.io/ui5-tooling/schema/ui5.yaml.json
-
-specVersion: \\"3.1\\"
-metadata:
-  name: nods1
-type: application
-server:
-  customMiddleware:
-    - name: fiori-tools-proxy
-      afterMiddleware: compression
-      configuration:
-        ignoreCertError: false # If set to true, certificate errors will be ignored. E.g. self-signed certificates will be accepted
-        ui5:
-          path:
-            - /resources
-            - /test-resources
-          url: https://ui5.sap.com
-    - name: fiori-tools-appreload
-      afterMiddleware: compression
-      configuration:
-        port: 35729
-        path: webapp
-        delay: 300
-    - name: ui5-tooling-transpile-middleware
-      afterMiddleware: compression
-      configuration:
-        debug: true
-        transformModulesToUI5:
-          overridesToOverride: true
-        excludePatterns:
-          - /Component-preload.js
-builder:
-  customTasks:
-    - name: ui5-tooling-transpile-task
-      afterTask: replaceVersion
-      configuration:
-        debug: true
-        transformModulesToUI5:
-          overridesToOverride: true
-",
-    "state": "modified",
-  },
-  "webapp/Component.ts": Object {
-    "contents": "import BaseComponent from \\"sap/ui/core/UIComponent\\";
-import { createDeviceModel } from \\"./model/models\\";
-
-/**
- * @namespace nods1
- */
-export default class Component extends BaseComponent {
-
-	public static metadata = {
-		manifest: \\"json\\"
-	};
-
-    /**
-     * The component is initialized by UI5 automatically during the startup of the app and calls the init method once.
-     * @public
-     * @override
-     */
-	public init() : void {
-		// call the base component's init function
-		super.init();
-
-        // enable routing
-        this.getRouter().initialize();
-
-        // set the device model
-        this.setModel(createDeviceModel(), \\"device\\");
-	}
-}",
-    "state": "modified",
-  },
-  "webapp/controller/App.controller.ts": Object {
-    "contents": "import Controller from \\"sap/ui/core/mvc/Controller\\";
-
-/**
- * @namespace nods1.controller
- */
-export default class App extends Controller {
-
-    /*eslint-disable @typescript-eslint/no-empty-function*/
-    public onInit(): void {
-
-    }
-}",
-    "state": "modified",
-  },
-  "webapp/controller/View1.controller.ts": Object {
-    "contents": "import Controller from \\"sap/ui/core/mvc/Controller\\";
-
-/**
- * @namespace nods1.controller
- */
-export default class View1 extends Controller {
-
-    /*eslint-disable @typescript-eslint/no-empty-function*/
-    public onInit(): void {
-
-    }
-}",
-    "state": "modified",
-  },
-  "webapp/css/style.css": Object {
-    "contents": "/* Enter your custom styles here */",
-    "state": "modified",
-  },
-  "webapp/i18n/i18n.properties": Object {
-    "contents": "# This is the resource bundle for nods1
-
-#Texts for manifest.json
-
-#XTIT: Application name
-appTitle=App Title
-
-#YDES: Application description
-appDescription=A Fiori application.
-#XTIT: Main view title
-title=App Title",
-    "state": "modified",
-  },
-  "webapp/index.html": Object {
-    "contents": "<!DOCTYPE html>
-<html lang=\\"en\\">
-<head>
-    <meta charset=\\"UTF-8\\">
-    <meta name=\\"viewport\\" content=\\"width=device-width, initial-scale=1.0\\">
-    <meta http-equiv=\\"X-UA-Compatible\\" content=\\"IE=edge\\">
-    <title>App Title</title>
-    <style>
-        html, body, body > div, #container, #container-uiarea {
-            height: 100%;
-        }
-    </style>
-    <script
-        id=\\"sap-ui-bootstrap\\"
-        src=\\"https://ui5.sap.com/1.78.11/resources/sap-ui-core.js\\"
-        data-sap-ui-theme=\\"sap_belize\\"
-        data-sap-ui-resourceroots='{
-            \\"nods1\\": \\"./\\"
-        }'
-        data-sap-ui-oninit=\\"module:sap/ui/core/ComponentSupport\\"
-        data-sap-ui-compatVersion=\\"edge\\"
-        data-sap-ui-async=\\"true\\"
-        data-sap-ui-frameOptions=\\"trusted\\"
-    ></script>
-</head>
-<body class=\\"sapUiBody sapUiSizeCompact\\" id=\\"content\\">
-    <div
-        data-sap-ui-component
-        data-name=\\"nods1\\"
-        data-id=\\"container\\"
-        data-settings='{\\"id\\" : \\"nods1\\"}'
-        data-handle-validation=\\"true\\"
-    ></div>
-</body>
-</html>",
-    "state": "modified",
-  },
-  "webapp/manifest.json": Object {
-    "contents": "{
-  \\"_version\\": \\"1.22.0\\",
-  \\"sap.app\\": {
-    \\"id\\": \\"nods1\\",
-    \\"type\\": \\"application\\",
-    \\"i18n\\": \\"i18n/i18n.properties\\",
-    \\"applicationVersion\\": {
-      \\"version\\": \\"0.0.1\\"
-    },
-    \\"title\\": \\"{{appTitle}}\\",
-    \\"description\\": \\"{{appDescription}}\\",
-    \\"resources\\": \\"resources.json\\",
-    \\"sourceTemplate\\": {
-      \\"id\\": \\"test-template\\",
-      \\"version\\": \\"1.2.3-test\\"
-    },
-    \\"dataSources\\": {
-      \\"mainService\\": {
-        \\"uri\\": \\"/sap/opu/odata/\\",
-        \\"type\\": \\"OData\\",
-        \\"settings\\": {
-          \\"annotations\\": [],
-          \\"odataVersion\\": \\"2.0\\"
-        }
-      }
-    }
-  },
-  \\"sap.ui\\": {
-    \\"technology\\": \\"UI5\\",
-    \\"icons\\": {
-      \\"icon\\": \\"\\",
-      \\"favIcon\\": \\"\\",
-      \\"phone\\": \\"\\",
-      \\"phone@2\\": \\"\\",
-      \\"tablet\\": \\"\\",
-      \\"tablet@2\\": \\"\\"
-    },
-    \\"deviceTypes\\": {
-      \\"desktop\\": true,
-      \\"tablet\\": true,
-      \\"phone\\": true
-    }
-  },
-  \\"sap.ui5\\": {
-    \\"flexEnabled\\": true,
-    \\"dependencies\\": {
-      \\"minUI5Version\\": \\"1.78.11\\",
-      \\"libs\\": {
-        \\"sap.m\\": {},
-        \\"sap.ui.core\\": {},
-        \\"sap.f\\": {},
-        \\"sap.suite.ui.generic.template\\": {},
-        \\"sap.ui.comp\\": {},
-        \\"sap.ui.generic.app\\": {},
-        \\"sap.ui.table\\": {},
-        \\"sap.ushell\\": {}
-      }
-    },
-    \\"contentDensities\\": {
-      \\"compact\\": true,
-      \\"cozy\\": true
-    },
-    \\"models\\": {
-      \\"i18n\\": {
-        \\"type\\": \\"sap.ui.model.resource.ResourceModel\\",
-        \\"settings\\": {
-          \\"bundleName\\": \\"nods1.i18n.i18n\\"
-        }
-      },
-      \\"\\": {
-        \\"dataSource\\": \\"mainService\\",
-        \\"preload\\": true,
-        \\"settings\\": {}
-      }
-    },
-    \\"resources\\": {
-      \\"css\\": [
-        {
-          \\"uri\\": \\"css/style.css\\"
-        }
-      ]
-    },
-    \\"routing\\": {
-      \\"config\\": {
-        \\"routerClass\\": \\"sap.m.routing.Router\\",
-        \\"viewType\\": \\"XML\\",
-        \\"async\\": true,
-        \\"viewPath\\": \\"nods1.view\\",
-        \\"controlAggregation\\": \\"pages\\",
-        \\"controlId\\": \\"app\\",
-        \\"clearControlAggregation\\": false
-      },
-      \\"routes\\": [
-        {
-          \\"name\\": \\"RouteView1\\",
-          \\"pattern\\": \\":?query:\\",
-          \\"target\\": [
-            \\"TargetView1\\"
-          ]
-        }
-      ],
-      \\"targets\\": {
-        \\"TargetView1\\": {
-          \\"viewType\\": \\"XML\\",
-          \\"transition\\": \\"slide\\",
-          \\"clearControlAggregation\\": false,
-          \\"viewId\\": \\"View1\\",
-          \\"viewName\\": \\"View1\\"
-        }
-      }
-    },
-    \\"rootView\\": {
-      \\"viewName\\": \\"nods1.view.App\\",
-      \\"type\\": \\"XML\\",
-      \\"async\\": true,
-      \\"id\\": \\"App\\"
-    }
-  }
-}
-",
-    "state": "modified",
-  },
-  "webapp/model/models.ts": Object {
-    "contents": "import JSONModel from \\"sap/ui/model/json/JSONModel\\";
-import Device from \\"sap/ui/Device\\";
-
-export function createDeviceModel () {
-    const model = new JSONModel(Device);
-    model.setDefaultBindingMode(\\"OneWay\\");
-    return model;
-}",
-    "state": "modified",
-  },
-  "webapp/test/flpSandbox.html": Object {
-    "contents": "<!DOCTYPE HTML>
-<html lang=\\"en\\">
-<!-- Copyright (c) 2015 SAP AG, All Rights Reserved -->
-<head>
-    <meta http-equiv=\\"X-UA-Compatible\\" content=\\"IE=edge\\">
-    <meta charset=\\"UTF-8\\">
-    <meta name=\\"viewport\\" content=\\"width=device-width, initial-scale=1.0\\">
-    <title>{{appTitle}}</title>
-
-    <!-- Bootstrap the unified shell in sandbox mode for standalone usage.
-
-         The renderer is specified in the global Unified Shell configuration object \\"sap-ushell-config\\".
-
-         The fiori2 renderer will render the shell header allowing, for instance,
-         testing of additional application setting buttons.
-
-         The navigation target resolution service is configured in a way that the empty URL hash is
-         resolved to our own application.
-
-         This example uses relative path references for the SAPUI5 resources and test-resources;
-         it might be necessary to adapt them depending on the target runtime platform.
-         The sandbox platform is restricted to development or demo use cases and must NOT be used
-         for productive scenarios.
-    -->
-    <script type=\\"text/javascript\\">
-        window[\\"sap-ushell-config\\"] = {
-            defaultRenderer: \\"fiori2\\",
-            bootstrapPlugins: {
-                \\"RuntimeAuthoringPlugin\\": {
-                    component: \\"sap.ushell.plugins.rta\\",
-                    config: {
-                        validateAppVersion: false
-                    }
-                }
-            },
-            renderers: {
-                fiori2: {
-                    componentData: {
-                        config: {
-                            search: \\"hidden\\",
-                            enableSearch: false
-                        }
-                    }
-                }
-            },
-            applications: {
-                \\"nods1-tile\\": {
-                    title: \\"App Title\\",
-                    description: \\"A Fiori application.\\",
-                    additionalInformation: \\"SAPUI5.Component=nods1\\",
-                    applicationType: \\"URL\\",
-                    url: \\"../\\"
-                }
-            }
-        };
-    </script>
-
-    <script src=\\"https://ui5.sap.com/1.78.11/test-resources/sap/ushell/bootstrap/sandbox.js\\" id=\\"sap-ushell-bootstrap\\"></script>
-    <!-- Bootstrap the UI5 core library. 'data-sap-ui-frameOptions=\\"allow\\"'' is a NON-SECURE setting for test environments -->
-    <script id=\\"sap-ui-bootstrap\\"
-        src=\\"https://ui5.sap.com/1.78.11/resources/sap-ui-core.js\\"
-        data-sap-ui-libs=\\"sap.m,sap.ui.core,sap.f,sap.suite.ui.generic.template,sap.ui.comp,sap.ui.generic.app,sap.ui.table,sap.ushell\\"
-        data-sap-ui-async=\\"true\\"
-        data-sap-ui-preload=\\"async\\"
-        data-sap-ui-theme=\\"sap_belize\\"
-        data-sap-ui-compatVersion=\\"edge\\"
-        data-sap-ui-language=\\"en\\"
-        data-sap-ui-resourceroots='{\\"nods1\\": \\"../\\"}'
-        data-sap-ui-frameOptions=\\"allow\\"
-        data-sap-ui-flexibilityServices='[{\\"connector\\": \\"LocalStorageConnector\\"}]'>
-    </script>
-    <script id=\\"locate-reuse-libs\\" src=\\"./locate-reuse-libs.js\\" data-sap-ui-manifest-uri=\\"../manifest.json\\">
-    </script>
-</head>
-
-<!-- UI Content -->
-
-<body class=\\"sapUiBody\\" id=\\"content\\">
-</body>
-
-</html>
-",
-    "state": "modified",
-  },
-  "webapp/test/locate-reuse-libs.js": Object {
-    "contents": "(function (sap) {
-    var fioriToolsGetManifestLibs = function (manifestPath) {
-        var url = manifestPath;
-        var result = \\"\\";
-        // SAPUI5 delivered namespaces from https://ui5.sap.com/#/api/sap
-        var ui5Libs = [
-            \\"sap.apf\\",
-            \\"sap.base\\",
-            \\"sap.chart\\",
-            \\"sap.collaboration\\",
-            \\"sap.f\\",
-            \\"sap.fe\\",
-            \\"sap.fileviewer\\",
-            \\"sap.gantt\\",
-            \\"sap.landvisz\\",
-            \\"sap.m\\",
-            \\"sap.ndc\\",
-            \\"sap.ovp\\",
-            \\"sap.rules\\",
-            \\"sap.suite\\",
-            \\"sap.tnt\\",
-            \\"sap.ui\\",
-            \\"sap.uiext\\",
-            \\"sap.ushell\\",
-            \\"sap.uxap\\",
-            \\"sap.viz\\",
-            \\"sap.webanalytics\\",
-            \\"sap.zen\\"
-        ];
-        function getKeys(libOrComp, libOrCompKeysString) {
-            var libOrCompKeysStringTmp = libOrCompKeysString;
-            Object.keys(libOrComp).forEach(function (libOrCompKey) {
-                // ignore libs or Components that start with SAPUI5 delivered namespaces
-                if (!ui5Libs.some(function (substring) { return libOrCompKey === substring || libOrCompKey.startsWith(substring + \\".\\"); })) {
-                    if (libOrCompKeysStringTmp.length > 0) {
-                        libOrCompKeysStringTmp = libOrCompKeysStringTmp + \\",\\" + libOrCompKey;
-                    } else {
-                        libOrCompKeysStringTmp = libOrCompKey;
-                    }
-                }
-            });
-            return libOrCompKeysStringTmp;
-        }
-        return new Promise(function (resolve, reject) {
-            $.ajax(url)
-                .done(function (manifest) {
-                    if (manifest) {
-                        if (
-                            manifest[\\"sap.ui5\\"] &&
-                            manifest[\\"sap.ui5\\"].dependencies
-                        ) {
-                            if (manifest[\\"sap.ui5\\"].dependencies.libs) {
-                                result = getKeys(manifest[\\"sap.ui5\\"].dependencies.libs, result);
-                            }
-                            if (manifest[\\"sap.ui5\\"].dependencies.components) {
-                                result = getKeys(manifest[\\"sap.ui5\\"].dependencies.components, result);
-                            }
-                        }
-                        if (
-                            manifest[\\"sap.ui5\\"] &&
-                            manifest[\\"sap.ui5\\"].componentUsages
-                        ) {
-                            result = getKeys(manifest[\\"sap.ui5\\"].componentUsages, result);
-                        }
-                    }
-                    resolve(result);
-                })
-                .fail(function () {
-                    reject(new Error(\\"Could not fetch manifest at '\\" + manifestPath));
-                });
-        });
-    };
-    function registerModules(dataFromAppIndex) {
-        Object.keys(dataFromAppIndex).forEach(function (moduleDefinitionKey) {
-            var moduleDefinition = dataFromAppIndex[moduleDefinitionKey];
-            if (moduleDefinition && moduleDefinition.dependencies) {
-                moduleDefinition.dependencies.forEach(function (dependency) {
-                    if (dependency.url && dependency.url.length > 0 && dependency.type === \\"UI5LIB\\") {
-                        sap.ui.require([\\"sap/base/Log\\"], function (Log) {
-                            Log.info(\\"Registering Library \\" +
-                                dependency.componentId +
-                                \\" from server \\" +
-                                dependency.url);
-                        });
-                        var compId = dependency.componentId.replace(/\\\\./g, \\"/\\");
-                        var config = {
-                            paths: {
-                            }
-                        };
-                        config.paths[compId] = dependency.url;
-                        sap.ui.loader.config(config);
-                    }
-                });
-            }
-        });
-    }
-    /**
-     * Registers the module paths for dependencies of the given component.
-     * @param {string} manifestPath The the path to the app manifest path
-     * for which the dependencies should be registered.
-     * @returns {Promise} A promise which is resolved when the ajax request for
-     * the app-index was successful and the module paths were registered.
-     */
-    sap.registerComponentDependencyPaths = function (manifestPath) {
-
-        return fioriToolsGetManifestLibs(manifestPath).then(function (libs) {
-            if (libs && libs.length > 0) {
-                var url = \\"/sap/bc/ui2/app_index/ui5_app_info?id=\\" + libs;
-                var sapClient = \\"\\";
-
-                return new Promise(
-                    function (resolve) {
-                        sap.ui.require([\\"sap/base/util/UriParameters\\"], function (UriParameters) {
-                            sapClient = UriParameters.fromQuery(window.location.search).get(\\"sap-client\\");
-                            if (sapClient && sapClient.length === 3) {
-                                url = url + \\"&sap-client=\\" + sapClient;
-                            }
-                            resolve(url);
-                        });
-                    }).then(function (url2) {
-                        return $.ajax(url2).done(function (data) {
-                            if (data) {
-                                registerModules(data);
-                            }
-                        });
-                    });
-            } else {
-                return undefined;
-            }
-        });
-    };
-})(sap);
-
-function registerSAPFonts() {  
-    sap.ui.require([\\"sap/ui/core/IconPool\\"], function (IconPool) {  
-    //Fiori Theme font family and URI
-    var fioriTheme = {
-        fontFamily: \\"SAP-icons-TNT\\",
-        fontURI: sap.ui.require.toUrl(\\"sap/tnt/themes/base/fonts/\\")
-    };
-    //Registering to the icon pool
-    IconPool.registerFont(fioriTheme);
-    //SAP Business Suite Theme font family and URI
-    var bSuiteTheme = {
-        fontFamily: \\"BusinessSuiteInAppSymbols\\",
-        fontURI: sap.ui.require.toUrl(\\"sap/ushell/themes/base/fonts/\\")
-    };
-    //Registering to the icon pool
-    IconPool.registerFont(bSuiteTheme);
-    });
-}
-
-/*eslint-disable fiori-custom/sap-browser-api-warning, fiori-custom/sap-no-dom-access*/
-var currentScript = document.getElementById(\\"locate-reuse-libs\\");
-if (!currentScript) {
-    currentScript = document.currentScript;
-}
-var manifestUri = currentScript.getAttribute(\\"data-sap-ui-manifest-uri\\");
-var componentName = currentScript.getAttribute(\\"data-sap-ui-componentName\\");
-var useMockserver = currentScript.getAttribute(\\"data-sap-ui-use-mockserver\\");
-
-sap.registerComponentDependencyPaths(manifestUri)
-    .catch(function (error) {
-        sap.ui.require([\\"sap/base/Log\\"], function (Log) {
-            Log.error(error);
-        });
-    })
-    .finally(function () {
-
-        // setting the app title with internationalization 
-        sap.ui.getCore().attachInit(function () {
-            var sLocale = sap.ui.getCore().getConfiguration().getLanguage();
-            sap.ui.require([\\"sap/base/i18n/ResourceBundle\\"], function (ResourceBundle) {
-                var oResourceBundle = ResourceBundle.create({
-                    url: \\"i18n/i18n.properties\\",
-                    locale: sLocale
-                });
-                document.title = oResourceBundle.getText(\\"appTitle\\");
-            });
-        });
-
-        if (componentName && componentName.length > 0) {
-            if (useMockserver && useMockserver === \\"true\\") {
-                sap.ui.getCore().attachInit(function () {
-                    registerSAPFonts();
-                    sap.ui.require([componentName.replace(/\\\\./g, \\"/\\") + \\"/localService/mockserver\\"], function (server) {
-                        // set up test service for local testing
-                        server.init();
-                        // initialize the ushell sandbox component
-                        sap.ushell.Container.createRenderer().placeAt(\\"content\\");
-                    });
-                });
-            } else {
-                // Requiring the ComponentSupport module automatically executes the component initialisation for all declaratively defined components
-                sap.ui.require([\\"sap/ui/core/ComponentSupport\\"]);
-
-                // setting the app title with the i18n text 
-                sap.ui.getCore().attachInit(function () {
-                    registerSAPFonts();
-                    var sLocale = sap.ui.getCore().getConfiguration().getLanguage();
-                    sap.ui.require([\\"sap/base/i18n/ResourceBundle\\"], function (ResourceBundle) {
-                        var oResourceBundle = ResourceBundle.create({
-                            url: \\"i18n/i18n.properties\\",
-                            locale: sLocale
-                        });
-                        document.title = oResourceBundle.getText(\\"appTitle\\");
-                    });
-                });
-            }
-        } else {
-            sap.ui.getCore().attachInit(function () {
-                registerSAPFonts();
-                // initialize the ushell sandbox component
-                sap.ushell.Container.createRenderer().placeAt(\\"content\\");
-            });
-        }
-    });",
-    "state": "modified",
-  },
-  "webapp/view/App.view.xml": Object {
-    "contents": "<mvc:View controllerName=\\"nods1.controller.App\\"
-    xmlns:html=\\"http://www.w3.org/1999/xhtml\\"
-    xmlns:mvc=\\"sap.ui.core.mvc\\" displayBlock=\\"true\\"
-    xmlns=\\"sap.m\\">
-    <App id=\\"app\\">
-    </App>
-</mvc:View>
-",
-    "state": "modified",
-  },
-  "webapp/view/View1.view.xml": Object {
-    "contents": "<mvc:View controllerName=\\"nods1.controller.View1\\"
-    xmlns:mvc=\\"sap.ui.core.mvc\\" displayBlock=\\"true\\"
-    xmlns=\\"sap.m\\">
-    <Page id=\\"page\\" title=\\"{i18n>title}\\">
-        <content />
-    </Page>
-</mvc:View>
-",
-    "state": "modified",
-  },
-}
-`;
-
-exports[`Fiori freestyle template: basicTemplate Generate files for template: basic_no_datasource 1`] = `
-Object {
-  ".gitignore": Object {
-    "contents": "node_modules/
-dist/
-.scp/
-.env
-Makefile*.mta
-mta_archives
-mta-*
-resources
-archive.zip
-.*_mta_build_tmp",
-    "state": "modified",
-  },
-  "package.json": Object {
-    "contents": "{
-  \\"name\\": \\"nods1\\",
-  \\"version\\": \\"0.0.1\\",
-  \\"description\\": \\"A Fiori application.\\",
-  \\"keywords\\": [
-    \\"ui5\\",
-    \\"openui5\\",
-    \\"sapui5\\"
-  ],
-  \\"main\\": \\"webapp/index.html\\",
-  \\"dependencies\\": {},
-  \\"devDependencies\\": {
-    \\"@ui5/cli\\": \\"^3.0.0\\",
-    \\"@sap/ux-ui5-tooling\\": \\"1\\"
-  },
-  \\"scripts\\": {
-    \\"start\\": \\"fiori run --open \\\\\\"test/flpSandbox.html?sap-ui-xx-viewCache=false#nods1-tile\\\\\\"\\",
-    \\"start-local\\": \\"fiori run --config ./ui5-local.yaml --open \\\\\\"test/flpSandbox.html?sap-ui-xx-viewCache=false#nods1-tile\\\\\\"\\",
-    \\"build\\": \\"ui5 build --config=ui5.yaml --clean-dest --dest dist\\",
-    \\"deploy\\": \\"fiori verify\\",
-    \\"deploy-config\\": \\"fiori add deploy-config\\",
-    \\"start-noflp\\": \\"fiori run --open \\\\\\"index.html?sap-ui-xx-viewCache=false\\\\\\"\\"
-  }
-}
-",
-    "state": "modified",
-  },
-  "ui5-local.yaml": Object {
-    "contents": "# yaml-language-server: $schema=https://sap.github.io/ui5-tooling/schema/ui5.yaml.json
-
-specVersion: \\"3.1\\"
-metadata:
-  name: nods1
-type: application
-framework:
-  name: SAPUI5
-  version: 1.86.3
-  libraries:
-    - name: sap.m
-    - name: sap.ui.core
-    - name: sap.f
-    - name: sap.suite.ui.generic.template
-    - name: sap.ui.comp
-    - name: sap.ui.generic.app
-    - name: sap.ui.table
-    - name: sap.ushell
-    - name: themelib_sap_belize
-server:
-  customMiddleware:
-    - name: fiori-tools-appreload
-      afterMiddleware: compression
-      configuration:
-        port: 35729
-        path: webapp
-        delay: 300
-    - name: fiori-tools-proxy
-      afterMiddleware: compression
-      configuration:
-        ignoreCertError: false # If set to true, certificate errors will be ignored. E.g. self-signed certificates will be accepted
-",
-    "state": "modified",
-  },
-  "ui5.yaml": Object {
-    "contents": "# yaml-language-server: $schema=https://sap.github.io/ui5-tooling/schema/ui5.yaml.json
-
-specVersion: \\"3.1\\"
-metadata:
-  name: nods1
-type: application
-server:
-  customMiddleware:
-    - name: fiori-tools-proxy
-      afterMiddleware: compression
-      configuration:
-        ignoreCertError: false # If set to true, certificate errors will be ignored. E.g. self-signed certificates will be accepted
-        ui5:
-          path:
-            - /resources
-            - /test-resources
-          url: https://ui5.sap.com
-    - name: fiori-tools-appreload
-      afterMiddleware: compression
-      configuration:
-        port: 35729
-        path: webapp
-        delay: 300
-",
-    "state": "modified",
-  },
-  "webapp/Component.js": Object {
-    "contents": "/**
- * eslint-disable @sap/ui5-jsdocs/no-jsdoc
- */
-
-sap.ui.define([
-        \\"sap/ui/core/UIComponent\\",
-        \\"sap/ui/Device\\",
-        \\"nods1/model/models\\"
-    ],
-    function (UIComponent, Device, models) {
-        \\"use strict\\";
-
-        return UIComponent.extend(\\"nods1.Component\\", {
-            metadata: {
-                manifest: \\"json\\"
-            },
-
-            /**
-             * The component is initialized by UI5 automatically during the startup of the app and calls the init method once.
-             * @public
-             * @override
-             */
-            init: function () {
-                // call the base component's init function
-                UIComponent.prototype.init.apply(this, arguments);
-
-                // enable routing
-                this.getRouter().initialize();
-
-                // set the device model
-                this.setModel(models.createDeviceModel(), \\"device\\");
-            }
-        });
-    }
-);",
-    "state": "modified",
-  },
-  "webapp/controller/App.controller.js": Object {
-    "contents": "sap.ui.define(
-    [
-        \\"sap/ui/core/mvc/Controller\\"
-    ],
-    function(BaseController) {
-      \\"use strict\\";
-  
-      return BaseController.extend(\\"nods1.controller.App\\", {
-        onInit: function() {
-        }
-      });
-    }
-  );
-  ",
-    "state": "modified",
-  },
-  "webapp/controller/View1.controller.js": Object {
-    "contents": "sap.ui.define([
-    \\"sap/ui/core/mvc/Controller\\"
-],
-function (Controller) {
-    \\"use strict\\";
-
-    return Controller.extend(\\"nods1.controller.View1\\", {
-        onInit: function () {
-
-        }
-    });
-});
-",
-    "state": "modified",
-  },
-  "webapp/css/style.css": Object {
-    "contents": "/* Enter your custom styles here */",
-    "state": "modified",
-  },
-  "webapp/i18n/i18n.properties": Object {
-    "contents": "# This is the resource bundle for nods1
-
-#Texts for manifest.json
-
-#XTIT: Application name
-appTitle=App Title
-
-#YDES: Application description
-appDescription=A Fiori application.
-#XTIT: Main view title
-title=App Title",
-    "state": "modified",
-  },
-  "webapp/index.html": Object {
-    "contents": "<!DOCTYPE html>
-<html lang=\\"en\\">
-<head>
-    <meta charset=\\"UTF-8\\">
-    <meta name=\\"viewport\\" content=\\"width=device-width, initial-scale=1.0\\">
-    <meta http-equiv=\\"X-UA-Compatible\\" content=\\"IE=edge\\">
-    <title>App Title</title>
-    <style>
-        html, body, body > div, #container, #container-uiarea {
-            height: 100%;
-        }
-    </style>
-    <script
-        id=\\"sap-ui-bootstrap\\"
-        src=\\"resources/sap-ui-core.js\\"
-        data-sap-ui-theme=\\"sap_belize\\"
-        data-sap-ui-resourceroots='{
-            \\"nods1\\": \\"./\\"
-        }'
-        data-sap-ui-oninit=\\"module:sap/ui/core/ComponentSupport\\"
-        data-sap-ui-compatVersion=\\"edge\\"
-        data-sap-ui-async=\\"true\\"
-        data-sap-ui-frameOptions=\\"trusted\\"
-    ></script>
-</head>
-<body class=\\"sapUiBody sapUiSizeCompact\\" id=\\"content\\">
-    <div
-        data-sap-ui-component
-        data-name=\\"nods1\\"
-        data-id=\\"container\\"
-        data-settings='{\\"id\\" : \\"nods1\\"}'
-        data-handle-validation=\\"true\\"
-    ></div>
-</body>
-</html>",
-    "state": "modified",
-  },
-  "webapp/manifest.json": Object {
-    "contents": "{
-  \\"_version\\": \\"1.22.0\\",
-  \\"sap.app\\": {
-    \\"id\\": \\"nods1\\",
-    \\"type\\": \\"application\\",
-    \\"i18n\\": \\"i18n/i18n.properties\\",
-    \\"applicationVersion\\": {
-      \\"version\\": \\"0.0.1\\"
-    },
-    \\"title\\": \\"{{appTitle}}\\",
-    \\"description\\": \\"{{appDescription}}\\",
-    \\"resources\\": \\"resources.json\\",
-    \\"sourceTemplate\\": {
-      \\"id\\": \\"test-template\\",
-      \\"version\\": \\"1.2.3-test\\"
-    }
-  },
-  \\"sap.ui\\": {
-    \\"technology\\": \\"UI5\\",
-    \\"icons\\": {
-      \\"icon\\": \\"\\",
-      \\"favIcon\\": \\"\\",
-      \\"phone\\": \\"\\",
-      \\"phone@2\\": \\"\\",
-      \\"tablet\\": \\"\\",
-      \\"tablet@2\\": \\"\\"
-    },
-    \\"deviceTypes\\": {
-      \\"desktop\\": true,
-      \\"tablet\\": true,
-      \\"phone\\": true
-    }
-  },
-  \\"sap.ui5\\": {
-    \\"flexEnabled\\": true,
-    \\"dependencies\\": {
-      \\"minUI5Version\\": \\"1.78.11\\",
-      \\"libs\\": {
-        \\"sap.m\\": {},
-        \\"sap.ui.core\\": {},
-        \\"sap.f\\": {},
-        \\"sap.suite.ui.generic.template\\": {},
-        \\"sap.ui.comp\\": {},
-        \\"sap.ui.generic.app\\": {},
-        \\"sap.ui.table\\": {},
-        \\"sap.ushell\\": {}
-      }
-    },
-    \\"contentDensities\\": {
-      \\"compact\\": true,
-      \\"cozy\\": true
-    },
-    \\"models\\": {
-      \\"i18n\\": {
-        \\"type\\": \\"sap.ui.model.resource.ResourceModel\\",
-        \\"settings\\": {
-          \\"bundleName\\": \\"nods1.i18n.i18n\\"
-        }
-      }
-    },
-    \\"resources\\": {
-      \\"css\\": [
-        {
-          \\"uri\\": \\"css/style.css\\"
-        }
-      ]
-    },
-    \\"routing\\": {
-      \\"config\\": {
-        \\"routerClass\\": \\"sap.m.routing.Router\\",
-        \\"viewType\\": \\"XML\\",
-        \\"async\\": true,
-        \\"viewPath\\": \\"nods1.view\\",
-        \\"controlAggregation\\": \\"pages\\",
-        \\"controlId\\": \\"app\\",
-        \\"clearControlAggregation\\": false
-      },
-      \\"routes\\": [
-        {
-          \\"name\\": \\"RouteView1\\",
-          \\"pattern\\": \\":?query:\\",
-          \\"target\\": [
-            \\"TargetView1\\"
-          ]
-        }
-      ],
-      \\"targets\\": {
-        \\"TargetView1\\": {
-          \\"viewType\\": \\"XML\\",
-          \\"transition\\": \\"slide\\",
-          \\"clearControlAggregation\\": false,
-          \\"viewId\\": \\"View1\\",
-          \\"viewName\\": \\"View1\\"
-        }
-      }
-    },
-    \\"rootView\\": {
-      \\"viewName\\": \\"nods1.view.App\\",
-      \\"type\\": \\"XML\\",
-      \\"async\\": true,
-      \\"id\\": \\"App\\"
-    }
-  }
-}
-",
-    "state": "modified",
-  },
-  "webapp/model/models.js": Object {
-    "contents": "sap.ui.define([
-    \\"sap/ui/model/json/JSONModel\\",
-    \\"sap/ui/Device\\"
-], 
-function (JSONModel, Device) {
-    \\"use strict\\";
-
-    return {
-        /**
-         * Provides runtime info for the device the UI5 app is running on as JSONModel
-         */
-        createDeviceModel: function () {
-            var oModel = new JSONModel(Device);
-            oModel.setDefaultBindingMode(\\"OneWay\\");
-            return oModel;
-        }
-    };
-
-});",
-    "state": "modified",
-  },
-  "webapp/test/flpSandbox.html": Object {
-    "contents": "<!DOCTYPE HTML>
-<html lang=\\"en\\">
-<!-- Copyright (c) 2015 SAP AG, All Rights Reserved -->
-<head>
-    <meta http-equiv=\\"X-UA-Compatible\\" content=\\"IE=edge\\">
-    <meta charset=\\"UTF-8\\">
-    <meta name=\\"viewport\\" content=\\"width=device-width, initial-scale=1.0\\">
-    <title>{{appTitle}}</title>
-
-    <!-- Bootstrap the unified shell in sandbox mode for standalone usage.
-
-         The renderer is specified in the global Unified Shell configuration object \\"sap-ushell-config\\".
-
-         The fiori2 renderer will render the shell header allowing, for instance,
-         testing of additional application setting buttons.
-
-         The navigation target resolution service is configured in a way that the empty URL hash is
-         resolved to our own application.
-
-         This example uses relative path references for the SAPUI5 resources and test-resources;
-         it might be necessary to adapt them depending on the target runtime platform.
-         The sandbox platform is restricted to development or demo use cases and must NOT be used
-         for productive scenarios.
-    -->
-    <script type=\\"text/javascript\\">
-        window[\\"sap-ushell-config\\"] = {
-            defaultRenderer: \\"fiori2\\",
-            bootstrapPlugins: {
-                \\"RuntimeAuthoringPlugin\\": {
-                    component: \\"sap.ushell.plugins.rta\\",
-                    config: {
-                        validateAppVersion: false
-                    }
-                }
-            },
-            renderers: {
-                fiori2: {
-                    componentData: {
-                        config: {
-                            search: \\"hidden\\",
-                            enableSearch: false
-                        }
-                    }
-                }
-            },
-            applications: {
-                \\"nods1-tile\\": {
-                    title: \\"App Title\\",
-                    description: \\"A Fiori application.\\",
-                    additionalInformation: \\"SAPUI5.Component=nods1\\",
-                    applicationType: \\"URL\\",
-                    url: \\"../\\"
-                }
-            }
-        };
-    </script>
-
-    <script src=\\"../test-resources/sap/ushell/bootstrap/sandbox.js\\" id=\\"sap-ushell-bootstrap\\"></script>
-    <!-- Bootstrap the UI5 core library. 'data-sap-ui-frameOptions=\\"allow\\"'' is a NON-SECURE setting for test environments -->
-    <script id=\\"sap-ui-bootstrap\\"
-        src=\\"../resources/sap-ui-core.js\\"
-        data-sap-ui-libs=\\"sap.m,sap.ui.core,sap.f,sap.suite.ui.generic.template,sap.ui.comp,sap.ui.generic.app,sap.ui.table,sap.ushell\\"
-        data-sap-ui-async=\\"true\\"
-        data-sap-ui-preload=\\"async\\"
-        data-sap-ui-theme=\\"sap_belize\\"
-        data-sap-ui-compatVersion=\\"edge\\"
-        data-sap-ui-language=\\"en\\"
-        data-sap-ui-resourceroots='{\\"nods1\\": \\"../\\"}'
-        data-sap-ui-frameOptions=\\"allow\\"
-        data-sap-ui-flexibilityServices='[{\\"connector\\": \\"LocalStorageConnector\\"}]'>
-    </script>
-    <script id=\\"locate-reuse-libs\\" src=\\"./locate-reuse-libs.js\\" data-sap-ui-manifest-uri=\\"../manifest.json\\">
-    </script>
-</head>
-
-<!-- UI Content -->
-
-<body class=\\"sapUiBody\\" id=\\"content\\">
-</body>
-
-</html>
-",
-    "state": "modified",
-  },
-  "webapp/test/locate-reuse-libs.js": Object {
-    "contents": "(function (sap) {
-    var fioriToolsGetManifestLibs = function (manifestPath) {
-        var url = manifestPath;
-        var result = \\"\\";
-        // SAPUI5 delivered namespaces from https://ui5.sap.com/#/api/sap
-        var ui5Libs = [
-            \\"sap.apf\\",
-            \\"sap.base\\",
-            \\"sap.chart\\",
-            \\"sap.collaboration\\",
-            \\"sap.f\\",
-            \\"sap.fe\\",
-            \\"sap.fileviewer\\",
-            \\"sap.gantt\\",
-            \\"sap.landvisz\\",
-            \\"sap.m\\",
-            \\"sap.ndc\\",
-            \\"sap.ovp\\",
-            \\"sap.rules\\",
-            \\"sap.suite\\",
-            \\"sap.tnt\\",
-            \\"sap.ui\\",
-            \\"sap.uiext\\",
-            \\"sap.ushell\\",
-            \\"sap.uxap\\",
-            \\"sap.viz\\",
-            \\"sap.webanalytics\\",
-            \\"sap.zen\\"
-        ];
-        function getKeys(libOrComp, libOrCompKeysString) {
-            var libOrCompKeysStringTmp = libOrCompKeysString;
-            Object.keys(libOrComp).forEach(function (libOrCompKey) {
-                // ignore libs or Components that start with SAPUI5 delivered namespaces
-                if (!ui5Libs.some(function (substring) { return libOrCompKey === substring || libOrCompKey.startsWith(substring + \\".\\"); })) {
-                    if (libOrCompKeysStringTmp.length > 0) {
-                        libOrCompKeysStringTmp = libOrCompKeysStringTmp + \\",\\" + libOrCompKey;
-                    } else {
-                        libOrCompKeysStringTmp = libOrCompKey;
-                    }
-                }
-            });
-            return libOrCompKeysStringTmp;
-        }
-        return new Promise(function (resolve, reject) {
-            $.ajax(url)
-                .done(function (manifest) {
-                    if (manifest) {
-                        if (
-                            manifest[\\"sap.ui5\\"] &&
-                            manifest[\\"sap.ui5\\"].dependencies
-                        ) {
-                            if (manifest[\\"sap.ui5\\"].dependencies.libs) {
-                                result = getKeys(manifest[\\"sap.ui5\\"].dependencies.libs, result);
-                            }
-                            if (manifest[\\"sap.ui5\\"].dependencies.components) {
-                                result = getKeys(manifest[\\"sap.ui5\\"].dependencies.components, result);
-                            }
-                        }
-                        if (
-                            manifest[\\"sap.ui5\\"] &&
-                            manifest[\\"sap.ui5\\"].componentUsages
-                        ) {
-                            result = getKeys(manifest[\\"sap.ui5\\"].componentUsages, result);
-                        }
-                    }
-                    resolve(result);
-                })
-                .fail(function () {
-                    reject(new Error(\\"Could not fetch manifest at '\\" + manifestPath));
-                });
-        });
-    };
-    function registerModules(dataFromAppIndex) {
-        Object.keys(dataFromAppIndex).forEach(function (moduleDefinitionKey) {
-            var moduleDefinition = dataFromAppIndex[moduleDefinitionKey];
-            if (moduleDefinition && moduleDefinition.dependencies) {
-                moduleDefinition.dependencies.forEach(function (dependency) {
-                    if (dependency.url && dependency.url.length > 0 && dependency.type === \\"UI5LIB\\") {
-                        sap.ui.require([\\"sap/base/Log\\"], function (Log) {
-                            Log.info(\\"Registering Library \\" +
-                                dependency.componentId +
-                                \\" from server \\" +
-                                dependency.url);
-                        });
-                        var compId = dependency.componentId.replace(/\\\\./g, \\"/\\");
-                        var config = {
-                            paths: {
-                            }
-                        };
-                        config.paths[compId] = dependency.url;
-                        sap.ui.loader.config(config);
-                    }
-                });
-            }
-        });
-    }
-    /**
-     * Registers the module paths for dependencies of the given component.
-     * @param {string} manifestPath The the path to the app manifest path
-     * for which the dependencies should be registered.
-     * @returns {Promise} A promise which is resolved when the ajax request for
-     * the app-index was successful and the module paths were registered.
-     */
-    sap.registerComponentDependencyPaths = function (manifestPath) {
-
-        return fioriToolsGetManifestLibs(manifestPath).then(function (libs) {
-            if (libs && libs.length > 0) {
-                var url = \\"/sap/bc/ui2/app_index/ui5_app_info?id=\\" + libs;
-                var sapClient = \\"\\";
-
-                return new Promise(
-                    function (resolve) {
-                        sap.ui.require([\\"sap/base/util/UriParameters\\"], function (UriParameters) {
-                            sapClient = UriParameters.fromQuery(window.location.search).get(\\"sap-client\\");
-                            if (sapClient && sapClient.length === 3) {
-                                url = url + \\"&sap-client=\\" + sapClient;
-                            }
-                            resolve(url);
-                        });
-                    }).then(function (url2) {
-                        return $.ajax(url2).done(function (data) {
-                            if (data) {
-                                registerModules(data);
-                            }
-                        });
-                    });
-            } else {
-                return undefined;
-            }
-        });
-    };
-})(sap);
-
-function registerSAPFonts() {  
-    sap.ui.require([\\"sap/ui/core/IconPool\\"], function (IconPool) {  
-    //Fiori Theme font family and URI
-    var fioriTheme = {
-        fontFamily: \\"SAP-icons-TNT\\",
-        fontURI: sap.ui.require.toUrl(\\"sap/tnt/themes/base/fonts/\\")
-    };
-    //Registering to the icon pool
-    IconPool.registerFont(fioriTheme);
-    //SAP Business Suite Theme font family and URI
-    var bSuiteTheme = {
-        fontFamily: \\"BusinessSuiteInAppSymbols\\",
-        fontURI: sap.ui.require.toUrl(\\"sap/ushell/themes/base/fonts/\\")
-    };
-    //Registering to the icon pool
-    IconPool.registerFont(bSuiteTheme);
-    });
-}
-
-/*eslint-disable fiori-custom/sap-browser-api-warning, fiori-custom/sap-no-dom-access*/
-var currentScript = document.getElementById(\\"locate-reuse-libs\\");
-if (!currentScript) {
-    currentScript = document.currentScript;
-}
-var manifestUri = currentScript.getAttribute(\\"data-sap-ui-manifest-uri\\");
-var componentName = currentScript.getAttribute(\\"data-sap-ui-componentName\\");
-var useMockserver = currentScript.getAttribute(\\"data-sap-ui-use-mockserver\\");
-
-sap.registerComponentDependencyPaths(manifestUri)
-    .catch(function (error) {
-        sap.ui.require([\\"sap/base/Log\\"], function (Log) {
-            Log.error(error);
-        });
-    })
-    .finally(function () {
-
-        // setting the app title with internationalization 
-        sap.ui.getCore().attachInit(function () {
-            var sLocale = sap.ui.getCore().getConfiguration().getLanguage();
-            sap.ui.require([\\"sap/base/i18n/ResourceBundle\\"], function (ResourceBundle) {
-                var oResourceBundle = ResourceBundle.create({
-                    url: \\"i18n/i18n.properties\\",
-                    locale: sLocale
-                });
-                document.title = oResourceBundle.getText(\\"appTitle\\");
-            });
-        });
-
-        if (componentName && componentName.length > 0) {
-            if (useMockserver && useMockserver === \\"true\\") {
-                sap.ui.getCore().attachInit(function () {
-                    registerSAPFonts();
-                    sap.ui.require([componentName.replace(/\\\\./g, \\"/\\") + \\"/localService/mockserver\\"], function (server) {
-                        // set up test service for local testing
-                        server.init();
-                        // initialize the ushell sandbox component
-                        sap.ushell.Container.createRenderer().placeAt(\\"content\\");
-                    });
-                });
-            } else {
-                // Requiring the ComponentSupport module automatically executes the component initialisation for all declaratively defined components
-                sap.ui.require([\\"sap/ui/core/ComponentSupport\\"]);
-
-                // setting the app title with the i18n text 
-                sap.ui.getCore().attachInit(function () {
-                    registerSAPFonts();
-                    var sLocale = sap.ui.getCore().getConfiguration().getLanguage();
-                    sap.ui.require([\\"sap/base/i18n/ResourceBundle\\"], function (ResourceBundle) {
-                        var oResourceBundle = ResourceBundle.create({
-                            url: \\"i18n/i18n.properties\\",
-                            locale: sLocale
-                        });
-                        document.title = oResourceBundle.getText(\\"appTitle\\");
-                    });
-                });
-            }
-        } else {
-            sap.ui.getCore().attachInit(function () {
-                registerSAPFonts();
-                // initialize the ushell sandbox component
-                sap.ushell.Container.createRenderer().placeAt(\\"content\\");
-            });
-        }
-    });",
-    "state": "modified",
-  },
-  "webapp/view/App.view.xml": Object {
-    "contents": "<mvc:View controllerName=\\"nods1.controller.App\\"
-    xmlns:html=\\"http://www.w3.org/1999/xhtml\\"
-    xmlns:mvc=\\"sap.ui.core.mvc\\" displayBlock=\\"true\\"
-    xmlns=\\"sap.m\\">
-    <App id=\\"app\\">
-    </App>
-</mvc:View>
-",
-    "state": "modified",
-  },
-  "webapp/view/View1.view.xml": Object {
-    "contents": "<mvc:View controllerName=\\"nods1.controller.View1\\"
-    xmlns:mvc=\\"sap.ui.core.mvc\\" displayBlock=\\"true\\"
-    xmlns=\\"sap.m\\">
-    <Page id=\\"page\\" title=\\"{i18n>title}\\">
-        <content />
-    </Page>
-</mvc:View>
-",
-    "state": "modified",
-  },
-}
-`;
-
 exports[`Fiori freestyle template: basicTemplate Generate files for template: basic_typescript 1`] = `
 Object {
   ".eslintrc": Object {
@@ -6054,269 +6054,6 @@
 ",
     "state": "modified",
   },
-  "webapp/test/locate-reuse-libs.js": Object {
-    "contents": "(function (sap) {
-    var fioriToolsGetManifestLibs = function (manifestPath) {
-        var url = manifestPath;
-        var result = \\"\\";
-        // SAPUI5 delivered namespaces from https://ui5.sap.com/#/api/sap
-        var ui5Libs = [
-            \\"sap.apf\\",
-            \\"sap.base\\",
-            \\"sap.chart\\",
-            \\"sap.collaboration\\",
-            \\"sap.f\\",
-            \\"sap.fe\\",
-            \\"sap.fileviewer\\",
-            \\"sap.gantt\\",
-            \\"sap.landvisz\\",
-            \\"sap.m\\",
-            \\"sap.ndc\\",
-            \\"sap.ovp\\",
-            \\"sap.rules\\",
-            \\"sap.suite\\",
-            \\"sap.tnt\\",
-            \\"sap.ui\\",
-            \\"sap.uiext\\",
-            \\"sap.ushell\\",
-            \\"sap.uxap\\",
-            \\"sap.viz\\",
-            \\"sap.webanalytics\\",
-            \\"sap.zen\\"
-        ];
-        function getKeys(libOrComp, libOrCompKeysString) {
-            var libOrCompKeysStringTmp = libOrCompKeysString;
-            Object.keys(libOrComp).forEach(function (libOrCompKey) {
-                // ignore libs or Components that start with SAPUI5 delivered namespaces
-                if (!ui5Libs.some(function (substring) { return libOrCompKey === substring || libOrCompKey.startsWith(substring + \\".\\"); })) {
-                    if (libOrCompKeysStringTmp.length > 0) {
-                        libOrCompKeysStringTmp = libOrCompKeysStringTmp + \\",\\" + libOrCompKey;
-                    } else {
-                        libOrCompKeysStringTmp = libOrCompKey;
-                    }
-                }
-            });
-            return libOrCompKeysStringTmp;
-        }
-<<<<<<< HEAD
-        /* \\"sap.ui5\\"/componentUsages has a structure like: 
-         componentUsages: {
-            \\"componentUsage1\\": {
-                \\"name\\": \\"sap.nw.core.applogs.lib.reuse.smarttemplate\\",
-                \\"lazy\\": true
-            }, 
-            \\"componentUsage2\\": {
-                \\"name\\": \\"sap.s4.cfnd.bpf.lib.reuse.component.smarttemplate\\",
-                \\"lazy\\": true
-            }
-            So the call to /sap/bc/ui2/app_index/ui5_app_info should include component name not the local reference key.
-        }*/
-        function getComponentUsageNames(compUsages, libOrCompKeysString) {
-            var libOrCompKeysStringTmp = libOrCompKeysString;
-            var compNames = Object.keys(compUsages).map(function (compUsageKey) {
-                return compUsages[compUsageKey].name;
-            });
-            compNames.forEach(function (compName) {
-                // ignore libs or Components that start with SAPUI5 delivered namespaces
-                if (!ui5Libs.some(function (substring) { return compName === substring || compName.startsWith(substring + \\".\\"); })) {
-                    if (libOrCompKeysStringTmp.length > 0) {
-                        libOrCompKeysStringTmp = libOrCompKeysStringTmp + \\",\\" + compName;
-                    } else {
-                        libOrCompKeysStringTmp = compName;
-                    }
-                }
-            });
-            return libOrCompKeysStringTmp;
-        }
-=======
->>>>>>> e21ff6d6
-        return new Promise(function (resolve, reject) {
-            $.ajax(url)
-                .done(function (manifest) {
-                    if (manifest) {
-                        if (
-                            manifest[\\"sap.ui5\\"] &&
-                            manifest[\\"sap.ui5\\"].dependencies
-                        ) {
-                            if (manifest[\\"sap.ui5\\"].dependencies.libs) {
-                                result = getKeys(manifest[\\"sap.ui5\\"].dependencies.libs, result);
-                            }
-                            if (manifest[\\"sap.ui5\\"].dependencies.components) {
-                                result = getKeys(manifest[\\"sap.ui5\\"].dependencies.components, result);
-                            }
-                        }
-                        if (
-                            manifest[\\"sap.ui5\\"] &&
-                            manifest[\\"sap.ui5\\"].componentUsages
-                        ) {
-<<<<<<< HEAD
-                            result = getComponentUsageNames(manifest[\\"sap.ui5\\"].componentUsages, result);
-=======
-                            result = getKeys(manifest[\\"sap.ui5\\"].componentUsages, result);
->>>>>>> e21ff6d6
-                        }
-                    }
-                    resolve(result);
-                })
-                .fail(function () {
-                    reject(new Error(\\"Could not fetch manifest at '\\" + manifestPath));
-                });
-        });
-    };
-    function registerModules(dataFromAppIndex) {
-        Object.keys(dataFromAppIndex).forEach(function (moduleDefinitionKey) {
-            var moduleDefinition = dataFromAppIndex[moduleDefinitionKey];
-            if (moduleDefinition && moduleDefinition.dependencies) {
-                moduleDefinition.dependencies.forEach(function (dependency) {
-                    if (dependency.url && dependency.url.length > 0 && dependency.type === \\"UI5LIB\\") {
-                        sap.ui.require([\\"sap/base/Log\\"], function (Log) {
-                            Log.info(\\"Registering Library \\" +
-                                dependency.componentId +
-                                \\" from server \\" +
-                                dependency.url);
-                        });
-                        var compId = dependency.componentId.replace(/\\\\./g, \\"/\\");
-                        var config = {
-                            paths: {
-                            }
-                        };
-                        config.paths[compId] = dependency.url;
-                        sap.ui.loader.config(config);
-                    }
-                });
-            }
-        });
-    }
-    /**
-     * Registers the module paths for dependencies of the given component.
-     * @param {string} manifestPath The the path to the app manifest path
-     * for which the dependencies should be registered.
-     * @returns {Promise} A promise which is resolved when the ajax request for
-     * the app-index was successful and the module paths were registered.
-     */
-    sap.registerComponentDependencyPaths = function (manifestPath) {
-<<<<<<< HEAD
-
-        return fioriToolsGetManifestLibs(manifestPath).then(function (libs) {
-            if (libs && libs.length > 0) {
-                var url = \\"/sap/bc/ui2/app_index/ui5_app_info?id=\\" + libs;
-                var sapClient = \\"\\";
-=======
-
-        return fioriToolsGetManifestLibs(manifestPath).then(function (libs) {
-            if (libs && libs.length > 0) {
-                var url = \\"/sap/bc/ui2/app_index/ui5_app_info?id=\\" + libs;
-                var sapClient = \\"\\";
-
-                return new Promise(
-                    function (resolve) {
-                        sap.ui.require([\\"sap/base/util/UriParameters\\"], function (UriParameters) {
-                            sapClient = UriParameters.fromQuery(window.location.search).get(\\"sap-client\\");
-                            if (sapClient && sapClient.length === 3) {
-                                url = url + \\"&sap-client=\\" + sapClient;
-                            }
-                            resolve(url);
-                        });
-                    }).then(function (url2) {
-                        return $.ajax(url2).done(function (data) {
-                            if (data) {
-                                registerModules(data);
-                            }
-                        });
-                    });
-            } else {
-                return undefined;
-            }
-        });
-    };
-})(sap);
-
-function registerSAPFonts() {  
-    sap.ui.require([\\"sap/ui/core/IconPool\\"], function (IconPool) {  
-    //Fiori Theme font family and URI
-    var fioriTheme = {
-        fontFamily: \\"SAP-icons-TNT\\",
-        fontURI: sap.ui.require.toUrl(\\"sap/tnt/themes/base/fonts/\\")
-    };
-    //Registering to the icon pool
-    IconPool.registerFont(fioriTheme);
-    //SAP Business Suite Theme font family and URI
-    var bSuiteTheme = {
-        fontFamily: \\"BusinessSuiteInAppSymbols\\",
-        fontURI: sap.ui.require.toUrl(\\"sap/ushell/themes/base/fonts/\\")
-    };
-    //Registering to the icon pool
-    IconPool.registerFont(bSuiteTheme);
-    });
-}
-
-/*eslint-disable fiori-custom/sap-browser-api-warning, fiori-custom/sap-no-dom-access*/
-var currentScript = document.getElementById(\\"locate-reuse-libs\\");
-if (!currentScript) {
-    currentScript = document.currentScript;
-}
-var manifestUri = currentScript.getAttribute(\\"data-sap-ui-manifest-uri\\");
-var componentName = currentScript.getAttribute(\\"data-sap-ui-componentName\\");
-var useMockserver = currentScript.getAttribute(\\"data-sap-ui-use-mockserver\\");
-
-sap.registerComponentDependencyPaths(manifestUri)
-    .catch(function (error) {
-        sap.ui.require([\\"sap/base/Log\\"], function (Log) {
-            Log.error(error);
-        });
-    })
-    .finally(function () {
-
-        // setting the app title with internationalization 
-        sap.ui.getCore().attachInit(function () {
-            var sLocale = sap.ui.getCore().getConfiguration().getLanguage();
-            sap.ui.require([\\"sap/base/i18n/ResourceBundle\\"], function (ResourceBundle) {
-                var oResourceBundle = ResourceBundle.create({
-                    url: \\"i18n/i18n.properties\\",
-                    locale: sLocale
-                });
-                document.title = oResourceBundle.getText(\\"appTitle\\");
-            });
-        });
-
-        if (componentName && componentName.length > 0) {
-            if (useMockserver && useMockserver === \\"true\\") {
-                sap.ui.getCore().attachInit(function () {
-                    registerSAPFonts();
-                    sap.ui.require([componentName.replace(/\\\\./g, \\"/\\") + \\"/localService/mockserver\\"], function (server) {
-                        // set up test service for local testing
-                        server.init();
-                        // initialize the ushell sandbox component
-                        sap.ushell.Container.createRenderer().placeAt(\\"content\\");
-                    });
-                });
-            } else {
-                // Requiring the ComponentSupport module automatically executes the component initialisation for all declaratively defined components
-                sap.ui.require([\\"sap/ui/core/ComponentSupport\\"]);
-
-                // setting the app title with the i18n text 
-                sap.ui.getCore().attachInit(function () {
-                    registerSAPFonts();
-                    var sLocale = sap.ui.getCore().getConfiguration().getLanguage();
-                    sap.ui.require([\\"sap/base/i18n/ResourceBundle\\"], function (ResourceBundle) {
-                        var oResourceBundle = ResourceBundle.create({
-                            url: \\"i18n/i18n.properties\\",
-                            locale: sLocale
-                        });
-                        document.title = oResourceBundle.getText(\\"appTitle\\");
-                    });
-                });
-            }
-        } else {
-            sap.ui.getCore().attachInit(function () {
-                registerSAPFonts();
-                // initialize the ushell sandbox component
-                sap.ushell.Container.createRenderer().placeAt(\\"content\\");
-            });
-        }
-    });",
-    "state": "modified",
-  },
   "webapp/view/App.view.xml": Object {
     "contents": "<mvc:View controllerName=\\"nods1.controller.App\\"
     xmlns:html=\\"http://www.w3.org/1999/xhtml\\"
@@ -6361,192 +6098,6 @@
     "contents": "{
   \\"name\\": \\"nods1\\",
   \\"version\\": \\"0.0.1\\",
-  \\"description\\": \\"A Fiori application.\\",
-  \\"keywords\\": [
-    \\"ui5\\",
-    \\"openui5\\",
-    \\"sapui5\\"
-  ],
-  \\"main\\": \\"webapp/index.html\\",
-  \\"dependencies\\": {},
-  \\"devDependencies\\": {
-    \\"@ui5/cli\\": \\"^3.0.0\\",
-    \\"@sap/ux-ui5-tooling\\": \\"1\\",
-    \\"@sap-ux/ui5-middleware-fe-mockserver\\": \\"2\\"
-  },
-  \\"scripts\\": {
-    \\"start\\": \\"fiori run --open \\\\\\"test/flpSandbox.html?sap-ui-xx-viewCache=false#nods1-tile\\\\\\"\\",
-    \\"start-local\\": \\"fiori run --config ./ui5-local.yaml --open \\\\\\"test/flpSandbox.html?sap-ui-xx-viewCache=false#nods1-tile\\\\\\"\\",
-    \\"build\\": \\"ui5 build --config=ui5.yaml --clean-dest --dest dist\\",
-    \\"deploy\\": \\"fiori verify\\",
-    \\"deploy-config\\": \\"fiori add deploy-config\\",
-    \\"start-noflp\\": \\"fiori run --open \\\\\\"index.html?sap-ui-xx-viewCache=false\\\\\\"\\",
-    \\"start-mock\\": \\"fiori run --config ./ui5-mock.yaml --open \\\\\\"test/flpSandbox.html?sap-ui-xx-viewCache=false#nods1-tile\\\\\\"\\"
-  }
-}
-",
-    "state": "modified",
-  },
-  "ui5-local.yaml": Object {
-    "contents": "# yaml-language-server: $schema=https://sap.github.io/ui5-tooling/schema/ui5.yaml.json
->>>>>>> e21ff6d6
-
-                return new Promise(
-                    function (resolve) {
-                        sap.ui.require([\\"sap/base/util/UriParameters\\"], function (UriParameters) {
-                            sapClient = UriParameters.fromQuery(window.location.search).get(\\"sap-client\\");
-                            if (sapClient && sapClient.length === 3) {
-                                url = url + \\"&sap-client=\\" + sapClient;
-                            }
-                            resolve(url);
-                        });
-                    }).then(function (url2) {
-                        return $.ajax(url2).done(function (data) {
-                            if (data) {
-                                registerModules(data);
-                            }
-                        });
-                    });
-            } else {
-                return undefined;
-            }
-        });
-    };
-})(sap);
-
-function registerSAPFonts() {  
-    sap.ui.require([\\"sap/ui/core/IconPool\\"], function (IconPool) {  
-    //Fiori Theme font family and URI
-    var fioriTheme = {
-        fontFamily: \\"SAP-icons-TNT\\",
-        fontURI: sap.ui.require.toUrl(\\"sap/tnt/themes/base/fonts/\\")
-    };
-    //Registering to the icon pool
-    IconPool.registerFont(fioriTheme);
-    //SAP Business Suite Theme font family and URI
-    var bSuiteTheme = {
-        fontFamily: \\"BusinessSuiteInAppSymbols\\",
-        fontURI: sap.ui.require.toUrl(\\"sap/ushell/themes/base/fonts/\\")
-    };
-    //Registering to the icon pool
-    IconPool.registerFont(bSuiteTheme);
-    });
-}
-
-/*eslint-disable fiori-custom/sap-browser-api-warning, fiori-custom/sap-no-dom-access*/
-var currentScript = document.getElementById(\\"locate-reuse-libs\\");
-if (!currentScript) {
-    currentScript = document.currentScript;
-}
-var manifestUri = currentScript.getAttribute(\\"data-sap-ui-manifest-uri\\");
-var componentName = currentScript.getAttribute(\\"data-sap-ui-componentName\\");
-var useMockserver = currentScript.getAttribute(\\"data-sap-ui-use-mockserver\\");
-
-sap.registerComponentDependencyPaths(manifestUri)
-    .catch(function (error) {
-        sap.ui.require([\\"sap/base/Log\\"], function (Log) {
-            Log.error(error);
-        });
-    })
-    .finally(function () {
-
-        // setting the app title with internationalization 
-        sap.ui.getCore().attachInit(function () {
-            var sLocale = sap.ui.getCore().getConfiguration().getLanguage();
-            sap.ui.require([\\"sap/base/i18n/ResourceBundle\\"], function (ResourceBundle) {
-                var oResourceBundle = ResourceBundle.create({
-                    url: \\"i18n/i18n.properties\\",
-                    locale: sLocale
-                });
-                document.title = oResourceBundle.getText(\\"appTitle\\");
-            });
-        });
-
-        if (componentName && componentName.length > 0) {
-            if (useMockserver && useMockserver === \\"true\\") {
-                sap.ui.getCore().attachInit(function () {
-                    registerSAPFonts();
-                    sap.ui.require([componentName.replace(/\\\\./g, \\"/\\") + \\"/localService/mockserver\\"], function (server) {
-                        // set up test service for local testing
-                        server.init();
-                        // initialize the ushell sandbox component
-                        sap.ushell.Container.createRenderer().placeAt(\\"content\\");
-                    });
-                });
-            } else {
-                // Requiring the ComponentSupport module automatically executes the component initialisation for all declaratively defined components
-                sap.ui.require([\\"sap/ui/core/ComponentSupport\\"]);
-
-                // setting the app title with the i18n text 
-                sap.ui.getCore().attachInit(function () {
-                    registerSAPFonts();
-                    var sLocale = sap.ui.getCore().getConfiguration().getLanguage();
-                    sap.ui.require([\\"sap/base/i18n/ResourceBundle\\"], function (ResourceBundle) {
-                        var oResourceBundle = ResourceBundle.create({
-                            url: \\"i18n/i18n.properties\\",
-                            locale: sLocale
-                        });
-                        document.title = oResourceBundle.getText(\\"appTitle\\");
-                    });
-                });
-            }
-        } else {
-            sap.ui.getCore().attachInit(function () {
-                registerSAPFonts();
-                // initialize the ushell sandbox component
-                sap.ushell.Container.createRenderer(true).then(function (component) {
-                    component.placeAt(\\"content\\");
-                });
-            });
-        }
-    });",
-    "state": "modified",
-  },
-  "webapp/view/App.view.xml": Object {
-    "contents": "<mvc:View controllerName=\\"nods1.controller.App\\"
-    xmlns:html=\\"http://www.w3.org/1999/xhtml\\"
-    xmlns:mvc=\\"sap.ui.core.mvc\\" displayBlock=\\"true\\"
-    xmlns=\\"sap.m\\">
-    <App id=\\"app\\">
-    </App>
-</mvc:View>
-",
-    "state": "modified",
-  },
-  "webapp/view/View1.view.xml": Object {
-    "contents": "<mvc:View controllerName=\\"nods1.controller.View1\\"
-    xmlns:mvc=\\"sap.ui.core.mvc\\" displayBlock=\\"true\\"
-    xmlns=\\"sap.m\\">
-    <Page id=\\"page\\" title=\\"{i18n>title}\\">
-        <content />
-    </Page>
-</mvc:View>
-",
-    "state": "modified",
-  },
-}
-`;
-
-exports[`Fiori freestyle template: basicTemplate Generate files for template: basic_without_reuse_libs 1`] = `
-Object {
-  ".gitignore": Object {
-    "contents": "node_modules/
-dist/
-.scp/
-.env
-Makefile*.mta
-mta_archives
-mta-*
-resources
-archive.zip
-.*_mta_build_tmp",
-    "state": "modified",
-  },
-  "package.json": Object {
-    "contents": "{
-  \\"name\\": \\"nods1\\",
-  \\"version\\": \\"0.0.1\\",
-  \\"private\\": true,
   \\"description\\": \\"A Fiori application.\\",
   \\"keywords\\": [
     \\"ui5\\",
