--- conflicted
+++ resolved
@@ -960,17 +960,6 @@
 sap.ui.define([
     \\"sap/ui/model/json/JSONModel\\",
     \\"sap/ui/Device\\"
-<<<<<<< HEAD
-],
-/**
- * @param {typeof sap.ui.model.json.JSONModel} JSONModel 
- * @param {typeof sap.ui.Device} Device 
- */
-function (JSONModel, Device) {
-    \\"use strict\\";
-
-    return {
-=======
 ], 
     /**
      * provide app-view type models (as in the first \\"V\\" in MVVC)
@@ -982,7 +971,6 @@
      */
     function (JSONModel, Device) {
         \\"use strict\\";
->>>>>>> 52aeaef7
 
         return {
             createDeviceModel: function () {
