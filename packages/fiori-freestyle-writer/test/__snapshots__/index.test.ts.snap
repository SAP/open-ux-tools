// Jest Snapshot v1, https://goo.gl/fbAQLP

exports[`Fiori freestyle templates: allTemplate Generate files for template: listdetail 1`] = `
Object {
  ".gitignore": Object {
    "contents": "node_modules/
dist/
.scp/
.env
Makefile*.mta
mta_archives
mta-*
resources
archive.zip
.*_mta_build_tmp",
    "state": "modified",
  },
  "package.json": Object {
    "contents": "{
  \\"name\\": \\"test.me\\",
  \\"version\\": \\"0.0.1\\",
  \\"private\\": true,
  \\"description\\": \\"Test App Description\\",
  \\"keywords\\": [
    \\"ui5\\",
    \\"openui5\\",
    \\"sapui5\\"
  ],
  \\"main\\": \\"webapp/index.html\\",
  \\"dependencies\\": {},
  \\"devDependencies\\": {
    \\"@ui5/cli\\": \\"^2.12.0\\",
    \\"@sap/ux-ui5-tooling\\": \\"1\\",
    \\"@sap/ux-ui5-fe-mockserver-middleware\\": \\"latest\\"
  },
  \\"scripts\\": {
    \\"start\\": \\"fiori run --open 'test/flpSandbox.html#testme-app'\\",
    \\"build\\": \\"ui5 build --config=ui5.yaml --clean-dest --dest dist\\",
    \\"deploy-config\\": \\"fiori add deploy-config\\",
    \\"start-local\\": \\"fiori run --config ./ui5-local.yaml --open 'test/flpSandbox.html#testme-app'\\",
    \\"start-noflp\\": \\"fiori run --open 'index.html'\\",
    \\"start-mock\\": \\"fiori run --config ./ui5-mock.yaml --open 'test/flpSandbox.html#testme-app'\\"
  },
  \\"ui5\\": {
    \\"dependencies\\": [
      \\"@sap/ux-ui5-tooling\\",
      \\"@sap/ux-ui5-fe-mockserver-middleware\\"
    ]
  }
}
",
    "state": "modified",
  },
  "ui5-local.yaml": Object {
    "contents": "specVersion: \\"2.5\\"
metadata:
  name: test.me
type: application
framework:
  name: SAPUI5
  version: 1.90.0
  libraries:
    - name: sap.m
    - name: sap.ushell
    - name: themelib_sap_fiori_3
server:
  customMiddleware:
    - name: fiori-tools-proxy
      afterMiddleware: compression
      configuration:
        ignoreCertError: false # If set to true, certificate errors will be ignored. E.g. self-signed certificates will be accepted
        backend:
          - path: /V2
            url: https://services.odata.org
    - name: sap-fe-mockserver
      beforeMiddleware: fiori-tools-proxy
      configuration:
        service:
          urlBasePath: /V2/Northwind/Northwind.svc
          name: ''
          metadataXmlPath: ./webapp/localService/metadata.xml
          mockdataRootPath: ./webapp/localService/data
          generateMockData: true
    - name: fiori-tools-appreload
      afterMiddleware: compression
      configuration:
        port: 35729
        path: webapp
",
    "state": "modified",
  },
  "ui5-mock.yaml": Object {
    "contents": "specVersion: \\"2.5\\"
metadata:
  name: test.me
type: application
server:
  customMiddleware:
    - name: fiori-tools-proxy
      afterMiddleware: compression
      configuration:
        ignoreCertError: false # If set to true, certificate errors will be ignored. E.g. self-signed certificates will be accepted
        backend:
          - path: /V2
            url: https://services.odata.org
        ui5:
          path:
            - /resources
            - /test-resources
          url: https://ui5.sap.com
          version: '' # The UI5 version, for instance, 1.78.1. null means latest version
    - name: sap-fe-mockserver
      beforeMiddleware: fiori-tools-proxy
      configuration:
        service:
          urlBasePath: /V2/Northwind/Northwind.svc
          name: ''
          metadataXmlPath: ./webapp/localService/metadata.xml
          mockdataRootPath: ./webapp/localService/data
          generateMockData: true
    - name: fiori-tools-appreload
      afterMiddleware: compression
      configuration:
        port: 35729
        path: webapp
",
    "state": "modified",
  },
  "ui5.yaml": Object {
    "contents": "specVersion: \\"2.5\\"
metadata:
  name: test.me
type: application
server:
  customMiddleware:
    - name: fiori-tools-proxy
      afterMiddleware: compression
      configuration:
        ignoreCertError: false # If set to true, certificate errors will be ignored. E.g. self-signed certificates will be accepted
        backend:
          - path: /V2
            url: https://services.odata.org
        ui5:
          path:
            - /resources
            - /test-resources
          url: https://ui5.sap.com
          version: '' # The UI5 version, for instance, 1.78.1. null means latest version
    - name: fiori-tools-appreload
      afterMiddleware: compression
      configuration:
        port: 35729
        path: webapp
",
    "state": "modified",
  },
  "webapp/Component.js": Object {
    "contents": "sap.ui.define([
	\\"sap/ui/core/UIComponent\\",
	\\"sap/ui/Device\\",
	\\"./model/models\\",
	\\"./controller/ListSelector\\",
	\\"./controller/ErrorHandler\\"
], function (UIComponent, Device, models, ListSelector, ErrorHandler) {
	\\"use strict\\";

	return UIComponent.extend(\\"test.me.Component\\", {

		metadata : {
			manifest : \\"json\\"
		},

		/**
		 * The component is initialized by UI5 automatically during the startup of the app and calls the init method once.
		 * In this method, the device models are set and the router is initialized.
		 * @public
		 * @override
		 */
		init : function () {
			this.oListSelector = new ListSelector();
			this._oErrorHandler = new ErrorHandler(this);

			// set the device model
			this.setModel(models.createDeviceModel(), \\"device\\");

			// call the base component's init function and create the App view
			UIComponent.prototype.init.apply(this, arguments);

			// create the views based on the url/hash
			this.getRouter().initialize();
		},

		/**
		 * The component is destroyed by UI5 automatically.
		 * In this method, the ListSelector and ErrorHandler are destroyed.
		 * @public
		 * @override
		 */
		destroy : function () {
			this.oListSelector.destroy();
			this._oErrorHandler.destroy();
			// call the base component's destroy function
			UIComponent.prototype.destroy.apply(this, arguments);
		},

		/**
		 * This method can be called to determine whether the sapUiSizeCompact or sapUiSizeCozy
		 * design mode class should be set, which influences the size appearance of some controls.
		 * @public
		 * @return {string} css class, either 'sapUiSizeCompact' or 'sapUiSizeCozy' - or an empty string if no css class should be set
		 */
		getContentDensityClass : function() {
			if (this._sContentDensityClass === undefined) {
				// check whether FLP has already set the content density class; do nothing in this case
				// eslint-disable-next-line sap-no-proprietary-browser-api
				if (document.body.classList.contains(\\"sapUiSizeCozy\\") || document.body.classList.contains(\\"sapUiSizeCompact\\")) {
					this._sContentDensityClass = \\"\\";
				} else if (!Device.support.touch) { // apply \\"compact\\" mode if touch is not supported
					this._sContentDensityClass = \\"sapUiSizeCompact\\";
				} else {
					// \\"cozy\\" in case of touch support; default for most sap.m controls, but needed for desktop-first controls like sap.ui.table.Table
					this._sContentDensityClass = \\"sapUiSizeCozy\\";
				}
			}
			return this._sContentDensityClass;
		}

	});
});",
    "state": "modified",
  },
  "webapp/controller/App.controller.js": Object {
    "contents": "sap.ui.define([
	\\"./BaseController\\",
	\\"sap/ui/model/json/JSONModel\\"
], function (BaseController, JSONModel) {
	\\"use strict\\";

	return BaseController.extend(\\"test.me.controller.App\\", {

		onInit : function () {
			var oViewModel,
				fnSetAppNotBusy,
				iOriginalBusyDelay = this.getView().getBusyIndicatorDelay();

			oViewModel = new JSONModel({
				busy : true,
				delay : 0,
				layout : \\"OneColumn\\",
				previousLayout : \\"\\",
				actionButtonsInfo : {
					midColumn : {
						fullScreen : false
					}
				}
			});
			this.setModel(oViewModel, \\"appView\\");

			fnSetAppNotBusy = function() {
				oViewModel.setProperty(\\"/busy\\", false);
				oViewModel.setProperty(\\"/delay\\", iOriginalBusyDelay);
			};

			// since then() has no \\"reject\\"-path attach to the MetadataFailed-Event to disable the busy indicator in case of an error
			this.getOwnerComponent().getModel().metadataLoaded().then(fnSetAppNotBusy);
			this.getOwnerComponent().getModel().attachMetadataFailed(fnSetAppNotBusy);

			// apply content density mode to root view
			this.getView().addStyleClass(this.getOwnerComponent().getContentDensityClass());
		}

	});
});",
    "state": "modified",
  },
  "webapp/controller/BaseController.js": Object {
    "contents": "sap.ui.define([
	\\"sap/ui/core/mvc/Controller\\",
	\\"sap/ui/core/routing/History\\"
], function (Controller, History) {
	\\"use strict\\";

	return Controller.extend(\\"test.me.controller.BaseController\\", {
		/**
		 * Convenience method for accessing the router in every controller of the application.
		 * @public
		 * @returns {sap.ui.core.routing.Router} the router for this component
		 */
		getRouter : function () {
			return this.getOwnerComponent().getRouter();
		},

		/**
		 * Convenience method for getting the view model by name in every controller of the application.
		 * @public
		 * @param {string} sName the model name
		 * @returns {sap.ui.model.Model} the model instance
		 */
		getModel : function (sName) {
			return this.getView().getModel(sName);
		},

		/**
		 * Convenience method for setting the view model in every controller of the application.
		 * @public
		 * @param {sap.ui.model.Model} oModel the model instance
		 * @param {string} sName the model name
		 * @returns {sap.ui.mvc.View} the view instance
		 */
		setModel : function (oModel, sName) {
			return this.getView().setModel(oModel, sName);
		},

		/**
		 * Convenience method for getting the resource bundle.
		 * @public
		 * @returns {sap.ui.model.resource.ResourceModel} the resourceModel of the component
		 */
		getResourceBundle : function () {
			return this.getOwnerComponent().getModel(\\"i18n\\").getResourceBundle();
		},

		/**
		 * Event handler for navigating back.
		 * It there is a history entry we go one step back in the browser history
		 * If not, it will replace the current entry of the browser history with the list route.
		 * @public
		 */
		onNavBack : function() {
			var sPreviousHash = History.getInstance().getPreviousHash();

			if (sPreviousHash !== undefined) {
				// eslint-disable-next-line sap-no-history-manipulation
				history.go(-1);
			} else {
				this.getRouter().navTo(\\"list\\", {}, true);
			}
		}

	});

});",
    "state": "modified",
  },
  "webapp/controller/Detail.controller.js": Object {
    "contents": "sap.ui.define([
	\\"./BaseController\\",
	\\"sap/ui/model/json/JSONModel\\",
	\\"../model/formatter\\",
	\\"sap/m/library\\"
], function (BaseController, JSONModel, formatter, mobileLibrary) {
	\\"use strict\\";

	// shortcut for sap.m.URLHelper
	var URLHelper = mobileLibrary.URLHelper;

	return BaseController.extend(\\"test.me.controller.Detail\\", {

		formatter: formatter,

		/* =========================================================== */
		/* lifecycle methods                                           */
		/* =========================================================== */

		onInit: function () {
			// Model used to manipulate control states. The chosen values make sure,
			// detail page is busy indication immediately so there is no break in
			// between the busy indication for loading the view's meta data
			var oViewModel = new JSONModel({
				busy : false,
				delay : 0,
				lineItemListTitle : this.getResourceBundle().getText(\\"detailLineItemTableHeading\\")
			});

			this.getRouter().getRoute(\\"object\\").attachPatternMatched(this._onObjectMatched, this);

			this.setModel(oViewModel, \\"detailView\\");

			this.getOwnerComponent().getModel().metadataLoaded().then(this._onMetadataLoaded.bind(this));
		},

		/* =========================================================== */
		/* event handlers                                              */
		/* =========================================================== */

		/**
		 * Event handler when the share by E-Mail button has been clicked
		 * @public
		 */
		onSendEmailPress: function () {
			var oViewModel = this.getModel(\\"detailView\\");

			URLHelper.triggerEmail(
				null,
				oViewModel.getProperty(\\"/shareSendEmailSubject\\"),
				oViewModel.getProperty(\\"/shareSendEmailMessage\\")
			);
		},

		
		/**
		 * Updates the item count within the line item table's header
		 * @param {object} oEvent an event containing the total number of items in the list
		 * @private
		 */
		onListUpdateFinished: function (oEvent) {
			var sTitle,
				iTotalItems = oEvent.getParameter(\\"total\\"),
				oViewModel = this.getModel(\\"detailView\\");

			// only update the counter if the length is final
			if (this.byId(\\"lineItemsList\\").getBinding(\\"items\\").isLengthFinal()) {
				if (iTotalItems) {
					sTitle = this.getResourceBundle().getText(\\"detailLineItemTableHeadingCount\\", [iTotalItems]);
				} else {
					//Display 'Line Items' instead of 'Line items (0)'
					sTitle = this.getResourceBundle().getText(\\"detailLineItemTableHeading\\");
				}
				oViewModel.setProperty(\\"/lineItemListTitle\\", sTitle);
			}
		},

		/* =========================================================== */
		/* begin: internal methods                                     */
		/* =========================================================== */

		/**
		 * Binds the view to the object path and expands the aggregated line items.
		 * @function
		 * @param {sap.ui.base.Event} oEvent pattern match event in route 'object'
		 * @private
		 */
		_onObjectMatched: function (oEvent) {
			var sObjectId =  oEvent.getParameter(\\"arguments\\").objectId;
			this.getModel(\\"appView\\").setProperty(\\"/layout\\", \\"TwoColumnsMidExpanded\\");
			this.getModel().metadataLoaded().then( function() {
				var sObjectPath = this.getModel().createKey(\\"Products\\", {
					ProductID:  sObjectId
				});
				this._bindView(\\"/\\" + sObjectPath);
			}.bind(this));
		},

		/**
		 * Binds the view to the object path. Makes sure that detail view displays
		 * a busy indicator while data for the corresponding element binding is loaded.
		 * @function
		 * @param {string} sObjectPath path to the object to be bound to the view.
		 * @private
		 */
		_bindView: function (sObjectPath) {
			// Set busy indicator during view binding
			var oViewModel = this.getModel(\\"detailView\\");

			// If the view was not bound yet its not busy, only if the binding requests data it is set to busy again
			oViewModel.setProperty(\\"/busy\\", false);

			this.getView().bindElement({
				path : sObjectPath,
				events: {
					change : this._onBindingChange.bind(this),
					dataRequested : function () {
						oViewModel.setProperty(\\"/busy\\", true);
					},
					dataReceived: function () {
						oViewModel.setProperty(\\"/busy\\", false);
					}
				}
			});
		},

		_onBindingChange: function () {
			var oView = this.getView(),
				oElementBinding = oView.getElementBinding();

			// No data for the binding
			if (!oElementBinding.getBoundContext()) {
				this.getRouter().getTargets().display(\\"detailObjectNotFound\\");
				// if object could not be found, the selection in the list list
				// does not make sense anymore.
				this.getOwnerComponent().oListSelector.clearListListSelection();
				return;
			}

			var sPath = oElementBinding.getPath(),
				oResourceBundle = this.getResourceBundle(),
				oObject = oView.getModel().getObject(sPath),
				sObjectId = oObject.ProductID,
				sObjectName = oObject.ProductName,
				oViewModel = this.getModel(\\"detailView\\");

			this.getOwnerComponent().oListSelector.selectAListItem(sPath);

			oViewModel.setProperty(\\"/shareSendEmailSubject\\",
				oResourceBundle.getText(\\"shareSendEmailObjectSubject\\", [sObjectId]));
			oViewModel.setProperty(\\"/shareSendEmailMessage\\",
				oResourceBundle.getText(\\"shareSendEmailObjectMessage\\", [sObjectName, sObjectId, location.href]));
		},

		_onMetadataLoaded: function () {
			// Store original busy indicator delay for the detail view
			var iOriginalViewBusyDelay = this.getView().getBusyIndicatorDelay(),
				oViewModel = this.getModel(\\"detailView\\"),
				oLineItemTable = this.byId(\\"lineItemsList\\"),
				iOriginalLineItemTableBusyDelay = oLineItemTable.getBusyIndicatorDelay();

			// Make sure busy indicator is displayed immediately when
			// detail view is displayed for the first time
			oViewModel.setProperty(\\"/delay\\", 0);
			oViewModel.setProperty(\\"/lineItemTableDelay\\", 0);

			oLineItemTable.attachEventOnce(\\"updateFinished\\", function() {
				// Restore original busy indicator delay for line item table
				oViewModel.setProperty(\\"/lineItemTableDelay\\", iOriginalLineItemTableBusyDelay);
			});

			// Binding the view will set it to not busy - so the view is always busy if it is not bound
			oViewModel.setProperty(\\"/busy\\", true);
			// Restore original busy indicator delay for the detail view
			oViewModel.setProperty(\\"/delay\\", iOriginalViewBusyDelay);
		},

		/**
		 * Set the full screen mode to false and navigate to list page
		 */
		onCloseDetailPress: function () {
			this.getModel(\\"appView\\").setProperty(\\"/actionButtonsInfo/midColumn/fullScreen\\", false);
			// No item should be selected on list after detail page is closed
			this.getOwnerComponent().oListSelector.clearListListSelection();
			this.getRouter().navTo(\\"list\\");
		},

		/**
		 * Toggle between full and non full screen mode.
		 */
		toggleFullScreen: function () {
			var bFullScreen = this.getModel(\\"appView\\").getProperty(\\"/actionButtonsInfo/midColumn/fullScreen\\");
			this.getModel(\\"appView\\").setProperty(\\"/actionButtonsInfo/midColumn/fullScreen\\", !bFullScreen);
			if (!bFullScreen) {
				// store current layout and go full screen
				this.getModel(\\"appView\\").setProperty(\\"/previousLayout\\", this.getModel(\\"appView\\").getProperty(\\"/layout\\"));
				this.getModel(\\"appView\\").setProperty(\\"/layout\\", \\"MidColumnFullScreen\\");
			} else {
				// reset to previous layout
				this.getModel(\\"appView\\").setProperty(\\"/layout\\",  this.getModel(\\"appView\\").getProperty(\\"/previousLayout\\"));
			}
		}
	});

});",
    "state": "modified",
  },
  "webapp/controller/DetailObjectNotFound.controller.js": Object {
    "contents": "sap.ui.define([
	\\"./BaseController\\"
], function (BaseController) {
	\\"use strict\\";

	return BaseController.extend(\\"test.me.controller.DetailObjectNotFound\\", {});
});",
    "state": "modified",
  },
  "webapp/controller/DetailObjectNotFound.js": Object {
    "contents": "sap.ui.define([
	\\"./BaseController\\"
], function (BaseController) {
	\\"use strict\\";

	return BaseController.extend(\\"test.me.controller.DetailObjectNotFound\\", {});
});
",
    "state": "modified",
  },
  "webapp/controller/ErrorHandler.js": Object {
    "contents": "sap.ui.define([
	\\"sap/ui/base/Object\\",
	\\"sap/m/MessageBox\\"
], function (UI5Object, MessageBox) {
	\\"use strict\\";

	return UI5Object.extend(\\"test.me.controller.ErrorHandler\\", {

		/**
		 * Handles application errors by automatically attaching to the model events and displaying errors when needed.
		 * @class
		 * @param {sap.ui.core.UIComponent} oComponent reference to the app's component
		 * @public
		 * @alias test.me.controller.ErrorHandler
		 */
		constructor : function (oComponent) {
			this._oResourceBundle = oComponent.getModel(\\"i18n\\").getResourceBundle();
			this._oComponent = oComponent;
			this._oModel = oComponent.getModel();
			this._bMessageOpen = false;
			this._sErrorText = this._oResourceBundle.getText(\\"errorText\\");

			this._oModel.attachMetadataFailed(function (oEvent) {
				var oParams = oEvent.getParameters();
				this._showServiceError(oParams.response);
			}, this);

			this._oModel.attachRequestFailed(function (oEvent) {
				var oParams = oEvent.getParameters();
				// An entity that was not found in the service is also throwing a 404 error in oData.
				// We already cover this case with a notFound target so we skip it here.
				// A request that cannot be sent to the server is a technical error that we have to handle though
				if (oParams.response.statusCode !== \\"404\\" || (oParams.response.statusCode === 404 && oParams.response.responseText.indexOf(\\"Cannot POST\\") === 0)) {
					this._showServiceError(oParams.response);
				}
			}, this);
		},

		/**
		 * Shows a {@link sap.m.MessageBox} when a service call has failed.
		 * Only the first error message will be display.
		 * @param {string} sDetails a technical error to be displayed on request
		 * @private
		 */
		_showServiceError : function (sDetails) {
			if (this._bMessageOpen) {
				return;
			}
			this._bMessageOpen = true;
			MessageBox.error(
				this._sErrorText,
				{
					id : \\"serviceErrorMessageBox\\",
					details : sDetails,
					styleClass : this._oComponent.getContentDensityClass(),
					actions : [MessageBox.Action.CLOSE],
					onClose : function () {
						this._bMessageOpen = false;
					}.bind(this)
				}
			);
		}

	});

});",
    "state": "modified",
  },
  "webapp/controller/List.controller.js": Object {
    "contents": "sap.ui.define([
	\\"./BaseController\\",
	\\"sap/ui/model/json/JSONModel\\",
	\\"sap/ui/model/Filter\\",
	\\"sap/ui/model/Sorter\\",
	\\"sap/ui/model/FilterOperator\\",
	\\"sap/m/GroupHeaderListItem\\",
	\\"sap/ui/Device\\",
	\\"sap/ui/core/Fragment\\",
	\\"../model/formatter\\"
], function (BaseController, JSONModel, Filter, Sorter, FilterOperator, GroupHeaderListItem, Device, Fragment, formatter) {
	\\"use strict\\";

	return BaseController.extend(\\"test.me.controller.List\\", {

		formatter: formatter,

		/* =========================================================== */
		/* lifecycle methods                                           */
		/* =========================================================== */

		/**
		 * Called when the list list controller is instantiated. It sets up the event handling for the list/detail communication and other lifecycle tasks.
		 * @public
		 */
		onInit : function () {
			// Control state model
			var oList = this.byId(\\"list\\"),
				oViewModel = this._createViewModel(),
				// Put down list list's original value for busy indicator delay,
				// so it can be restored later on. Busy handling on the list list is
				// taken care of by the list list itself.
				iOriginalBusyDelay = oList.getBusyIndicatorDelay();


			this._oGroupFunctions = {
				UnitsInStock: function(oContext) {
					var iNumber = oContext.getProperty('UnitsInStock'),
						key, text;
					if (iNumber <= 20) {
						key = \\"LE20\\";
						text = this.getResourceBundle().getText(\\"listGroup1Header1\\");
					} else {
						key = \\"GT20\\";
						text = this.getResourceBundle().getText(\\"listGroup1Header2\\");
					}
					return {
						key: key,
						text: text
					};
				}.bind(this)
			};

			this._oList = oList;
			// keeps the filter and search state
			this._oListFilterState = {
				aFilter : [],
				aSearch : []
			};

			this.setModel(oViewModel, \\"listView\\");
			// Make sure, busy indication is showing immediately so there is no
			// break after the busy indication for loading the view's meta data is
			// ended (see promise 'oWhenMetadataIsLoaded' in AppController)
			oList.attachEventOnce(\\"updateFinished\\", function(){
				// Restore original busy indicator delay for the list
				oViewModel.setProperty(\\"/delay\\", iOriginalBusyDelay);
			});

			this.getView().addEventDelegate({
				onBeforeFirstShow: function () {
					this.getOwnerComponent().oListSelector.setBoundMasterList(oList);
				}.bind(this)
			});

			this.getRouter().getRoute(\\"list\\").attachPatternMatched(this._onMasterMatched, this);
			this.getRouter().attachBypassed(this.onBypassed, this);
		},

		/* =========================================================== */
		/* event handlers                                              */
		/* =========================================================== */

		/**
		 * After list data is available, this handler method updates the
		 * list list counter
		 * @param {sap.ui.base.Event} oEvent the update finished event
		 * @public
		 */
		onUpdateFinished : function (oEvent) {
			// update the list list object counter after new data is loaded
			this._updateListItemCount(oEvent.getParameter(\\"total\\"));
		},

		/**
		 * Event handler for the list search field. Applies current
		 * filter value and triggers a new search. If the search field's
		 * 'refresh' button has been pressed, no new search is triggered
		 * and the list binding is refresh instead.
		 * @param {sap.ui.base.Event} oEvent the search event
		 * @public
		 */
		onSearch: function (oEvent) {
			if (oEvent.getParameters().refreshButtonPressed) {
				// Search field's 'refresh' button has been pressed.
				// This is visible if you select any list list item.
				// In this case no new search is triggered, we only
				// refresh the list binding.
				this.onRefresh();
				return;
			}

			var sQuery = oEvent.getParameter(\\"query\\");

			if (sQuery) {
				this._oListFilterState.aSearch = [new Filter(\\"ProductName\\", FilterOperator.Contains, sQuery)];
			} else {
				this._oListFilterState.aSearch = [];
			}
			this._applyFilterSearch();

		},

		/**
		 * Event handler for refresh event. Keeps filter, sort
		 * and group settings and refreshes the list binding.
		 * @public
		 */
		onRefresh: function () {
			this._oList.getBinding(\\"items\\").refresh();
		},

		/**
		 * Event handler for the filter, sort and group buttons to open the ViewSettingsDialog.
		 * @param {sap.ui.base.Event} oEvent the button press event
		 * @public
		 */
		onOpenViewSettings: function (oEvent) {
			var sDialogTab = \\"filter\\";
			if (oEvent.getSource() instanceof sap.m.Button) {
				var sButtonId = oEvent.getSource().getId();
				if (sButtonId.match(\\"sort\\")) {
					sDialogTab = \\"sort\\";
				} else if (sButtonId.match(\\"group\\")) {
					sDialogTab = \\"group\\";
				}
			}
			// load asynchronous XML fragment
			if (!this.byId(\\"viewSettingsDialog\\")) {
				Fragment.load({
					id: this.getView().getId(),
					name: \\"test.me.view.ViewSettingsDialog\\",
					controller: this
				}).then(function(oDialog){
					// connect dialog to the root view of this component (models, lifecycle)
					this.getView().addDependent(oDialog);
					oDialog.addStyleClass(this.getOwnerComponent().getContentDensityClass());
					oDialog.open(sDialogTab);
				}.bind(this));
			} else {
				this.byId(\\"viewSettingsDialog\\").open(sDialogTab);
			}
		},

		/**
		 * Event handler called when ViewSettingsDialog has been confirmed, i.e.
		 * has been closed with 'OK'. In the case, the currently chosen filters, sorters or groupers
		 * are applied to the list list, which can also mean that they
		 * are removed from the list list, in case they are
		 * removed in the ViewSettingsDialog.
		 * @param {sap.ui.base.Event} oEvent the confirm event
		 * @public
		 */
		onConfirmViewSettingsDialog: function (oEvent) {
			
			var aFilterItems = oEvent.getParameters().filterItems,
				aFilters = [],
				aCaptions = [];

			// update filter state:
			// combine the filter array and the filter string
			aFilterItems.forEach(function (oItem) {
				switch (oItem.getKey()) {
					case \\"Filter1\\" :
						aFilters.push(new Filter(\\"UnitsInStock\\", FilterOperator.LE, 100));
						break;
					case \\"Filter2\\" :
						aFilters.push(new Filter(\\"UnitsInStock\\", FilterOperator.GT, 100));
						break;
					default :
						break;
				}
				aCaptions.push(oItem.getText());
			});

			this._oListFilterState.aFilter = aFilters;
			this._updateFilterBar(aCaptions.join(\\", \\"));
			this._applyFilterSearch();
			this._applySortGroup(oEvent);
		},

		/**
		 * Apply the chosen sorter and grouper to the list list
		 * @param {sap.ui.base.Event} oEvent the confirm event
		 * @private
		 */
		_applySortGroup: function (oEvent) {
			var mParams = oEvent.getParameters(),
				sPath,
				bDescending,
				aSorters = [];
			
			// apply sorter to binding
			// (grouping comes before sorting)
			if (mParams.groupItem) {
				sPath = mParams.groupItem.getKey();
				bDescending = mParams.groupDescending;
				var vGroup = this._oGroupFunctions[sPath];
				aSorters.push(new Sorter(sPath, bDescending, vGroup));
			}
			
			sPath = mParams.sortItem.getKey();
			bDescending = mParams.sortDescending;
			aSorters.push(new Sorter(sPath, bDescending));
			this._oList.getBinding(\\"items\\").sort(aSorters);
		},

		/**
		 * Event handler for the list selection event
		 * @param {sap.ui.base.Event} oEvent the list selectionChange event
		 * @public
		 */
		onSelectionChange: function (oEvent) {
			var oList = oEvent.getSource(),
				bSelected = oEvent.getParameter(\\"selected\\");

			// skip navigation when deselecting an item in multi selection mode
			if (!(oList.getMode() === \\"MultiSelect\\" && !bSelected)) {
				// get the list item, either from the listItem parameter or from the event's source itself (will depend on the device-dependent mode).
				this._showDetail(oEvent.getParameter(\\"listItem\\") || oEvent.getSource());
			}
		},

		/**
		 * Event handler for the bypassed event, which is fired when no routing pattern matched.
		 * If there was an object selected in the list list, that selection is removed.
		 * @public
		 */
		onBypassed: function () {
			this._oList.removeSelections(true);
		},

		/**
		 * Used to create GroupHeaders with non-capitalized caption.
		 * These headers are inserted into the list list to
		 * group the list list's items.
		 * @param {Object} oGroup group whose text is to be displayed
		 * @public
		 * @returns {sap.m.GroupHeaderListItem} group header with non-capitalized caption.
		 */
		createGroupHeader: function (oGroup) {
			return new GroupHeaderListItem({
				title : oGroup.text,
				upperCase : false
			});
		},

		/**
		 * Event handler for navigating back.
		 * We navigate back in the browser historz
		 * @public
		 */
		onNavBack: function() {
			// eslint-disable-next-line sap-no-history-manipulation
			history.go(-1);
		},

		/* =========================================================== */
		/* begin: internal methods                                     */
		/* =========================================================== */


		_createViewModel: function() {
			return new JSONModel({
				isFilterBarVisible: false,
				filterBarLabel: \\"\\",
				delay: 0,
				title: this.getResourceBundle().getText(\\"listTitleCount\\", [0]),
				noDataText: this.getResourceBundle().getText(\\"listListNoDataText\\"),
				sortBy: \\"ProductName\\",
				groupBy: \\"None\\"
			});
		},

		_onMasterMatched:  function() {
			//Set the layout property of the FCL control to 'OneColumn'
			this.getModel(\\"appView\\").setProperty(\\"/layout\\", \\"OneColumn\\");
		},

		/**
		 * Shows the selected item on the detail page
		 * On phones a additional history entry is created
		 * @param {sap.m.ObjectListItem} oItem selected Item
		 * @private
		 */
		_showDetail: function (oItem) {
			var bReplace = !Device.system.phone;
			// set the layout property of FCL control to show two columns
			this.getModel(\\"appView\\").setProperty(\\"/layout\\", \\"TwoColumnsMidExpanded\\");
			this.getRouter().navTo(\\"object\\", {
				objectId : oItem.getBindingContext().getProperty(\\"ProductID\\")
			}, bReplace);
		},

		/**
		 * Sets the item count on the list list header
		 * @param {integer} iTotalItems the total number of items in the list
		 * @private
		 */
		_updateListItemCount: function (iTotalItems) {
			var sTitle;
			// only update the counter if the length is final
			if (this._oList.getBinding(\\"items\\").isLengthFinal()) {
				sTitle = this.getResourceBundle().getText(\\"listTitleCount\\", [iTotalItems]);
				this.getModel(\\"listView\\").setProperty(\\"/title\\", sTitle);
			}
		},

		/**
		 * Internal helper method to apply both filter and search state together on the list binding
		 * @private
		 */
		_applyFilterSearch: function () {
			var aFilters = this._oListFilterState.aSearch.concat(this._oListFilterState.aFilter),
				oViewModel = this.getModel(\\"listView\\");
			this._oList.getBinding(\\"items\\").filter(aFilters, \\"Application\\");
			// changes the noDataText of the list in case there are no filter results
			if (aFilters.length !== 0) {
				oViewModel.setProperty(\\"/noDataText\\", this.getResourceBundle().getText(\\"listListNoDataWithFilterOrSearchText\\"));
			} else if (this._oListFilterState.aSearch.length > 0) {
				// only reset the no data text to default when no new search was triggered
				oViewModel.setProperty(\\"/noDataText\\", this.getResourceBundle().getText(\\"listListNoDataText\\"));
			}
		},

		/**
		 * Internal helper method that sets the filter bar visibility property and the label's caption to be shown
		 * @param {string} sFilterBarText the selected filter value
		 * @private
		 */
		_updateFilterBar : function (sFilterBarText) {
			var oViewModel = this.getModel(\\"listView\\");
			oViewModel.setProperty(\\"/isFilterBarVisible\\", (this._oListFilterState.aFilter.length > 0));
			oViewModel.setProperty(\\"/filterBarLabel\\", this.getResourceBundle().getText(\\"listFilterBarText\\", [sFilterBarText]));
		}

	});

});",
    "state": "modified",
  },
  "webapp/controller/ListSelector.js": Object {
    "contents": "sap.ui.define([
	\\"sap/ui/base/Object\\",
	\\"sap/base/Log\\"
], function (BaseObject, Log) {
	\\"use strict\\";

	return BaseObject.extend(\\"test.me.controller.ListSelector\\", {

		/**
		 * Provides a convenience API for selecting list items. All the functions will wait until the initial load of the a List passed to the instance by the setBoundMasterList
		 * function.
		 * @class
		 * @public
		 */

		constructor : function () {
			this._oWhenListHasBeenSet = new Promise(function (fnResolveListHasBeenSet) {
				this._fnResolveListHasBeenSet = fnResolveListHasBeenSet;
			}.bind(this));
			// This promise needs to be created in the constructor, since it is allowed to
			// invoke selectItem functions before calling setBoundMasterList
			this.oWhenListLoadingIsDone = new Promise(function (fnResolve, fnReject) {
				this._oWhenListHasBeenSet
					.then(function (oList) {
						oList.getBinding(\\"items\\").attachEventOnce(\\"dataReceived\\",
							function () {
								if (this._oList.getItems().length) {
									fnResolve({
										list : oList
									});
								} else {
									// No items in the list
									fnReject({
										list : oList
									});
								}
							}.bind(this)
						);
					}.bind(this));
			}.bind(this));
		},

		/**
		 * A bound list should be passed in here. Should be done, before the list has received its initial data from the server.
		 * May only be invoked once per ListSelector instance.
		 * @param {sap.m.List} oList The list all the select functions will be invoked on.
		 * @public
		 */
		setBoundMasterList : function (oList) {
			this._oList = oList;
			this._fnResolveListHasBeenSet(oList);
		},

		/**
		 * Tries to select and scroll to a list item with a matching binding context. If there are no items matching the binding context or the ListMode is none,
		 * no selection/scrolling will happen
		 * @param {string} sBindingPath the binding path matching the binding path of a list item
		 * @public
		 */
		selectAListItem : function (sBindingPath) {

			this.oWhenListLoadingIsDone.then(
				function () {
					var oList = this._oList,
						oSelectedItem;

					if (oList.getMode() === \\"None\\") {
						return;
					}

					oSelectedItem = oList.getSelectedItem();

					// skip update if the current selection is already matching the object path
					if (oSelectedItem && oSelectedItem.getBindingContext().getPath() === sBindingPath) {
						return;
					}

					oList.getItems().some(function (oItem) {
						if (oItem.getBindingContext() && oItem.getBindingContext().getPath() === sBindingPath) {
							oList.setSelectedItem(oItem);
							return true;
						}
					});
				}.bind(this),
				function () {
					Log.warning(\\"Could not select the list item with the path\\" + sBindingPath + \\" because the list encountered an error or had no items\\");
				}
			);
		},

		/**
		 * Removes all selections from list list.
		 * Does not trigger 'selectionChange' event on list list, though.
		 * @public
		 */
		clearMasterListSelection : function () {
			//use promise to make sure that 'this._oList' is available
			this._oWhenListHasBeenSet.then(function () {
				this._oList.removeSelections(true);
			}.bind(this));
		}
	});
});",
    "state": "modified",
  },
  "webapp/controller/NotFound.controller.js": Object {
    "contents": "sap.ui.define([
	\\"./BaseController\\"
], function (BaseController) {
	\\"use strict\\";

	return BaseController.extend(\\"test.me.controller.NotFound\\", {

		onInit: function () {
			this.getRouter().getTarget(\\"notFound\\").attachDisplay(this._onNotFoundDisplayed, this);
		},

		_onNotFoundDisplayed : function () {
			this.getModel(\\"appView\\").setProperty(\\"/layout\\", \\"OneColumn\\");
		}
	});
});",
    "state": "modified",
  },
  "webapp/i18n/i18n.properties": Object {
    "contents": "# This is the resource bundle for test.me

#Texts for manifest.json

#XTIT: Application name
appTitle=My Test App

#YDES: Application description
appDescription=Test App Description
#~~~ List View ~~~~~~~~~~~~~~~~~~~~~~~~~~

#XTIT: List view title with placeholder for the number of items
listTitleCount=Products ({0})

#XTOL: Tooltip for the search field
listSearchTooltip=Enter an Products name or a part of it.

#XBLI: text for a list with no data
listListNoDataText=No Products are currently available

#XBLI: text for a list with no data with filter or search
listListNoDataWithFilterOrSearchText=No matching Products found

#XSEL: Option to sort the list list by ProductName
listSort1=Sort By ProductName


#XSEL: Option to sort the list list by UnitsInStock
listSort2=Sort By UnitsInStock

#XSEL: Option to filter the list list by UnitsInStock
listFilterName=UnitsInStock

#XSEL: Option to not filter the list list
listFilterNone=none

#XSEL: Option to filter the list list by  if the value is less than 100
listFilter1=<100 

#XSEL: Option to filter the list list by  if the value is greater than 100
listFilter2=>100 

#YMSG: Filter text that is displayed above the list list
listFilterBarText=Filtered by {0}

#XSEL: Option to not group the list list
listGroupNone=(Not grouped)

#XSEL: Option to group the list list by UnitsInStock
listGroup1=UnitsInStock Group

#XGRP: Group header UnitsInStock
listGroup1Header1=UnitsInStock 20 or less

#XGRP: Group header UnitsInStock
listGroup1Header2=UnitsInStock higher than 20


#~~~ Detail View ~~~~~~~~~~~~~~~~~~~~~~~~~~

#XTOL: Icon Tab Bar Info
detailIconTabBarInfo=Info

#XTOL: Icon Tab Bar Attachments
detailIconTabBarAttachments=Attachments

#XTOL: Tooltip text for close column button
closeColumn=Close


#XBLI: Text for the Products table with no data
detailLineItemTableNoDataText=No Products

#XTIT: Title of the Products table
detailLineItemTableHeading=Products

#XTIT: Title of the Products table
detailLineItemTableHeadingCount=Products ({0})

#XGRP: Title for the  column in the Products table
detailLineItemTableIDColumn=

#XGRP: Title for the  column in the Products table
detailLineItemTableUnitNumberColumn=


#XTIT: Send E-Mail subject
shareSendEmailObjectSubject=<Email subject including object identifier PLEASE REPLACE ACCORDING TO YOUR USE CASE> {0}

#YMSG: Send E-Mail message
shareSendEmailObjectMessage=<Email body PLEASE REPLACE ACCORDING TO YOUR USE CASE> {0} (id: {1})\\\\r\\\\n{2}

#XBUT: Text for the send e-mail button
sendEmail=Send E-Mail

#XTIT: Title text for the price
priceTitle=Price

#~~~ Not Found View ~~~~~~~~~~~~~~~~~~~~~~~

#XTIT: Not found view title
notFoundTitle=Not Found

#YMSG: The Products not found text is displayed when there is no Products with this id
noObjectFoundText=This Products is not available

#YMSG: The not found text is displayed when there was an error loading the resource (404 error)
notFoundText=The requested resource was not found

#~~~ Not Available View ~~~~~~~~~~~~~~~~~~~~~~~

#XTIT: List view title
notAvailableViewTitle=Products

#~~~ Error Handling ~~~~~~~~~~~~~~~~~~~~~~~

#YMSG: Error dialog description
errorText=Sorry, a technical error occurred! Please try again later.",
    "state": "modified",
  },
  "webapp/index.html": Object {
    "contents": "<!DOCTYPE html>
<html>
<head>
    <meta charset=\\"UTF-8\\">
    <meta name=\\"viewport\\" content=\\"width=device-width, initial-scale=1.0\\">
    <meta http-equiv=\\"X-UA-Compatible\\" content=\\"IE=edge\\">
    <title>My Test App</title>
    <style>
        html, body, body > div, #container, #container-uiarea {
            height: 100%;
        }
    </style>
    <script
        id=\\"sap-ui-bootstrap\\"
        src=\\"resources/sap-ui-core.js\\"
        data-sap-ui-theme=\\"sap_fiori_3\\"
        data-sap-ui-resourceroots='{
            \\"test.me\\": \\"./\\"
        }'
        data-sap-ui-oninit=\\"module:sap/ui/core/ComponentSupport\\"
        data-sap-ui-compatVersion=\\"edge\\"
        data-sap-ui-async=\\"true\\"
        data-sap-ui-frameOptions=\\"trusted\\"
    ></script>
</head>
<body class=\\"sapUiBody sapUiSizeCompact\\" id=\\"content\\">
    <div
        data-sap-ui-component
        data-name=\\"test.me\\"
        data-id=\\"container\\"
        data-settings='{\\"id\\" : \\"test.me\\"}'
        data-handle-validation=\\"true\\"
    ></div>
</body>
</html>",
    "state": "modified",
  },
  "webapp/localService/metadata.xml": Object {
    "contents": "<?xml version=\\"1.0\\" encoding=\\"utf-8\\" standalone=\\"yes\\"?>
<edmx:Edmx Version=\\"1.0\\" xmlns:edmx=\\"http://schemas.microsoft.com/ado/2007/06/edmx\\">
    <edmx:DataServices xmlns:m=\\"http://schemas.microsoft.com/ado/2007/08/dataservices/metadata\\" m:DataServiceVersion=\\"1.0\\">
        <Schema Namespace=\\"NorthwindModel\\" xmlns:d=\\"http://schemas.microsoft.com/ado/2007/08/dataservices\\" xmlns:m=\\"http://schemas.microsoft.com/ado/2007/08/dataservices/metadata\\" xmlns=\\"http://schemas.microsoft.com/ado/2008/09/edm\\">
            <EntityType Name=\\"Category\\">
                <Key>
                    <PropertyRef Name=\\"CategoryID\\" />
                </Key>
                <Property Name=\\"CategoryID\\" Type=\\"Edm.Int32\\" Nullable=\\"false\\" p8:StoreGeneratedPattern=\\"Identity\\" xmlns:p8=\\"http://schemas.microsoft.com/ado/2009/02/edm/annotation\\" />
                <Property Name=\\"CategoryName\\" Type=\\"Edm.String\\" Nullable=\\"false\\" MaxLength=\\"15\\" Unicode=\\"true\\" FixedLength=\\"false\\" />
                <Property Name=\\"Description\\" Type=\\"Edm.String\\" Nullable=\\"true\\" MaxLength=\\"Max\\" Unicode=\\"true\\" FixedLength=\\"false\\" />
                <Property Name=\\"Picture\\" Type=\\"Edm.Binary\\" Nullable=\\"true\\" MaxLength=\\"Max\\" FixedLength=\\"false\\" />
                <NavigationProperty Name=\\"Products\\" Relationship=\\"NorthwindModel.FK_Products_Categories\\" FromRole=\\"Categories\\" ToRole=\\"Products\\" />
            </EntityType>
            <EntityType Name=\\"CustomerDemographic\\">
                <Key>
                    <PropertyRef Name=\\"CustomerTypeID\\" />
                </Key>
                <Property Name=\\"CustomerTypeID\\" Type=\\"Edm.String\\" Nullable=\\"false\\" MaxLength=\\"10\\" Unicode=\\"true\\" FixedLength=\\"true\\" />
                <Property Name=\\"CustomerDesc\\" Type=\\"Edm.String\\" Nullable=\\"true\\" MaxLength=\\"Max\\" Unicode=\\"true\\" FixedLength=\\"false\\" />
                <NavigationProperty Name=\\"Customers\\" Relationship=\\"NorthwindModel.CustomerCustomerDemo\\" FromRole=\\"CustomerDemographics\\" ToRole=\\"Customers\\" />
            </EntityType>
            <EntityType Name=\\"Customer\\">
                <Key>
                    <PropertyRef Name=\\"CustomerID\\" />
                </Key>
                <Property Name=\\"CustomerID\\" Type=\\"Edm.String\\" Nullable=\\"false\\" MaxLength=\\"5\\" Unicode=\\"true\\" FixedLength=\\"true\\" />
                <Property Name=\\"CompanyName\\" Type=\\"Edm.String\\" Nullable=\\"false\\" MaxLength=\\"40\\" Unicode=\\"true\\" FixedLength=\\"false\\" />
                <Property Name=\\"ContactName\\" Type=\\"Edm.String\\" Nullable=\\"true\\" MaxLength=\\"30\\" Unicode=\\"true\\" FixedLength=\\"false\\" />
                <Property Name=\\"ContactTitle\\" Type=\\"Edm.String\\" Nullable=\\"true\\" MaxLength=\\"30\\" Unicode=\\"true\\" FixedLength=\\"false\\" />
                <Property Name=\\"Address\\" Type=\\"Edm.String\\" Nullable=\\"true\\" MaxLength=\\"60\\" Unicode=\\"true\\" FixedLength=\\"false\\" />
                <Property Name=\\"City\\" Type=\\"Edm.String\\" Nullable=\\"true\\" MaxLength=\\"15\\" Unicode=\\"true\\" FixedLength=\\"false\\" />
                <Property Name=\\"Region\\" Type=\\"Edm.String\\" Nullable=\\"true\\" MaxLength=\\"15\\" Unicode=\\"true\\" FixedLength=\\"false\\" />
                <Property Name=\\"PostalCode\\" Type=\\"Edm.String\\" Nullable=\\"true\\" MaxLength=\\"10\\" Unicode=\\"true\\" FixedLength=\\"false\\" />
                <Property Name=\\"Country\\" Type=\\"Edm.String\\" Nullable=\\"true\\" MaxLength=\\"15\\" Unicode=\\"true\\" FixedLength=\\"false\\" />
                <Property Name=\\"Phone\\" Type=\\"Edm.String\\" Nullable=\\"true\\" MaxLength=\\"24\\" Unicode=\\"true\\" FixedLength=\\"false\\" />
                <Property Name=\\"Fax\\" Type=\\"Edm.String\\" Nullable=\\"true\\" MaxLength=\\"24\\" Unicode=\\"true\\" FixedLength=\\"false\\" />
                <NavigationProperty Name=\\"Orders\\" Relationship=\\"NorthwindModel.FK_Orders_Customers\\" FromRole=\\"Customers\\" ToRole=\\"Orders\\" />
                <NavigationProperty Name=\\"CustomerDemographics\\" Relationship=\\"NorthwindModel.CustomerCustomerDemo\\" FromRole=\\"Customers\\" ToRole=\\"CustomerDemographics\\" />
            </EntityType>
            <EntityType Name=\\"Employee\\">
                <Key>
                    <PropertyRef Name=\\"EmployeeID\\" />
                </Key>
                <Property Name=\\"EmployeeID\\" Type=\\"Edm.Int32\\" Nullable=\\"false\\" p8:StoreGeneratedPattern=\\"Identity\\" xmlns:p8=\\"http://schemas.microsoft.com/ado/2009/02/edm/annotation\\" />
                <Property Name=\\"LastName\\" Type=\\"Edm.String\\" Nullable=\\"false\\" MaxLength=\\"20\\" Unicode=\\"true\\" FixedLength=\\"false\\" />
                <Property Name=\\"FirstName\\" Type=\\"Edm.String\\" Nullable=\\"false\\" MaxLength=\\"10\\" Unicode=\\"true\\" FixedLength=\\"false\\" />
                <Property Name=\\"Title\\" Type=\\"Edm.String\\" Nullable=\\"true\\" MaxLength=\\"30\\" Unicode=\\"true\\" FixedLength=\\"false\\" />
                <Property Name=\\"TitleOfCourtesy\\" Type=\\"Edm.String\\" Nullable=\\"true\\" MaxLength=\\"25\\" Unicode=\\"true\\" FixedLength=\\"false\\" />
                <Property Name=\\"BirthDate\\" Type=\\"Edm.DateTime\\" Nullable=\\"true\\" />
                <Property Name=\\"HireDate\\" Type=\\"Edm.DateTime\\" Nullable=\\"true\\" />
                <Property Name=\\"Address\\" Type=\\"Edm.String\\" Nullable=\\"true\\" MaxLength=\\"60\\" Unicode=\\"true\\" FixedLength=\\"false\\" />
                <Property Name=\\"City\\" Type=\\"Edm.String\\" Nullable=\\"true\\" MaxLength=\\"15\\" Unicode=\\"true\\" FixedLength=\\"false\\" />
                <Property Name=\\"Region\\" Type=\\"Edm.String\\" Nullable=\\"true\\" MaxLength=\\"15\\" Unicode=\\"true\\" FixedLength=\\"false\\" />
                <Property Name=\\"PostalCode\\" Type=\\"Edm.String\\" Nullable=\\"true\\" MaxLength=\\"10\\" Unicode=\\"true\\" FixedLength=\\"false\\" />
                <Property Name=\\"Country\\" Type=\\"Edm.String\\" Nullable=\\"true\\" MaxLength=\\"15\\" Unicode=\\"true\\" FixedLength=\\"false\\" />
                <Property Name=\\"HomePhone\\" Type=\\"Edm.String\\" Nullable=\\"true\\" MaxLength=\\"24\\" Unicode=\\"true\\" FixedLength=\\"false\\" />
                <Property Name=\\"Extension\\" Type=\\"Edm.String\\" Nullable=\\"true\\" MaxLength=\\"4\\" Unicode=\\"true\\" FixedLength=\\"false\\" />
                <Property Name=\\"Photo\\" Type=\\"Edm.Binary\\" Nullable=\\"true\\" MaxLength=\\"Max\\" FixedLength=\\"false\\" />
                <Property Name=\\"Notes\\" Type=\\"Edm.String\\" Nullable=\\"true\\" MaxLength=\\"Max\\" Unicode=\\"true\\" FixedLength=\\"false\\" />
                <Property Name=\\"ReportsTo\\" Type=\\"Edm.Int32\\" Nullable=\\"true\\" />
                <Property Name=\\"PhotoPath\\" Type=\\"Edm.String\\" Nullable=\\"true\\" MaxLength=\\"255\\" Unicode=\\"true\\" FixedLength=\\"false\\" />
                <NavigationProperty Name=\\"Employees1\\" Relationship=\\"NorthwindModel.FK_Employees_Employees\\" FromRole=\\"Employees\\" ToRole=\\"Employees1\\" />
                <NavigationProperty Name=\\"Employee1\\" Relationship=\\"NorthwindModel.FK_Employees_Employees\\" FromRole=\\"Employees1\\" ToRole=\\"Employees\\" />
                <NavigationProperty Name=\\"Orders\\" Relationship=\\"NorthwindModel.FK_Orders_Employees\\" FromRole=\\"Employees\\" ToRole=\\"Orders\\" />
                <NavigationProperty Name=\\"Territories\\" Relationship=\\"NorthwindModel.EmployeeTerritories\\" FromRole=\\"Employees\\" ToRole=\\"Territories\\" />
            </EntityType>
            <EntityType Name=\\"Order_Detail\\">
                <Key>
                    <PropertyRef Name=\\"OrderID\\" />
                    <PropertyRef Name=\\"ProductID\\" />
                </Key>
                <Property Name=\\"OrderID\\" Type=\\"Edm.Int32\\" Nullable=\\"false\\" />
                <Property Name=\\"ProductID\\" Type=\\"Edm.Int32\\" Nullable=\\"false\\" />
                <Property Name=\\"UnitPrice\\" Type=\\"Edm.Decimal\\" Nullable=\\"false\\" Precision=\\"19\\" Scale=\\"4\\" />
                <Property Name=\\"Quantity\\" Type=\\"Edm.Int16\\" Nullable=\\"false\\" />
                <Property Name=\\"Discount\\" Type=\\"Edm.Single\\" Nullable=\\"false\\" />
                <NavigationProperty Name=\\"Order\\" Relationship=\\"NorthwindModel.FK_Order_Details_Orders\\" FromRole=\\"Order_Details\\" ToRole=\\"Orders\\" />
                <NavigationProperty Name=\\"Product\\" Relationship=\\"NorthwindModel.FK_Order_Details_Products\\" FromRole=\\"Order_Details\\" ToRole=\\"Products\\" />
            </EntityType>
            <EntityType Name=\\"Order\\">
                <Key>
                    <PropertyRef Name=\\"OrderID\\" />
                </Key>
                <Property Name=\\"OrderID\\" Type=\\"Edm.Int32\\" Nullable=\\"false\\" p8:StoreGeneratedPattern=\\"Identity\\" xmlns:p8=\\"http://schemas.microsoft.com/ado/2009/02/edm/annotation\\" />
                <Property Name=\\"CustomerID\\" Type=\\"Edm.String\\" Nullable=\\"true\\" MaxLength=\\"5\\" Unicode=\\"true\\" FixedLength=\\"true\\" />
                <Property Name=\\"EmployeeID\\" Type=\\"Edm.Int32\\" Nullable=\\"true\\" />
                <Property Name=\\"OrderDate\\" Type=\\"Edm.DateTime\\" Nullable=\\"true\\" />
                <Property Name=\\"RequiredDate\\" Type=\\"Edm.DateTime\\" Nullable=\\"true\\" />
                <Property Name=\\"ShippedDate\\" Type=\\"Edm.DateTime\\" Nullable=\\"true\\" />
                <Property Name=\\"ShipVia\\" Type=\\"Edm.Int32\\" Nullable=\\"true\\" />
                <Property Name=\\"Freight\\" Type=\\"Edm.Decimal\\" Nullable=\\"true\\" Precision=\\"19\\" Scale=\\"4\\" />
                <Property Name=\\"ShipName\\" Type=\\"Edm.String\\" Nullable=\\"true\\" MaxLength=\\"40\\" Unicode=\\"true\\" FixedLength=\\"false\\" />
                <Property Name=\\"ShipAddress\\" Type=\\"Edm.String\\" Nullable=\\"true\\" MaxLength=\\"60\\" Unicode=\\"true\\" FixedLength=\\"false\\" />
                <Property Name=\\"ShipCity\\" Type=\\"Edm.String\\" Nullable=\\"true\\" MaxLength=\\"15\\" Unicode=\\"true\\" FixedLength=\\"false\\" />
                <Property Name=\\"ShipRegion\\" Type=\\"Edm.String\\" Nullable=\\"true\\" MaxLength=\\"15\\" Unicode=\\"true\\" FixedLength=\\"false\\" />
                <Property Name=\\"ShipPostalCode\\" Type=\\"Edm.String\\" Nullable=\\"true\\" MaxLength=\\"10\\" Unicode=\\"true\\" FixedLength=\\"false\\" />
                <Property Name=\\"ShipCountry\\" Type=\\"Edm.String\\" Nullable=\\"true\\" MaxLength=\\"15\\" Unicode=\\"true\\" FixedLength=\\"false\\" />
                <NavigationProperty Name=\\"Customer\\" Relationship=\\"NorthwindModel.FK_Orders_Customers\\" FromRole=\\"Orders\\" ToRole=\\"Customers\\" />
                <NavigationProperty Name=\\"Employee\\" Relationship=\\"NorthwindModel.FK_Orders_Employees\\" FromRole=\\"Orders\\" ToRole=\\"Employees\\" />
                <NavigationProperty Name=\\"Order_Details\\" Relationship=\\"NorthwindModel.FK_Order_Details_Orders\\" FromRole=\\"Orders\\" ToRole=\\"Order_Details\\" />
                <NavigationProperty Name=\\"Shipper\\" Relationship=\\"NorthwindModel.FK_Orders_Shippers\\" FromRole=\\"Orders\\" ToRole=\\"Shippers\\" />
            </EntityType>
            <EntityType Name=\\"Product\\">
                <Key>
                    <PropertyRef Name=\\"ProductID\\" />
                </Key>
                <Property Name=\\"ProductID\\" Type=\\"Edm.Int32\\" Nullable=\\"false\\" p8:StoreGeneratedPattern=\\"Identity\\" xmlns:p8=\\"http://schemas.microsoft.com/ado/2009/02/edm/annotation\\" />
                <Property Name=\\"ProductName\\" Type=\\"Edm.String\\" Nullable=\\"false\\" MaxLength=\\"40\\" Unicode=\\"true\\" FixedLength=\\"false\\" />
                <Property Name=\\"SupplierID\\" Type=\\"Edm.Int32\\" Nullable=\\"true\\" />
                <Property Name=\\"CategoryID\\" Type=\\"Edm.Int32\\" Nullable=\\"true\\" />
                <Property Name=\\"QuantityPerUnit\\" Type=\\"Edm.String\\" Nullable=\\"true\\" MaxLength=\\"20\\" Unicode=\\"true\\" FixedLength=\\"false\\" />
                <Property Name=\\"UnitPrice\\" Type=\\"Edm.Decimal\\" Nullable=\\"true\\" Precision=\\"19\\" Scale=\\"4\\" />
                <Property Name=\\"UnitsInStock\\" Type=\\"Edm.Int16\\" Nullable=\\"true\\" />
                <Property Name=\\"UnitsOnOrder\\" Type=\\"Edm.Int16\\" Nullable=\\"true\\" />
                <Property Name=\\"ReorderLevel\\" Type=\\"Edm.Int16\\" Nullable=\\"true\\" />
                <Property Name=\\"Discontinued\\" Type=\\"Edm.Boolean\\" Nullable=\\"false\\" />
                <NavigationProperty Name=\\"Category\\" Relationship=\\"NorthwindModel.FK_Products_Categories\\" FromRole=\\"Products\\" ToRole=\\"Categories\\" />
                <NavigationProperty Name=\\"Order_Details\\" Relationship=\\"NorthwindModel.FK_Order_Details_Products\\" FromRole=\\"Products\\" ToRole=\\"Order_Details\\" />
                <NavigationProperty Name=\\"Supplier\\" Relationship=\\"NorthwindModel.FK_Products_Suppliers\\" FromRole=\\"Products\\" ToRole=\\"Suppliers\\" />
            </EntityType>
            <EntityType Name=\\"Region\\">
                <Key>
                    <PropertyRef Name=\\"RegionID\\" />
                </Key>
                <Property Name=\\"RegionID\\" Type=\\"Edm.Int32\\" Nullable=\\"false\\" />
                <Property Name=\\"RegionDescription\\" Type=\\"Edm.String\\" Nullable=\\"false\\" MaxLength=\\"50\\" Unicode=\\"true\\" FixedLength=\\"true\\" />
                <NavigationProperty Name=\\"Territories\\" Relationship=\\"NorthwindModel.FK_Territories_Region\\" FromRole=\\"Region\\" ToRole=\\"Territories\\" />
            </EntityType>
            <EntityType Name=\\"Shipper\\">
                <Key>
                    <PropertyRef Name=\\"ShipperID\\" />
                </Key>
                <Property Name=\\"ShipperID\\" Type=\\"Edm.Int32\\" Nullable=\\"false\\" p8:StoreGeneratedPattern=\\"Identity\\" xmlns:p8=\\"http://schemas.microsoft.com/ado/2009/02/edm/annotation\\" />
                <Property Name=\\"CompanyName\\" Type=\\"Edm.String\\" Nullable=\\"false\\" MaxLength=\\"40\\" Unicode=\\"true\\" FixedLength=\\"false\\" />
                <Property Name=\\"Phone\\" Type=\\"Edm.String\\" Nullable=\\"true\\" MaxLength=\\"24\\" Unicode=\\"true\\" FixedLength=\\"false\\" />
                <NavigationProperty Name=\\"Orders\\" Relationship=\\"NorthwindModel.FK_Orders_Shippers\\" FromRole=\\"Shippers\\" ToRole=\\"Orders\\" />
            </EntityType>
            <EntityType Name=\\"Supplier\\">
                <Key>
                    <PropertyRef Name=\\"SupplierID\\" />
                </Key>
                <Property Name=\\"SupplierID\\" Type=\\"Edm.Int32\\" Nullable=\\"false\\" p8:StoreGeneratedPattern=\\"Identity\\" xmlns:p8=\\"http://schemas.microsoft.com/ado/2009/02/edm/annotation\\" />
                <Property Name=\\"CompanyName\\" Type=\\"Edm.String\\" Nullable=\\"false\\" MaxLength=\\"40\\" Unicode=\\"true\\" FixedLength=\\"false\\" />
                <Property Name=\\"ContactName\\" Type=\\"Edm.String\\" Nullable=\\"true\\" MaxLength=\\"30\\" Unicode=\\"true\\" FixedLength=\\"false\\" />
                <Property Name=\\"ContactTitle\\" Type=\\"Edm.String\\" Nullable=\\"true\\" MaxLength=\\"30\\" Unicode=\\"true\\" FixedLength=\\"false\\" />
                <Property Name=\\"Address\\" Type=\\"Edm.String\\" Nullable=\\"true\\" MaxLength=\\"60\\" Unicode=\\"true\\" FixedLength=\\"false\\" />
                <Property Name=\\"City\\" Type=\\"Edm.String\\" Nullable=\\"true\\" MaxLength=\\"15\\" Unicode=\\"true\\" FixedLength=\\"false\\" />
                <Property Name=\\"Region\\" Type=\\"Edm.String\\" Nullable=\\"true\\" MaxLength=\\"15\\" Unicode=\\"true\\" FixedLength=\\"false\\" />
                <Property Name=\\"PostalCode\\" Type=\\"Edm.String\\" Nullable=\\"true\\" MaxLength=\\"10\\" Unicode=\\"true\\" FixedLength=\\"false\\" />
                <Property Name=\\"Country\\" Type=\\"Edm.String\\" Nullable=\\"true\\" MaxLength=\\"15\\" Unicode=\\"true\\" FixedLength=\\"false\\" />
                <Property Name=\\"Phone\\" Type=\\"Edm.String\\" Nullable=\\"true\\" MaxLength=\\"24\\" Unicode=\\"true\\" FixedLength=\\"false\\" />
                <Property Name=\\"Fax\\" Type=\\"Edm.String\\" Nullable=\\"true\\" MaxLength=\\"24\\" Unicode=\\"true\\" FixedLength=\\"false\\" />
                <Property Name=\\"HomePage\\" Type=\\"Edm.String\\" Nullable=\\"true\\" MaxLength=\\"Max\\" Unicode=\\"true\\" FixedLength=\\"false\\" />
                <NavigationProperty Name=\\"Products\\" Relationship=\\"NorthwindModel.FK_Products_Suppliers\\" FromRole=\\"Suppliers\\" ToRole=\\"Products\\" />
            </EntityType>
            <EntityType Name=\\"Territory\\">
                <Key>
                    <PropertyRef Name=\\"TerritoryID\\" />
                </Key>
                <Property Name=\\"TerritoryID\\" Type=\\"Edm.String\\" Nullable=\\"false\\" MaxLength=\\"20\\" Unicode=\\"true\\" FixedLength=\\"false\\" />
                <Property Name=\\"TerritoryDescription\\" Type=\\"Edm.String\\" Nullable=\\"false\\" MaxLength=\\"50\\" Unicode=\\"true\\" FixedLength=\\"true\\" />
                <Property Name=\\"RegionID\\" Type=\\"Edm.Int32\\" Nullable=\\"false\\" />
                <NavigationProperty Name=\\"Region\\" Relationship=\\"NorthwindModel.FK_Territories_Region\\" FromRole=\\"Territories\\" ToRole=\\"Region\\" />
                <NavigationProperty Name=\\"Employees\\" Relationship=\\"NorthwindModel.EmployeeTerritories\\" FromRole=\\"Territories\\" ToRole=\\"Employees\\" />
            </EntityType>
            <EntityType Name=\\"Alphabetical_list_of_product\\">
                <Key>
                    <PropertyRef Name=\\"ProductID\\" />
                    <PropertyRef Name=\\"ProductName\\" />
                    <PropertyRef Name=\\"Discontinued\\" />
                    <PropertyRef Name=\\"CategoryName\\" />
                </Key>
                <Property Name=\\"ProductID\\" Type=\\"Edm.Int32\\" Nullable=\\"false\\" />
                <Property Name=\\"ProductName\\" Type=\\"Edm.String\\" Nullable=\\"false\\" MaxLength=\\"40\\" Unicode=\\"true\\" FixedLength=\\"false\\" />
                <Property Name=\\"SupplierID\\" Type=\\"Edm.Int32\\" Nullable=\\"true\\" />
                <Property Name=\\"CategoryID\\" Type=\\"Edm.Int32\\" Nullable=\\"true\\" />
                <Property Name=\\"QuantityPerUnit\\" Type=\\"Edm.String\\" Nullable=\\"true\\" MaxLength=\\"20\\" Unicode=\\"true\\" FixedLength=\\"false\\" />
                <Property Name=\\"UnitPrice\\" Type=\\"Edm.Decimal\\" Nullable=\\"true\\" Precision=\\"19\\" Scale=\\"4\\" />
                <Property Name=\\"UnitsInStock\\" Type=\\"Edm.Int16\\" Nullable=\\"true\\" />
                <Property Name=\\"UnitsOnOrder\\" Type=\\"Edm.Int16\\" Nullable=\\"true\\" />
                <Property Name=\\"ReorderLevel\\" Type=\\"Edm.Int16\\" Nullable=\\"true\\" />
                <Property Name=\\"Discontinued\\" Type=\\"Edm.Boolean\\" Nullable=\\"false\\" />
                <Property Name=\\"CategoryName\\" Type=\\"Edm.String\\" Nullable=\\"false\\" MaxLength=\\"15\\" Unicode=\\"true\\" FixedLength=\\"false\\" />
            </EntityType>
            <EntityType Name=\\"Category_Sales_for_1997\\">
                <Key>
                    <PropertyRef Name=\\"CategoryName\\" />
                </Key>
                <Property Name=\\"CategoryName\\" Type=\\"Edm.String\\" Nullable=\\"false\\" MaxLength=\\"15\\" Unicode=\\"true\\" FixedLength=\\"false\\" />
                <Property Name=\\"CategorySales\\" Type=\\"Edm.Decimal\\" Nullable=\\"true\\" Precision=\\"19\\" Scale=\\"4\\" />
            </EntityType>
            <EntityType Name=\\"Current_Product_List\\">
                <Key>
                    <PropertyRef Name=\\"ProductID\\" />
                    <PropertyRef Name=\\"ProductName\\" />
                </Key>
                <Property Name=\\"ProductID\\" Type=\\"Edm.Int32\\" Nullable=\\"false\\" p8:StoreGeneratedPattern=\\"Identity\\" xmlns:p8=\\"http://schemas.microsoft.com/ado/2009/02/edm/annotation\\" />
                <Property Name=\\"ProductName\\" Type=\\"Edm.String\\" Nullable=\\"false\\" MaxLength=\\"40\\" Unicode=\\"true\\" FixedLength=\\"false\\" />
            </EntityType>
            <EntityType Name=\\"Customer_and_Suppliers_by_City\\">
                <Key>
                    <PropertyRef Name=\\"CompanyName\\" />
                    <PropertyRef Name=\\"Relationship\\" />
                </Key>
                <Property Name=\\"City\\" Type=\\"Edm.String\\" Nullable=\\"true\\" MaxLength=\\"15\\" Unicode=\\"true\\" FixedLength=\\"false\\" />
                <Property Name=\\"CompanyName\\" Type=\\"Edm.String\\" Nullable=\\"false\\" MaxLength=\\"40\\" Unicode=\\"true\\" FixedLength=\\"false\\" />
                <Property Name=\\"ContactName\\" Type=\\"Edm.String\\" Nullable=\\"true\\" MaxLength=\\"30\\" Unicode=\\"true\\" FixedLength=\\"false\\" />
                <Property Name=\\"Relationship\\" Type=\\"Edm.String\\" Nullable=\\"false\\" MaxLength=\\"9\\" Unicode=\\"false\\" FixedLength=\\"false\\" />
            </EntityType>
            <EntityType Name=\\"Invoice\\">
                <Key>
                    <PropertyRef Name=\\"CustomerName\\" />
                    <PropertyRef Name=\\"Salesperson\\" />
                    <PropertyRef Name=\\"OrderID\\" />
                    <PropertyRef Name=\\"ShipperName\\" />
                    <PropertyRef Name=\\"ProductID\\" />
                    <PropertyRef Name=\\"ProductName\\" />
                    <PropertyRef Name=\\"UnitPrice\\" />
                    <PropertyRef Name=\\"Quantity\\" />
                    <PropertyRef Name=\\"Discount\\" />
                </Key>
                <Property Name=\\"ShipName\\" Type=\\"Edm.String\\" Nullable=\\"true\\" MaxLength=\\"40\\" Unicode=\\"true\\" FixedLength=\\"false\\" />
                <Property Name=\\"ShipAddress\\" Type=\\"Edm.String\\" Nullable=\\"true\\" MaxLength=\\"60\\" Unicode=\\"true\\" FixedLength=\\"false\\" />
                <Property Name=\\"ShipCity\\" Type=\\"Edm.String\\" Nullable=\\"true\\" MaxLength=\\"15\\" Unicode=\\"true\\" FixedLength=\\"false\\" />
                <Property Name=\\"ShipRegion\\" Type=\\"Edm.String\\" Nullable=\\"true\\" MaxLength=\\"15\\" Unicode=\\"true\\" FixedLength=\\"false\\" />
                <Property Name=\\"ShipPostalCode\\" Type=\\"Edm.String\\" Nullable=\\"true\\" MaxLength=\\"10\\" Unicode=\\"true\\" FixedLength=\\"false\\" />
                <Property Name=\\"ShipCountry\\" Type=\\"Edm.String\\" Nullable=\\"true\\" MaxLength=\\"15\\" Unicode=\\"true\\" FixedLength=\\"false\\" />
                <Property Name=\\"CustomerID\\" Type=\\"Edm.String\\" Nullable=\\"true\\" MaxLength=\\"5\\" Unicode=\\"true\\" FixedLength=\\"true\\" />
                <Property Name=\\"CustomerName\\" Type=\\"Edm.String\\" Nullable=\\"false\\" MaxLength=\\"40\\" Unicode=\\"true\\" FixedLength=\\"false\\" />
                <Property Name=\\"Address\\" Type=\\"Edm.String\\" Nullable=\\"true\\" MaxLength=\\"60\\" Unicode=\\"true\\" FixedLength=\\"false\\" />
                <Property Name=\\"City\\" Type=\\"Edm.String\\" Nullable=\\"true\\" MaxLength=\\"15\\" Unicode=\\"true\\" FixedLength=\\"false\\" />
                <Property Name=\\"Region\\" Type=\\"Edm.String\\" Nullable=\\"true\\" MaxLength=\\"15\\" Unicode=\\"true\\" FixedLength=\\"false\\" />
                <Property Name=\\"PostalCode\\" Type=\\"Edm.String\\" Nullable=\\"true\\" MaxLength=\\"10\\" Unicode=\\"true\\" FixedLength=\\"false\\" />
                <Property Name=\\"Country\\" Type=\\"Edm.String\\" Nullable=\\"true\\" MaxLength=\\"15\\" Unicode=\\"true\\" FixedLength=\\"false\\" />
                <Property Name=\\"Salesperson\\" Type=\\"Edm.String\\" Nullable=\\"false\\" MaxLength=\\"31\\" Unicode=\\"true\\" FixedLength=\\"false\\" />
                <Property Name=\\"OrderID\\" Type=\\"Edm.Int32\\" Nullable=\\"false\\" />
                <Property Name=\\"OrderDate\\" Type=\\"Edm.DateTime\\" Nullable=\\"true\\" />
                <Property Name=\\"RequiredDate\\" Type=\\"Edm.DateTime\\" Nullable=\\"true\\" />
                <Property Name=\\"ShippedDate\\" Type=\\"Edm.DateTime\\" Nullable=\\"true\\" />
                <Property Name=\\"ShipperName\\" Type=\\"Edm.String\\" Nullable=\\"false\\" MaxLength=\\"40\\" Unicode=\\"true\\" FixedLength=\\"false\\" />
                <Property Name=\\"ProductID\\" Type=\\"Edm.Int32\\" Nullable=\\"false\\" />
                <Property Name=\\"ProductName\\" Type=\\"Edm.String\\" Nullable=\\"false\\" MaxLength=\\"40\\" Unicode=\\"true\\" FixedLength=\\"false\\" />
                <Property Name=\\"UnitPrice\\" Type=\\"Edm.Decimal\\" Nullable=\\"false\\" Precision=\\"19\\" Scale=\\"4\\" />
                <Property Name=\\"Quantity\\" Type=\\"Edm.Int16\\" Nullable=\\"false\\" />
                <Property Name=\\"Discount\\" Type=\\"Edm.Single\\" Nullable=\\"false\\" />
                <Property Name=\\"ExtendedPrice\\" Type=\\"Edm.Decimal\\" Nullable=\\"true\\" Precision=\\"19\\" Scale=\\"4\\" />
                <Property Name=\\"Freight\\" Type=\\"Edm.Decimal\\" Nullable=\\"true\\" Precision=\\"19\\" Scale=\\"4\\" />
            </EntityType>
            <EntityType Name=\\"Order_Details_Extended\\">
                <Key>
                    <PropertyRef Name=\\"OrderID\\" />
                    <PropertyRef Name=\\"ProductID\\" />
                    <PropertyRef Name=\\"ProductName\\" />
                    <PropertyRef Name=\\"UnitPrice\\" />
                    <PropertyRef Name=\\"Quantity\\" />
                    <PropertyRef Name=\\"Discount\\" />
                </Key>
                <Property Name=\\"OrderID\\" Type=\\"Edm.Int32\\" Nullable=\\"false\\" />
                <Property Name=\\"ProductID\\" Type=\\"Edm.Int32\\" Nullable=\\"false\\" />
                <Property Name=\\"ProductName\\" Type=\\"Edm.String\\" Nullable=\\"false\\" MaxLength=\\"40\\" Unicode=\\"true\\" FixedLength=\\"false\\" />
                <Property Name=\\"UnitPrice\\" Type=\\"Edm.Decimal\\" Nullable=\\"false\\" Precision=\\"19\\" Scale=\\"4\\" />
                <Property Name=\\"Quantity\\" Type=\\"Edm.Int16\\" Nullable=\\"false\\" />
                <Property Name=\\"Discount\\" Type=\\"Edm.Single\\" Nullable=\\"false\\" />
                <Property Name=\\"ExtendedPrice\\" Type=\\"Edm.Decimal\\" Nullable=\\"true\\" Precision=\\"19\\" Scale=\\"4\\" />
            </EntityType>
            <EntityType Name=\\"Order_Subtotal\\">
                <Key>
                    <PropertyRef Name=\\"OrderID\\" />
                </Key>
                <Property Name=\\"OrderID\\" Type=\\"Edm.Int32\\" Nullable=\\"false\\" />
                <Property Name=\\"Subtotal\\" Type=\\"Edm.Decimal\\" Nullable=\\"true\\" Precision=\\"19\\" Scale=\\"4\\" />
            </EntityType>
            <EntityType Name=\\"Orders_Qry\\">
                <Key>
                    <PropertyRef Name=\\"OrderID\\" />
                    <PropertyRef Name=\\"CompanyName\\" />
                </Key>
                <Property Name=\\"OrderID\\" Type=\\"Edm.Int32\\" Nullable=\\"false\\" />
                <Property Name=\\"CustomerID\\" Type=\\"Edm.String\\" Nullable=\\"true\\" MaxLength=\\"5\\" Unicode=\\"true\\" FixedLength=\\"true\\" />
                <Property Name=\\"EmployeeID\\" Type=\\"Edm.Int32\\" Nullable=\\"true\\" />
                <Property Name=\\"OrderDate\\" Type=\\"Edm.DateTime\\" Nullable=\\"true\\" />
                <Property Name=\\"RequiredDate\\" Type=\\"Edm.DateTime\\" Nullable=\\"true\\" />
                <Property Name=\\"ShippedDate\\" Type=\\"Edm.DateTime\\" Nullable=\\"true\\" />
                <Property Name=\\"ShipVia\\" Type=\\"Edm.Int32\\" Nullable=\\"true\\" />
                <Property Name=\\"Freight\\" Type=\\"Edm.Decimal\\" Nullable=\\"true\\" Precision=\\"19\\" Scale=\\"4\\" />
                <Property Name=\\"ShipName\\" Type=\\"Edm.String\\" Nullable=\\"true\\" MaxLength=\\"40\\" Unicode=\\"true\\" FixedLength=\\"false\\" />
                <Property Name=\\"ShipAddress\\" Type=\\"Edm.String\\" Nullable=\\"true\\" MaxLength=\\"60\\" Unicode=\\"true\\" FixedLength=\\"false\\" />
                <Property Name=\\"ShipCity\\" Type=\\"Edm.String\\" Nullable=\\"true\\" MaxLength=\\"15\\" Unicode=\\"true\\" FixedLength=\\"false\\" />
                <Property Name=\\"ShipRegion\\" Type=\\"Edm.String\\" Nullable=\\"true\\" MaxLength=\\"15\\" Unicode=\\"true\\" FixedLength=\\"false\\" />
                <Property Name=\\"ShipPostalCode\\" Type=\\"Edm.String\\" Nullable=\\"true\\" MaxLength=\\"10\\" Unicode=\\"true\\" FixedLength=\\"false\\" />
                <Property Name=\\"ShipCountry\\" Type=\\"Edm.String\\" Nullable=\\"true\\" MaxLength=\\"15\\" Unicode=\\"true\\" FixedLength=\\"false\\" />
                <Property Name=\\"CompanyName\\" Type=\\"Edm.String\\" Nullable=\\"false\\" MaxLength=\\"40\\" Unicode=\\"true\\" FixedLength=\\"false\\" />
                <Property Name=\\"Address\\" Type=\\"Edm.String\\" Nullable=\\"true\\" MaxLength=\\"60\\" Unicode=\\"true\\" FixedLength=\\"false\\" />
                <Property Name=\\"City\\" Type=\\"Edm.String\\" Nullable=\\"true\\" MaxLength=\\"15\\" Unicode=\\"true\\" FixedLength=\\"false\\" />
                <Property Name=\\"Region\\" Type=\\"Edm.String\\" Nullable=\\"true\\" MaxLength=\\"15\\" Unicode=\\"true\\" FixedLength=\\"false\\" />
                <Property Name=\\"PostalCode\\" Type=\\"Edm.String\\" Nullable=\\"true\\" MaxLength=\\"10\\" Unicode=\\"true\\" FixedLength=\\"false\\" />
                <Property Name=\\"Country\\" Type=\\"Edm.String\\" Nullable=\\"true\\" MaxLength=\\"15\\" Unicode=\\"true\\" FixedLength=\\"false\\" />
            </EntityType>
            <EntityType Name=\\"Product_Sales_for_1997\\">
                <Key>
                    <PropertyRef Name=\\"CategoryName\\" />
                    <PropertyRef Name=\\"ProductName\\" />
                </Key>
                <Property Name=\\"CategoryName\\" Type=\\"Edm.String\\" Nullable=\\"false\\" MaxLength=\\"15\\" Unicode=\\"true\\" FixedLength=\\"false\\" />
                <Property Name=\\"ProductName\\" Type=\\"Edm.String\\" Nullable=\\"false\\" MaxLength=\\"40\\" Unicode=\\"true\\" FixedLength=\\"false\\" />
                <Property Name=\\"ProductSales\\" Type=\\"Edm.Decimal\\" Nullable=\\"true\\" Precision=\\"19\\" Scale=\\"4\\" />
            </EntityType>
            <EntityType Name=\\"Products_Above_Average_Price\\">
                <Key>
                    <PropertyRef Name=\\"ProductName\\" />
                </Key>
                <Property Name=\\"ProductName\\" Type=\\"Edm.String\\" Nullable=\\"false\\" MaxLength=\\"40\\" Unicode=\\"true\\" FixedLength=\\"false\\" />
                <Property Name=\\"UnitPrice\\" Type=\\"Edm.Decimal\\" Nullable=\\"true\\" Precision=\\"19\\" Scale=\\"4\\" />
            </EntityType>
            <EntityType Name=\\"Products_by_Category\\">
                <Key>
                    <PropertyRef Name=\\"CategoryName\\" />
                    <PropertyRef Name=\\"ProductName\\" />
                    <PropertyRef Name=\\"Discontinued\\" />
                </Key>
                <Property Name=\\"CategoryName\\" Type=\\"Edm.String\\" Nullable=\\"false\\" MaxLength=\\"15\\" Unicode=\\"true\\" FixedLength=\\"false\\" />
                <Property Name=\\"ProductName\\" Type=\\"Edm.String\\" Nullable=\\"false\\" MaxLength=\\"40\\" Unicode=\\"true\\" FixedLength=\\"false\\" />
                <Property Name=\\"QuantityPerUnit\\" Type=\\"Edm.String\\" Nullable=\\"true\\" MaxLength=\\"20\\" Unicode=\\"true\\" FixedLength=\\"false\\" />
                <Property Name=\\"UnitsInStock\\" Type=\\"Edm.Int16\\" Nullable=\\"true\\" />
                <Property Name=\\"Discontinued\\" Type=\\"Edm.Boolean\\" Nullable=\\"false\\" />
            </EntityType>
            <EntityType Name=\\"Sales_by_Category\\">
                <Key>
                    <PropertyRef Name=\\"CategoryID\\" />
                    <PropertyRef Name=\\"CategoryName\\" />
                    <PropertyRef Name=\\"ProductName\\" />
                </Key>
                <Property Name=\\"CategoryID\\" Type=\\"Edm.Int32\\" Nullable=\\"false\\" />
                <Property Name=\\"CategoryName\\" Type=\\"Edm.String\\" Nullable=\\"false\\" MaxLength=\\"15\\" Unicode=\\"true\\" FixedLength=\\"false\\" />
                <Property Name=\\"ProductName\\" Type=\\"Edm.String\\" Nullable=\\"false\\" MaxLength=\\"40\\" Unicode=\\"true\\" FixedLength=\\"false\\" />
                <Property Name=\\"ProductSales\\" Type=\\"Edm.Decimal\\" Nullable=\\"true\\" Precision=\\"19\\" Scale=\\"4\\" />
            </EntityType>
            <EntityType Name=\\"Sales_Totals_by_Amount\\">
                <Key>
                    <PropertyRef Name=\\"OrderID\\" />
                    <PropertyRef Name=\\"CompanyName\\" />
                </Key>
                <Property Name=\\"SaleAmount\\" Type=\\"Edm.Decimal\\" Nullable=\\"true\\" Precision=\\"19\\" Scale=\\"4\\" />
                <Property Name=\\"OrderID\\" Type=\\"Edm.Int32\\" Nullable=\\"false\\" />
                <Property Name=\\"CompanyName\\" Type=\\"Edm.String\\" Nullable=\\"false\\" MaxLength=\\"40\\" Unicode=\\"true\\" FixedLength=\\"false\\" />
                <Property Name=\\"ShippedDate\\" Type=\\"Edm.DateTime\\" Nullable=\\"true\\" />
            </EntityType>
            <EntityType Name=\\"Summary_of_Sales_by_Quarter\\">
                <Key>
                    <PropertyRef Name=\\"OrderID\\" />
                </Key>
                <Property Name=\\"ShippedDate\\" Type=\\"Edm.DateTime\\" Nullable=\\"true\\" />
                <Property Name=\\"OrderID\\" Type=\\"Edm.Int32\\" Nullable=\\"false\\" />
                <Property Name=\\"Subtotal\\" Type=\\"Edm.Decimal\\" Nullable=\\"true\\" Precision=\\"19\\" Scale=\\"4\\" />
            </EntityType>
            <EntityType Name=\\"Summary_of_Sales_by_Year\\">
                <Key>
                    <PropertyRef Name=\\"OrderID\\" />
                </Key>
                <Property Name=\\"ShippedDate\\" Type=\\"Edm.DateTime\\" Nullable=\\"true\\" />
                <Property Name=\\"OrderID\\" Type=\\"Edm.Int32\\" Nullable=\\"false\\" />
                <Property Name=\\"Subtotal\\" Type=\\"Edm.Decimal\\" Nullable=\\"true\\" Precision=\\"19\\" Scale=\\"4\\" />
            </EntityType>
            <Association Name=\\"FK_Products_Categories\\">
                <End Role=\\"Categories\\" Type=\\"NorthwindModel.Category\\" Multiplicity=\\"0..1\\" />
                <End Role=\\"Products\\" Type=\\"NorthwindModel.Product\\" Multiplicity=\\"*\\" />
                <ReferentialConstraint>
                    <Principal Role=\\"Categories\\">
                        <PropertyRef Name=\\"CategoryID\\" />
                    </Principal>
                    <Dependent Role=\\"Products\\">
                        <PropertyRef Name=\\"CategoryID\\" />
                    </Dependent>
                </ReferentialConstraint>
            </Association>
            <Association Name=\\"FK_Orders_Customers\\">
                <End Role=\\"Customers\\" Type=\\"NorthwindModel.Customer\\" Multiplicity=\\"0..1\\" />
                <End Role=\\"Orders\\" Type=\\"NorthwindModel.Order\\" Multiplicity=\\"*\\" />
                <ReferentialConstraint>
                    <Principal Role=\\"Customers\\">
                        <PropertyRef Name=\\"CustomerID\\" />
                    </Principal>
                    <Dependent Role=\\"Orders\\">
                        <PropertyRef Name=\\"CustomerID\\" />
                    </Dependent>
                </ReferentialConstraint>
            </Association>
            <Association Name=\\"FK_Employees_Employees\\">
                <End Role=\\"Employees\\" Type=\\"NorthwindModel.Employee\\" Multiplicity=\\"0..1\\" />
                <End Role=\\"Employees1\\" Type=\\"NorthwindModel.Employee\\" Multiplicity=\\"*\\" />
                <ReferentialConstraint>
                    <Principal Role=\\"Employees\\">
                        <PropertyRef Name=\\"EmployeeID\\" />
                    </Principal>
                    <Dependent Role=\\"Employees1\\">
                        <PropertyRef Name=\\"ReportsTo\\" />
                    </Dependent>
                </ReferentialConstraint>
            </Association>
            <Association Name=\\"FK_Orders_Employees\\">
                <End Role=\\"Employees\\" Type=\\"NorthwindModel.Employee\\" Multiplicity=\\"0..1\\" />
                <End Role=\\"Orders\\" Type=\\"NorthwindModel.Order\\" Multiplicity=\\"*\\" />
                <ReferentialConstraint>
                    <Principal Role=\\"Employees\\">
                        <PropertyRef Name=\\"EmployeeID\\" />
                    </Principal>
                    <Dependent Role=\\"Orders\\">
                        <PropertyRef Name=\\"EmployeeID\\" />
                    </Dependent>
                </ReferentialConstraint>
            </Association>
            <Association Name=\\"FK_Order_Details_Orders\\">
                <End Role=\\"Orders\\" Type=\\"NorthwindModel.Order\\" Multiplicity=\\"1\\" />
                <End Role=\\"Order_Details\\" Type=\\"NorthwindModel.Order_Detail\\" Multiplicity=\\"*\\" />
                <ReferentialConstraint>
                    <Principal Role=\\"Orders\\">
                        <PropertyRef Name=\\"OrderID\\" />
                    </Principal>
                    <Dependent Role=\\"Order_Details\\">
                        <PropertyRef Name=\\"OrderID\\" />
                    </Dependent>
                </ReferentialConstraint>
            </Association>
            <Association Name=\\"FK_Order_Details_Products\\">
                <End Role=\\"Products\\" Type=\\"NorthwindModel.Product\\" Multiplicity=\\"1\\" />
                <End Role=\\"Order_Details\\" Type=\\"NorthwindModel.Order_Detail\\" Multiplicity=\\"*\\" />
                <ReferentialConstraint>
                    <Principal Role=\\"Products\\">
                        <PropertyRef Name=\\"ProductID\\" />
                    </Principal>
                    <Dependent Role=\\"Order_Details\\">
                        <PropertyRef Name=\\"ProductID\\" />
                    </Dependent>
                </ReferentialConstraint>
            </Association>
            <Association Name=\\"FK_Orders_Shippers\\">
                <End Role=\\"Shippers\\" Type=\\"NorthwindModel.Shipper\\" Multiplicity=\\"0..1\\" />
                <End Role=\\"Orders\\" Type=\\"NorthwindModel.Order\\" Multiplicity=\\"*\\" />
                <ReferentialConstraint>
                    <Principal Role=\\"Shippers\\">
                        <PropertyRef Name=\\"ShipperID\\" />
                    </Principal>
                    <Dependent Role=\\"Orders\\">
                        <PropertyRef Name=\\"ShipVia\\" />
                    </Dependent>
                </ReferentialConstraint>
            </Association>
            <Association Name=\\"FK_Products_Suppliers\\">
                <End Role=\\"Suppliers\\" Type=\\"NorthwindModel.Supplier\\" Multiplicity=\\"0..1\\" />
                <End Role=\\"Products\\" Type=\\"NorthwindModel.Product\\" Multiplicity=\\"*\\" />
                <ReferentialConstraint>
                    <Principal Role=\\"Suppliers\\">
                        <PropertyRef Name=\\"SupplierID\\" />
                    </Principal>
                    <Dependent Role=\\"Products\\">
                        <PropertyRef Name=\\"SupplierID\\" />
                    </Dependent>
                </ReferentialConstraint>
            </Association>
            <Association Name=\\"FK_Territories_Region\\">
                <End Role=\\"Region\\" Type=\\"NorthwindModel.Region\\" Multiplicity=\\"1\\" />
                <End Role=\\"Territories\\" Type=\\"NorthwindModel.Territory\\" Multiplicity=\\"*\\" />
                <ReferentialConstraint>
                    <Principal Role=\\"Region\\">
                        <PropertyRef Name=\\"RegionID\\" />
                    </Principal>
                    <Dependent Role=\\"Territories\\">
                        <PropertyRef Name=\\"RegionID\\" />
                    </Dependent>
                </ReferentialConstraint>
            </Association>
            <Association Name=\\"CustomerCustomerDemo\\">
                <End Role=\\"CustomerDemographics\\" Type=\\"NorthwindModel.CustomerDemographic\\" Multiplicity=\\"*\\" />
                <End Role=\\"Customers\\" Type=\\"NorthwindModel.Customer\\" Multiplicity=\\"*\\" />
            </Association>
            <Association Name=\\"EmployeeTerritories\\">
                <End Role=\\"Employees\\" Type=\\"NorthwindModel.Employee\\" Multiplicity=\\"*\\" />
                <End Role=\\"Territories\\" Type=\\"NorthwindModel.Territory\\" Multiplicity=\\"*\\" />
            </Association>
        </Schema>
        <Schema Namespace=\\"ODataWeb.Northwind.Model\\" xmlns:d=\\"http://schemas.microsoft.com/ado/2007/08/dataservices\\" xmlns:m=\\"http://schemas.microsoft.com/ado/2007/08/dataservices/metadata\\" xmlns=\\"http://schemas.microsoft.com/ado/2008/09/edm\\">
            <EntityContainer Name=\\"NorthwindEntities\\" p7:LazyLoadingEnabled=\\"true\\" m:IsDefaultEntityContainer=\\"true\\" xmlns:p7=\\"http://schemas.microsoft.com/ado/2009/02/edm/annotation\\">
                <EntitySet Name=\\"Categories\\" EntityType=\\"NorthwindModel.Category\\" />
                <EntitySet Name=\\"CustomerDemographics\\" EntityType=\\"NorthwindModel.CustomerDemographic\\" />
                <EntitySet Name=\\"Customers\\" EntityType=\\"NorthwindModel.Customer\\" />
                <EntitySet Name=\\"Employees\\" EntityType=\\"NorthwindModel.Employee\\" />
                <EntitySet Name=\\"Order_Details\\" EntityType=\\"NorthwindModel.Order_Detail\\" />
                <EntitySet Name=\\"Orders\\" EntityType=\\"NorthwindModel.Order\\" />
                <EntitySet Name=\\"Products\\" EntityType=\\"NorthwindModel.Product\\" />
                <EntitySet Name=\\"Regions\\" EntityType=\\"NorthwindModel.Region\\" />
                <EntitySet Name=\\"Shippers\\" EntityType=\\"NorthwindModel.Shipper\\" />
                <EntitySet Name=\\"Suppliers\\" EntityType=\\"NorthwindModel.Supplier\\" />
                <EntitySet Name=\\"Territories\\" EntityType=\\"NorthwindModel.Territory\\" />
                <EntitySet Name=\\"Alphabetical_list_of_products\\" EntityType=\\"NorthwindModel.Alphabetical_list_of_product\\" />
                <EntitySet Name=\\"Category_Sales_for_1997\\" EntityType=\\"NorthwindModel.Category_Sales_for_1997\\" />
                <EntitySet Name=\\"Current_Product_Lists\\" EntityType=\\"NorthwindModel.Current_Product_List\\" />
                <EntitySet Name=\\"Customer_and_Suppliers_by_Cities\\" EntityType=\\"NorthwindModel.Customer_and_Suppliers_by_City\\" />
                <EntitySet Name=\\"Invoices\\" EntityType=\\"NorthwindModel.Invoice\\" />
                <EntitySet Name=\\"Order_Details_Extendeds\\" EntityType=\\"NorthwindModel.Order_Details_Extended\\" />
                <EntitySet Name=\\"Order_Subtotals\\" EntityType=\\"NorthwindModel.Order_Subtotal\\" />
                <EntitySet Name=\\"Orders_Qries\\" EntityType=\\"NorthwindModel.Orders_Qry\\" />
                <EntitySet Name=\\"Product_Sales_for_1997\\" EntityType=\\"NorthwindModel.Product_Sales_for_1997\\" />
                <EntitySet Name=\\"Products_Above_Average_Prices\\" EntityType=\\"NorthwindModel.Products_Above_Average_Price\\" />
                <EntitySet Name=\\"Products_by_Categories\\" EntityType=\\"NorthwindModel.Products_by_Category\\" />
                <EntitySet Name=\\"Sales_by_Categories\\" EntityType=\\"NorthwindModel.Sales_by_Category\\" />
                <EntitySet Name=\\"Sales_Totals_by_Amounts\\" EntityType=\\"NorthwindModel.Sales_Totals_by_Amount\\" />
                <EntitySet Name=\\"Summary_of_Sales_by_Quarters\\" EntityType=\\"NorthwindModel.Summary_of_Sales_by_Quarter\\" />
                <EntitySet Name=\\"Summary_of_Sales_by_Years\\" EntityType=\\"NorthwindModel.Summary_of_Sales_by_Year\\" />
                <AssociationSet Name=\\"FK_Products_Categories\\" Association=\\"NorthwindModel.FK_Products_Categories\\">
                    <End Role=\\"Categories\\" EntitySet=\\"Categories\\" />
                    <End Role=\\"Products\\" EntitySet=\\"Products\\" />
                </AssociationSet>
                <AssociationSet Name=\\"FK_Orders_Customers\\" Association=\\"NorthwindModel.FK_Orders_Customers\\">
                    <End Role=\\"Customers\\" EntitySet=\\"Customers\\" />
                    <End Role=\\"Orders\\" EntitySet=\\"Orders\\" />
                </AssociationSet>
                <AssociationSet Name=\\"FK_Employees_Employees\\" Association=\\"NorthwindModel.FK_Employees_Employees\\">
                    <End Role=\\"Employees\\" EntitySet=\\"Employees\\" />
                    <End Role=\\"Employees1\\" EntitySet=\\"Employees\\" />
                </AssociationSet>
                <AssociationSet Name=\\"FK_Orders_Employees\\" Association=\\"NorthwindModel.FK_Orders_Employees\\">
                    <End Role=\\"Employees\\" EntitySet=\\"Employees\\" />
                    <End Role=\\"Orders\\" EntitySet=\\"Orders\\" />
                </AssociationSet>
                <AssociationSet Name=\\"FK_Order_Details_Orders\\" Association=\\"NorthwindModel.FK_Order_Details_Orders\\">
                    <End Role=\\"Orders\\" EntitySet=\\"Orders\\" />
                    <End Role=\\"Order_Details\\" EntitySet=\\"Order_Details\\" />
                </AssociationSet>
                <AssociationSet Name=\\"FK_Order_Details_Products\\" Association=\\"NorthwindModel.FK_Order_Details_Products\\">
                    <End Role=\\"Products\\" EntitySet=\\"Products\\" />
                    <End Role=\\"Order_Details\\" EntitySet=\\"Order_Details\\" />
                </AssociationSet>
                <AssociationSet Name=\\"FK_Orders_Shippers\\" Association=\\"NorthwindModel.FK_Orders_Shippers\\">
                    <End Role=\\"Shippers\\" EntitySet=\\"Shippers\\" />
                    <End Role=\\"Orders\\" EntitySet=\\"Orders\\" />
                </AssociationSet>
                <AssociationSet Name=\\"FK_Products_Suppliers\\" Association=\\"NorthwindModel.FK_Products_Suppliers\\">
                    <End Role=\\"Suppliers\\" EntitySet=\\"Suppliers\\" />
                    <End Role=\\"Products\\" EntitySet=\\"Products\\" />
                </AssociationSet>
                <AssociationSet Name=\\"FK_Territories_Region\\" Association=\\"NorthwindModel.FK_Territories_Region\\">
                    <End Role=\\"Region\\" EntitySet=\\"Regions\\" />
                    <End Role=\\"Territories\\" EntitySet=\\"Territories\\" />
                </AssociationSet>
                <AssociationSet Name=\\"CustomerCustomerDemo\\" Association=\\"NorthwindModel.CustomerCustomerDemo\\">
                    <End Role=\\"CustomerDemographics\\" EntitySet=\\"CustomerDemographics\\" />
                    <End Role=\\"Customers\\" EntitySet=\\"Customers\\" />
                </AssociationSet>
                <AssociationSet Name=\\"EmployeeTerritories\\" Association=\\"NorthwindModel.EmployeeTerritories\\">
                    <End Role=\\"Employees\\" EntitySet=\\"Employees\\" />
                    <End Role=\\"Territories\\" EntitySet=\\"Territories\\" />
                </AssociationSet>
            </EntityContainer>
        </Schema>
    </edmx:DataServices>
</edmx:Edmx>",
    "state": "modified",
  },
  "webapp/manifest.json": Object {
    "contents": "{
  \\"_version\\": \\"1.12.0\\",
  \\"sap.app\\": {
    \\"id\\": \\"test.me\\",
    \\"type\\": \\"application\\",
    \\"i18n\\": \\"i18n/i18n.properties\\",
    \\"applicationVersion\\": {
      \\"version\\": \\"0.0.1\\"
    },
    \\"title\\": \\"{{appTitle}}\\",
    \\"description\\": \\"{{appDescription}}\\",
    \\"dataSources\\": {
      \\"mainService\\": {
        \\"uri\\": \\"/V2/Northwind/Northwind.svc/\\",
        \\"type\\": \\"OData\\",
        \\"settings\\": {
          \\"annotations\\": [],
          \\"localUri\\": \\"localService/metadata.xml\\"
        }
      }
    }
  },
  \\"sap.ui\\": {
    \\"technology\\": \\"UI5\\",
    \\"icons\\": {
      \\"icon\\": \\"\\",
      \\"favIcon\\": \\"\\",
      \\"phone\\": \\"\\",
      \\"phone@2\\": \\"\\",
      \\"tablet\\": \\"\\",
      \\"tablet@2\\": \\"\\"
    },
    \\"deviceTypes\\": {
      \\"desktop\\": true,
      \\"tablet\\": true,
      \\"phone\\": true
    }
  },
  \\"sap.ui5\\": {
    \\"flexEnabled\\": true,
    \\"dependencies\\": {
      \\"minUI5Version\\": \\"1.60\\",
      \\"libs\\": {
        \\"sap.ui.core\\": {},
        \\"sap.m\\": {},
        \\"sap.f\\": {}
      }
    },
    \\"contentDensities\\": {
      \\"compact\\": true,
      \\"cozy\\": true
    },
    \\"models\\": {
      \\"i18n\\": {
        \\"type\\": \\"sap.ui.model.resource.ResourceModel\\",
        \\"settings\\": {
          \\"bundleName\\": \\"test.me.i18n.i18n\\"
        }
      },
      \\"\\": {
        \\"dataSource\\": \\"mainService\\",
        \\"preload\\": true,
        \\"settings\\": {}
      }
    },
    \\"resources\\": {
      \\"css\\": []
    },
    \\"routing\\": {
      \\"config\\": {
        \\"routerClass\\": \\"sap.f.routing.Router\\",
        \\"viewType\\": \\"XML\\",
        \\"viewPath\\": \\"test.me.view\\",
        \\"controlId\\": \\"layout\\",
        \\"controlAggregation\\": \\"beginColumnPages\\",
        \\"bypassed\\": {
          \\"target\\": [
            \\"notFound\\"
          ]
        },
        \\"async\\": true
      },
      \\"routes\\": [
        {
          \\"pattern\\": \\"\\",
          \\"name\\": \\"list\\",
          \\"target\\": \\"list\\"
        },
        {
          \\"pattern\\": \\"Products/{objectId}\\",
          \\"name\\": \\"object\\",
          \\"target\\": [
            \\"list\\",
            \\"object\\"
          ]
        }
      ],
      \\"targets\\": {
        \\"list\\": {
          \\"viewName\\": \\"List\\",
          \\"viewLevel\\": 1,
          \\"viewId\\": \\"list\\"
        },
        \\"object\\": {
          \\"viewName\\": \\"Detail\\",
          \\"viewId\\": \\"detail\\",
          \\"viewLevel\\": 1,
          \\"controlAggregation\\": \\"midColumnPages\\"
        },
        \\"detailObjectNotFound\\": {
          \\"viewName\\": \\"DetailObjectNotFound\\",
          \\"viewId\\": \\"detailObjectNotFound\\",
          \\"controlAggregation\\": \\"midColumnPages\\"
        },
        \\"notFound\\": {
          \\"viewName\\": \\"NotFound\\",
          \\"viewId\\": \\"notFound\\"
        }
      }
    },
    \\"rootView\\": {
      \\"viewName\\": \\"test.me.view.App\\",
      \\"type\\": \\"XML\\",
      \\"async\\": true,
      \\"id\\": \\"app\\"
    }
  }
}
",
    "state": "modified",
  },
  "webapp/model/formatter.js": Object {
    "contents": "sap.ui.define([], function () {
	\\"use strict\\";

	return {
		/**
		 * Rounds the currency value to 2 digits
		 *
		 * @public
		 * @param {string} sValue value to be formatted
		 * @returns {string} formatted currency value with 2 digits
		 */
		currencyValue : function (sValue) {
			if (!sValue) {
				return \\"\\";
			}

			return parseFloat(sValue).toFixed(2);
		}
	};
});",
    "state": "modified",
  },
  "webapp/model/models.js": Object {
    "contents": "sap.ui.define([
	\\"sap/ui/model/json/JSONModel\\",
	\\"sap/ui/Device\\"
], function (JSONModel, Device) {
	\\"use strict\\";

	return {
		createDeviceModel : function () {
			var oModel = new JSONModel(Device);
			oModel.setDefaultBindingMode(\\"OneWay\\");
			return oModel;
		}
	};
});",
    "state": "modified",
  },
  "webapp/test/flpSandbox.html": Object {
    "contents": "<!DOCTYPE HTML>
<html>
<!-- Copyright (c) 2015 SAP AG, All Rights Reserved -->
<head>
	<meta http-equiv=\\"X-UA-Compatible\\" content=\\"IE=edge\\">
    <meta charset=\\"UTF-8\\">
    <meta name=\\"viewport\\" content=\\"width=device-width, initial-scale=1.0\\">
	<title>{{appTitle}}</title>

	<!-- Bootstrap the unified shell in sandbox mode for standalone usage.

		 The renderer is specified in the global Unified Shell configuration object \\"sap-ushell-config\\".

		 The fiori2 renderer will render the shell header allowing, for instance,
		 testing of additional application setting buttons.

		 The navigation target resolution service is configured in a way that the empty URL hash is
		 resolved to our own application.

		 This example uses relative path references for the SAPUI5 resources and test-resources;
		 it might be necessary to adapt them depending on the target runtime platform.
		 The sandbox platform is restricted to development or demo use cases and must NOT be used
		 for productive scenarios.
	-->
	<script type=\\"text/javascript\\">
		window[\\"sap-ushell-config\\"] = {
			defaultRenderer: \\"fiori2\\",
			bootstrapPlugins: {
				\\"RuntimeAuthoringPlugin\\": {
					component: \\"sap.ushell.plugins.rta\\",
					config: {
						validateAppVersion: false
					}
				}
			},
			renderers: {
				fiori2: {
					componentData: {
						config: {
							search: \\"hidden\\"
						}
					}
				}
			},
			applications: {
				\\"testme-app\\": {
					title: \\"My Test App\\",
					description: \\"Test App Description\\",
					additionalInformation: \\"SAPUI5.Component=test.me\\",
					applicationType: \\"URL\\",
					url: \\"../\\"
				}
			}
		};
	</script>

	<script src=\\"../test-resources/sap/ushell/bootstrap/sandbox.js\\" id=\\"sap-ushell-bootstrap\\"></script>
	<!-- Bootstrap the UI5 core library -->
	<script id=\\"sap-ui-bootstrap\\"
		src=\\"../resources/sap-ui-core.js\\"
		data-sap-ui-libs=\\"sap.m,sap.ushell\\"
		data-sap-ui-async=\\"true\\"
		data-sap-ui-preload=\\"async\\"
		data-sap-ui-theme=\\"sap_fiori_3\\"
		data-sap-ui-compatVersion=\\"edge\\"
		data-sap-ui-language=\\"en\\"
		data-sap-ui-resourceroots='{\\"test.me\\": \\"../\\"}'
		data-sap-ui-frameOptions=\\"allow\\"> // NON-SECURE setting for testing environment
		</script>
		<script src=\\"../utils/locate-reuse-libs.js\\" data-sap-ui-manifest-uri=\\"../manifest.json\\">
		</script>
</head>

<!-- UI Content -->

<body class=\\"sapUiBody\\" id=\\"content\\">
</body>

</html>
",
    "state": "modified",
  },
  "webapp/utils/locate-reuse-libs.js": Object {
    "contents": "/*eslint-disable semi, no-console*/
(function (sap) {
  var fioriToolsGetManifestLibs = function (manifestPath) {
    var url = manifestPath;
    var result = \\"\\";
    // SAPUI5 delivered namespaces from https://ui5.sap.com/#/api/sap
    var ui5Libs = [
      \\"sap.apf\\",
      \\"sap.base\\",
      \\"sap.chart\\",
      \\"sap.collaboration\\",
      \\"sap.f\\",
      \\"sap.fe\\",
      \\"sap.fileviewer\\",
      \\"sap.gantt\\",
      \\"sap.landvisz\\",
      \\"sap.m\\",
      \\"sap.ndc\\",
      \\"sap.ovp\\",
      \\"sap.rules\\",
      \\"sap.suite\\",
      \\"sap.tnt\\",
      \\"sap.ui\\",
      \\"sap.uiext\\",
      \\"sap.ushell\\",
      \\"sap.uxap\\",
      \\"sap.viz\\",
      \\"sap.webanalytics\\",
      \\"sap.zen\\"
    ];
    function getKeys(libOrComp,libOrCompKeysString) {
      Object.keys(libOrComp).forEach(function (libOrCompKey) {
        // ignore libs or Components that start with SAPUI5 delivered namespaces
        if (!ui5Libs.some(function (substring) { return libOrCompKey === substring || libOrCompKey.startsWith(substring + \\".\\"); })) {
          if (libOrCompKeysString.length > 0) {
            libOrCompKeysString = libOrCompKeysString + \\",\\" + libOrCompKey;
          } else {
            libOrCompKeysString = libOrCompKey;
          }
        }
      });
      return libOrCompKeysString;
    }
    return new Promise(function (resolve, reject) {
      $.ajax(url)
        .done(function (manifest) {
          if (manifest) {
            if (
              manifest[\\"sap.ui5\\"] &&
              manifest[\\"sap.ui5\\"].dependencies
            ) {
              if (manifest[\\"sap.ui5\\"].dependencies.libs){
                result = getKeys(manifest[\\"sap.ui5\\"].dependencies.libs, result)
              }
              if (manifest[\\"sap.ui5\\"].dependencies.components){
                result = getKeys(manifest[\\"sap.ui5\\"].dependencies.components, result)
              }
            }
            if (
              manifest[\\"sap.ui5\\"] &&
              manifest[\\"sap.ui5\\"].componentUsages
            ) {
              result = getKeys(manifest[\\"sap.ui5\\"].componentUsages, result)
            }
          }
          resolve(result);
        })
        .fail(function (error) {
          reject(new Error(\\"Could not fetch manifest at '\\" + manifestPath));
        });
    });
  };
  /**
   * Registers the module paths for dependencies of the given component.
   * @param {string} manifestPath The the path to the app manifest path
   * for which the dependencies should be registered.
   * @returns {Promise} A promise which is resolved when the ajax request for
   * the app-index was successful and the module paths were registered.
   */
  sap.registerComponentDependencyPaths = function (manifestPath) {
    /*eslint-disable semi, consistent-return*/
    return fioriToolsGetManifestLibs(manifestPath).then(function (libs) {
      if (libs && libs.length > 0) {
        var url = \\"/sap/bc/ui2/app_index/ui5_app_info?id=\\" + libs;
        var sapClient = jQuery.sap.getUriParameters().get(\\"sap-client\\");
        if (sapClient && sapClient.length === 3) {
          url = url + \\"&sap-client=\\" + sapClient;
        }
        return $.ajax(url).done(function (data) {
          if (data) {
            Object.keys(data).forEach(function (moduleDefinitionKey) {
              var moduleDefinition = data[moduleDefinitionKey];
              if (moduleDefinition && moduleDefinition.dependencies) {
                moduleDefinition.dependencies.forEach(function (dependency) {
                  if (dependency.url && dependency.url.length > 0 && dependency.type === \\"UI5LIB\\") {
                    jQuery.sap.log.info(
                      \\"Registering Library \\" +
                      dependency.componentId +
                      \\" from server \\" +
                      dependency.url
                    );
                    jQuery.sap.registerModulePath(dependency.componentId, dependency.url);
                  }
                });
              }
            });
          }
        });
      }
    });
  };
})(sap);

/*eslint-disable sap-browser-api-warning, sap-no-dom-access*/
var scripts = document.getElementsByTagName(\\"script\\");
var currentScript = scripts[scripts.length - 1];
var manifestUri = currentScript.getAttribute(\\"data-sap-ui-manifest-uri\\");
var componentName = currentScript.getAttribute(\\"data-sap-ui-componentName\\");
var useMockserver = currentScript.getAttribute(\\"data-sap-ui-use-mockserver\\");
sap.registerComponentDependencyPaths(manifestUri)
  .catch(function (error) {
    jQuery.sap.log.error(error);
  })
  .finally(function () {

    // setting the app title with internationalization
    sap.ui.getCore().attachInit(function () {
      jQuery.sap.require(\\"jquery.sap.resources\\");
      var sLocale = sap.ui.getCore().getConfiguration().getLanguage();
      var oBundle = jQuery.sap.resources({
        url: \\"i18n/i18n.properties\\",
        locale: sLocale
      });
      document.title = oBundle.getText(\\"appTitle\\");
    });

    if (componentName && componentName.length > 0) {
      if (useMockserver && useMockserver === \\"true\\") {
        sap.ui.getCore().attachInit(function () {
          sap.ui.require([componentName.replace(/\\\\./g, \\"/\\") + \\"/localService/mockserver\\"], function (server) {
            // set up test service for local testing
            server.init();
            // initialize the ushell sandbox component
            sap.ushell.Container.createRenderer().placeAt(\\"content\\");
          });
        });
      } else {
        // Requiring the ComponentSupport module automatically executes the component initialisation for all declaratively defined components
        sap.ui.require([\\"sap/ui/core/ComponentSupport\\"]);

        // setting the app title with the i18n text
        sap.ui.getCore().attachInit(function () {
          jQuery.sap.require(\\"jquery.sap.resources\\");
          var sLocale = sap.ui.getCore().getConfiguration().getLanguage();
          var oBundle = jQuery.sap.resources({
            url: \\"i18n/i18n.properties\\",
            locale: sLocale
          });
          document.title = oBundle.getText(\\"appTitle\\");
        });
      }
    } else {
      sap.ui.getCore().attachInit(function () {
        // initialize the ushell sandbox component
        sap.ushell.Container.createRenderer().placeAt(\\"content\\");
      });
    }
  });

sap.registerComponentDependencyPaths(manifestUri);
",
    "state": "modified",
  },
  "webapp/view/App.view.xml": Object {
    "contents": "<mvc:View
	controllerName=\\"test.me.controller.App\\"
	displayBlock=\\"true\\"
	height=\\"100%\\"
	xmlns=\\"sap.m\\"
	xmlns:f=\\"sap.f\\"
	xmlns:mvc=\\"sap.ui.core.mvc\\">
	<App
		id=\\"app\\"
		busy=\\"{appView>/busy}\\"
		busyIndicatorDelay=\\"{appView>/delay}\\">
		<f:FlexibleColumnLayout
			id=\\"layout\\"
			layout=\\"{appView>/layout}\\"
			backgroundDesign=\\"Translucent\\">
		</f:FlexibleColumnLayout>
	</App>
</mvc:View>",
    "state": "modified",
  },
  "webapp/view/Detail.view.xml": Object {
    "contents": "<mvc:View
	controllerName=\\"test.me.controller.Detail\\"
	xmlns=\\"sap.m\\"
	xmlns:semantic=\\"sap.f.semantic\\"
	xmlns:mvc=\\"sap.ui.core.mvc\\">

	<semantic:SemanticPage
		id=\\"detailPage\\"
		busy=\\"{detailView>/busy}\\"
		busyIndicatorDelay=\\"{detailView>/delay}\\">
		<semantic:titleHeading>
			<Title
				text=\\"{ProductName}\\"
				level=\\"H2\\"/>
		</semantic:titleHeading>
		<semantic:headerContent>
			<ObjectAttribute title=\\"{i18n>priceTitle}\\"/>
			<ObjectNumber
				number=\\"{
					path: 'UnitsInStock',
					formatter: '.formatter.numberUnit'
				}\\"
				unit=\\"{QuantityPerUnit}\\" />
		</semantic:headerContent>
		<semantic:content>

			<Table
				id=\\"lineItemsList\\"
				width=\\"auto\\"
				items=\\"{Products}\\"
				updateFinished=\\".onListUpdateFinished\\"
				noDataText=\\"{i18n>detailLineItemTableNoDataText}\\"
				busyIndicatorDelay=\\"{detailView>/lineItemTableDelay}\\">
				<headerToolbar>
					<Toolbar>
						<Title
							id=\\"lineItemsTitle\\"
							text=\\"{detailView>/lineItemListTitle}\\"
							titleStyle=\\"H3\\"
							level=\\"H3\\"/>
					</Toolbar>
				</headerToolbar>
				<columns>
					<Column>
						<Text text=\\"{i18n>detailLineItemTableIDColumn}\\"/>
					</Column>
					<Column
						minScreenWidth=\\"Tablet\\"
						demandPopin=\\"true\\"
						hAlign=\\"End\\">
						<Text text=\\"{i18n>detailLineItemTableUnitNumberColumn}\\"/>
					</Column>
				</columns>
				<items>
					<ColumnListItem>
						<cells>
							<ObjectIdentifier
								title=\\"{}\\"
								text=\\"{}\\"/>
							<ObjectNumber />
						</cells>
					</ColumnListItem>
				</items>
			</Table>
		</semantic:content>
		<!--Semantic ShareMenu Buttons-->
		<semantic:sendEmailAction>
			<semantic:SendEmailAction
				id=\\"shareEmail\\"
				press=\\".onSendEmailPress\\"/>
		</semantic:sendEmailAction>

		<semantic:closeAction>
			<semantic:CloseAction
					id=\\"closeColumn\\"
					press=\\".onCloseDetailPress\\"/>
		</semantic:closeAction>

		<semantic:fullScreenAction>
			<semantic:FullScreenAction
					id=\\"enterFullScreen\\"
					visible=\\"{= !\${device>/system/phone} &amp;&amp; !\${appView>/actionButtonsInfo/midColumn/fullScreen}}\\"
					press=\\".toggleFullScreen\\"/>
		</semantic:fullScreenAction>
		<semantic:exitFullScreenAction>
			<semantic:ExitFullScreenAction
					id=\\"exitFullScreen\\"
					visible=\\"{= !\${device>/system/phone} &amp;&amp; \${appView>/actionButtonsInfo/midColumn/fullScreen}}\\"
					press=\\".toggleFullScreen\\"/>
		</semantic:exitFullScreenAction>

	</semantic:SemanticPage>

</mvc:View>",
    "state": "modified",
  },
  "webapp/view/DetailObjectNotFound.view.xml": Object {
    "contents": "<mvc:View
	controllerName=\\"test.me.controller.DetailObjectNotFound\\"
	xmlns=\\"sap.m\\"
	xmlns:mvc=\\"sap.ui.core.mvc\\">

	<MessagePage
		id=\\"page\\"
		title=\\"{i18n>detailTitle}\\"
		text=\\"{i18n>noObjectFoundText}\\"
		icon=\\"sap-icon://product\\"
		description=\\"\\">
	</MessagePage>

</mvc:View>",
    "state": "modified",
  },
  "webapp/view/List.view.xml": Object {
    "contents": "<mvc:View
	controllerName=\\"test.me.controller.List\\"
	xmlns=\\"sap.m\\"
	xmlns:semantic=\\"sap.f.semantic\\"
	xmlns:mvc=\\"sap.ui.core.mvc\\">

	<semantic:SemanticPage
		id=\\"listPage\\"
		preserveHeaderStateOnScroll=\\"true\\"
		toggleHeaderOnTitleClick=\\"false\\">
		<semantic:titleHeading>
			<Title
				id=\\"listPageTitle\\"
				text=\\"{listView>/title}\\"
				level=\\"H2\\"/>
		</semantic:titleHeading>
		<semantic:content>
			<!-- For client side filtering add this to the items attribute: parameters: {operationMode: 'Client'}}\\" -->
			<List
				id=\\"list\\"
				width=\\"auto\\"
				class=\\"sapFDynamicPageAlignContent\\"
				items=\\"{
					path: '/Products',
					sorter: {
						path: 'ProductName',
						descending: false
					},
					groupHeaderFactory: '.createGroupHeader'
				}\\"
				busyIndicatorDelay=\\"{listView>/delay}\\"
				noDataText=\\"{listView>/noDataText}\\"
				mode=\\"{= \${device>/system/phone} ? 'None' : 'SingleSelectMaster'}\\"
				growing=\\"true\\"
				growingScrollToLoad=\\"true\\"
				updateFinished=\\".onUpdateFinished\\"
				selectionChange=\\".onSelectionChange\\">

				<infoToolbar>
					<Toolbar
						active=\\"true\\"
						id=\\"filterBar\\"
						visible=\\"{listView>/isFilterBarVisible}\\"
						press=\\".onOpenViewSettings\\">
						<Title
							id=\\"filterBarLabel\\"
							text=\\"{listView>/filterBarLabel}\\"
							level=\\"H3\\"/>
					</Toolbar>
				</infoToolbar>

				<headerToolbar>
					<OverflowToolbar>
						<SearchField
							id=\\"searchField\\"
							showRefreshButton=\\"true\\"
							tooltip=\\"{i18n>listSearchTooltip}\\"
							search=\\".onSearch\\"
							width=\\"auto\\">
							<layoutData>
								<OverflowToolbarLayoutData
									minWidth=\\"150px\\"
									maxWidth=\\"240px\\"
									shrinkable=\\"true\\"
									priority=\\"NeverOverflow\\"/>
							</layoutData>
						</SearchField>
						<ToolbarSpacer/>
						<Button
							id=\\"sortButton\\"
							press=\\".onOpenViewSettings\\"
							icon=\\"sap-icon://sort\\"
							type=\\"Transparent\\"/>

						<Button
							id=\\"filterButton\\"
							press=\\".onOpenViewSettings\\"
							icon=\\"sap-icon://filter\\"
							type=\\"Transparent\\"/>
						<Button
							id=\\"groupButton\\"
							press=\\".onOpenViewSettings\\"
							icon=\\"sap-icon://group-2\\"
							type=\\"Transparent\\"/>

					</OverflowToolbar>
				</headerToolbar>
				<items>
					<ObjectListItem
						type=\\"Navigation\\"
						press=\\".onSelectionChange\\"
						title=\\"{ProductName}\\"
						number=\\"{
							path: 'UnitsInStock',
							formatter: '.formatter.numberUnit'
						}\\"
						unit=\\"{QuantityPerUnit}\\" />
				</items>
			</List>
		</semantic:content>
	</semantic:SemanticPage>
</mvc:View>",
    "state": "modified",
  },
  "webapp/view/NotFound.view.xml": Object {
    "contents": "<mvc:View
	controllerName=\\"test.me.controller.NotFound\\"
	xmlns=\\"sap.m\\"
	xmlns:mvc=\\"sap.ui.core.mvc\\">

	<MessagePage
		id=\\"page\\"
		title=\\"{i18n>notFoundTitle}\\"
		text=\\"{i18n>notFoundText}\\"
		icon=\\"sap-icon://document\\">
	</MessagePage>

</mvc:View>",
    "state": "modified",
  },
  "webapp/view/ViewSettingsDialog.fragment.xml": Object {
    "contents": "<core:FragmentDefinition
	xmlns=\\"sap.m\\"
	xmlns:core=\\"sap.ui.core\\">

	<ViewSettingsDialog
		id=\\"viewSettingsDialog\\"
		confirm=\\".onConfirmViewSettingsDialog\\">
		<sortItems>
			<ViewSettingsItem
				text=\\"{i18n>listSort1}\\"
				key=\\"ProductName\\"
				selected=\\"true\\"/>

			<ViewSettingsItem
				text=\\"{i18n>listSort2}\\"
				key=\\"UnitsInStock\\"/>
		</sortItems>

		<filterItems>
			<ViewSettingsFilterItem
				id=\\"filterItems\\"
				text=\\"{i18n>listFilterName}\\"
				multiSelect=\\"false\\">
				<items>
					<ViewSettingsItem
						id=\\"viewFilter1\\"
						text=\\"{i18n>listFilter1}\\"
						key=\\"Filter1\\"/>
					<ViewSettingsItem
						id=\\"viewFilter2\\"
						text=\\"{i18n>listFilter2}\\"
						key=\\"Filter2\\"/>
				</items>
			</ViewSettingsFilterItem>
		</filterItems>
		<groupItems>
			<ViewSettingsItem
				text=\\"{i18n>listGroup1}\\"
				key=\\"UnitsInStock\\"/>
		</groupItems>
	</ViewSettingsDialog>
</core:FragmentDefinition>",
    "state": "modified",
  },
}
`;

exports[`Fiori freestyle templates: allTemplate Generate files for template: worklist 1`] = `
Object {
  ".gitignore": Object {
    "contents": "node_modules/
dist/
.scp/
.env
Makefile*.mta
mta_archives
mta-*
resources
archive.zip
.*_mta_build_tmp",
    "state": "modified",
  },
  "package.json": Object {
    "contents": "{
  \\"name\\": \\"test.me\\",
  \\"version\\": \\"0.0.1\\",
  \\"private\\": true,
  \\"description\\": \\"Test App Description\\",
  \\"keywords\\": [
    \\"ui5\\",
    \\"openui5\\",
    \\"sapui5\\"
  ],
  \\"main\\": \\"webapp/index.html\\",
  \\"dependencies\\": {},
  \\"devDependencies\\": {
    \\"@ui5/cli\\": \\"^2.12.0\\",
    \\"@sap/ux-ui5-tooling\\": \\"1\\",
    \\"@sap/ux-ui5-fe-mockserver-middleware\\": \\"latest\\"
  },
  \\"scripts\\": {
    \\"start\\": \\"fiori run --open 'test/flpSandbox.html#testme-app'\\",
    \\"build\\": \\"ui5 build --config=ui5.yaml --clean-dest --dest dist\\",
    \\"deploy-config\\": \\"fiori add deploy-config\\",
    \\"start-local\\": \\"fiori run --config ./ui5-local.yaml --open 'test/flpSandbox.html#testme-app'\\",
    \\"start-noflp\\": \\"fiori run --open 'index.html'\\",
    \\"start-mock\\": \\"fiori run --config ./ui5-mock.yaml --open 'test/flpSandbox.html#testme-app'\\"
  },
  \\"ui5\\": {
    \\"dependencies\\": [
      \\"@sap/ux-ui5-tooling\\",
      \\"@sap/ux-ui5-fe-mockserver-middleware\\"
    ]
  }
}
",
    "state": "modified",
  },
  "ui5-local.yaml": Object {
    "contents": "specVersion: \\"2.5\\"
metadata:
  name: test.me
type: application
framework:
  name: SAPUI5
  version: 1.90.0
  libraries:
    - name: sap.m
    - name: sap.ushell
    - name: themelib_sap_fiori_3
server:
  customMiddleware:
    - name: fiori-tools-proxy
      afterMiddleware: compression
      configuration:
        ignoreCertError: false # If set to true, certificate errors will be ignored. E.g. self-signed certificates will be accepted
        backend:
          - path: /V2
            url: https://services.odata.org
    - name: sap-fe-mockserver
      beforeMiddleware: fiori-tools-proxy
      configuration:
        service:
          urlBasePath: /V2/Northwind/Northwind.svc
          name: ''
          metadataXmlPath: ./webapp/localService/metadata.xml
          mockdataRootPath: ./webapp/localService/data
          generateMockData: true
    - name: fiori-tools-appreload
      afterMiddleware: compression
      configuration:
        port: 35729
        path: webapp
",
    "state": "modified",
  },
  "ui5-mock.yaml": Object {
    "contents": "specVersion: \\"2.5\\"
metadata:
  name: test.me
type: application
server:
  customMiddleware:
    - name: fiori-tools-proxy
      afterMiddleware: compression
      configuration:
        ignoreCertError: false # If set to true, certificate errors will be ignored. E.g. self-signed certificates will be accepted
        backend:
          - path: /V2
            url: https://services.odata.org
        ui5:
          path:
            - /resources
            - /test-resources
          url: https://ui5.sap.com
          version: '' # The UI5 version, for instance, 1.78.1. null means latest version
    - name: sap-fe-mockserver
      beforeMiddleware: fiori-tools-proxy
      configuration:
        service:
          urlBasePath: /V2/Northwind/Northwind.svc
          name: ''
          metadataXmlPath: ./webapp/localService/metadata.xml
          mockdataRootPath: ./webapp/localService/data
          generateMockData: true
    - name: fiori-tools-appreload
      afterMiddleware: compression
      configuration:
        port: 35729
        path: webapp
",
    "state": "modified",
  },
  "ui5.yaml": Object {
    "contents": "specVersion: \\"2.5\\"
metadata:
  name: test.me
type: application
server:
  customMiddleware:
    - name: fiori-tools-proxy
      afterMiddleware: compression
      configuration:
        ignoreCertError: false # If set to true, certificate errors will be ignored. E.g. self-signed certificates will be accepted
        backend:
          - path: /V2
            url: https://services.odata.org
        ui5:
          path:
            - /resources
            - /test-resources
          url: https://ui5.sap.com
          version: '' # The UI5 version, for instance, 1.78.1. null means latest version
    - name: fiori-tools-appreload
      afterMiddleware: compression
      configuration:
        port: 35729
        path: webapp
",
    "state": "modified",
  },
  "webapp/Component.js": Object {
    "contents": "sap.ui.define([
	\\"sap/ui/core/UIComponent\\",
	\\"sap/ui/Device\\",
	\\"./model/models\\",
	\\"./controller/ErrorHandler\\"
], function (UIComponent, Device, models, ErrorHandler) {
	\\"use strict\\";

	return UIComponent.extend(\\"test.me.Component\\", {

		metadata : {
			manifest: \\"json\\"
		},

		/**
		 * The component is initialized by UI5 automatically during the startup of the app and calls the init method once.
<<<<<<< HEAD
		 * In this function, the FLP and device models are set and the router is initialized.
=======
		 * In this function, the device models are set and the router is initialized.
>>>>>>> 1b52ca85
		 * @public
		 * @override
		 */
		init : function () {
			// call the base component's init function
			UIComponent.prototype.init.apply(this, arguments);

			// initialize the error handler with the component
			this._oErrorHandler = new ErrorHandler(this);

			// set the device model
			this.setModel(models.createDeviceModel(), \\"device\\");

			// create the views based on the url/hash
			this.getRouter().initialize();
		},

		/**
		 * The component is destroyed by UI5 automatically.
		 * In this method, the ErrorHandler is destroyed.
		 * @public
		 * @override
		 */
		destroy : function () {
			this._oErrorHandler.destroy();
			// call the base component's destroy function
			UIComponent.prototype.destroy.apply(this, arguments);
		},

		/**
		 * This method can be called to determine whether the sapUiSizeCompact or sapUiSizeCozy
		 * design mode class should be set, which influences the size appearance of some controls.
		 * @public
		 * @return {string} css class, either 'sapUiSizeCompact' or 'sapUiSizeCozy' - or an empty string if no css class should be set
		 */
		getContentDensityClass : function() {
			if (this._sContentDensityClass === undefined) {
				// check whether FLP has already set the content density class; do nothing in this case
				// eslint-disable-next-line sap-no-proprietary-browser-api
				if (document.body.classList.contains(\\"sapUiSizeCozy\\") || document.body.classList.contains(\\"sapUiSizeCompact\\")) {
					this._sContentDensityClass = \\"\\";
				} else if (!Device.support.touch) { // apply \\"compact\\" mode if touch is not supported
					this._sContentDensityClass = \\"sapUiSizeCompact\\";
				} else {
					// \\"cozy\\" in case of touch support; default for most sap.m controls, but needed for desktop-first controls like sap.ui.table.Table
					this._sContentDensityClass = \\"sapUiSizeCozy\\";
				}
			}
			return this._sContentDensityClass;
		}

	});

});",
    "state": "modified",
  },
  "webapp/controller/App.controller.js": Object {
    "contents": "sap.ui.define([
	\\"./BaseController\\"
], function (BaseController) {
	\\"use strict\\";

	return BaseController.extend(\\"test.me.controller.App\\", {

		onInit : function () {
			// apply content density mode to root view
			this.getView().addStyleClass(this.getOwnerComponent().getContentDensityClass());
		}
	});

});",
    "state": "modified",
  },
  "webapp/controller/BaseController.js": Object {
    "contents": "sap.ui.define([
	\\"sap/ui/core/mvc/Controller\\",
	\\"sap/ui/core/UIComponent\\",
	\\"sap/m/library\\"
], function (Controller, UIComponent, mobileLibrary) {
	\\"use strict\\";

	// shortcut for sap.m.URLHelper
	var URLHelper = mobileLibrary.URLHelper;

	return Controller.extend(\\"test.me.controller.BaseController\\", {
		/**
		 * Convenience method for accessing the router.
		 * @public
		 * @returns {sap.ui.core.routing.Router} the router for this component
		 */
		getRouter : function () {
			return UIComponent.getRouterFor(this);
		},

		/**
		 * Convenience method for getting the view model by name.
		 * @public
		 * @param {string} [sName] the model name
		 * @returns {sap.ui.model.Model} the model instance
		 */
		getModel : function (sName) {
			return this.getView().getModel(sName);
		},

		/**
		 * Convenience method for setting the view model.
		 * @public
		 * @param {sap.ui.model.Model} oModel the model instance
		 * @param {string} sName the model name
		 * @returns {sap.ui.mvc.View} the view instance
		 */
		setModel : function (oModel, sName) {
			return this.getView().setModel(oModel, sName);
		},

		/**
		 * Getter for the resource bundle.
		 * @public
		 * @returns {sap.ui.model.resource.ResourceModel} the resourceModel of the component
		 */
		getResourceBundle : function () {
			return this.getOwnerComponent().getModel(\\"i18n\\").getResourceBundle();
		},

		/**
		 * Event handler when the share by E-Mail button has been clicked
		 * @public
		 */
		onShareEmailPress : function () {
			var oViewModel = (this.getModel(\\"objectView\\") || this.getModel(\\"worklistView\\"));
			URLHelper.triggerEmail(
				null,
				oViewModel.getProperty(\\"/shareSendEmailSubject\\"),
				oViewModel.getProperty(\\"/shareSendEmailMessage\\")
			);
		}
	});

});",
    "state": "modified",
  },
  "webapp/controller/ErrorHandler.js": Object {
    "contents": "sap.ui.define([
	\\"sap/ui/base/Object\\",
	\\"sap/m/MessageBox\\",
	\\"sap/ui/model/Filter\\",
	\\"sap/ui/model/FilterOperator\\"
], function (UI5Object, MessageBox, Filter, FilterOperator) {
	\\"use strict\\";

	return UI5Object.extend(\\"test.me.controller.ErrorHandler\\", {

		/**
		 * Handles application errors by automatically attaching to the model events and displaying errors when needed.
		 * @class
		 * @param {sap.ui.core.UIComponent} oComponent reference to the app's component
		 * @public
		 * @alias test.me.controller.ErrorHandler
		 */
		constructor : function (oComponent) {
			var	oMessageManager = sap.ui.getCore().getMessageManager(),
				oMessageModel = oMessageManager.getMessageModel(),
				oResourceBundle = oComponent.getModel(\\"i18n\\").getResourceBundle(),
				sErrorText = oResourceBundle.getText(\\"errorText\\"),
				sMultipleErrors = oResourceBundle.getText(\\"multipleErrorsText\\");

			this._oComponent = oComponent;
			this._bMessageOpen = false;

			this.oMessageModelBinding = oMessageModel.bindList(\\"/\\", undefined,
				[], new Filter(\\"technical\\", FilterOperator.EQ, true));

			this.oMessageModelBinding.attachChange(function (oEvent) {
				var aContexts = oEvent.getSource().getContexts(),
					aMessages = [],
					sErrorTitle;

				if (this._bMessageOpen || !aContexts.length) {
					return;
				}

				// Extract and remove the technical messages
				aContexts.forEach(function (oContext) {
					aMessages.push(oContext.getObject());
				});
				oMessageManager.removeMessages(aMessages);

				// Due to batching there can be more than one technical message. However the UX
				// guidelines say \\"display a single message in a message box\\" assuming that there
				// will be only one at a time.
				sErrorTitle = aMessages.length === 1 ? sErrorText : sMultipleErrors;
				this._showServiceError(sErrorTitle, aMessages[0].message);
			}, this);
		},

		/**
		 * Shows a {@link sap.m.MessageBox} when a service call has failed.
		 * Only the first error message will be displayed.
		 * @param {string} sErrorTitle A title for the error message
		 * @param {string} sDetails A technical error to be displayed on request
		 * @private
		 */
		_showServiceError : function (sErrorTitle, sDetails) {
			this._bMessageOpen = true;
			MessageBox.error(
				sErrorTitle,
				{
					id : \\"serviceErrorMessageBox\\",
					details: sDetails,
					styleClass: this._oComponent.getContentDensityClass(),
					actions: [MessageBox.Action.CLOSE],
					onClose: function () {
						this._bMessageOpen = false;
					}.bind(this)
				}
			);
		}
	});
});",
    "state": "modified",
  },
  "webapp/controller/NotFound.controller.js": Object {
    "contents": "sap.ui.define([
	\\"./BaseController\\"
], function (BaseController) {
	\\"use strict\\";

	return BaseController.extend(\\"test.me.controller.NotFound\\", {

		/**
		 * Navigates to the worklist when the link is pressed
		 * @public
		 */
		onLinkPressed : function () {
			this.getRouter().navTo(\\"worklist\\");
		}

	});

});",
    "state": "modified",
  },
  "webapp/controller/Object.controller.js": Object {
    "contents": "sap.ui.define([
	\\"./BaseController\\",
	\\"sap/ui/model/json/JSONModel\\",
	\\"sap/ui/core/routing/History\\",
	\\"../model/formatter\\"
], function (BaseController, JSONModel, History, formatter) {
	\\"use strict\\";

	return BaseController.extend(\\"test.me.controller.Object\\", {

		formatter: formatter,

		/* =========================================================== */
		/* lifecycle methods                                           */
		/* =========================================================== */

		/**
		 * Called when the worklist controller is instantiated.
		 * @public
		 */
		onInit : function () {
			// Model used to manipulate control states. The chosen values make sure,
			// detail page shows busy indication immediately so there is no break in
			// between the busy indication for loading the view's meta data
			var oViewModel = new JSONModel({
					busy : true,
					delay : 0
				});
			this.getRouter().getRoute(\\"object\\").attachPatternMatched(this._onObjectMatched, this);
			this.setModel(oViewModel, \\"objectView\\");
		},
		/* =========================================================== */
		/* event handlers                                              */
		/* =========================================================== */


		/**
		 * Event handler  for navigating back.
		 * It there is a history entry we go one step back in the browser history
		 * If not, it will replace the current entry of the browser history with the worklist route.
		 * @public
		 */
		onNavBack : function() {
			var sPreviousHash = History.getInstance().getPreviousHash();
			if (sPreviousHash !== undefined) {
				// eslint-disable-next-line sap-no-history-manipulation
				history.go(-1);
			} else {
				this.getRouter().navTo(\\"worklist\\", {}, true);
			}
		},

		/* =========================================================== */
		/* internal methods                                            */
		/* =========================================================== */

		/**
		 * Binds the view to the object path.
		 * @function
		 * @param {sap.ui.base.Event} oEvent pattern match event in route 'object'
		 * @private
		 */
		_onObjectMatched : function (oEvent) {
			var sObjectId =  oEvent.getParameter(\\"arguments\\").objectId;
			this._bindView(\\"/Products\\" + sObjectId);
		},

		/**
		 * Binds the view to the object path.
		 * @function
		 * @param {string} sObjectPath path to the object to be bound
		 * @private
		 */
		_bindView : function (sObjectPath) {
			var oViewModel = this.getModel(\\"objectView\\");

			this.getView().bindElement({
				path: sObjectPath,
				events: {
					change: this._onBindingChange.bind(this),
					dataRequested: function () {
						oViewModel.setProperty(\\"/busy\\", true);
					},
					dataReceived: function () {
						oViewModel.setProperty(\\"/busy\\", false);
					}
				}
			});
		},

		_onBindingChange : function () {
			var oView = this.getView(),
				oViewModel = this.getModel(\\"objectView\\"),
				oElementBinding = oView.getElementBinding();

			// No data for the binding
			if (!oElementBinding.getBoundContext()) {
				this.getRouter().getTargets().display(\\"objectNotFound\\");
				return;
			}

			var oResourceBundle = this.getResourceBundle(),
				oObject = oView.getBindingContext().getObject(),
				sObjectId = oObject.ProductName,
				sObjectName = oObject.Products;

				oViewModel.setProperty(\\"/busy\\", false);
				oViewModel.setProperty(\\"/shareSendEmailSubject\\",
					oResourceBundle.getText(\\"shareSendEmailObjectSubject\\", [sObjectId]));
				oViewModel.setProperty(\\"/shareSendEmailMessage\\",
					oResourceBundle.getText(\\"shareSendEmailObjectMessage\\", [sObjectName, sObjectId, location.href]));
		}
	});

});
",
    "state": "modified",
  },
  "webapp/controller/Worklist.controller.js": Object {
    "contents": "sap.ui.define([
	\\"./BaseController\\",
	\\"sap/ui/model/json/JSONModel\\",
	\\"../model/formatter\\",
	\\"sap/ui/model/Filter\\",
	\\"sap/ui/model/FilterOperator\\"
], function (BaseController, JSONModel, formatter, Filter, FilterOperator) {
	\\"use strict\\";

	return BaseController.extend(\\"test.me.controller.Worklist\\", {

		formatter: formatter,

		/* =========================================================== */
		/* lifecycle methods                                           */
		/* =========================================================== */

		/**
		 * Called when the worklist controller is instantiated.
		 * @public
		 */
		onInit : function () {
			var oViewModel;

			// keeps the search state
			this._aTableSearchState = [];

			// Model used to manipulate control states
			oViewModel = new JSONModel({
				worklistTableTitle : this.getResourceBundle().getText(\\"worklistTableTitle\\"),
				shareSendEmailSubject: this.getResourceBundle().getText(\\"shareSendEmailWorklistSubject\\"),
				shareSendEmailMessage: this.getResourceBundle().getText(\\"shareSendEmailWorklistMessage\\", [location.href]),
				tableNoDataText : this.getResourceBundle().getText(\\"tableNoDataText\\")
			});
			this.setModel(oViewModel, \\"worklistView\\");

		},

		/* =========================================================== */
		/* event handlers                                              */
		/* =========================================================== */

		/**
		 * Triggered by the table's 'updateFinished' event: after new table
		 * data is available, this handler method updates the table counter.
		 * This should only happen if the update was successful, which is
		 * why this handler is attached to 'updateFinished' and not to the
		 * table's list binding's 'dataReceived' method.
		 * @param {sap.ui.base.Event} oEvent the update finished event
		 * @public
		 */
		onUpdateFinished : function (oEvent) {
			// update the worklist's object counter after the table update
			var sTitle,
				oTable = oEvent.getSource(),
				iTotalItems = oEvent.getParameter(\\"total\\");
			// only update the counter if the length is final and
			// the table is not empty
			if (iTotalItems && oTable.getBinding(\\"items\\").isLengthFinal()) {
				sTitle = this.getResourceBundle().getText(\\"worklistTableTitleCount\\", [iTotalItems]);
			} else {
				sTitle = this.getResourceBundle().getText(\\"worklistTableTitle\\");
			}
			this.getModel(\\"worklistView\\").setProperty(\\"/worklistTableTitle\\", sTitle);
		},

		/**
		 * Event handler when a table item gets pressed
		 * @param {sap.ui.base.Event} oEvent the table selectionChange event
		 * @public
		 */
		onPress : function (oEvent) {
			// The source is the list item that got pressed
			this._showObject(oEvent.getSource());
		},

		/**
		 * Event handler for navigating back.
		 * Navigate back in the browser history
		 * @public
		 */
		onNavBack : function() {
			// eslint-disable-next-line sap-no-history-manipulation
			history.go(-1);
		},


		onSearch : function (oEvent) {
			if (oEvent.getParameters().refreshButtonPressed) {
				// Search field's 'refresh' button has been pressed.
				// This is visible if you select any main list item.
				// In this case no new search is triggered, we only
				// refresh the list binding.
				this.onRefresh();
			} else {
				var aTableSearchState = [];
				var sQuery = oEvent.getParameter(\\"query\\");

				if (sQuery && sQuery.length > 0) {
					aTableSearchState = [new Filter(\\"ProductName\\", FilterOperator.Contains, sQuery)];
				}
				this._applySearch(aTableSearchState);
			}

		},

		/**
		 * Event handler for refresh event. Keeps filter, sort
		 * and group settings and refreshes the list binding.
		 * @public
		 */
		onRefresh : function () {
			var oTable = this.byId(\\"table\\");
			oTable.getBinding(\\"items\\").refresh();
		},

		/* =========================================================== */
		/* internal methods                                            */
		/* =========================================================== */

		/**
		 * Shows the selected item on the object page
		 * @param {sap.m.ObjectListItem} oItem selected Item
		 * @private
		 */
		_showObject : function (oItem) {
			this.getRouter().navTo(\\"object\\", {
				objectId: oItem.getBindingContext().getPath().substring(\\"/Products\\".length)
			});
		},

		/**
		 * Internal helper method to apply both filter and search state together on the list binding
		 * @param {sap.ui.model.Filter[]} aTableSearchState An array of filters for the search
		 * @private
		 */
		_applySearch: function(aTableSearchState) {
			var oTable = this.byId(\\"table\\"),
				oViewModel = this.getModel(\\"worklistView\\");
			oTable.getBinding(\\"items\\").filter(aTableSearchState, \\"Application\\");
			// changes the noDataText of the list in case there are no filter results
			if (aTableSearchState.length !== 0) {
				oViewModel.setProperty(\\"/tableNoDataText\\", this.getResourceBundle().getText(\\"worklistNoDataWithSearchText\\"));
			}
		}

	});
});
",
    "state": "modified",
  },
  "webapp/i18n/i18n.properties": Object {
    "contents": "# This is the resource bundle for test.me

#Texts for manifest.json

#XTIT: Application name
appTitle=My Test App

#YDES: Application description
appDescription=Test App Description
#~~~ Worklist View ~~~~~~~~~~~~~~~~~~~~~~~~~~
#XTIT: Worklist view title
worklistViewTitle=Manage Products

#XTIT: Worklist page title
worklistTitle=My Test App

#XTIT: Table view title
worklistTableTitle=Products

#XTOL: Tooltip for the search field
worklistSearchTooltip=Enter an Products name or a part of it.

#XBLI: text for a table with no data with filter or search
worklistNoDataWithSearchText=No matching Products found

#XTIT: Table view title with placeholder for the number of items
worklistTableTitleCount=Products ({0})

#XTIT: The title of the column containing the ProductName of Products
tableNameColumnTitle=ProductName

#XTIT: The title of the column containing the UnitsInStock and the unit of measure
tableUnitNumberColumnTitle=UnitsInStock

#XBLI: text for a table with no data
tableNoDataText=No Products are currently available

#XLNK: text for link in 'not found' pages
backToWorklist=Show My Test App

#~~~ Object View ~~~~~~~~~~~~~~~~~~~~~~~~~~
#XTIT: Object view title
objectViewTitle=Products Details

#XTIT: Object page title
objectTitle=Products

#XTIT: Label for the ProductName
ProductNameLabel=ProductName


#XTIT: Label for the UnitsInStock
UnitsInStockLabel=UnitsInStock


#~~~ Share Menu Options ~~~~~~~~~~~~~~~~~~~~~~~

#XTIT: Send E-Mail subject
shareSendEmailWorklistSubject=<Email subject PLEASE REPLACE ACCORDING TO YOUR USE CASE>

#YMSG: Send E-Mail message
shareSendEmailWorklistMessage=<Email body PLEASE REPLACE ACCORDING TO YOUR USE CASE>\\\\r\\\\n{0}

#XTIT: Send E-Mail subject
shareSendEmailObjectSubject=<Email subject including object identifier PLEASE REPLACE ACCORDING TO YOUR USE CASE> {0}

#YMSG: Send E-Mail message
shareSendEmailObjectMessage=<Email body PLEASE REPLACE ACCORDING TO YOUR USE CASE> {0} (id: {1})\\\\r\\\\n{2}


#~~~ Not Found View ~~~~~~~~~~~~~~~~~~~~~~~

#XTIT: Not found view title
notFoundTitle=Not Found

#YMSG: The Products not found text is displayed when there is no Products with this id
noObjectFoundText=This Products is not available

#YMSG: The Products not available text is displayed when there is no data when starting the app
noObjectsAvailableText=No Products are currently available

#YMSG: The not found text is displayed when there was an error loading the resource (404 error)
notFoundText=The requested resource was not found

#~~~ Error Handling ~~~~~~~~~~~~~~~~~~~~~~~

#YMSG: Error dialog description
errorText=Sorry, a technical error occurred! Please try again later.",
    "state": "modified",
  },
  "webapp/index.html": Object {
    "contents": "<!DOCTYPE html>
<html>
<head>
    <meta charset=\\"UTF-8\\">
    <meta name=\\"viewport\\" content=\\"width=device-width, initial-scale=1.0\\">
    <meta http-equiv=\\"X-UA-Compatible\\" content=\\"IE=edge\\">
    <title>My Test App</title>
    <style>
        html, body, body > div, #container, #container-uiarea {
            height: 100%;
        }
    </style>
    <script
        id=\\"sap-ui-bootstrap\\"
        src=\\"resources/sap-ui-core.js\\"
        data-sap-ui-theme=\\"sap_fiori_3\\"
        data-sap-ui-resourceroots='{
            \\"test.me\\": \\"./\\"
        }'
        data-sap-ui-oninit=\\"module:sap/ui/core/ComponentSupport\\"
        data-sap-ui-compatVersion=\\"edge\\"
        data-sap-ui-async=\\"true\\"
        data-sap-ui-frameOptions=\\"trusted\\"
    ></script>
</head>
<body class=\\"sapUiBody sapUiSizeCompact\\" id=\\"content\\">
    <div
        data-sap-ui-component
        data-name=\\"test.me\\"
        data-id=\\"container\\"
        data-settings='{\\"id\\" : \\"test.me\\"}'
        data-handle-validation=\\"true\\"
    ></div>
</body>
</html>",
    "state": "modified",
  },
  "webapp/localService/metadata.xml": Object {
    "contents": "<?xml version=\\"1.0\\" encoding=\\"utf-8\\" standalone=\\"yes\\"?>
<edmx:Edmx Version=\\"1.0\\" xmlns:edmx=\\"http://schemas.microsoft.com/ado/2007/06/edmx\\">
    <edmx:DataServices xmlns:m=\\"http://schemas.microsoft.com/ado/2007/08/dataservices/metadata\\" m:DataServiceVersion=\\"1.0\\">
        <Schema Namespace=\\"NorthwindModel\\" xmlns:d=\\"http://schemas.microsoft.com/ado/2007/08/dataservices\\" xmlns:m=\\"http://schemas.microsoft.com/ado/2007/08/dataservices/metadata\\" xmlns=\\"http://schemas.microsoft.com/ado/2008/09/edm\\">
            <EntityType Name=\\"Category\\">
                <Key>
                    <PropertyRef Name=\\"CategoryID\\" />
                </Key>
                <Property Name=\\"CategoryID\\" Type=\\"Edm.Int32\\" Nullable=\\"false\\" p8:StoreGeneratedPattern=\\"Identity\\" xmlns:p8=\\"http://schemas.microsoft.com/ado/2009/02/edm/annotation\\" />
                <Property Name=\\"CategoryName\\" Type=\\"Edm.String\\" Nullable=\\"false\\" MaxLength=\\"15\\" Unicode=\\"true\\" FixedLength=\\"false\\" />
                <Property Name=\\"Description\\" Type=\\"Edm.String\\" Nullable=\\"true\\" MaxLength=\\"Max\\" Unicode=\\"true\\" FixedLength=\\"false\\" />
                <Property Name=\\"Picture\\" Type=\\"Edm.Binary\\" Nullable=\\"true\\" MaxLength=\\"Max\\" FixedLength=\\"false\\" />
                <NavigationProperty Name=\\"Products\\" Relationship=\\"NorthwindModel.FK_Products_Categories\\" FromRole=\\"Categories\\" ToRole=\\"Products\\" />
            </EntityType>
            <EntityType Name=\\"CustomerDemographic\\">
                <Key>
                    <PropertyRef Name=\\"CustomerTypeID\\" />
                </Key>
                <Property Name=\\"CustomerTypeID\\" Type=\\"Edm.String\\" Nullable=\\"false\\" MaxLength=\\"10\\" Unicode=\\"true\\" FixedLength=\\"true\\" />
                <Property Name=\\"CustomerDesc\\" Type=\\"Edm.String\\" Nullable=\\"true\\" MaxLength=\\"Max\\" Unicode=\\"true\\" FixedLength=\\"false\\" />
                <NavigationProperty Name=\\"Customers\\" Relationship=\\"NorthwindModel.CustomerCustomerDemo\\" FromRole=\\"CustomerDemographics\\" ToRole=\\"Customers\\" />
            </EntityType>
            <EntityType Name=\\"Customer\\">
                <Key>
                    <PropertyRef Name=\\"CustomerID\\" />
                </Key>
                <Property Name=\\"CustomerID\\" Type=\\"Edm.String\\" Nullable=\\"false\\" MaxLength=\\"5\\" Unicode=\\"true\\" FixedLength=\\"true\\" />
                <Property Name=\\"CompanyName\\" Type=\\"Edm.String\\" Nullable=\\"false\\" MaxLength=\\"40\\" Unicode=\\"true\\" FixedLength=\\"false\\" />
                <Property Name=\\"ContactName\\" Type=\\"Edm.String\\" Nullable=\\"true\\" MaxLength=\\"30\\" Unicode=\\"true\\" FixedLength=\\"false\\" />
                <Property Name=\\"ContactTitle\\" Type=\\"Edm.String\\" Nullable=\\"true\\" MaxLength=\\"30\\" Unicode=\\"true\\" FixedLength=\\"false\\" />
                <Property Name=\\"Address\\" Type=\\"Edm.String\\" Nullable=\\"true\\" MaxLength=\\"60\\" Unicode=\\"true\\" FixedLength=\\"false\\" />
                <Property Name=\\"City\\" Type=\\"Edm.String\\" Nullable=\\"true\\" MaxLength=\\"15\\" Unicode=\\"true\\" FixedLength=\\"false\\" />
                <Property Name=\\"Region\\" Type=\\"Edm.String\\" Nullable=\\"true\\" MaxLength=\\"15\\" Unicode=\\"true\\" FixedLength=\\"false\\" />
                <Property Name=\\"PostalCode\\" Type=\\"Edm.String\\" Nullable=\\"true\\" MaxLength=\\"10\\" Unicode=\\"true\\" FixedLength=\\"false\\" />
                <Property Name=\\"Country\\" Type=\\"Edm.String\\" Nullable=\\"true\\" MaxLength=\\"15\\" Unicode=\\"true\\" FixedLength=\\"false\\" />
                <Property Name=\\"Phone\\" Type=\\"Edm.String\\" Nullable=\\"true\\" MaxLength=\\"24\\" Unicode=\\"true\\" FixedLength=\\"false\\" />
                <Property Name=\\"Fax\\" Type=\\"Edm.String\\" Nullable=\\"true\\" MaxLength=\\"24\\" Unicode=\\"true\\" FixedLength=\\"false\\" />
                <NavigationProperty Name=\\"Orders\\" Relationship=\\"NorthwindModel.FK_Orders_Customers\\" FromRole=\\"Customers\\" ToRole=\\"Orders\\" />
                <NavigationProperty Name=\\"CustomerDemographics\\" Relationship=\\"NorthwindModel.CustomerCustomerDemo\\" FromRole=\\"Customers\\" ToRole=\\"CustomerDemographics\\" />
            </EntityType>
            <EntityType Name=\\"Employee\\">
                <Key>
                    <PropertyRef Name=\\"EmployeeID\\" />
                </Key>
                <Property Name=\\"EmployeeID\\" Type=\\"Edm.Int32\\" Nullable=\\"false\\" p8:StoreGeneratedPattern=\\"Identity\\" xmlns:p8=\\"http://schemas.microsoft.com/ado/2009/02/edm/annotation\\" />
                <Property Name=\\"LastName\\" Type=\\"Edm.String\\" Nullable=\\"false\\" MaxLength=\\"20\\" Unicode=\\"true\\" FixedLength=\\"false\\" />
                <Property Name=\\"FirstName\\" Type=\\"Edm.String\\" Nullable=\\"false\\" MaxLength=\\"10\\" Unicode=\\"true\\" FixedLength=\\"false\\" />
                <Property Name=\\"Title\\" Type=\\"Edm.String\\" Nullable=\\"true\\" MaxLength=\\"30\\" Unicode=\\"true\\" FixedLength=\\"false\\" />
                <Property Name=\\"TitleOfCourtesy\\" Type=\\"Edm.String\\" Nullable=\\"true\\" MaxLength=\\"25\\" Unicode=\\"true\\" FixedLength=\\"false\\" />
                <Property Name=\\"BirthDate\\" Type=\\"Edm.DateTime\\" Nullable=\\"true\\" />
                <Property Name=\\"HireDate\\" Type=\\"Edm.DateTime\\" Nullable=\\"true\\" />
                <Property Name=\\"Address\\" Type=\\"Edm.String\\" Nullable=\\"true\\" MaxLength=\\"60\\" Unicode=\\"true\\" FixedLength=\\"false\\" />
                <Property Name=\\"City\\" Type=\\"Edm.String\\" Nullable=\\"true\\" MaxLength=\\"15\\" Unicode=\\"true\\" FixedLength=\\"false\\" />
                <Property Name=\\"Region\\" Type=\\"Edm.String\\" Nullable=\\"true\\" MaxLength=\\"15\\" Unicode=\\"true\\" FixedLength=\\"false\\" />
                <Property Name=\\"PostalCode\\" Type=\\"Edm.String\\" Nullable=\\"true\\" MaxLength=\\"10\\" Unicode=\\"true\\" FixedLength=\\"false\\" />
                <Property Name=\\"Country\\" Type=\\"Edm.String\\" Nullable=\\"true\\" MaxLength=\\"15\\" Unicode=\\"true\\" FixedLength=\\"false\\" />
                <Property Name=\\"HomePhone\\" Type=\\"Edm.String\\" Nullable=\\"true\\" MaxLength=\\"24\\" Unicode=\\"true\\" FixedLength=\\"false\\" />
                <Property Name=\\"Extension\\" Type=\\"Edm.String\\" Nullable=\\"true\\" MaxLength=\\"4\\" Unicode=\\"true\\" FixedLength=\\"false\\" />
                <Property Name=\\"Photo\\" Type=\\"Edm.Binary\\" Nullable=\\"true\\" MaxLength=\\"Max\\" FixedLength=\\"false\\" />
                <Property Name=\\"Notes\\" Type=\\"Edm.String\\" Nullable=\\"true\\" MaxLength=\\"Max\\" Unicode=\\"true\\" FixedLength=\\"false\\" />
                <Property Name=\\"ReportsTo\\" Type=\\"Edm.Int32\\" Nullable=\\"true\\" />
                <Property Name=\\"PhotoPath\\" Type=\\"Edm.String\\" Nullable=\\"true\\" MaxLength=\\"255\\" Unicode=\\"true\\" FixedLength=\\"false\\" />
                <NavigationProperty Name=\\"Employees1\\" Relationship=\\"NorthwindModel.FK_Employees_Employees\\" FromRole=\\"Employees\\" ToRole=\\"Employees1\\" />
                <NavigationProperty Name=\\"Employee1\\" Relationship=\\"NorthwindModel.FK_Employees_Employees\\" FromRole=\\"Employees1\\" ToRole=\\"Employees\\" />
                <NavigationProperty Name=\\"Orders\\" Relationship=\\"NorthwindModel.FK_Orders_Employees\\" FromRole=\\"Employees\\" ToRole=\\"Orders\\" />
                <NavigationProperty Name=\\"Territories\\" Relationship=\\"NorthwindModel.EmployeeTerritories\\" FromRole=\\"Employees\\" ToRole=\\"Territories\\" />
            </EntityType>
            <EntityType Name=\\"Order_Detail\\">
                <Key>
                    <PropertyRef Name=\\"OrderID\\" />
                    <PropertyRef Name=\\"ProductID\\" />
                </Key>
                <Property Name=\\"OrderID\\" Type=\\"Edm.Int32\\" Nullable=\\"false\\" />
                <Property Name=\\"ProductID\\" Type=\\"Edm.Int32\\" Nullable=\\"false\\" />
                <Property Name=\\"UnitPrice\\" Type=\\"Edm.Decimal\\" Nullable=\\"false\\" Precision=\\"19\\" Scale=\\"4\\" />
                <Property Name=\\"Quantity\\" Type=\\"Edm.Int16\\" Nullable=\\"false\\" />
                <Property Name=\\"Discount\\" Type=\\"Edm.Single\\" Nullable=\\"false\\" />
                <NavigationProperty Name=\\"Order\\" Relationship=\\"NorthwindModel.FK_Order_Details_Orders\\" FromRole=\\"Order_Details\\" ToRole=\\"Orders\\" />
                <NavigationProperty Name=\\"Product\\" Relationship=\\"NorthwindModel.FK_Order_Details_Products\\" FromRole=\\"Order_Details\\" ToRole=\\"Products\\" />
            </EntityType>
            <EntityType Name=\\"Order\\">
                <Key>
                    <PropertyRef Name=\\"OrderID\\" />
                </Key>
                <Property Name=\\"OrderID\\" Type=\\"Edm.Int32\\" Nullable=\\"false\\" p8:StoreGeneratedPattern=\\"Identity\\" xmlns:p8=\\"http://schemas.microsoft.com/ado/2009/02/edm/annotation\\" />
                <Property Name=\\"CustomerID\\" Type=\\"Edm.String\\" Nullable=\\"true\\" MaxLength=\\"5\\" Unicode=\\"true\\" FixedLength=\\"true\\" />
                <Property Name=\\"EmployeeID\\" Type=\\"Edm.Int32\\" Nullable=\\"true\\" />
                <Property Name=\\"OrderDate\\" Type=\\"Edm.DateTime\\" Nullable=\\"true\\" />
                <Property Name=\\"RequiredDate\\" Type=\\"Edm.DateTime\\" Nullable=\\"true\\" />
                <Property Name=\\"ShippedDate\\" Type=\\"Edm.DateTime\\" Nullable=\\"true\\" />
                <Property Name=\\"ShipVia\\" Type=\\"Edm.Int32\\" Nullable=\\"true\\" />
                <Property Name=\\"Freight\\" Type=\\"Edm.Decimal\\" Nullable=\\"true\\" Precision=\\"19\\" Scale=\\"4\\" />
                <Property Name=\\"ShipName\\" Type=\\"Edm.String\\" Nullable=\\"true\\" MaxLength=\\"40\\" Unicode=\\"true\\" FixedLength=\\"false\\" />
                <Property Name=\\"ShipAddress\\" Type=\\"Edm.String\\" Nullable=\\"true\\" MaxLength=\\"60\\" Unicode=\\"true\\" FixedLength=\\"false\\" />
                <Property Name=\\"ShipCity\\" Type=\\"Edm.String\\" Nullable=\\"true\\" MaxLength=\\"15\\" Unicode=\\"true\\" FixedLength=\\"false\\" />
                <Property Name=\\"ShipRegion\\" Type=\\"Edm.String\\" Nullable=\\"true\\" MaxLength=\\"15\\" Unicode=\\"true\\" FixedLength=\\"false\\" />
                <Property Name=\\"ShipPostalCode\\" Type=\\"Edm.String\\" Nullable=\\"true\\" MaxLength=\\"10\\" Unicode=\\"true\\" FixedLength=\\"false\\" />
                <Property Name=\\"ShipCountry\\" Type=\\"Edm.String\\" Nullable=\\"true\\" MaxLength=\\"15\\" Unicode=\\"true\\" FixedLength=\\"false\\" />
                <NavigationProperty Name=\\"Customer\\" Relationship=\\"NorthwindModel.FK_Orders_Customers\\" FromRole=\\"Orders\\" ToRole=\\"Customers\\" />
                <NavigationProperty Name=\\"Employee\\" Relationship=\\"NorthwindModel.FK_Orders_Employees\\" FromRole=\\"Orders\\" ToRole=\\"Employees\\" />
                <NavigationProperty Name=\\"Order_Details\\" Relationship=\\"NorthwindModel.FK_Order_Details_Orders\\" FromRole=\\"Orders\\" ToRole=\\"Order_Details\\" />
                <NavigationProperty Name=\\"Shipper\\" Relationship=\\"NorthwindModel.FK_Orders_Shippers\\" FromRole=\\"Orders\\" ToRole=\\"Shippers\\" />
            </EntityType>
            <EntityType Name=\\"Product\\">
                <Key>
                    <PropertyRef Name=\\"ProductID\\" />
                </Key>
                <Property Name=\\"ProductID\\" Type=\\"Edm.Int32\\" Nullable=\\"false\\" p8:StoreGeneratedPattern=\\"Identity\\" xmlns:p8=\\"http://schemas.microsoft.com/ado/2009/02/edm/annotation\\" />
                <Property Name=\\"ProductName\\" Type=\\"Edm.String\\" Nullable=\\"false\\" MaxLength=\\"40\\" Unicode=\\"true\\" FixedLength=\\"false\\" />
                <Property Name=\\"SupplierID\\" Type=\\"Edm.Int32\\" Nullable=\\"true\\" />
                <Property Name=\\"CategoryID\\" Type=\\"Edm.Int32\\" Nullable=\\"true\\" />
                <Property Name=\\"QuantityPerUnit\\" Type=\\"Edm.String\\" Nullable=\\"true\\" MaxLength=\\"20\\" Unicode=\\"true\\" FixedLength=\\"false\\" />
                <Property Name=\\"UnitPrice\\" Type=\\"Edm.Decimal\\" Nullable=\\"true\\" Precision=\\"19\\" Scale=\\"4\\" />
                <Property Name=\\"UnitsInStock\\" Type=\\"Edm.Int16\\" Nullable=\\"true\\" />
                <Property Name=\\"UnitsOnOrder\\" Type=\\"Edm.Int16\\" Nullable=\\"true\\" />
                <Property Name=\\"ReorderLevel\\" Type=\\"Edm.Int16\\" Nullable=\\"true\\" />
                <Property Name=\\"Discontinued\\" Type=\\"Edm.Boolean\\" Nullable=\\"false\\" />
                <NavigationProperty Name=\\"Category\\" Relationship=\\"NorthwindModel.FK_Products_Categories\\" FromRole=\\"Products\\" ToRole=\\"Categories\\" />
                <NavigationProperty Name=\\"Order_Details\\" Relationship=\\"NorthwindModel.FK_Order_Details_Products\\" FromRole=\\"Products\\" ToRole=\\"Order_Details\\" />
                <NavigationProperty Name=\\"Supplier\\" Relationship=\\"NorthwindModel.FK_Products_Suppliers\\" FromRole=\\"Products\\" ToRole=\\"Suppliers\\" />
            </EntityType>
            <EntityType Name=\\"Region\\">
                <Key>
                    <PropertyRef Name=\\"RegionID\\" />
                </Key>
                <Property Name=\\"RegionID\\" Type=\\"Edm.Int32\\" Nullable=\\"false\\" />
                <Property Name=\\"RegionDescription\\" Type=\\"Edm.String\\" Nullable=\\"false\\" MaxLength=\\"50\\" Unicode=\\"true\\" FixedLength=\\"true\\" />
                <NavigationProperty Name=\\"Territories\\" Relationship=\\"NorthwindModel.FK_Territories_Region\\" FromRole=\\"Region\\" ToRole=\\"Territories\\" />
            </EntityType>
            <EntityType Name=\\"Shipper\\">
                <Key>
                    <PropertyRef Name=\\"ShipperID\\" />
                </Key>
                <Property Name=\\"ShipperID\\" Type=\\"Edm.Int32\\" Nullable=\\"false\\" p8:StoreGeneratedPattern=\\"Identity\\" xmlns:p8=\\"http://schemas.microsoft.com/ado/2009/02/edm/annotation\\" />
                <Property Name=\\"CompanyName\\" Type=\\"Edm.String\\" Nullable=\\"false\\" MaxLength=\\"40\\" Unicode=\\"true\\" FixedLength=\\"false\\" />
                <Property Name=\\"Phone\\" Type=\\"Edm.String\\" Nullable=\\"true\\" MaxLength=\\"24\\" Unicode=\\"true\\" FixedLength=\\"false\\" />
                <NavigationProperty Name=\\"Orders\\" Relationship=\\"NorthwindModel.FK_Orders_Shippers\\" FromRole=\\"Shippers\\" ToRole=\\"Orders\\" />
            </EntityType>
            <EntityType Name=\\"Supplier\\">
                <Key>
                    <PropertyRef Name=\\"SupplierID\\" />
                </Key>
                <Property Name=\\"SupplierID\\" Type=\\"Edm.Int32\\" Nullable=\\"false\\" p8:StoreGeneratedPattern=\\"Identity\\" xmlns:p8=\\"http://schemas.microsoft.com/ado/2009/02/edm/annotation\\" />
                <Property Name=\\"CompanyName\\" Type=\\"Edm.String\\" Nullable=\\"false\\" MaxLength=\\"40\\" Unicode=\\"true\\" FixedLength=\\"false\\" />
                <Property Name=\\"ContactName\\" Type=\\"Edm.String\\" Nullable=\\"true\\" MaxLength=\\"30\\" Unicode=\\"true\\" FixedLength=\\"false\\" />
                <Property Name=\\"ContactTitle\\" Type=\\"Edm.String\\" Nullable=\\"true\\" MaxLength=\\"30\\" Unicode=\\"true\\" FixedLength=\\"false\\" />
                <Property Name=\\"Address\\" Type=\\"Edm.String\\" Nullable=\\"true\\" MaxLength=\\"60\\" Unicode=\\"true\\" FixedLength=\\"false\\" />
                <Property Name=\\"City\\" Type=\\"Edm.String\\" Nullable=\\"true\\" MaxLength=\\"15\\" Unicode=\\"true\\" FixedLength=\\"false\\" />
                <Property Name=\\"Region\\" Type=\\"Edm.String\\" Nullable=\\"true\\" MaxLength=\\"15\\" Unicode=\\"true\\" FixedLength=\\"false\\" />
                <Property Name=\\"PostalCode\\" Type=\\"Edm.String\\" Nullable=\\"true\\" MaxLength=\\"10\\" Unicode=\\"true\\" FixedLength=\\"false\\" />
                <Property Name=\\"Country\\" Type=\\"Edm.String\\" Nullable=\\"true\\" MaxLength=\\"15\\" Unicode=\\"true\\" FixedLength=\\"false\\" />
                <Property Name=\\"Phone\\" Type=\\"Edm.String\\" Nullable=\\"true\\" MaxLength=\\"24\\" Unicode=\\"true\\" FixedLength=\\"false\\" />
                <Property Name=\\"Fax\\" Type=\\"Edm.String\\" Nullable=\\"true\\" MaxLength=\\"24\\" Unicode=\\"true\\" FixedLength=\\"false\\" />
                <Property Name=\\"HomePage\\" Type=\\"Edm.String\\" Nullable=\\"true\\" MaxLength=\\"Max\\" Unicode=\\"true\\" FixedLength=\\"false\\" />
                <NavigationProperty Name=\\"Products\\" Relationship=\\"NorthwindModel.FK_Products_Suppliers\\" FromRole=\\"Suppliers\\" ToRole=\\"Products\\" />
            </EntityType>
            <EntityType Name=\\"Territory\\">
                <Key>
                    <PropertyRef Name=\\"TerritoryID\\" />
                </Key>
                <Property Name=\\"TerritoryID\\" Type=\\"Edm.String\\" Nullable=\\"false\\" MaxLength=\\"20\\" Unicode=\\"true\\" FixedLength=\\"false\\" />
                <Property Name=\\"TerritoryDescription\\" Type=\\"Edm.String\\" Nullable=\\"false\\" MaxLength=\\"50\\" Unicode=\\"true\\" FixedLength=\\"true\\" />
                <Property Name=\\"RegionID\\" Type=\\"Edm.Int32\\" Nullable=\\"false\\" />
                <NavigationProperty Name=\\"Region\\" Relationship=\\"NorthwindModel.FK_Territories_Region\\" FromRole=\\"Territories\\" ToRole=\\"Region\\" />
                <NavigationProperty Name=\\"Employees\\" Relationship=\\"NorthwindModel.EmployeeTerritories\\" FromRole=\\"Territories\\" ToRole=\\"Employees\\" />
            </EntityType>
            <EntityType Name=\\"Alphabetical_list_of_product\\">
                <Key>
                    <PropertyRef Name=\\"ProductID\\" />
                    <PropertyRef Name=\\"ProductName\\" />
                    <PropertyRef Name=\\"Discontinued\\" />
                    <PropertyRef Name=\\"CategoryName\\" />
                </Key>
                <Property Name=\\"ProductID\\" Type=\\"Edm.Int32\\" Nullable=\\"false\\" />
                <Property Name=\\"ProductName\\" Type=\\"Edm.String\\" Nullable=\\"false\\" MaxLength=\\"40\\" Unicode=\\"true\\" FixedLength=\\"false\\" />
                <Property Name=\\"SupplierID\\" Type=\\"Edm.Int32\\" Nullable=\\"true\\" />
                <Property Name=\\"CategoryID\\" Type=\\"Edm.Int32\\" Nullable=\\"true\\" />
                <Property Name=\\"QuantityPerUnit\\" Type=\\"Edm.String\\" Nullable=\\"true\\" MaxLength=\\"20\\" Unicode=\\"true\\" FixedLength=\\"false\\" />
                <Property Name=\\"UnitPrice\\" Type=\\"Edm.Decimal\\" Nullable=\\"true\\" Precision=\\"19\\" Scale=\\"4\\" />
                <Property Name=\\"UnitsInStock\\" Type=\\"Edm.Int16\\" Nullable=\\"true\\" />
                <Property Name=\\"UnitsOnOrder\\" Type=\\"Edm.Int16\\" Nullable=\\"true\\" />
                <Property Name=\\"ReorderLevel\\" Type=\\"Edm.Int16\\" Nullable=\\"true\\" />
                <Property Name=\\"Discontinued\\" Type=\\"Edm.Boolean\\" Nullable=\\"false\\" />
                <Property Name=\\"CategoryName\\" Type=\\"Edm.String\\" Nullable=\\"false\\" MaxLength=\\"15\\" Unicode=\\"true\\" FixedLength=\\"false\\" />
            </EntityType>
            <EntityType Name=\\"Category_Sales_for_1997\\">
                <Key>
                    <PropertyRef Name=\\"CategoryName\\" />
                </Key>
                <Property Name=\\"CategoryName\\" Type=\\"Edm.String\\" Nullable=\\"false\\" MaxLength=\\"15\\" Unicode=\\"true\\" FixedLength=\\"false\\" />
                <Property Name=\\"CategorySales\\" Type=\\"Edm.Decimal\\" Nullable=\\"true\\" Precision=\\"19\\" Scale=\\"4\\" />
            </EntityType>
            <EntityType Name=\\"Current_Product_List\\">
                <Key>
                    <PropertyRef Name=\\"ProductID\\" />
                    <PropertyRef Name=\\"ProductName\\" />
                </Key>
                <Property Name=\\"ProductID\\" Type=\\"Edm.Int32\\" Nullable=\\"false\\" p8:StoreGeneratedPattern=\\"Identity\\" xmlns:p8=\\"http://schemas.microsoft.com/ado/2009/02/edm/annotation\\" />
                <Property Name=\\"ProductName\\" Type=\\"Edm.String\\" Nullable=\\"false\\" MaxLength=\\"40\\" Unicode=\\"true\\" FixedLength=\\"false\\" />
            </EntityType>
            <EntityType Name=\\"Customer_and_Suppliers_by_City\\">
                <Key>
                    <PropertyRef Name=\\"CompanyName\\" />
                    <PropertyRef Name=\\"Relationship\\" />
                </Key>
                <Property Name=\\"City\\" Type=\\"Edm.String\\" Nullable=\\"true\\" MaxLength=\\"15\\" Unicode=\\"true\\" FixedLength=\\"false\\" />
                <Property Name=\\"CompanyName\\" Type=\\"Edm.String\\" Nullable=\\"false\\" MaxLength=\\"40\\" Unicode=\\"true\\" FixedLength=\\"false\\" />
                <Property Name=\\"ContactName\\" Type=\\"Edm.String\\" Nullable=\\"true\\" MaxLength=\\"30\\" Unicode=\\"true\\" FixedLength=\\"false\\" />
                <Property Name=\\"Relationship\\" Type=\\"Edm.String\\" Nullable=\\"false\\" MaxLength=\\"9\\" Unicode=\\"false\\" FixedLength=\\"false\\" />
            </EntityType>
            <EntityType Name=\\"Invoice\\">
                <Key>
                    <PropertyRef Name=\\"CustomerName\\" />
                    <PropertyRef Name=\\"Salesperson\\" />
                    <PropertyRef Name=\\"OrderID\\" />
                    <PropertyRef Name=\\"ShipperName\\" />
                    <PropertyRef Name=\\"ProductID\\" />
                    <PropertyRef Name=\\"ProductName\\" />
                    <PropertyRef Name=\\"UnitPrice\\" />
                    <PropertyRef Name=\\"Quantity\\" />
                    <PropertyRef Name=\\"Discount\\" />
                </Key>
                <Property Name=\\"ShipName\\" Type=\\"Edm.String\\" Nullable=\\"true\\" MaxLength=\\"40\\" Unicode=\\"true\\" FixedLength=\\"false\\" />
                <Property Name=\\"ShipAddress\\" Type=\\"Edm.String\\" Nullable=\\"true\\" MaxLength=\\"60\\" Unicode=\\"true\\" FixedLength=\\"false\\" />
                <Property Name=\\"ShipCity\\" Type=\\"Edm.String\\" Nullable=\\"true\\" MaxLength=\\"15\\" Unicode=\\"true\\" FixedLength=\\"false\\" />
                <Property Name=\\"ShipRegion\\" Type=\\"Edm.String\\" Nullable=\\"true\\" MaxLength=\\"15\\" Unicode=\\"true\\" FixedLength=\\"false\\" />
                <Property Name=\\"ShipPostalCode\\" Type=\\"Edm.String\\" Nullable=\\"true\\" MaxLength=\\"10\\" Unicode=\\"true\\" FixedLength=\\"false\\" />
                <Property Name=\\"ShipCountry\\" Type=\\"Edm.String\\" Nullable=\\"true\\" MaxLength=\\"15\\" Unicode=\\"true\\" FixedLength=\\"false\\" />
                <Property Name=\\"CustomerID\\" Type=\\"Edm.String\\" Nullable=\\"true\\" MaxLength=\\"5\\" Unicode=\\"true\\" FixedLength=\\"true\\" />
                <Property Name=\\"CustomerName\\" Type=\\"Edm.String\\" Nullable=\\"false\\" MaxLength=\\"40\\" Unicode=\\"true\\" FixedLength=\\"false\\" />
                <Property Name=\\"Address\\" Type=\\"Edm.String\\" Nullable=\\"true\\" MaxLength=\\"60\\" Unicode=\\"true\\" FixedLength=\\"false\\" />
                <Property Name=\\"City\\" Type=\\"Edm.String\\" Nullable=\\"true\\" MaxLength=\\"15\\" Unicode=\\"true\\" FixedLength=\\"false\\" />
                <Property Name=\\"Region\\" Type=\\"Edm.String\\" Nullable=\\"true\\" MaxLength=\\"15\\" Unicode=\\"true\\" FixedLength=\\"false\\" />
                <Property Name=\\"PostalCode\\" Type=\\"Edm.String\\" Nullable=\\"true\\" MaxLength=\\"10\\" Unicode=\\"true\\" FixedLength=\\"false\\" />
                <Property Name=\\"Country\\" Type=\\"Edm.String\\" Nullable=\\"true\\" MaxLength=\\"15\\" Unicode=\\"true\\" FixedLength=\\"false\\" />
                <Property Name=\\"Salesperson\\" Type=\\"Edm.String\\" Nullable=\\"false\\" MaxLength=\\"31\\" Unicode=\\"true\\" FixedLength=\\"false\\" />
                <Property Name=\\"OrderID\\" Type=\\"Edm.Int32\\" Nullable=\\"false\\" />
                <Property Name=\\"OrderDate\\" Type=\\"Edm.DateTime\\" Nullable=\\"true\\" />
                <Property Name=\\"RequiredDate\\" Type=\\"Edm.DateTime\\" Nullable=\\"true\\" />
                <Property Name=\\"ShippedDate\\" Type=\\"Edm.DateTime\\" Nullable=\\"true\\" />
                <Property Name=\\"ShipperName\\" Type=\\"Edm.String\\" Nullable=\\"false\\" MaxLength=\\"40\\" Unicode=\\"true\\" FixedLength=\\"false\\" />
                <Property Name=\\"ProductID\\" Type=\\"Edm.Int32\\" Nullable=\\"false\\" />
                <Property Name=\\"ProductName\\" Type=\\"Edm.String\\" Nullable=\\"false\\" MaxLength=\\"40\\" Unicode=\\"true\\" FixedLength=\\"false\\" />
                <Property Name=\\"UnitPrice\\" Type=\\"Edm.Decimal\\" Nullable=\\"false\\" Precision=\\"19\\" Scale=\\"4\\" />
                <Property Name=\\"Quantity\\" Type=\\"Edm.Int16\\" Nullable=\\"false\\" />
                <Property Name=\\"Discount\\" Type=\\"Edm.Single\\" Nullable=\\"false\\" />
                <Property Name=\\"ExtendedPrice\\" Type=\\"Edm.Decimal\\" Nullable=\\"true\\" Precision=\\"19\\" Scale=\\"4\\" />
                <Property Name=\\"Freight\\" Type=\\"Edm.Decimal\\" Nullable=\\"true\\" Precision=\\"19\\" Scale=\\"4\\" />
            </EntityType>
            <EntityType Name=\\"Order_Details_Extended\\">
                <Key>
                    <PropertyRef Name=\\"OrderID\\" />
                    <PropertyRef Name=\\"ProductID\\" />
                    <PropertyRef Name=\\"ProductName\\" />
                    <PropertyRef Name=\\"UnitPrice\\" />
                    <PropertyRef Name=\\"Quantity\\" />
                    <PropertyRef Name=\\"Discount\\" />
                </Key>
                <Property Name=\\"OrderID\\" Type=\\"Edm.Int32\\" Nullable=\\"false\\" />
                <Property Name=\\"ProductID\\" Type=\\"Edm.Int32\\" Nullable=\\"false\\" />
                <Property Name=\\"ProductName\\" Type=\\"Edm.String\\" Nullable=\\"false\\" MaxLength=\\"40\\" Unicode=\\"true\\" FixedLength=\\"false\\" />
                <Property Name=\\"UnitPrice\\" Type=\\"Edm.Decimal\\" Nullable=\\"false\\" Precision=\\"19\\" Scale=\\"4\\" />
                <Property Name=\\"Quantity\\" Type=\\"Edm.Int16\\" Nullable=\\"false\\" />
                <Property Name=\\"Discount\\" Type=\\"Edm.Single\\" Nullable=\\"false\\" />
                <Property Name=\\"ExtendedPrice\\" Type=\\"Edm.Decimal\\" Nullable=\\"true\\" Precision=\\"19\\" Scale=\\"4\\" />
            </EntityType>
            <EntityType Name=\\"Order_Subtotal\\">
                <Key>
                    <PropertyRef Name=\\"OrderID\\" />
                </Key>
                <Property Name=\\"OrderID\\" Type=\\"Edm.Int32\\" Nullable=\\"false\\" />
                <Property Name=\\"Subtotal\\" Type=\\"Edm.Decimal\\" Nullable=\\"true\\" Precision=\\"19\\" Scale=\\"4\\" />
            </EntityType>
            <EntityType Name=\\"Orders_Qry\\">
                <Key>
                    <PropertyRef Name=\\"OrderID\\" />
                    <PropertyRef Name=\\"CompanyName\\" />
                </Key>
                <Property Name=\\"OrderID\\" Type=\\"Edm.Int32\\" Nullable=\\"false\\" />
                <Property Name=\\"CustomerID\\" Type=\\"Edm.String\\" Nullable=\\"true\\" MaxLength=\\"5\\" Unicode=\\"true\\" FixedLength=\\"true\\" />
                <Property Name=\\"EmployeeID\\" Type=\\"Edm.Int32\\" Nullable=\\"true\\" />
                <Property Name=\\"OrderDate\\" Type=\\"Edm.DateTime\\" Nullable=\\"true\\" />
                <Property Name=\\"RequiredDate\\" Type=\\"Edm.DateTime\\" Nullable=\\"true\\" />
                <Property Name=\\"ShippedDate\\" Type=\\"Edm.DateTime\\" Nullable=\\"true\\" />
                <Property Name=\\"ShipVia\\" Type=\\"Edm.Int32\\" Nullable=\\"true\\" />
                <Property Name=\\"Freight\\" Type=\\"Edm.Decimal\\" Nullable=\\"true\\" Precision=\\"19\\" Scale=\\"4\\" />
                <Property Name=\\"ShipName\\" Type=\\"Edm.String\\" Nullable=\\"true\\" MaxLength=\\"40\\" Unicode=\\"true\\" FixedLength=\\"false\\" />
                <Property Name=\\"ShipAddress\\" Type=\\"Edm.String\\" Nullable=\\"true\\" MaxLength=\\"60\\" Unicode=\\"true\\" FixedLength=\\"false\\" />
                <Property Name=\\"ShipCity\\" Type=\\"Edm.String\\" Nullable=\\"true\\" MaxLength=\\"15\\" Unicode=\\"true\\" FixedLength=\\"false\\" />
                <Property Name=\\"ShipRegion\\" Type=\\"Edm.String\\" Nullable=\\"true\\" MaxLength=\\"15\\" Unicode=\\"true\\" FixedLength=\\"false\\" />
                <Property Name=\\"ShipPostalCode\\" Type=\\"Edm.String\\" Nullable=\\"true\\" MaxLength=\\"10\\" Unicode=\\"true\\" FixedLength=\\"false\\" />
                <Property Name=\\"ShipCountry\\" Type=\\"Edm.String\\" Nullable=\\"true\\" MaxLength=\\"15\\" Unicode=\\"true\\" FixedLength=\\"false\\" />
                <Property Name=\\"CompanyName\\" Type=\\"Edm.String\\" Nullable=\\"false\\" MaxLength=\\"40\\" Unicode=\\"true\\" FixedLength=\\"false\\" />
                <Property Name=\\"Address\\" Type=\\"Edm.String\\" Nullable=\\"true\\" MaxLength=\\"60\\" Unicode=\\"true\\" FixedLength=\\"false\\" />
                <Property Name=\\"City\\" Type=\\"Edm.String\\" Nullable=\\"true\\" MaxLength=\\"15\\" Unicode=\\"true\\" FixedLength=\\"false\\" />
                <Property Name=\\"Region\\" Type=\\"Edm.String\\" Nullable=\\"true\\" MaxLength=\\"15\\" Unicode=\\"true\\" FixedLength=\\"false\\" />
                <Property Name=\\"PostalCode\\" Type=\\"Edm.String\\" Nullable=\\"true\\" MaxLength=\\"10\\" Unicode=\\"true\\" FixedLength=\\"false\\" />
                <Property Name=\\"Country\\" Type=\\"Edm.String\\" Nullable=\\"true\\" MaxLength=\\"15\\" Unicode=\\"true\\" FixedLength=\\"false\\" />
            </EntityType>
            <EntityType Name=\\"Product_Sales_for_1997\\">
                <Key>
                    <PropertyRef Name=\\"CategoryName\\" />
                    <PropertyRef Name=\\"ProductName\\" />
                </Key>
                <Property Name=\\"CategoryName\\" Type=\\"Edm.String\\" Nullable=\\"false\\" MaxLength=\\"15\\" Unicode=\\"true\\" FixedLength=\\"false\\" />
                <Property Name=\\"ProductName\\" Type=\\"Edm.String\\" Nullable=\\"false\\" MaxLength=\\"40\\" Unicode=\\"true\\" FixedLength=\\"false\\" />
                <Property Name=\\"ProductSales\\" Type=\\"Edm.Decimal\\" Nullable=\\"true\\" Precision=\\"19\\" Scale=\\"4\\" />
            </EntityType>
            <EntityType Name=\\"Products_Above_Average_Price\\">
                <Key>
                    <PropertyRef Name=\\"ProductName\\" />
                </Key>
                <Property Name=\\"ProductName\\" Type=\\"Edm.String\\" Nullable=\\"false\\" MaxLength=\\"40\\" Unicode=\\"true\\" FixedLength=\\"false\\" />
                <Property Name=\\"UnitPrice\\" Type=\\"Edm.Decimal\\" Nullable=\\"true\\" Precision=\\"19\\" Scale=\\"4\\" />
            </EntityType>
            <EntityType Name=\\"Products_by_Category\\">
                <Key>
                    <PropertyRef Name=\\"CategoryName\\" />
                    <PropertyRef Name=\\"ProductName\\" />
                    <PropertyRef Name=\\"Discontinued\\" />
                </Key>
                <Property Name=\\"CategoryName\\" Type=\\"Edm.String\\" Nullable=\\"false\\" MaxLength=\\"15\\" Unicode=\\"true\\" FixedLength=\\"false\\" />
                <Property Name=\\"ProductName\\" Type=\\"Edm.String\\" Nullable=\\"false\\" MaxLength=\\"40\\" Unicode=\\"true\\" FixedLength=\\"false\\" />
                <Property Name=\\"QuantityPerUnit\\" Type=\\"Edm.String\\" Nullable=\\"true\\" MaxLength=\\"20\\" Unicode=\\"true\\" FixedLength=\\"false\\" />
                <Property Name=\\"UnitsInStock\\" Type=\\"Edm.Int16\\" Nullable=\\"true\\" />
                <Property Name=\\"Discontinued\\" Type=\\"Edm.Boolean\\" Nullable=\\"false\\" />
            </EntityType>
            <EntityType Name=\\"Sales_by_Category\\">
                <Key>
                    <PropertyRef Name=\\"CategoryID\\" />
                    <PropertyRef Name=\\"CategoryName\\" />
                    <PropertyRef Name=\\"ProductName\\" />
                </Key>
                <Property Name=\\"CategoryID\\" Type=\\"Edm.Int32\\" Nullable=\\"false\\" />
                <Property Name=\\"CategoryName\\" Type=\\"Edm.String\\" Nullable=\\"false\\" MaxLength=\\"15\\" Unicode=\\"true\\" FixedLength=\\"false\\" />
                <Property Name=\\"ProductName\\" Type=\\"Edm.String\\" Nullable=\\"false\\" MaxLength=\\"40\\" Unicode=\\"true\\" FixedLength=\\"false\\" />
                <Property Name=\\"ProductSales\\" Type=\\"Edm.Decimal\\" Nullable=\\"true\\" Precision=\\"19\\" Scale=\\"4\\" />
            </EntityType>
            <EntityType Name=\\"Sales_Totals_by_Amount\\">
                <Key>
                    <PropertyRef Name=\\"OrderID\\" />
                    <PropertyRef Name=\\"CompanyName\\" />
                </Key>
                <Property Name=\\"SaleAmount\\" Type=\\"Edm.Decimal\\" Nullable=\\"true\\" Precision=\\"19\\" Scale=\\"4\\" />
                <Property Name=\\"OrderID\\" Type=\\"Edm.Int32\\" Nullable=\\"false\\" />
                <Property Name=\\"CompanyName\\" Type=\\"Edm.String\\" Nullable=\\"false\\" MaxLength=\\"40\\" Unicode=\\"true\\" FixedLength=\\"false\\" />
                <Property Name=\\"ShippedDate\\" Type=\\"Edm.DateTime\\" Nullable=\\"true\\" />
            </EntityType>
            <EntityType Name=\\"Summary_of_Sales_by_Quarter\\">
                <Key>
                    <PropertyRef Name=\\"OrderID\\" />
                </Key>
                <Property Name=\\"ShippedDate\\" Type=\\"Edm.DateTime\\" Nullable=\\"true\\" />
                <Property Name=\\"OrderID\\" Type=\\"Edm.Int32\\" Nullable=\\"false\\" />
                <Property Name=\\"Subtotal\\" Type=\\"Edm.Decimal\\" Nullable=\\"true\\" Precision=\\"19\\" Scale=\\"4\\" />
            </EntityType>
            <EntityType Name=\\"Summary_of_Sales_by_Year\\">
                <Key>
                    <PropertyRef Name=\\"OrderID\\" />
                </Key>
                <Property Name=\\"ShippedDate\\" Type=\\"Edm.DateTime\\" Nullable=\\"true\\" />
                <Property Name=\\"OrderID\\" Type=\\"Edm.Int32\\" Nullable=\\"false\\" />
                <Property Name=\\"Subtotal\\" Type=\\"Edm.Decimal\\" Nullable=\\"true\\" Precision=\\"19\\" Scale=\\"4\\" />
            </EntityType>
            <Association Name=\\"FK_Products_Categories\\">
                <End Role=\\"Categories\\" Type=\\"NorthwindModel.Category\\" Multiplicity=\\"0..1\\" />
                <End Role=\\"Products\\" Type=\\"NorthwindModel.Product\\" Multiplicity=\\"*\\" />
                <ReferentialConstraint>
                    <Principal Role=\\"Categories\\">
                        <PropertyRef Name=\\"CategoryID\\" />
                    </Principal>
                    <Dependent Role=\\"Products\\">
                        <PropertyRef Name=\\"CategoryID\\" />
                    </Dependent>
                </ReferentialConstraint>
            </Association>
            <Association Name=\\"FK_Orders_Customers\\">
                <End Role=\\"Customers\\" Type=\\"NorthwindModel.Customer\\" Multiplicity=\\"0..1\\" />
                <End Role=\\"Orders\\" Type=\\"NorthwindModel.Order\\" Multiplicity=\\"*\\" />
                <ReferentialConstraint>
                    <Principal Role=\\"Customers\\">
                        <PropertyRef Name=\\"CustomerID\\" />
                    </Principal>
                    <Dependent Role=\\"Orders\\">
                        <PropertyRef Name=\\"CustomerID\\" />
                    </Dependent>
                </ReferentialConstraint>
            </Association>
            <Association Name=\\"FK_Employees_Employees\\">
                <End Role=\\"Employees\\" Type=\\"NorthwindModel.Employee\\" Multiplicity=\\"0..1\\" />
                <End Role=\\"Employees1\\" Type=\\"NorthwindModel.Employee\\" Multiplicity=\\"*\\" />
                <ReferentialConstraint>
                    <Principal Role=\\"Employees\\">
                        <PropertyRef Name=\\"EmployeeID\\" />
                    </Principal>
                    <Dependent Role=\\"Employees1\\">
                        <PropertyRef Name=\\"ReportsTo\\" />
                    </Dependent>
                </ReferentialConstraint>
            </Association>
            <Association Name=\\"FK_Orders_Employees\\">
                <End Role=\\"Employees\\" Type=\\"NorthwindModel.Employee\\" Multiplicity=\\"0..1\\" />
                <End Role=\\"Orders\\" Type=\\"NorthwindModel.Order\\" Multiplicity=\\"*\\" />
                <ReferentialConstraint>
                    <Principal Role=\\"Employees\\">
                        <PropertyRef Name=\\"EmployeeID\\" />
                    </Principal>
                    <Dependent Role=\\"Orders\\">
                        <PropertyRef Name=\\"EmployeeID\\" />
                    </Dependent>
                </ReferentialConstraint>
            </Association>
            <Association Name=\\"FK_Order_Details_Orders\\">
                <End Role=\\"Orders\\" Type=\\"NorthwindModel.Order\\" Multiplicity=\\"1\\" />
                <End Role=\\"Order_Details\\" Type=\\"NorthwindModel.Order_Detail\\" Multiplicity=\\"*\\" />
                <ReferentialConstraint>
                    <Principal Role=\\"Orders\\">
                        <PropertyRef Name=\\"OrderID\\" />
                    </Principal>
                    <Dependent Role=\\"Order_Details\\">
                        <PropertyRef Name=\\"OrderID\\" />
                    </Dependent>
                </ReferentialConstraint>
            </Association>
            <Association Name=\\"FK_Order_Details_Products\\">
                <End Role=\\"Products\\" Type=\\"NorthwindModel.Product\\" Multiplicity=\\"1\\" />
                <End Role=\\"Order_Details\\" Type=\\"NorthwindModel.Order_Detail\\" Multiplicity=\\"*\\" />
                <ReferentialConstraint>
                    <Principal Role=\\"Products\\">
                        <PropertyRef Name=\\"ProductID\\" />
                    </Principal>
                    <Dependent Role=\\"Order_Details\\">
                        <PropertyRef Name=\\"ProductID\\" />
                    </Dependent>
                </ReferentialConstraint>
            </Association>
            <Association Name=\\"FK_Orders_Shippers\\">
                <End Role=\\"Shippers\\" Type=\\"NorthwindModel.Shipper\\" Multiplicity=\\"0..1\\" />
                <End Role=\\"Orders\\" Type=\\"NorthwindModel.Order\\" Multiplicity=\\"*\\" />
                <ReferentialConstraint>
                    <Principal Role=\\"Shippers\\">
                        <PropertyRef Name=\\"ShipperID\\" />
                    </Principal>
                    <Dependent Role=\\"Orders\\">
                        <PropertyRef Name=\\"ShipVia\\" />
                    </Dependent>
                </ReferentialConstraint>
            </Association>
            <Association Name=\\"FK_Products_Suppliers\\">
                <End Role=\\"Suppliers\\" Type=\\"NorthwindModel.Supplier\\" Multiplicity=\\"0..1\\" />
                <End Role=\\"Products\\" Type=\\"NorthwindModel.Product\\" Multiplicity=\\"*\\" />
                <ReferentialConstraint>
                    <Principal Role=\\"Suppliers\\">
                        <PropertyRef Name=\\"SupplierID\\" />
                    </Principal>
                    <Dependent Role=\\"Products\\">
                        <PropertyRef Name=\\"SupplierID\\" />
                    </Dependent>
                </ReferentialConstraint>
            </Association>
            <Association Name=\\"FK_Territories_Region\\">
                <End Role=\\"Region\\" Type=\\"NorthwindModel.Region\\" Multiplicity=\\"1\\" />
                <End Role=\\"Territories\\" Type=\\"NorthwindModel.Territory\\" Multiplicity=\\"*\\" />
                <ReferentialConstraint>
                    <Principal Role=\\"Region\\">
                        <PropertyRef Name=\\"RegionID\\" />
                    </Principal>
                    <Dependent Role=\\"Territories\\">
                        <PropertyRef Name=\\"RegionID\\" />
                    </Dependent>
                </ReferentialConstraint>
            </Association>
            <Association Name=\\"CustomerCustomerDemo\\">
                <End Role=\\"CustomerDemographics\\" Type=\\"NorthwindModel.CustomerDemographic\\" Multiplicity=\\"*\\" />
                <End Role=\\"Customers\\" Type=\\"NorthwindModel.Customer\\" Multiplicity=\\"*\\" />
            </Association>
            <Association Name=\\"EmployeeTerritories\\">
                <End Role=\\"Employees\\" Type=\\"NorthwindModel.Employee\\" Multiplicity=\\"*\\" />
                <End Role=\\"Territories\\" Type=\\"NorthwindModel.Territory\\" Multiplicity=\\"*\\" />
            </Association>
        </Schema>
        <Schema Namespace=\\"ODataWeb.Northwind.Model\\" xmlns:d=\\"http://schemas.microsoft.com/ado/2007/08/dataservices\\" xmlns:m=\\"http://schemas.microsoft.com/ado/2007/08/dataservices/metadata\\" xmlns=\\"http://schemas.microsoft.com/ado/2008/09/edm\\">
            <EntityContainer Name=\\"NorthwindEntities\\" p7:LazyLoadingEnabled=\\"true\\" m:IsDefaultEntityContainer=\\"true\\" xmlns:p7=\\"http://schemas.microsoft.com/ado/2009/02/edm/annotation\\">
                <EntitySet Name=\\"Categories\\" EntityType=\\"NorthwindModel.Category\\" />
                <EntitySet Name=\\"CustomerDemographics\\" EntityType=\\"NorthwindModel.CustomerDemographic\\" />
                <EntitySet Name=\\"Customers\\" EntityType=\\"NorthwindModel.Customer\\" />
                <EntitySet Name=\\"Employees\\" EntityType=\\"NorthwindModel.Employee\\" />
                <EntitySet Name=\\"Order_Details\\" EntityType=\\"NorthwindModel.Order_Detail\\" />
                <EntitySet Name=\\"Orders\\" EntityType=\\"NorthwindModel.Order\\" />
                <EntitySet Name=\\"Products\\" EntityType=\\"NorthwindModel.Product\\" />
                <EntitySet Name=\\"Regions\\" EntityType=\\"NorthwindModel.Region\\" />
                <EntitySet Name=\\"Shippers\\" EntityType=\\"NorthwindModel.Shipper\\" />
                <EntitySet Name=\\"Suppliers\\" EntityType=\\"NorthwindModel.Supplier\\" />
                <EntitySet Name=\\"Territories\\" EntityType=\\"NorthwindModel.Territory\\" />
                <EntitySet Name=\\"Alphabetical_list_of_products\\" EntityType=\\"NorthwindModel.Alphabetical_list_of_product\\" />
                <EntitySet Name=\\"Category_Sales_for_1997\\" EntityType=\\"NorthwindModel.Category_Sales_for_1997\\" />
                <EntitySet Name=\\"Current_Product_Lists\\" EntityType=\\"NorthwindModel.Current_Product_List\\" />
                <EntitySet Name=\\"Customer_and_Suppliers_by_Cities\\" EntityType=\\"NorthwindModel.Customer_and_Suppliers_by_City\\" />
                <EntitySet Name=\\"Invoices\\" EntityType=\\"NorthwindModel.Invoice\\" />
                <EntitySet Name=\\"Order_Details_Extendeds\\" EntityType=\\"NorthwindModel.Order_Details_Extended\\" />
                <EntitySet Name=\\"Order_Subtotals\\" EntityType=\\"NorthwindModel.Order_Subtotal\\" />
                <EntitySet Name=\\"Orders_Qries\\" EntityType=\\"NorthwindModel.Orders_Qry\\" />
                <EntitySet Name=\\"Product_Sales_for_1997\\" EntityType=\\"NorthwindModel.Product_Sales_for_1997\\" />
                <EntitySet Name=\\"Products_Above_Average_Prices\\" EntityType=\\"NorthwindModel.Products_Above_Average_Price\\" />
                <EntitySet Name=\\"Products_by_Categories\\" EntityType=\\"NorthwindModel.Products_by_Category\\" />
                <EntitySet Name=\\"Sales_by_Categories\\" EntityType=\\"NorthwindModel.Sales_by_Category\\" />
                <EntitySet Name=\\"Sales_Totals_by_Amounts\\" EntityType=\\"NorthwindModel.Sales_Totals_by_Amount\\" />
                <EntitySet Name=\\"Summary_of_Sales_by_Quarters\\" EntityType=\\"NorthwindModel.Summary_of_Sales_by_Quarter\\" />
                <EntitySet Name=\\"Summary_of_Sales_by_Years\\" EntityType=\\"NorthwindModel.Summary_of_Sales_by_Year\\" />
                <AssociationSet Name=\\"FK_Products_Categories\\" Association=\\"NorthwindModel.FK_Products_Categories\\">
                    <End Role=\\"Categories\\" EntitySet=\\"Categories\\" />
                    <End Role=\\"Products\\" EntitySet=\\"Products\\" />
                </AssociationSet>
                <AssociationSet Name=\\"FK_Orders_Customers\\" Association=\\"NorthwindModel.FK_Orders_Customers\\">
                    <End Role=\\"Customers\\" EntitySet=\\"Customers\\" />
                    <End Role=\\"Orders\\" EntitySet=\\"Orders\\" />
                </AssociationSet>
                <AssociationSet Name=\\"FK_Employees_Employees\\" Association=\\"NorthwindModel.FK_Employees_Employees\\">
                    <End Role=\\"Employees\\" EntitySet=\\"Employees\\" />
                    <End Role=\\"Employees1\\" EntitySet=\\"Employees\\" />
                </AssociationSet>
                <AssociationSet Name=\\"FK_Orders_Employees\\" Association=\\"NorthwindModel.FK_Orders_Employees\\">
                    <End Role=\\"Employees\\" EntitySet=\\"Employees\\" />
                    <End Role=\\"Orders\\" EntitySet=\\"Orders\\" />
                </AssociationSet>
                <AssociationSet Name=\\"FK_Order_Details_Orders\\" Association=\\"NorthwindModel.FK_Order_Details_Orders\\">
                    <End Role=\\"Orders\\" EntitySet=\\"Orders\\" />
                    <End Role=\\"Order_Details\\" EntitySet=\\"Order_Details\\" />
                </AssociationSet>
                <AssociationSet Name=\\"FK_Order_Details_Products\\" Association=\\"NorthwindModel.FK_Order_Details_Products\\">
                    <End Role=\\"Products\\" EntitySet=\\"Products\\" />
                    <End Role=\\"Order_Details\\" EntitySet=\\"Order_Details\\" />
                </AssociationSet>
                <AssociationSet Name=\\"FK_Orders_Shippers\\" Association=\\"NorthwindModel.FK_Orders_Shippers\\">
                    <End Role=\\"Shippers\\" EntitySet=\\"Shippers\\" />
                    <End Role=\\"Orders\\" EntitySet=\\"Orders\\" />
                </AssociationSet>
                <AssociationSet Name=\\"FK_Products_Suppliers\\" Association=\\"NorthwindModel.FK_Products_Suppliers\\">
                    <End Role=\\"Suppliers\\" EntitySet=\\"Suppliers\\" />
                    <End Role=\\"Products\\" EntitySet=\\"Products\\" />
                </AssociationSet>
                <AssociationSet Name=\\"FK_Territories_Region\\" Association=\\"NorthwindModel.FK_Territories_Region\\">
                    <End Role=\\"Region\\" EntitySet=\\"Regions\\" />
                    <End Role=\\"Territories\\" EntitySet=\\"Territories\\" />
                </AssociationSet>
                <AssociationSet Name=\\"CustomerCustomerDemo\\" Association=\\"NorthwindModel.CustomerCustomerDemo\\">
                    <End Role=\\"CustomerDemographics\\" EntitySet=\\"CustomerDemographics\\" />
                    <End Role=\\"Customers\\" EntitySet=\\"Customers\\" />
                </AssociationSet>
                <AssociationSet Name=\\"EmployeeTerritories\\" Association=\\"NorthwindModel.EmployeeTerritories\\">
                    <End Role=\\"Employees\\" EntitySet=\\"Employees\\" />
                    <End Role=\\"Territories\\" EntitySet=\\"Territories\\" />
                </AssociationSet>
            </EntityContainer>
        </Schema>
    </edmx:DataServices>
</edmx:Edmx>",
    "state": "modified",
  },
  "webapp/manifest.json": Object {
    "contents": "{
  \\"_version\\": \\"1.12.0\\",
  \\"sap.app\\": {
    \\"id\\": \\"test.me\\",
    \\"type\\": \\"application\\",
    \\"i18n\\": \\"i18n/i18n.properties\\",
    \\"applicationVersion\\": {
      \\"version\\": \\"0.0.1\\"
    },
    \\"title\\": \\"{{appTitle}}\\",
    \\"description\\": \\"{{appDescription}}\\",
    \\"dataSources\\": {
      \\"mainService\\": {
        \\"uri\\": \\"/V2/Northwind/Northwind.svc/\\",
        \\"type\\": \\"OData\\",
        \\"settings\\": {
          \\"annotations\\": [],
          \\"localUri\\": \\"localService/metadata.xml\\"
        }
      }
    }
  },
  \\"sap.ui\\": {
    \\"technology\\": \\"UI5\\",
    \\"icons\\": {
      \\"icon\\": \\"\\",
      \\"favIcon\\": \\"\\",
      \\"phone\\": \\"\\",
      \\"phone@2\\": \\"\\",
      \\"tablet\\": \\"\\",
      \\"tablet@2\\": \\"\\"
    },
    \\"deviceTypes\\": {
      \\"desktop\\": true,
      \\"tablet\\": true,
      \\"phone\\": true
    }
  },
  \\"sap.ui5\\": {
    \\"flexEnabled\\": true,
    \\"dependencies\\": {
      \\"minUI5Version\\": \\"1.60\\",
      \\"libs\\": {
        \\"sap.ui.core\\": {},
        \\"sap.m\\": {},
        \\"sap.f\\": {}
      }
    },
    \\"contentDensities\\": {
      \\"compact\\": true,
      \\"cozy\\": true
    },
    \\"models\\": {
      \\"i18n\\": {
        \\"type\\": \\"sap.ui.model.resource.ResourceModel\\",
        \\"settings\\": {
          \\"bundleName\\": \\"test.me.i18n.i18n\\"
        }
      },
      \\"\\": {
        \\"dataSource\\": \\"mainService\\",
        \\"preload\\": true,
        \\"settings\\": {}
      }
    },
    \\"resources\\": {
      \\"css\\": []
    },
    \\"routing\\": {
      \\"config\\": {
        \\"routerClass\\": \\"sap.m.routing.Router\\",
        \\"viewType\\": \\"XML\\",
        \\"viewPath\\": \\"test.me.view\\",
        \\"controlId\\": \\"app\\",
        \\"controlAggregation\\": \\"pages\\",
        \\"bypassed\\": {
          \\"target\\": [
            \\"notFound\\"
          ]
        },
        \\"async\\": true
      },
      \\"routes\\": [
        {
          \\"pattern\\": \\"\\",
          \\"name\\": \\"worklist\\",
          \\"target\\": [
            \\"worklist\\"
          ]
        },
        {
          \\"pattern\\": \\"Products/{objectId}\\",
          \\"name\\": \\"object\\",
          \\"target\\": [
            \\"object\\"
          ]
        }
      ],
      \\"targets\\": {
        \\"worklist\\": {
          \\"viewName\\": \\"Worklist\\",
          \\"viewId\\": \\"worklist\\",
          \\"viewLevel\\": 1,
          \\"title\\": \\"{i18n>worklistViewTitle}\\"
        },
        \\"object\\": {
          \\"viewName\\": \\"Object\\",
          \\"viewId\\": \\"object\\",
          \\"viewLevel\\": 2,
          \\"title\\": \\"{i18n>objectViewTitle}\\"
        },
        \\"objectNotFound\\": {
          \\"viewName\\": \\"ObjectNotFound\\",
          \\"viewId\\": \\"objectNotFound\\"
        },
        \\"notFound\\": {
          \\"viewName\\": \\"NotFound\\",
          \\"viewId\\": \\"notFound\\"
        }
      }
    },
    \\"rootView\\": {
      \\"viewName\\": \\"test.me.view.App\\",
      \\"type\\": \\"XML\\",
      \\"async\\": true,
      \\"id\\": \\"app\\"
    }
  }
}
",
    "state": "modified",
  },
  "webapp/model/formatter.js": Object {
    "contents": "sap.ui.define([], function () {
	\\"use strict\\";

	return {

		/**
		 * Rounds the number unit value to 2 digits
		 * @public
		 * @param {string} sValue the number string to be rounded
		 * @returns {string} sValue with 2 digits rounded
		 */
		numberUnit : function (sValue) {
			if (!sValue) {
				return \\"\\";
			}
			return parseFloat(sValue).toFixed(2);
		}

	};

});",
    "state": "modified",
  },
  "webapp/model/models.js": Object {
    "contents": "sap.ui.define([
	\\"sap/ui/model/json/JSONModel\\",
	\\"sap/ui/Device\\"
], function (JSONModel, Device) {
	\\"use strict\\";

	return {
		createDeviceModel : function () {
			var oModel = new JSONModel(Device);
			oModel.setDefaultBindingMode(\\"OneWay\\");
			return oModel;
		}
	};
});",
    "state": "modified",
  },
  "webapp/test/flpSandbox.html": Object {
    "contents": "<!DOCTYPE HTML>
<html>
<!-- Copyright (c) 2015 SAP AG, All Rights Reserved -->
<head>
	<meta http-equiv=\\"X-UA-Compatible\\" content=\\"IE=edge\\">
    <meta charset=\\"UTF-8\\">
    <meta name=\\"viewport\\" content=\\"width=device-width, initial-scale=1.0\\">
	<title>{{appTitle}}</title>

	<!-- Bootstrap the unified shell in sandbox mode for standalone usage.

		 The renderer is specified in the global Unified Shell configuration object \\"sap-ushell-config\\".

		 The fiori2 renderer will render the shell header allowing, for instance,
		 testing of additional application setting buttons.

		 The navigation target resolution service is configured in a way that the empty URL hash is
		 resolved to our own application.

		 This example uses relative path references for the SAPUI5 resources and test-resources;
		 it might be necessary to adapt them depending on the target runtime platform.
		 The sandbox platform is restricted to development or demo use cases and must NOT be used
		 for productive scenarios.
	-->
	<script type=\\"text/javascript\\">
		window[\\"sap-ushell-config\\"] = {
			defaultRenderer: \\"fiori2\\",
			bootstrapPlugins: {
				\\"RuntimeAuthoringPlugin\\": {
					component: \\"sap.ushell.plugins.rta\\",
					config: {
						validateAppVersion: false
					}
				}
			},
			renderers: {
				fiori2: {
					componentData: {
						config: {
							search: \\"hidden\\"
						}
					}
				}
			},
			applications: {
				\\"testme-app\\": {
					title: \\"My Test App\\",
					description: \\"Test App Description\\",
					additionalInformation: \\"SAPUI5.Component=test.me\\",
					applicationType: \\"URL\\",
					url: \\"../\\"
				}
			}
		};
	</script>

	<script src=\\"../test-resources/sap/ushell/bootstrap/sandbox.js\\" id=\\"sap-ushell-bootstrap\\"></script>
	<!-- Bootstrap the UI5 core library -->
	<script id=\\"sap-ui-bootstrap\\"
		src=\\"../resources/sap-ui-core.js\\"
		data-sap-ui-libs=\\"sap.m,sap.ushell\\"
		data-sap-ui-async=\\"true\\"
		data-sap-ui-preload=\\"async\\"
		data-sap-ui-theme=\\"sap_fiori_3\\"
		data-sap-ui-compatVersion=\\"edge\\"
		data-sap-ui-language=\\"en\\"
		data-sap-ui-resourceroots='{\\"test.me\\": \\"../\\"}'
		data-sap-ui-frameOptions=\\"allow\\"> // NON-SECURE setting for testing environment
		</script>
		<script src=\\"../utils/locate-reuse-libs.js\\" data-sap-ui-manifest-uri=\\"../manifest.json\\">
		</script>
</head>

<!-- UI Content -->

<body class=\\"sapUiBody\\" id=\\"content\\">
</body>

</html>
",
    "state": "modified",
  },
  "webapp/utils/locate-reuse-libs.js": Object {
    "contents": "/*eslint-disable semi, no-console*/
(function (sap) {
  var fioriToolsGetManifestLibs = function (manifestPath) {
    var url = manifestPath;
    var result = \\"\\";
    // SAPUI5 delivered namespaces from https://ui5.sap.com/#/api/sap
    var ui5Libs = [
      \\"sap.apf\\",
      \\"sap.base\\",
      \\"sap.chart\\",
      \\"sap.collaboration\\",
      \\"sap.f\\",
      \\"sap.fe\\",
      \\"sap.fileviewer\\",
      \\"sap.gantt\\",
      \\"sap.landvisz\\",
      \\"sap.m\\",
      \\"sap.ndc\\",
      \\"sap.ovp\\",
      \\"sap.rules\\",
      \\"sap.suite\\",
      \\"sap.tnt\\",
      \\"sap.ui\\",
      \\"sap.uiext\\",
      \\"sap.ushell\\",
      \\"sap.uxap\\",
      \\"sap.viz\\",
      \\"sap.webanalytics\\",
      \\"sap.zen\\"
    ];
    function getKeys(libOrComp,libOrCompKeysString) {
      Object.keys(libOrComp).forEach(function (libOrCompKey) {
        // ignore libs or Components that start with SAPUI5 delivered namespaces
        if (!ui5Libs.some(function (substring) { return libOrCompKey === substring || libOrCompKey.startsWith(substring + \\".\\"); })) {
          if (libOrCompKeysString.length > 0) {
            libOrCompKeysString = libOrCompKeysString + \\",\\" + libOrCompKey;
          } else {
            libOrCompKeysString = libOrCompKey;
          }
        }
      });
      return libOrCompKeysString;
    }
    return new Promise(function (resolve, reject) {
      $.ajax(url)
        .done(function (manifest) {
          if (manifest) {
            if (
              manifest[\\"sap.ui5\\"] &&
              manifest[\\"sap.ui5\\"].dependencies
            ) {
              if (manifest[\\"sap.ui5\\"].dependencies.libs){
                result = getKeys(manifest[\\"sap.ui5\\"].dependencies.libs, result)
              }
              if (manifest[\\"sap.ui5\\"].dependencies.components){
                result = getKeys(manifest[\\"sap.ui5\\"].dependencies.components, result)
              }
            }
            if (
              manifest[\\"sap.ui5\\"] &&
              manifest[\\"sap.ui5\\"].componentUsages
            ) {
              result = getKeys(manifest[\\"sap.ui5\\"].componentUsages, result)
            }
          }
          resolve(result);
        })
        .fail(function (error) {
          reject(new Error(\\"Could not fetch manifest at '\\" + manifestPath));
        });
    });
  };
  /**
   * Registers the module paths for dependencies of the given component.
   * @param {string} manifestPath The the path to the app manifest path
   * for which the dependencies should be registered.
   * @returns {Promise} A promise which is resolved when the ajax request for
   * the app-index was successful and the module paths were registered.
   */
  sap.registerComponentDependencyPaths = function (manifestPath) {
    /*eslint-disable semi, consistent-return*/
    return fioriToolsGetManifestLibs(manifestPath).then(function (libs) {
      if (libs && libs.length > 0) {
        var url = \\"/sap/bc/ui2/app_index/ui5_app_info?id=\\" + libs;
        var sapClient = jQuery.sap.getUriParameters().get(\\"sap-client\\");
        if (sapClient && sapClient.length === 3) {
          url = url + \\"&sap-client=\\" + sapClient;
        }
        return $.ajax(url).done(function (data) {
          if (data) {
            Object.keys(data).forEach(function (moduleDefinitionKey) {
              var moduleDefinition = data[moduleDefinitionKey];
              if (moduleDefinition && moduleDefinition.dependencies) {
                moduleDefinition.dependencies.forEach(function (dependency) {
                  if (dependency.url && dependency.url.length > 0 && dependency.type === \\"UI5LIB\\") {
                    jQuery.sap.log.info(
                      \\"Registering Library \\" +
                      dependency.componentId +
                      \\" from server \\" +
                      dependency.url
                    );
                    jQuery.sap.registerModulePath(dependency.componentId, dependency.url);
                  }
                });
              }
            });
          }
        });
      }
    });
  };
})(sap);

/*eslint-disable sap-browser-api-warning, sap-no-dom-access*/
var scripts = document.getElementsByTagName(\\"script\\");
var currentScript = scripts[scripts.length - 1];
var manifestUri = currentScript.getAttribute(\\"data-sap-ui-manifest-uri\\");
var componentName = currentScript.getAttribute(\\"data-sap-ui-componentName\\");
var useMockserver = currentScript.getAttribute(\\"data-sap-ui-use-mockserver\\");
sap.registerComponentDependencyPaths(manifestUri)
  .catch(function (error) {
    jQuery.sap.log.error(error);
  })
  .finally(function () {

    // setting the app title with internationalization
    sap.ui.getCore().attachInit(function () {
      jQuery.sap.require(\\"jquery.sap.resources\\");
      var sLocale = sap.ui.getCore().getConfiguration().getLanguage();
      var oBundle = jQuery.sap.resources({
        url: \\"i18n/i18n.properties\\",
        locale: sLocale
      });
      document.title = oBundle.getText(\\"appTitle\\");
    });

    if (componentName && componentName.length > 0) {
      if (useMockserver && useMockserver === \\"true\\") {
        sap.ui.getCore().attachInit(function () {
          sap.ui.require([componentName.replace(/\\\\./g, \\"/\\") + \\"/localService/mockserver\\"], function (server) {
            // set up test service for local testing
            server.init();
            // initialize the ushell sandbox component
            sap.ushell.Container.createRenderer().placeAt(\\"content\\");
          });
        });
      } else {
        // Requiring the ComponentSupport module automatically executes the component initialisation for all declaratively defined components
        sap.ui.require([\\"sap/ui/core/ComponentSupport\\"]);

        // setting the app title with the i18n text
        sap.ui.getCore().attachInit(function () {
          jQuery.sap.require(\\"jquery.sap.resources\\");
          var sLocale = sap.ui.getCore().getConfiguration().getLanguage();
          var oBundle = jQuery.sap.resources({
            url: \\"i18n/i18n.properties\\",
            locale: sLocale
          });
          document.title = oBundle.getText(\\"appTitle\\");
        });
      }
    } else {
      sap.ui.getCore().attachInit(function () {
        // initialize the ushell sandbox component
        sap.ushell.Container.createRenderer().placeAt(\\"content\\");
      });
    }
  });

sap.registerComponentDependencyPaths(manifestUri);
",
    "state": "modified",
  },
  "webapp/view/App.view.xml": Object {
    "contents": "<mvc:View
	controllerName=\\"test.me.controller.App\\"
	displayBlock=\\"true\\"
	xmlns=\\"sap.m\\"
	xmlns:mvc=\\"sap.ui.core.mvc\\">

	<Shell>
		<App
			id=\\"app\\"
			busy=\\"{appView>/busy}\\"
			busyIndicatorDelay=\\"{appView>/delay}\\"/>
	</Shell>

</mvc:View>",
    "state": "modified",
  },
  "webapp/view/NotFound.view.xml": Object {
    "contents": "<mvc:View
	controllerName=\\"test.me.controller.NotFound\\"
	xmlns=\\"sap.m\\"
	xmlns:mvc=\\"sap.ui.core.mvc\\">

	<MessagePage
		title=\\"{i18n>notFoundTitle}\\"
		text=\\"{i18n>notFoundText}\\"
		icon=\\"sap-icon://document\\"
		id=\\"page\\"
		description=\\"\\">
		<customDescription>
			<Link id=\\"link\\" text=\\"{i18n>backToWorklist}\\" press=\\".onLinkPressed\\"/>
		</customDescription>
	</MessagePage>

</mvc:View>",
    "state": "modified",
  },
  "webapp/view/Object.view.xml": Object {
    "contents": "<mvc:View
	controllerName=\\"test.me.controller.Object\\"
	xmlns=\\"sap.m\\"
	xmlns:mvc=\\"sap.ui.core.mvc\\"
	xmlns:semantic=\\"sap.f.semantic\\">

	<semantic:SemanticPage
		id=\\"page\\"
		headerPinnable=\\"false\\"
		toggleHeaderOnTitleClick=\\"false\\"
		busy=\\"{objectView>/busy}\\"
		busyIndicatorDelay=\\"{objectView>/delay}\\">

		<semantic:titleHeading>
			<Title
				text=\\"{ProductName}\\"
				level=\\"H2\\"/>
		</semantic:titleHeading>

		<semantic:headerContent>
			<ObjectNumber
				number=\\"{
					path: 'UnitsInStock',
					formatter: '.formatter.numberUnit'
				}\\"
				unit=\\"{QuantityPerUnit}\\" />
		</semantic:headerContent>

		<semantic:sendEmailAction>
			<semantic:SendEmailAction id=\\"shareEmail\\" press=\\".onShareEmailPress\\"/>
		</semantic:sendEmailAction>

	</semantic:SemanticPage>

</mvc:View>",
    "state": "modified",
  },
  "webapp/view/ObjectNotFound.view.xml": Object {
    "contents": "<mvc:View
	controllerName=\\"test.me.controller.NotFound\\"
	xmlns=\\"sap.m\\"
	xmlns:mvc=\\"sap.ui.core.mvc\\">

	<MessagePage
		title=\\"{i18n>objectTitle}\\"
		text=\\"{i18n>noObjectFoundText}\\"
		icon=\\"sap-icon://product\\"
		description=\\"\\"
		id=\\"page\\">
		<customDescription>
			<Link id=\\"link\\" text=\\"{i18n>backToWorklist}\\" press=\\".onLinkPressed\\" />
		</customDescription>
	</MessagePage>

</mvc:View>",
    "state": "modified",
  },
  "webapp/view/Worklist.view.xml": Object {
    "contents": "<mvc:View
	controllerName=\\"test.me.controller.Worklist\\"
	xmlns=\\"sap.m\\"
	xmlns:mvc=\\"sap.ui.core.mvc\\"
	xmlns:semantic=\\"sap.f.semantic\\">

	<semantic:SemanticPage
		id=\\"page\\"
		headerPinnable=\\"false\\"
		toggleHeaderOnTitleClick=\\"false\\">

		<semantic:titleHeading>
			<Title
				text=\\"{i18n>worklistTitle}\\"
				level=\\"H2\\"/>
		</semantic:titleHeading>

		<semantic:content>
			<Table
				id=\\"table\\"
				width=\\"auto\\"
				items=\\"{
					path: '/Products',
					sorter: {
						path: 'ProductName',
						descending: false
					}
				}\\"
				noDataText=\\"{worklistView>/tableNoDataText}\\"
				busyIndicatorDelay=\\"{worklistView>/tableBusyDelay}\\"
				growing=\\"true\\"
				growingScrollToLoad=\\"true\\"
				updateFinished=\\".onUpdateFinished\\">

				<headerToolbar>
					<OverflowToolbar>
						<Title
							id=\\"tableHeader\\"
							text=\\"{worklistView>/worklistTableTitle}\\"
							level=\\"H3\\"/>
						<ToolbarSpacer />
						<SearchField
							id=\\"searchField\\"
							tooltip=\\"{i18n>worklistSearchTooltip}\\"
							search=\\".onSearch\\">
							<layoutData>
								<OverflowToolbarLayoutData
									maxWidth=\\"200px\\"
									priority=\\"NeverOverflow\\"/>
							</layoutData>
						</SearchField>
					</OverflowToolbar>
				</headerToolbar>

				<columns>
					<Column id=\\"nameColumn\\">
						<Text text=\\"{i18n>tableNameColumnTitle}\\" id=\\"nameColumnTitle\\"/>
					</Column>
					<Column id=\\"unitNumberColumn\\" hAlign=\\"End\\">
						<Text text=\\"{i18n>tableUnitNumberColumnTitle}\\" id=\\"unitNumberColumnTitle\\"/>
					</Column>
				</columns>

				<items>
					<ColumnListItem
						type=\\"Navigation\\"
						press=\\".onPress\\">
						<cells>
							<ObjectIdentifier
								title=\\"{ProductName}\\"/>
							<ObjectNumber
								number=\\"{
									path: 'UnitsInStock',
									formatter: '.formatter.numberUnit'
								}\\"
								unit=\\"{QuantityPerUnit}\\" />
						</cells>
					</ColumnListItem>
				</items>
			</Table>
		</semantic:content>

		<semantic:sendEmailAction>
			<semantic:SendEmailAction id=\\"shareEmail\\" press=\\".onShareEmailPress\\"/>
		</semantic:sendEmailAction>

	</semantic:SemanticPage>

</mvc:View>",
    "state": "modified",
  },
}
`;<|MERGE_RESOLUTION|>--- conflicted
+++ resolved
@@ -2750,11 +2750,7 @@
 
 		/**
 		 * The component is initialized by UI5 automatically during the startup of the app and calls the init method once.
-<<<<<<< HEAD
-		 * In this function, the FLP and device models are set and the router is initialized.
-=======
 		 * In this function, the device models are set and the router is initialized.
->>>>>>> 1b52ca85
 		 * @public
 		 * @override
 		 */
