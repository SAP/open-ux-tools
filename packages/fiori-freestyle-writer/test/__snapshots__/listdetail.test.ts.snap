// Jest Snapshot v1, https://goo.gl/fbAQLP

exports[`Fiori freestyle template: listDetailTemplate Generate files for template: listdetail-good 1`] = `
Object {
  ".gitignore": Object {
    "contents": "node_modules/
dist/
.scp/
.env
Makefile*.mta
mta_archives
mta-*
resources
archive.zip
.*_mta_build_tmp",
    "state": "modified",
  },
  "package.json": Object {
    "contents": "{
  \\"name\\": \\"test.me\\",
  \\"version\\": \\"0.0.1\\",
  \\"private\\": true,
  \\"description\\": \\"Description of test.me\\",
  \\"keywords\\": [
    \\"ui5\\",
    \\"openui5\\",
    \\"sapui5\\"
  ],
  \\"main\\": \\"webapp/index.html\\",
  \\"dependencies\\": {},
  \\"devDependencies\\": {
    \\"@ui5/cli\\": \\"^2.12.0\\",
    \\"@sap/ux-ui5-tooling\\": \\"1\\",
    \\"@sap/ux-ui5-fe-mockserver-middleware\\": \\"1\\"
  },
  \\"scripts\\": {
    \\"start\\": \\"fiori run --open 'test/flpSandbox.html#testme-app'\\",
    \\"start-local\\": \\"fiori run --config ./ui5-local.yaml --open 'test/flpSandbox.html#testme-app'\\",
    \\"build\\": \\"ui5 build --config=ui5.yaml --clean-dest --dest dist\\",
    \\"deploy\\": \\"fiori verify\\",
    \\"deploy-config\\": \\"fiori add deploy-config\\",
    \\"start-noflp\\": \\"fiori run --open 'index.html'\\",
    \\"start-mock\\": \\"fiori run --config ./ui5-mock.yaml --open 'test/flpSandbox.html#testme-app'\\"
  },
  \\"ui5\\": {
    \\"dependencies\\": [
      \\"@sap/ux-ui5-tooling\\",
      \\"@sap/ux-ui5-fe-mockserver-middleware\\"
    ]
  }
}
",
    "state": "modified",
  },
  "ui5-local.yaml": Object {
    "contents": "specVersion: \\"2.5\\"
metadata:
  name: test.me
type: application
framework:
  name: SAPUI5
  version: 1.90.0
  libraries:
    - name: sap.m
    - name: sap.ushell
    - name: themelib_sap_fiori_3
server:
  customMiddleware:
    - name: fiori-tools-appreload
      afterMiddleware: compression
      configuration:
        port: 35729
        path: webapp
    - name: fiori-tools-proxy
      afterMiddleware: compression
      configuration:
        ignoreCertError: false # If set to true, certificate errors will be ignored. E.g. self-signed certificates will be accepted
        backend:
          - path: /V2
            url: https://services.odata.org
    - name: sap-fe-mockserver
      beforeMiddleware: fiori-tools-proxy
      configuration:
        service:
          urlBasePath: /V2/Northwind/Northwind.svc
          name: ''
          metadataXmlPath: ./webapp/localService/metadata.xml
          mockdataRootPath: ./webapp/localService/data
          generateMockData: true
<<<<<<< HEAD
=======
    - name: fiori-tools-appreload
      afterMiddleware: compression
      configuration:
        port: 35729
        path: webapp
        delay: 300
>>>>>>> 46c52559
",
    "state": "modified",
  },
  "ui5-mock.yaml": Object {
    "contents": "specVersion: \\"2.5\\"
metadata:
  name: test.me
type: application
server:
  customMiddleware:
    - name: fiori-tools-proxy
      afterMiddleware: compression
      configuration:
        ignoreCertError: false # If set to true, certificate errors will be ignored. E.g. self-signed certificates will be accepted
        ui5:
          path:
            - /resources
            - /test-resources
          url: https://ui5.sap.com
          version: '' # The UI5 version, for instance, 1.78.1. Empty string means latest version
        backend:
          - path: /V2
            url: https://services.odata.org
    - name: fiori-tools-appreload
      afterMiddleware: compression
      configuration:
        port: 35729
        path: webapp
    - name: sap-fe-mockserver
      beforeMiddleware: fiori-tools-proxy
      configuration:
        service:
          urlBasePath: /V2/Northwind/Northwind.svc
          name: ''
          metadataXmlPath: ./webapp/localService/metadata.xml
          mockdataRootPath: ./webapp/localService/data
          generateMockData: true
<<<<<<< HEAD
=======
    - name: fiori-tools-appreload
      afterMiddleware: compression
      configuration:
        port: 35729
        path: webapp
        delay: 300
>>>>>>> 46c52559
",
    "state": "modified",
  },
  "ui5.yaml": Object {
    "contents": "specVersion: \\"2.5\\"
metadata:
  name: test.me
type: application
server:
  customMiddleware:
    - name: fiori-tools-proxy
      afterMiddleware: compression
      configuration:
        ignoreCertError: false # If set to true, certificate errors will be ignored. E.g. self-signed certificates will be accepted
        ui5:
          path:
            - /resources
            - /test-resources
          url: https://ui5.sap.com
          version: '' # The UI5 version, for instance, 1.78.1. Empty string means latest version
        backend:
          - path: /V2
            url: https://services.odata.org
    - name: fiori-tools-appreload
      afterMiddleware: compression
      configuration:
        port: 35729
        path: webapp
        delay: 300
",
    "state": "modified",
  },
  "webapp/Component.js": Object {
    "contents": "sap.ui.define([
	\\"sap/ui/core/UIComponent\\",
	\\"sap/ui/Device\\",
	\\"./model/models\\",
	\\"./controller/ListSelector\\",
	\\"./controller/ErrorHandler\\"
], function (UIComponent, Device, models, ListSelector, ErrorHandler) {
	\\"use strict\\";

	return UIComponent.extend(\\"test.me.Component\\", {

		metadata : {
			manifest : \\"json\\"
		},

		/**
		 * The component is initialized by UI5 automatically during the startup of the app and calls the init method once.
		 * In this method, the device models are set and the router is initialized.
		 * @public
		 * @override
		 */
		init : function () {
			this.oListSelector = new ListSelector();
			this._oErrorHandler = new ErrorHandler(this);

			// set the device model
			this.setModel(models.createDeviceModel(), \\"device\\");

			// call the base component's init function and create the App view
			UIComponent.prototype.init.apply(this, arguments);

			// create the views based on the url/hash
			this.getRouter().initialize();
		},

		/**
		 * The component is destroyed by UI5 automatically.
		 * In this method, the ListSelector and ErrorHandler are destroyed.
		 * @public
		 * @override
		 */
		destroy : function () {
			this.oListSelector.destroy();
			this._oErrorHandler.destroy();
			// call the base component's destroy function
			UIComponent.prototype.destroy.apply(this, arguments);
		},

		/**
		 * This method can be called to determine whether the sapUiSizeCompact or sapUiSizeCozy
		 * design mode class should be set, which influences the size appearance of some controls.
		 * @public
		 * @return {string} css class, either 'sapUiSizeCompact' or 'sapUiSizeCozy' - or an empty string if no css class should be set
		 */
		getContentDensityClass : function() {
			if (this._sContentDensityClass === undefined) {
				// check whether FLP has already set the content density class; do nothing in this case
				// eslint-disable-next-line sap-no-proprietary-browser-api
				if (document.body.classList.contains(\\"sapUiSizeCozy\\") || document.body.classList.contains(\\"sapUiSizeCompact\\")) {
					this._sContentDensityClass = \\"\\";
				} else if (!Device.support.touch) { // apply \\"compact\\" mode if touch is not supported
					this._sContentDensityClass = \\"sapUiSizeCompact\\";
				} else {
					// \\"cozy\\" in case of touch support; default for most sap.m controls, but needed for desktop-first controls like sap.ui.table.Table
					this._sContentDensityClass = \\"sapUiSizeCozy\\";
				}
			}
			return this._sContentDensityClass;
		}

	});
});",
    "state": "modified",
  },
  "webapp/controller/App.controller.js": Object {
    "contents": "sap.ui.define([
	\\"./BaseController\\",
	\\"sap/ui/model/json/JSONModel\\"
], function (BaseController, JSONModel) {
	\\"use strict\\";

	return BaseController.extend(\\"test.me.controller.App\\", {

		onInit : function () {
			var oViewModel,
				fnSetAppNotBusy,
				iOriginalBusyDelay = this.getView().getBusyIndicatorDelay();

			oViewModel = new JSONModel({
				busy : true,
				delay : 0,
				layout : \\"OneColumn\\",
				previousLayout : \\"\\",
				actionButtonsInfo : {
					midColumn : {
						fullScreen : false
					}
				}
			});
			this.setModel(oViewModel, \\"appView\\");

			fnSetAppNotBusy = function() {
				oViewModel.setProperty(\\"/busy\\", false);
				oViewModel.setProperty(\\"/delay\\", iOriginalBusyDelay);
			};

			// since then() has no \\"reject\\"-path attach to the MetadataFailed-Event to disable the busy indicator in case of an error
			this.getOwnerComponent().getModel().metadataLoaded().then(fnSetAppNotBusy);
			this.getOwnerComponent().getModel().attachMetadataFailed(fnSetAppNotBusy);

			// apply content density mode to root view
			this.getView().addStyleClass(this.getOwnerComponent().getContentDensityClass());
		}

	});
});",
    "state": "modified",
  },
  "webapp/controller/BaseController.js": Object {
    "contents": "sap.ui.define([
	\\"sap/ui/core/mvc/Controller\\",
	\\"sap/ui/core/routing/History\\"
], function (Controller, History) {
	\\"use strict\\";

	return Controller.extend(\\"test.me.controller.BaseController\\", {
		/**
		 * Convenience method for accessing the router in every controller of the application.
		 * @public
		 * @returns {sap.ui.core.routing.Router} the router for this component
		 */
		getRouter : function () {
			return this.getOwnerComponent().getRouter();
		},

		/**
		 * Convenience method for getting the view model by name in every controller of the application.
		 * @public
		 * @param {string} sName the model name
		 * @returns {sap.ui.model.Model} the model instance
		 */
		getModel : function (sName) {
			return this.getView().getModel(sName);
		},

		/**
		 * Convenience method for setting the view model in every controller of the application.
		 * @public
		 * @param {sap.ui.model.Model} oModel the model instance
		 * @param {string} sName the model name
		 * @returns {sap.ui.mvc.View} the view instance
		 */
		setModel : function (oModel, sName) {
			return this.getView().setModel(oModel, sName);
		},

		/**
		 * Convenience method for getting the resource bundle.
		 * @public
		 * @returns {sap.ui.model.resource.ResourceModel} the resourceModel of the component
		 */
		getResourceBundle : function () {
			return this.getOwnerComponent().getModel(\\"i18n\\").getResourceBundle();
		},

		/**
		 * Event handler for navigating back.
		 * It there is a history entry we go one step back in the browser history
		 * If not, it will replace the current entry of the browser history with the list route.
		 * @public
		 */
		onNavBack : function() {
			var sPreviousHash = History.getInstance().getPreviousHash();

			if (sPreviousHash !== undefined) {
				// eslint-disable-next-line sap-no-history-manipulation
				history.go(-1);
			} else {
				this.getRouter().navTo(\\"list\\", {}, true);
			}
		}

	});

});",
    "state": "modified",
  },
  "webapp/controller/Detail.controller.js": Object {
    "contents": "sap.ui.define([
	\\"./BaseController\\",
	\\"sap/ui/model/json/JSONModel\\",
	\\"../model/formatter\\",
	\\"sap/m/library\\"
], function (BaseController, JSONModel, formatter, mobileLibrary) {
	\\"use strict\\";

	// shortcut for sap.m.URLHelper
	var URLHelper = mobileLibrary.URLHelper;

	return BaseController.extend(\\"test.me.controller.Detail\\", {

		formatter: formatter,

		/* =========================================================== */
		/* lifecycle methods                                           */
		/* =========================================================== */

		onInit: function () {
			// Model used to manipulate control states. The chosen values make sure,
			// detail page is busy indication immediately so there is no break in
			// between the busy indication for loading the view's meta data
			var oViewModel = new JSONModel({
				busy : false,
				delay : 0,
				lineItemListTitle : this.getResourceBundle().getText(\\"detailLineItemTableHeading\\")
			});

			this.getRouter().getRoute(\\"object\\").attachPatternMatched(this._onObjectMatched, this);

			this.setModel(oViewModel, \\"detailView\\");

			this.getOwnerComponent().getModel().metadataLoaded().then(this._onMetadataLoaded.bind(this));
		},

		/* =========================================================== */
		/* event handlers                                              */
		/* =========================================================== */

		/**
		 * Event handler when the share by E-Mail button has been clicked
		 * @public
		 */
		onSendEmailPress: function () {
			var oViewModel = this.getModel(\\"detailView\\");

			URLHelper.triggerEmail(
				null,
				oViewModel.getProperty(\\"/shareSendEmailSubject\\"),
				oViewModel.getProperty(\\"/shareSendEmailMessage\\")
			);
		},

		
		/**
		 * Updates the item count within the line item table's header
		 * @param {object} oEvent an event containing the total number of items in the list
		 * @private
		 */
		onListUpdateFinished: function (oEvent) {
			var sTitle,
				iTotalItems = oEvent.getParameter(\\"total\\"),
				oViewModel = this.getModel(\\"detailView\\");

			// only update the counter if the length is final
			if (this.byId(\\"lineItemsList\\").getBinding(\\"items\\").isLengthFinal()) {
				if (iTotalItems) {
					sTitle = this.getResourceBundle().getText(\\"detailLineItemTableHeadingCount\\", [iTotalItems]);
				} else {
					//Display 'Line Items' instead of 'Line items (0)'
					sTitle = this.getResourceBundle().getText(\\"detailLineItemTableHeading\\");
				}
				oViewModel.setProperty(\\"/lineItemListTitle\\", sTitle);
			}
		},

		/* =========================================================== */
		/* begin: internal methods                                     */
		/* =========================================================== */

		/**
		 * Binds the view to the object path and expands the aggregated line items.
		 * @function
		 * @param {sap.ui.base.Event} oEvent pattern match event in route 'object'
		 * @private
		 */
		_onObjectMatched: function (oEvent) {
			var sObjectId =  oEvent.getParameter(\\"arguments\\").objectId;
			this.getModel(\\"appView\\").setProperty(\\"/layout\\", \\"TwoColumnsMidExpanded\\");
			this.getModel().metadataLoaded().then( function() {
				var sObjectPath = this.getModel().createKey(\\"Suppliers\\", {
					SupplierID:  sObjectId
				});
				this._bindView(\\"/\\" + sObjectPath);
			}.bind(this));
		},

		/**
		 * Binds the view to the object path. Makes sure that detail view displays
		 * a busy indicator while data for the corresponding element binding is loaded.
		 * @function
		 * @param {string} sObjectPath path to the object to be bound to the view.
		 * @private
		 */
		_bindView: function (sObjectPath) {
			// Set busy indicator during view binding
			var oViewModel = this.getModel(\\"detailView\\");

			// If the view was not bound yet its not busy, only if the binding requests data it is set to busy again
			oViewModel.setProperty(\\"/busy\\", false);

			this.getView().bindElement({
				path : sObjectPath,
				events: {
					change : this._onBindingChange.bind(this),
					dataRequested : function () {
						oViewModel.setProperty(\\"/busy\\", true);
					},
					dataReceived: function () {
						oViewModel.setProperty(\\"/busy\\", false);
					}
				}
			});
		},

		_onBindingChange: function () {
			var oView = this.getView(),
				oElementBinding = oView.getElementBinding();

			// No data for the binding
			if (!oElementBinding.getBoundContext()) {
				this.getRouter().getTargets().display(\\"detailObjectNotFound\\");
				// if object could not be found, the selection in the list
				// does not make sense anymore.
				this.getOwnerComponent().oListSelector.clearListListSelection();
				return;
			}

			var sPath = oElementBinding.getPath(),
				oResourceBundle = this.getResourceBundle(),
				oObject = oView.getModel().getObject(sPath),
				sObjectId = oObject.SupplierID,
				sObjectName = oObject.CompanyName,
				oViewModel = this.getModel(\\"detailView\\");

			this.getOwnerComponent().oListSelector.selectAListItem(sPath);

			oViewModel.setProperty(\\"/shareSendEmailSubject\\",
				oResourceBundle.getText(\\"shareSendEmailObjectSubject\\", [sObjectId]));
			oViewModel.setProperty(\\"/shareSendEmailMessage\\",
				oResourceBundle.getText(\\"shareSendEmailObjectMessage\\", [sObjectName, sObjectId, location.href]));
		},

		_onMetadataLoaded: function () {
			// Store original busy indicator delay for the detail view
			var iOriginalViewBusyDelay = this.getView().getBusyIndicatorDelay(),
				oViewModel = this.getModel(\\"detailView\\"),
				oLineItemTable = this.byId(\\"lineItemsList\\"),
				iOriginalLineItemTableBusyDelay = oLineItemTable.getBusyIndicatorDelay();

			// Make sure busy indicator is displayed immediately when
			// detail view is displayed for the first time
			oViewModel.setProperty(\\"/delay\\", 0);
			oViewModel.setProperty(\\"/lineItemTableDelay\\", 0);

			oLineItemTable.attachEventOnce(\\"updateFinished\\", function() {
				// Restore original busy indicator delay for line item table
				oViewModel.setProperty(\\"/lineItemTableDelay\\", iOriginalLineItemTableBusyDelay);
			});

			// Binding the view will set it to not busy - so the view is always busy if it is not bound
			oViewModel.setProperty(\\"/busy\\", true);
			// Restore original busy indicator delay for the detail view
			oViewModel.setProperty(\\"/delay\\", iOriginalViewBusyDelay);
		},

		/**
		 * Set the full screen mode to false and navigate to list page
		 */
		onCloseDetailPress: function () {
			this.getModel(\\"appView\\").setProperty(\\"/actionButtonsInfo/midColumn/fullScreen\\", false);
			// No item should be selected on list after detail page is closed
			this.getOwnerComponent().oListSelector.clearListListSelection();
			this.getRouter().navTo(\\"list\\");
		},

		/**
		 * Toggle between full and non full screen mode.
		 */
		toggleFullScreen: function () {
			var bFullScreen = this.getModel(\\"appView\\").getProperty(\\"/actionButtonsInfo/midColumn/fullScreen\\");
			this.getModel(\\"appView\\").setProperty(\\"/actionButtonsInfo/midColumn/fullScreen\\", !bFullScreen);
			if (!bFullScreen) {
				// store current layout and go full screen
				this.getModel(\\"appView\\").setProperty(\\"/previousLayout\\", this.getModel(\\"appView\\").getProperty(\\"/layout\\"));
				this.getModel(\\"appView\\").setProperty(\\"/layout\\", \\"MidColumnFullScreen\\");
			} else {
				// reset to previous layout
				this.getModel(\\"appView\\").setProperty(\\"/layout\\",  this.getModel(\\"appView\\").getProperty(\\"/previousLayout\\"));
			}
		}
	});

});",
    "state": "modified",
  },
  "webapp/controller/DetailObjectNotFound.controller.js": Object {
    "contents": "sap.ui.define([
	\\"./BaseController\\"
], function (BaseController) {
	\\"use strict\\";

	return BaseController.extend(\\"test.me.controller.DetailObjectNotFound\\", {});
});",
    "state": "modified",
  },
  "webapp/controller/DetailObjectNotFound.js": Object {
    "contents": "sap.ui.define([
	\\"./BaseController\\"
], function (BaseController) {
	\\"use strict\\";

	return BaseController.extend(\\"test.me.controller.DetailObjectNotFound\\", {});
});
",
    "state": "modified",
  },
  "webapp/controller/ErrorHandler.js": Object {
    "contents": "sap.ui.define([
	\\"sap/ui/base/Object\\",
	\\"sap/m/MessageBox\\"
], function (UI5Object, MessageBox) {
	\\"use strict\\";

	return UI5Object.extend(\\"test.me.controller.ErrorHandler\\", {

		/**
		 * Handles application errors by automatically attaching to the model events and displaying errors when needed.
		 * @class
		 * @param {sap.ui.core.UIComponent} oComponent reference to the app's component
		 * @public
		 * @alias test.me.controller.ErrorHandler
		 */
		constructor : function (oComponent) {
			this._oResourceBundle = oComponent.getModel(\\"i18n\\").getResourceBundle();
			this._oComponent = oComponent;
			this._oModel = oComponent.getModel();
			this._bMessageOpen = false;
			this._sErrorText = this._oResourceBundle.getText(\\"errorText\\");

			this._oModel.attachMetadataFailed(function (oEvent) {
				var oParams = oEvent.getParameters();
				this._showServiceError(oParams.response);
			}, this);

			this._oModel.attachRequestFailed(function (oEvent) {
				var oParams = oEvent.getParameters();
				// An entity that was not found in the service is also throwing a 404 error in oData.
				// We already cover this case with a notFound target so we skip it here.
				// A request that cannot be sent to the server is a technical error that we have to handle though
				if (oParams.response.statusCode !== \\"404\\" || (oParams.response.statusCode === 404 && oParams.response.responseText.indexOf(\\"Cannot POST\\") === 0)) {
					this._showServiceError(oParams.response);
				}
			}, this);
		},

		/**
		 * Shows a {@link sap.m.MessageBox} when a service call has failed.
		 * Only the first error message will be display.
		 * @param {string} sDetails a technical error to be displayed on request
		 * @private
		 */
		_showServiceError : function (sDetails) {
			if (this._bMessageOpen) {
				return;
			}
			this._bMessageOpen = true;
			MessageBox.error(
				this._sErrorText,
				{
					id : \\"serviceErrorMessageBox\\",
					details : sDetails,
					styleClass : this._oComponent.getContentDensityClass(),
					actions : [MessageBox.Action.CLOSE],
					onClose : function () {
						this._bMessageOpen = false;
					}.bind(this)
				}
			);
		}

	});

});",
    "state": "modified",
  },
  "webapp/controller/List.controller.js": Object {
    "contents": "sap.ui.define([
	\\"./BaseController\\",
	\\"sap/ui/model/json/JSONModel\\",
	\\"sap/ui/model/Filter\\",
	\\"sap/ui/model/Sorter\\",
	\\"sap/ui/model/FilterOperator\\",
	\\"sap/m/GroupHeaderListItem\\",
	\\"sap/ui/Device\\",
	\\"sap/ui/core/Fragment\\",
	\\"../model/formatter\\"
], function (BaseController, JSONModel, Filter, Sorter, FilterOperator, GroupHeaderListItem, Device, Fragment, formatter) {
	\\"use strict\\";

	return BaseController.extend(\\"test.me.controller.List\\", {

		formatter: formatter,

		/* =========================================================== */
		/* lifecycle methods                                           */
		/* =========================================================== */

		/**
		 * Called when the list controller is instantiated. It sets up the event handling for the list/detail communication and other lifecycle tasks.
		 * @public
		 */
		onInit : function () {
			// Control state model
			var oList = this.byId(\\"list\\"),
				oViewModel = this._createViewModel(),
				// Put down list's original value for busy indicator delay,
				// so it can be restored later on. Busy handling on the list is
				// taken care of by the list itself.
				iOriginalBusyDelay = oList.getBusyIndicatorDelay();


			this._oList = oList;
			// keeps the filter and search state
			this._oListFilterState = {
				aFilter : [],
				aSearch : []
			};

			this.setModel(oViewModel, \\"listView\\");
			// Make sure, busy indication is showing immediately so there is no
			// break after the busy indication for loading the view's meta data is
			// ended (see promise 'oWhenMetadataIsLoaded' in AppController)
			oList.attachEventOnce(\\"updateFinished\\", function(){
				// Restore original busy indicator delay for the list
				oViewModel.setProperty(\\"/delay\\", iOriginalBusyDelay);
			});

			this.getView().addEventDelegate({
				onBeforeFirstShow: function () {
					this.getOwnerComponent().oListSelector.setBoundMasterList(oList);
				}.bind(this)
			});

			this.getRouter().getRoute(\\"list\\").attachPatternMatched(this._onMasterMatched, this);
			this.getRouter().attachBypassed(this.onBypassed, this);
		},

		/* =========================================================== */
		/* event handlers                                              */
		/* =========================================================== */

		/**
		 * After list data is available, this handler method updates the
		 * list counter
		 * @param {sap.ui.base.Event} oEvent the update finished event
		 * @public
		 */
		onUpdateFinished : function (oEvent) {
			// update the list object counter after new data is loaded
			this._updateListItemCount(oEvent.getParameter(\\"total\\"));
		},

		/**
		 * Event handler for the list search field. Applies current
		 * filter value and triggers a new search. If the search field's
		 * 'refresh' button has been pressed, no new search is triggered
		 * and the list binding is refresh instead.
		 * @param {sap.ui.base.Event} oEvent the search event
		 * @public
		 */
		onSearch: function (oEvent) {
			if (oEvent.getParameters().refreshButtonPressed) {
				// Search field's 'refresh' button has been pressed.
				// This is visible if you select any list item.
				// In this case no new search is triggered, we only
				// refresh the list binding.
				this.onRefresh();
				return;
			}

			var sQuery = oEvent.getParameter(\\"query\\");

			if (sQuery) {
				this._oListFilterState.aSearch = [new Filter(\\"CompanyName\\", FilterOperator.Contains, sQuery)];
			} else {
				this._oListFilterState.aSearch = [];
			}
			this._applyFilterSearch();

		},

		/**
		 * Event handler for refresh event. Keeps filter, sort
		 * and group settings and refreshes the list binding.
		 * @public
		 */
		onRefresh: function () {
			this._oList.getBinding(\\"items\\").refresh();
		},

		/**
		 * Event handler for the filter, sort and group buttons to open the ViewSettingsDialog.
		 * @param {sap.ui.base.Event} oEvent the button press event
		 * @public
		 */
		onOpenViewSettings: function (oEvent) {
			var sDialogTab = \\"filter\\";
			if (oEvent.getSource() instanceof sap.m.Button) {
				var sButtonId = oEvent.getSource().getId();
				if (sButtonId.match(\\"sort\\")) {
					sDialogTab = \\"sort\\";
				} else if (sButtonId.match(\\"group\\")) {
					sDialogTab = \\"group\\";
				}
			}
			// load asynchronous XML fragment
			if (!this.byId(\\"viewSettingsDialog\\")) {
				Fragment.load({
					id: this.getView().getId(),
					name: \\"test.me.view.ViewSettingsDialog\\",
					controller: this
				}).then(function(oDialog){
					// connect dialog to the root view of this component (models, lifecycle)
					this.getView().addDependent(oDialog);
					oDialog.addStyleClass(this.getOwnerComponent().getContentDensityClass());
					oDialog.open(sDialogTab);
				}.bind(this));
			} else {
				this.byId(\\"viewSettingsDialog\\").open(sDialogTab);
			}
		},

		/**
		 * Event handler called when ViewSettingsDialog has been confirmed, i.e.
		 * has been closed with 'OK'. In the case, the currently chosen filters, sorters or groupers
		 * are applied to the list, which can also mean that they
		 * are removed from the list, in case they are
		 * removed in the ViewSettingsDialog.
		 * @param {sap.ui.base.Event} oEvent the confirm event
		 * @public
		 */
		onConfirmViewSettingsDialog: function (oEvent) {
			
			this._applySortGroup(oEvent);
		},

		/**
		 * Apply the chosen sorter and grouper to the list
		 * @param {sap.ui.base.Event} oEvent the confirm event
		 * @private
		 */
		_applySortGroup: function (oEvent) {
			var mParams = oEvent.getParameters(),
				sPath,
				bDescending,
				aSorters = [];
			
			sPath = mParams.sortItem.getKey();
			bDescending = mParams.sortDescending;
			aSorters.push(new Sorter(sPath, bDescending));
			this._oList.getBinding(\\"items\\").sort(aSorters);
		},

		/**
		 * Event handler for the list selection event
		 * @param {sap.ui.base.Event} oEvent the list selectionChange event
		 * @public
		 */
		onSelectionChange: function (oEvent) {
			var oList = oEvent.getSource(),
				bSelected = oEvent.getParameter(\\"selected\\");

			// skip navigation when deselecting an item in multi selection mode
			if (!(oList.getMode() === \\"MultiSelect\\" && !bSelected)) {
				// get the list item, either from the listItem parameter or from the event's source itself (will depend on the device-dependent mode).
				this._showDetail(oEvent.getParameter(\\"listItem\\") || oEvent.getSource());
			}
		},

		/**
		 * Event handler for the bypassed event, which is fired when no routing pattern matched.
		 * If there was an object selected in the list, that selection is removed.
		 * @public
		 */
		onBypassed: function () {
			this._oList.removeSelections(true);
		},

		/**
		 * Used to create GroupHeaders with non-capitalized caption.
		 * These headers are inserted into the list to
		 * group the list's items.
		 * @param {Object} oGroup group whose text is to be displayed
		 * @public
		 * @returns {sap.m.GroupHeaderListItem} group header with non-capitalized caption.
		 */
		createGroupHeader: function (oGroup) {
			return new GroupHeaderListItem({
				title : oGroup.text,
				upperCase : false
			});
		},

		/**
		 * Event handler for navigating back.
		 * We navigate back in the browser history
		 * @public
		 */
		onNavBack: function() {
			// eslint-disable-next-line sap-no-history-manipulation
			history.go(-1);
		},

		/* =========================================================== */
		/* begin: internal methods                                     */
		/* =========================================================== */


		_createViewModel: function() {
			return new JSONModel({
				isFilterBarVisible: false,
				filterBarLabel: \\"\\",
				delay: 0,
				title: this.getResourceBundle().getText(\\"listTitleCount\\", [0]),
				noDataText: this.getResourceBundle().getText(\\"listListNoDataText\\"),
				sortBy: \\"CompanyName\\",
				groupBy: \\"None\\"
			});
		},

		_onMasterMatched:  function() {
			//Set the layout property of the FCL control to 'OneColumn'
			this.getModel(\\"appView\\").setProperty(\\"/layout\\", \\"OneColumn\\");
		},

		/**
		 * Shows the selected item on the detail page
		 * On phones a additional history entry is created
		 * @param {sap.m.ObjectListItem} oItem selected Item
		 * @private
		 */
		_showDetail: function (oItem) {
			var bReplace = !Device.system.phone;
			// set the layout property of FCL control to show two columns
			this.getModel(\\"appView\\").setProperty(\\"/layout\\", \\"TwoColumnsMidExpanded\\");
			this.getRouter().navTo(\\"object\\", {
				objectId : oItem.getBindingContext().getProperty(\\"SupplierID\\")
			}, bReplace);
		},

		/**
		 * Sets the item count on the list header
		 * @param {integer} iTotalItems the total number of items in the list
		 * @private
		 */
		_updateListItemCount: function (iTotalItems) {
			var sTitle;
			// only update the counter if the length is final
			if (this._oList.getBinding(\\"items\\").isLengthFinal()) {
				sTitle = this.getResourceBundle().getText(\\"listTitleCount\\", [iTotalItems]);
				this.getModel(\\"listView\\").setProperty(\\"/title\\", sTitle);
			}
		},

		/**
		 * Internal helper method to apply both filter and search state together on the list binding
		 * @private
		 */
		_applyFilterSearch: function () {
			var aFilters = this._oListFilterState.aSearch.concat(this._oListFilterState.aFilter),
				oViewModel = this.getModel(\\"listView\\");
			this._oList.getBinding(\\"items\\").filter(aFilters, \\"Application\\");
			// changes the noDataText of the list in case there are no filter results
			if (aFilters.length !== 0) {
				oViewModel.setProperty(\\"/noDataText\\", this.getResourceBundle().getText(\\"listListNoDataWithFilterOrSearchText\\"));
			} else if (this._oListFilterState.aSearch.length > 0) {
				// only reset the no data text to default when no new search was triggered
				oViewModel.setProperty(\\"/noDataText\\", this.getResourceBundle().getText(\\"listListNoDataText\\"));
			}
		},

		/**
		 * Internal helper method that sets the filter bar visibility property and the label's caption to be shown
		 * @param {string} sFilterBarText the selected filter value
		 * @private
		 */
		_updateFilterBar : function (sFilterBarText) {
			var oViewModel = this.getModel(\\"listView\\");
			oViewModel.setProperty(\\"/isFilterBarVisible\\", (this._oListFilterState.aFilter.length > 0));
			oViewModel.setProperty(\\"/filterBarLabel\\", this.getResourceBundle().getText(\\"listFilterBarText\\", [sFilterBarText]));
		}

	});

});",
    "state": "modified",
  },
  "webapp/controller/ListSelector.js": Object {
    "contents": "sap.ui.define([
	\\"sap/ui/base/Object\\",
	\\"sap/base/Log\\"
], function (BaseObject, Log) {
	\\"use strict\\";

	return BaseObject.extend(\\"test.me.controller.ListSelector\\", {

		/**
		 * Provides a convenience API for selecting list items. All the functions will wait until the initial load of the a List passed to the instance by the setBoundMasterList
		 * function.
		 * @class
		 * @public
		 */

		constructor : function () {
			this._oWhenListHasBeenSet = new Promise(function (fnResolveListHasBeenSet) {
				this._fnResolveListHasBeenSet = fnResolveListHasBeenSet;
			}.bind(this));
			// This promise needs to be created in the constructor, since it is allowed to
			// invoke selectItem functions before calling setBoundMasterList
			this.oWhenListLoadingIsDone = new Promise(function (fnResolve, fnReject) {
				this._oWhenListHasBeenSet
					.then(function (oList) {
						oList.getBinding(\\"items\\").attachEventOnce(\\"dataReceived\\",
							function () {
								if (this._oList.getItems().length) {
									fnResolve({
										list : oList
									});
								} else {
									// No items in the list
									fnReject({
										list : oList
									});
								}
							}.bind(this)
						);
					}.bind(this));
			}.bind(this));
		},

		/**
		 * A bound list should be passed in here. Should be done, before the list has received its initial data from the server.
		 * May only be invoked once per ListSelector instance.
		 * @param {sap.m.List} oList The list all the select functions will be invoked on.
		 * @public
		 */
		setBoundMasterList : function (oList) {
			this._oList = oList;
			this._fnResolveListHasBeenSet(oList);
		},

		/**
		 * Tries to select and scroll to a list item with a matching binding context. If there are no items matching the binding context or the ListMode is none,
		 * no selection/scrolling will happen
		 * @param {string} sBindingPath the binding path matching the binding path of a list item
		 * @public
		 */
		selectAListItem : function (sBindingPath) {

			this.oWhenListLoadingIsDone.then(
				function () {
					var oList = this._oList,
						oSelectedItem;

					if (oList.getMode() === \\"None\\") {
						return;
					}

					oSelectedItem = oList.getSelectedItem();

					// skip update if the current selection is already matching the object path
					if (oSelectedItem && oSelectedItem.getBindingContext().getPath() === sBindingPath) {
						return;
					}

					oList.getItems().some(function (oItem) {
						if (oItem.getBindingContext() && oItem.getBindingContext().getPath() === sBindingPath) {
							oList.setSelectedItem(oItem);
							return true;
						}
					});
				}.bind(this),
				function () {
					Log.warning(\\"Could not select the list item with the path\\" + sBindingPath + \\" because the list encountered an error or had no items\\");
				}
			);
		},

		/**
		 * Removes all selections from list.
		 * Does not trigger 'selectionChange' event on list, though.
		 * @public
		 */
		clearMasterListSelection : function () {
			//use promise to make sure that 'this._oList' is available
			this._oWhenListHasBeenSet.then(function () {
				this._oList.removeSelections(true);
			}.bind(this));
		}
	});
});",
    "state": "modified",
  },
  "webapp/controller/NotFound.controller.js": Object {
    "contents": "sap.ui.define([
	\\"./BaseController\\"
], function (BaseController) {
	\\"use strict\\";

	return BaseController.extend(\\"test.me.controller.NotFound\\", {

		onInit: function () {
			this.getRouter().getTarget(\\"notFound\\").attachDisplay(this._onNotFoundDisplayed, this);
		},

		_onNotFoundDisplayed : function () {
			this.getModel(\\"appView\\").setProperty(\\"/layout\\", \\"OneColumn\\");
		}
	});
});",
    "state": "modified",
  },
  "webapp/i18n/i18n.properties": Object {
    "contents": "# This is the resource bundle for test.me

#Texts for manifest.json

#XTIT: Application name
appTitle=My Test App

#YDES: Application description
appDescription=Description of test.me
#~~~ List View ~~~~~~~~~~~~~~~~~~~~~~~~~~

#XTIT: List view title with placeholder for the number of items
listTitleCount=Suppliers ({0})

#XTOL: Tooltip for the search field
listSearchTooltip=Enter an Suppliers name or a part of it.

#XBLI: text for a list with no data
listListNoDataText=No Suppliers are currently available

#XBLI: text for a list with no data with filter or search
listListNoDataWithFilterOrSearchText=No matching Suppliers found

#XSEL: Option to sort the list by CompanyName
listSort1=Sort By CompanyName



#~~~ Detail View ~~~~~~~~~~~~~~~~~~~~~~~~~~

#XTOL: Icon Tab Bar Info
detailIconTabBarInfo=Info

#XTOL: Icon Tab Bar Attachments
detailIconTabBarAttachments=Attachments

#XTOL: Tooltip text for close column button
closeColumn=Close


#XBLI: Text for the Products table with no data
detailLineItemTableNoDataText=No Products

#XTIT: Title of the Products table
detailLineItemTableHeading=Products

#XTIT: Title of the Products table
detailLineItemTableHeadingCount=Products ({0})

#XGRP: Title for the ProductName column in the Products table
detailLineItemTableIDColumn=ProductName

#XGRP: Title for the UnitsInStock column in the Products table
detailLineItemTableUnitNumberColumn=UnitsInStock


#XTIT: Send E-Mail subject
shareSendEmailObjectSubject=<Email subject including object identifier PLEASE REPLACE ACCORDING TO YOUR USE CASE> {0}

#YMSG: Send E-Mail message
shareSendEmailObjectMessage=<Email body PLEASE REPLACE ACCORDING TO YOUR USE CASE> {0} (id: {1})\\\\r\\\\n{2}

#XBUT: Text for the send e-mail button
sendEmail=Send E-Mail

#XTIT: Title text for the price
priceTitle=Price

#~~~ Not Found View ~~~~~~~~~~~~~~~~~~~~~~~

#XTIT: Not found view title
notFoundTitle=Not Found

#YMSG: The Suppliers not found text is displayed when there is no Suppliers with this id
noObjectFoundText=This Suppliers is not available

#YMSG: The not found text is displayed when there was an error loading the resource (404 error)
notFoundText=The requested resource was not found

#~~~ Not Available View ~~~~~~~~~~~~~~~~~~~~~~~

#XTIT: List view title
notAvailableViewTitle=Suppliers

#~~~ Error Handling ~~~~~~~~~~~~~~~~~~~~~~~

#YMSG: Error dialog description
errorText=Sorry, a technical error occurred! Please try again later.",
    "state": "modified",
  },
  "webapp/index.html": Object {
    "contents": "<!DOCTYPE html>
<html>
<head>
    <meta charset=\\"UTF-8\\">
    <meta name=\\"viewport\\" content=\\"width=device-width, initial-scale=1.0\\">
    <meta http-equiv=\\"X-UA-Compatible\\" content=\\"IE=edge\\">
    <title>My Test App</title>
    <style>
        html, body, body > div, #container, #container-uiarea {
            height: 100%;
        }
    </style>
    <script
        id=\\"sap-ui-bootstrap\\"
        src=\\"resources/sap-ui-core.js\\"
        data-sap-ui-theme=\\"sap_fiori_3\\"
        data-sap-ui-resourceroots='{
            \\"test.me\\": \\"./\\"
        }'
        data-sap-ui-oninit=\\"module:sap/ui/core/ComponentSupport\\"
        data-sap-ui-compatVersion=\\"edge\\"
        data-sap-ui-async=\\"true\\"
        data-sap-ui-frameOptions=\\"trusted\\"
    ></script>
</head>
<body class=\\"sapUiBody sapUiSizeCompact\\" id=\\"content\\">
    <div
        data-sap-ui-component
        data-name=\\"test.me\\"
        data-id=\\"container\\"
        data-settings='{\\"id\\" : \\"test.me\\"}'
        data-handle-validation=\\"true\\"
    ></div>
</body>
</html>",
    "state": "modified",
  },
  "webapp/localService/metadata.xml": Object {
    "contents": "<?xml version=\\"1.0\\" encoding=\\"utf-8\\" standalone=\\"yes\\"?>
<edmx:Edmx Version=\\"1.0\\" xmlns:edmx=\\"http://schemas.microsoft.com/ado/2007/06/edmx\\">
    <edmx:DataServices xmlns:m=\\"http://schemas.microsoft.com/ado/2007/08/dataservices/metadata\\" m:DataServiceVersion=\\"1.0\\">
        <Schema Namespace=\\"NorthwindModel\\" xmlns:d=\\"http://schemas.microsoft.com/ado/2007/08/dataservices\\" xmlns:m=\\"http://schemas.microsoft.com/ado/2007/08/dataservices/metadata\\" xmlns=\\"http://schemas.microsoft.com/ado/2008/09/edm\\">
            <EntityType Name=\\"Category\\">
                <Key>
                    <PropertyRef Name=\\"CategoryID\\" />
                </Key>
                <Property Name=\\"CategoryID\\" Type=\\"Edm.Int32\\" Nullable=\\"false\\" p8:StoreGeneratedPattern=\\"Identity\\" xmlns:p8=\\"http://schemas.microsoft.com/ado/2009/02/edm/annotation\\" />
                <Property Name=\\"CategoryName\\" Type=\\"Edm.String\\" Nullable=\\"false\\" MaxLength=\\"15\\" Unicode=\\"true\\" FixedLength=\\"false\\" />
                <Property Name=\\"Description\\" Type=\\"Edm.String\\" Nullable=\\"true\\" MaxLength=\\"Max\\" Unicode=\\"true\\" FixedLength=\\"false\\" />
                <Property Name=\\"Picture\\" Type=\\"Edm.Binary\\" Nullable=\\"true\\" MaxLength=\\"Max\\" FixedLength=\\"false\\" />
                <NavigationProperty Name=\\"Products\\" Relationship=\\"NorthwindModel.FK_Products_Categories\\" FromRole=\\"Categories\\" ToRole=\\"Products\\" />
            </EntityType>
            <EntityType Name=\\"CustomerDemographic\\">
                <Key>
                    <PropertyRef Name=\\"CustomerTypeID\\" />
                </Key>
                <Property Name=\\"CustomerTypeID\\" Type=\\"Edm.String\\" Nullable=\\"false\\" MaxLength=\\"10\\" Unicode=\\"true\\" FixedLength=\\"true\\" />
                <Property Name=\\"CustomerDesc\\" Type=\\"Edm.String\\" Nullable=\\"true\\" MaxLength=\\"Max\\" Unicode=\\"true\\" FixedLength=\\"false\\" />
                <NavigationProperty Name=\\"Customers\\" Relationship=\\"NorthwindModel.CustomerCustomerDemo\\" FromRole=\\"CustomerDemographics\\" ToRole=\\"Customers\\" />
            </EntityType>
            <EntityType Name=\\"Customer\\">
                <Key>
                    <PropertyRef Name=\\"CustomerID\\" />
                </Key>
                <Property Name=\\"CustomerID\\" Type=\\"Edm.String\\" Nullable=\\"false\\" MaxLength=\\"5\\" Unicode=\\"true\\" FixedLength=\\"true\\" />
                <Property Name=\\"CompanyName\\" Type=\\"Edm.String\\" Nullable=\\"false\\" MaxLength=\\"40\\" Unicode=\\"true\\" FixedLength=\\"false\\" />
                <Property Name=\\"ContactName\\" Type=\\"Edm.String\\" Nullable=\\"true\\" MaxLength=\\"30\\" Unicode=\\"true\\" FixedLength=\\"false\\" />
                <Property Name=\\"ContactTitle\\" Type=\\"Edm.String\\" Nullable=\\"true\\" MaxLength=\\"30\\" Unicode=\\"true\\" FixedLength=\\"false\\" />
                <Property Name=\\"Address\\" Type=\\"Edm.String\\" Nullable=\\"true\\" MaxLength=\\"60\\" Unicode=\\"true\\" FixedLength=\\"false\\" />
                <Property Name=\\"City\\" Type=\\"Edm.String\\" Nullable=\\"true\\" MaxLength=\\"15\\" Unicode=\\"true\\" FixedLength=\\"false\\" />
                <Property Name=\\"Region\\" Type=\\"Edm.String\\" Nullable=\\"true\\" MaxLength=\\"15\\" Unicode=\\"true\\" FixedLength=\\"false\\" />
                <Property Name=\\"PostalCode\\" Type=\\"Edm.String\\" Nullable=\\"true\\" MaxLength=\\"10\\" Unicode=\\"true\\" FixedLength=\\"false\\" />
                <Property Name=\\"Country\\" Type=\\"Edm.String\\" Nullable=\\"true\\" MaxLength=\\"15\\" Unicode=\\"true\\" FixedLength=\\"false\\" />
                <Property Name=\\"Phone\\" Type=\\"Edm.String\\" Nullable=\\"true\\" MaxLength=\\"24\\" Unicode=\\"true\\" FixedLength=\\"false\\" />
                <Property Name=\\"Fax\\" Type=\\"Edm.String\\" Nullable=\\"true\\" MaxLength=\\"24\\" Unicode=\\"true\\" FixedLength=\\"false\\" />
                <NavigationProperty Name=\\"Orders\\" Relationship=\\"NorthwindModel.FK_Orders_Customers\\" FromRole=\\"Customers\\" ToRole=\\"Orders\\" />
                <NavigationProperty Name=\\"CustomerDemographics\\" Relationship=\\"NorthwindModel.CustomerCustomerDemo\\" FromRole=\\"Customers\\" ToRole=\\"CustomerDemographics\\" />
            </EntityType>
            <EntityType Name=\\"Employee\\">
                <Key>
                    <PropertyRef Name=\\"EmployeeID\\" />
                </Key>
                <Property Name=\\"EmployeeID\\" Type=\\"Edm.Int32\\" Nullable=\\"false\\" p8:StoreGeneratedPattern=\\"Identity\\" xmlns:p8=\\"http://schemas.microsoft.com/ado/2009/02/edm/annotation\\" />
                <Property Name=\\"LastName\\" Type=\\"Edm.String\\" Nullable=\\"false\\" MaxLength=\\"20\\" Unicode=\\"true\\" FixedLength=\\"false\\" />
                <Property Name=\\"FirstName\\" Type=\\"Edm.String\\" Nullable=\\"false\\" MaxLength=\\"10\\" Unicode=\\"true\\" FixedLength=\\"false\\" />
                <Property Name=\\"Title\\" Type=\\"Edm.String\\" Nullable=\\"true\\" MaxLength=\\"30\\" Unicode=\\"true\\" FixedLength=\\"false\\" />
                <Property Name=\\"TitleOfCourtesy\\" Type=\\"Edm.String\\" Nullable=\\"true\\" MaxLength=\\"25\\" Unicode=\\"true\\" FixedLength=\\"false\\" />
                <Property Name=\\"BirthDate\\" Type=\\"Edm.DateTime\\" Nullable=\\"true\\" />
                <Property Name=\\"HireDate\\" Type=\\"Edm.DateTime\\" Nullable=\\"true\\" />
                <Property Name=\\"Address\\" Type=\\"Edm.String\\" Nullable=\\"true\\" MaxLength=\\"60\\" Unicode=\\"true\\" FixedLength=\\"false\\" />
                <Property Name=\\"City\\" Type=\\"Edm.String\\" Nullable=\\"true\\" MaxLength=\\"15\\" Unicode=\\"true\\" FixedLength=\\"false\\" />
                <Property Name=\\"Region\\" Type=\\"Edm.String\\" Nullable=\\"true\\" MaxLength=\\"15\\" Unicode=\\"true\\" FixedLength=\\"false\\" />
                <Property Name=\\"PostalCode\\" Type=\\"Edm.String\\" Nullable=\\"true\\" MaxLength=\\"10\\" Unicode=\\"true\\" FixedLength=\\"false\\" />
                <Property Name=\\"Country\\" Type=\\"Edm.String\\" Nullable=\\"true\\" MaxLength=\\"15\\" Unicode=\\"true\\" FixedLength=\\"false\\" />
                <Property Name=\\"HomePhone\\" Type=\\"Edm.String\\" Nullable=\\"true\\" MaxLength=\\"24\\" Unicode=\\"true\\" FixedLength=\\"false\\" />
                <Property Name=\\"Extension\\" Type=\\"Edm.String\\" Nullable=\\"true\\" MaxLength=\\"4\\" Unicode=\\"true\\" FixedLength=\\"false\\" />
                <Property Name=\\"Photo\\" Type=\\"Edm.Binary\\" Nullable=\\"true\\" MaxLength=\\"Max\\" FixedLength=\\"false\\" />
                <Property Name=\\"Notes\\" Type=\\"Edm.String\\" Nullable=\\"true\\" MaxLength=\\"Max\\" Unicode=\\"true\\" FixedLength=\\"false\\" />
                <Property Name=\\"ReportsTo\\" Type=\\"Edm.Int32\\" Nullable=\\"true\\" />
                <Property Name=\\"PhotoPath\\" Type=\\"Edm.String\\" Nullable=\\"true\\" MaxLength=\\"255\\" Unicode=\\"true\\" FixedLength=\\"false\\" />
                <NavigationProperty Name=\\"Employees1\\" Relationship=\\"NorthwindModel.FK_Employees_Employees\\" FromRole=\\"Employees\\" ToRole=\\"Employees1\\" />
                <NavigationProperty Name=\\"Employee1\\" Relationship=\\"NorthwindModel.FK_Employees_Employees\\" FromRole=\\"Employees1\\" ToRole=\\"Employees\\" />
                <NavigationProperty Name=\\"Orders\\" Relationship=\\"NorthwindModel.FK_Orders_Employees\\" FromRole=\\"Employees\\" ToRole=\\"Orders\\" />
                <NavigationProperty Name=\\"Territories\\" Relationship=\\"NorthwindModel.EmployeeTerritories\\" FromRole=\\"Employees\\" ToRole=\\"Territories\\" />
            </EntityType>
            <EntityType Name=\\"Order_Detail\\">
                <Key>
                    <PropertyRef Name=\\"OrderID\\" />
                    <PropertyRef Name=\\"ProductID\\" />
                </Key>
                <Property Name=\\"OrderID\\" Type=\\"Edm.Int32\\" Nullable=\\"false\\" />
                <Property Name=\\"ProductID\\" Type=\\"Edm.Int32\\" Nullable=\\"false\\" />
                <Property Name=\\"UnitPrice\\" Type=\\"Edm.Decimal\\" Nullable=\\"false\\" Precision=\\"19\\" Scale=\\"4\\" />
                <Property Name=\\"Quantity\\" Type=\\"Edm.Int16\\" Nullable=\\"false\\" />
                <Property Name=\\"Discount\\" Type=\\"Edm.Single\\" Nullable=\\"false\\" />
                <NavigationProperty Name=\\"Order\\" Relationship=\\"NorthwindModel.FK_Order_Details_Orders\\" FromRole=\\"Order_Details\\" ToRole=\\"Orders\\" />
                <NavigationProperty Name=\\"Product\\" Relationship=\\"NorthwindModel.FK_Order_Details_Products\\" FromRole=\\"Order_Details\\" ToRole=\\"Products\\" />
            </EntityType>
            <EntityType Name=\\"Order\\">
                <Key>
                    <PropertyRef Name=\\"OrderID\\" />
                </Key>
                <Property Name=\\"OrderID\\" Type=\\"Edm.Int32\\" Nullable=\\"false\\" p8:StoreGeneratedPattern=\\"Identity\\" xmlns:p8=\\"http://schemas.microsoft.com/ado/2009/02/edm/annotation\\" />
                <Property Name=\\"CustomerID\\" Type=\\"Edm.String\\" Nullable=\\"true\\" MaxLength=\\"5\\" Unicode=\\"true\\" FixedLength=\\"true\\" />
                <Property Name=\\"EmployeeID\\" Type=\\"Edm.Int32\\" Nullable=\\"true\\" />
                <Property Name=\\"OrderDate\\" Type=\\"Edm.DateTime\\" Nullable=\\"true\\" />
                <Property Name=\\"RequiredDate\\" Type=\\"Edm.DateTime\\" Nullable=\\"true\\" />
                <Property Name=\\"ShippedDate\\" Type=\\"Edm.DateTime\\" Nullable=\\"true\\" />
                <Property Name=\\"ShipVia\\" Type=\\"Edm.Int32\\" Nullable=\\"true\\" />
                <Property Name=\\"Freight\\" Type=\\"Edm.Decimal\\" Nullable=\\"true\\" Precision=\\"19\\" Scale=\\"4\\" />
                <Property Name=\\"ShipName\\" Type=\\"Edm.String\\" Nullable=\\"true\\" MaxLength=\\"40\\" Unicode=\\"true\\" FixedLength=\\"false\\" />
                <Property Name=\\"ShipAddress\\" Type=\\"Edm.String\\" Nullable=\\"true\\" MaxLength=\\"60\\" Unicode=\\"true\\" FixedLength=\\"false\\" />
                <Property Name=\\"ShipCity\\" Type=\\"Edm.String\\" Nullable=\\"true\\" MaxLength=\\"15\\" Unicode=\\"true\\" FixedLength=\\"false\\" />
                <Property Name=\\"ShipRegion\\" Type=\\"Edm.String\\" Nullable=\\"true\\" MaxLength=\\"15\\" Unicode=\\"true\\" FixedLength=\\"false\\" />
                <Property Name=\\"ShipPostalCode\\" Type=\\"Edm.String\\" Nullable=\\"true\\" MaxLength=\\"10\\" Unicode=\\"true\\" FixedLength=\\"false\\" />
                <Property Name=\\"ShipCountry\\" Type=\\"Edm.String\\" Nullable=\\"true\\" MaxLength=\\"15\\" Unicode=\\"true\\" FixedLength=\\"false\\" />
                <NavigationProperty Name=\\"Customer\\" Relationship=\\"NorthwindModel.FK_Orders_Customers\\" FromRole=\\"Orders\\" ToRole=\\"Customers\\" />
                <NavigationProperty Name=\\"Employee\\" Relationship=\\"NorthwindModel.FK_Orders_Employees\\" FromRole=\\"Orders\\" ToRole=\\"Employees\\" />
                <NavigationProperty Name=\\"Order_Details\\" Relationship=\\"NorthwindModel.FK_Order_Details_Orders\\" FromRole=\\"Orders\\" ToRole=\\"Order_Details\\" />
                <NavigationProperty Name=\\"Shipper\\" Relationship=\\"NorthwindModel.FK_Orders_Shippers\\" FromRole=\\"Orders\\" ToRole=\\"Shippers\\" />
            </EntityType>
            <EntityType Name=\\"Product\\">
                <Key>
                    <PropertyRef Name=\\"ProductID\\" />
                </Key>
                <Property Name=\\"ProductID\\" Type=\\"Edm.Int32\\" Nullable=\\"false\\" p8:StoreGeneratedPattern=\\"Identity\\" xmlns:p8=\\"http://schemas.microsoft.com/ado/2009/02/edm/annotation\\" />
                <Property Name=\\"ProductName\\" Type=\\"Edm.String\\" Nullable=\\"false\\" MaxLength=\\"40\\" Unicode=\\"true\\" FixedLength=\\"false\\" />
                <Property Name=\\"SupplierID\\" Type=\\"Edm.Int32\\" Nullable=\\"true\\" />
                <Property Name=\\"CategoryID\\" Type=\\"Edm.Int32\\" Nullable=\\"true\\" />
                <Property Name=\\"QuantityPerUnit\\" Type=\\"Edm.String\\" Nullable=\\"true\\" MaxLength=\\"20\\" Unicode=\\"true\\" FixedLength=\\"false\\" />
                <Property Name=\\"UnitPrice\\" Type=\\"Edm.Decimal\\" Nullable=\\"true\\" Precision=\\"19\\" Scale=\\"4\\" />
                <Property Name=\\"UnitsInStock\\" Type=\\"Edm.Int16\\" Nullable=\\"true\\" />
                <Property Name=\\"UnitsOnOrder\\" Type=\\"Edm.Int16\\" Nullable=\\"true\\" />
                <Property Name=\\"ReorderLevel\\" Type=\\"Edm.Int16\\" Nullable=\\"true\\" />
                <Property Name=\\"Discontinued\\" Type=\\"Edm.Boolean\\" Nullable=\\"false\\" />
                <NavigationProperty Name=\\"Category\\" Relationship=\\"NorthwindModel.FK_Products_Categories\\" FromRole=\\"Products\\" ToRole=\\"Categories\\" />
                <NavigationProperty Name=\\"Order_Details\\" Relationship=\\"NorthwindModel.FK_Order_Details_Products\\" FromRole=\\"Products\\" ToRole=\\"Order_Details\\" />
                <NavigationProperty Name=\\"Supplier\\" Relationship=\\"NorthwindModel.FK_Products_Suppliers\\" FromRole=\\"Products\\" ToRole=\\"Suppliers\\" />
            </EntityType>
            <EntityType Name=\\"Region\\">
                <Key>
                    <PropertyRef Name=\\"RegionID\\" />
                </Key>
                <Property Name=\\"RegionID\\" Type=\\"Edm.Int32\\" Nullable=\\"false\\" />
                <Property Name=\\"RegionDescription\\" Type=\\"Edm.String\\" Nullable=\\"false\\" MaxLength=\\"50\\" Unicode=\\"true\\" FixedLength=\\"true\\" />
                <NavigationProperty Name=\\"Territories\\" Relationship=\\"NorthwindModel.FK_Territories_Region\\" FromRole=\\"Region\\" ToRole=\\"Territories\\" />
            </EntityType>
            <EntityType Name=\\"Shipper\\">
                <Key>
                    <PropertyRef Name=\\"ShipperID\\" />
                </Key>
                <Property Name=\\"ShipperID\\" Type=\\"Edm.Int32\\" Nullable=\\"false\\" p8:StoreGeneratedPattern=\\"Identity\\" xmlns:p8=\\"http://schemas.microsoft.com/ado/2009/02/edm/annotation\\" />
                <Property Name=\\"CompanyName\\" Type=\\"Edm.String\\" Nullable=\\"false\\" MaxLength=\\"40\\" Unicode=\\"true\\" FixedLength=\\"false\\" />
                <Property Name=\\"Phone\\" Type=\\"Edm.String\\" Nullable=\\"true\\" MaxLength=\\"24\\" Unicode=\\"true\\" FixedLength=\\"false\\" />
                <NavigationProperty Name=\\"Orders\\" Relationship=\\"NorthwindModel.FK_Orders_Shippers\\" FromRole=\\"Shippers\\" ToRole=\\"Orders\\" />
            </EntityType>
            <EntityType Name=\\"Supplier\\">
                <Key>
                    <PropertyRef Name=\\"SupplierID\\" />
                </Key>
                <Property Name=\\"SupplierID\\" Type=\\"Edm.Int32\\" Nullable=\\"false\\" p8:StoreGeneratedPattern=\\"Identity\\" xmlns:p8=\\"http://schemas.microsoft.com/ado/2009/02/edm/annotation\\" />
                <Property Name=\\"CompanyName\\" Type=\\"Edm.String\\" Nullable=\\"false\\" MaxLength=\\"40\\" Unicode=\\"true\\" FixedLength=\\"false\\" />
                <Property Name=\\"ContactName\\" Type=\\"Edm.String\\" Nullable=\\"true\\" MaxLength=\\"30\\" Unicode=\\"true\\" FixedLength=\\"false\\" />
                <Property Name=\\"ContactTitle\\" Type=\\"Edm.String\\" Nullable=\\"true\\" MaxLength=\\"30\\" Unicode=\\"true\\" FixedLength=\\"false\\" />
                <Property Name=\\"Address\\" Type=\\"Edm.String\\" Nullable=\\"true\\" MaxLength=\\"60\\" Unicode=\\"true\\" FixedLength=\\"false\\" />
                <Property Name=\\"City\\" Type=\\"Edm.String\\" Nullable=\\"true\\" MaxLength=\\"15\\" Unicode=\\"true\\" FixedLength=\\"false\\" />
                <Property Name=\\"Region\\" Type=\\"Edm.String\\" Nullable=\\"true\\" MaxLength=\\"15\\" Unicode=\\"true\\" FixedLength=\\"false\\" />
                <Property Name=\\"PostalCode\\" Type=\\"Edm.String\\" Nullable=\\"true\\" MaxLength=\\"10\\" Unicode=\\"true\\" FixedLength=\\"false\\" />
                <Property Name=\\"Country\\" Type=\\"Edm.String\\" Nullable=\\"true\\" MaxLength=\\"15\\" Unicode=\\"true\\" FixedLength=\\"false\\" />
                <Property Name=\\"Phone\\" Type=\\"Edm.String\\" Nullable=\\"true\\" MaxLength=\\"24\\" Unicode=\\"true\\" FixedLength=\\"false\\" />
                <Property Name=\\"Fax\\" Type=\\"Edm.String\\" Nullable=\\"true\\" MaxLength=\\"24\\" Unicode=\\"true\\" FixedLength=\\"false\\" />
                <Property Name=\\"HomePage\\" Type=\\"Edm.String\\" Nullable=\\"true\\" MaxLength=\\"Max\\" Unicode=\\"true\\" FixedLength=\\"false\\" />
                <NavigationProperty Name=\\"Products\\" Relationship=\\"NorthwindModel.FK_Products_Suppliers\\" FromRole=\\"Suppliers\\" ToRole=\\"Products\\" />
            </EntityType>
            <EntityType Name=\\"Territory\\">
                <Key>
                    <PropertyRef Name=\\"TerritoryID\\" />
                </Key>
                <Property Name=\\"TerritoryID\\" Type=\\"Edm.String\\" Nullable=\\"false\\" MaxLength=\\"20\\" Unicode=\\"true\\" FixedLength=\\"false\\" />
                <Property Name=\\"TerritoryDescription\\" Type=\\"Edm.String\\" Nullable=\\"false\\" MaxLength=\\"50\\" Unicode=\\"true\\" FixedLength=\\"true\\" />
                <Property Name=\\"RegionID\\" Type=\\"Edm.Int32\\" Nullable=\\"false\\" />
                <NavigationProperty Name=\\"Region\\" Relationship=\\"NorthwindModel.FK_Territories_Region\\" FromRole=\\"Territories\\" ToRole=\\"Region\\" />
                <NavigationProperty Name=\\"Employees\\" Relationship=\\"NorthwindModel.EmployeeTerritories\\" FromRole=\\"Territories\\" ToRole=\\"Employees\\" />
            </EntityType>
            <EntityType Name=\\"Alphabetical_list_of_product\\">
                <Key>
                    <PropertyRef Name=\\"ProductID\\" />
                    <PropertyRef Name=\\"ProductName\\" />
                    <PropertyRef Name=\\"Discontinued\\" />
                    <PropertyRef Name=\\"CategoryName\\" />
                </Key>
                <Property Name=\\"ProductID\\" Type=\\"Edm.Int32\\" Nullable=\\"false\\" />
                <Property Name=\\"ProductName\\" Type=\\"Edm.String\\" Nullable=\\"false\\" MaxLength=\\"40\\" Unicode=\\"true\\" FixedLength=\\"false\\" />
                <Property Name=\\"SupplierID\\" Type=\\"Edm.Int32\\" Nullable=\\"true\\" />
                <Property Name=\\"CategoryID\\" Type=\\"Edm.Int32\\" Nullable=\\"true\\" />
                <Property Name=\\"QuantityPerUnit\\" Type=\\"Edm.String\\" Nullable=\\"true\\" MaxLength=\\"20\\" Unicode=\\"true\\" FixedLength=\\"false\\" />
                <Property Name=\\"UnitPrice\\" Type=\\"Edm.Decimal\\" Nullable=\\"true\\" Precision=\\"19\\" Scale=\\"4\\" />
                <Property Name=\\"UnitsInStock\\" Type=\\"Edm.Int16\\" Nullable=\\"true\\" />
                <Property Name=\\"UnitsOnOrder\\" Type=\\"Edm.Int16\\" Nullable=\\"true\\" />
                <Property Name=\\"ReorderLevel\\" Type=\\"Edm.Int16\\" Nullable=\\"true\\" />
                <Property Name=\\"Discontinued\\" Type=\\"Edm.Boolean\\" Nullable=\\"false\\" />
                <Property Name=\\"CategoryName\\" Type=\\"Edm.String\\" Nullable=\\"false\\" MaxLength=\\"15\\" Unicode=\\"true\\" FixedLength=\\"false\\" />
            </EntityType>
            <EntityType Name=\\"Category_Sales_for_1997\\">
                <Key>
                    <PropertyRef Name=\\"CategoryName\\" />
                </Key>
                <Property Name=\\"CategoryName\\" Type=\\"Edm.String\\" Nullable=\\"false\\" MaxLength=\\"15\\" Unicode=\\"true\\" FixedLength=\\"false\\" />
                <Property Name=\\"CategorySales\\" Type=\\"Edm.Decimal\\" Nullable=\\"true\\" Precision=\\"19\\" Scale=\\"4\\" />
            </EntityType>
            <EntityType Name=\\"Current_Product_List\\">
                <Key>
                    <PropertyRef Name=\\"ProductID\\" />
                    <PropertyRef Name=\\"ProductName\\" />
                </Key>
                <Property Name=\\"ProductID\\" Type=\\"Edm.Int32\\" Nullable=\\"false\\" p8:StoreGeneratedPattern=\\"Identity\\" xmlns:p8=\\"http://schemas.microsoft.com/ado/2009/02/edm/annotation\\" />
                <Property Name=\\"ProductName\\" Type=\\"Edm.String\\" Nullable=\\"false\\" MaxLength=\\"40\\" Unicode=\\"true\\" FixedLength=\\"false\\" />
            </EntityType>
            <EntityType Name=\\"Customer_and_Suppliers_by_City\\">
                <Key>
                    <PropertyRef Name=\\"CompanyName\\" />
                    <PropertyRef Name=\\"Relationship\\" />
                </Key>
                <Property Name=\\"City\\" Type=\\"Edm.String\\" Nullable=\\"true\\" MaxLength=\\"15\\" Unicode=\\"true\\" FixedLength=\\"false\\" />
                <Property Name=\\"CompanyName\\" Type=\\"Edm.String\\" Nullable=\\"false\\" MaxLength=\\"40\\" Unicode=\\"true\\" FixedLength=\\"false\\" />
                <Property Name=\\"ContactName\\" Type=\\"Edm.String\\" Nullable=\\"true\\" MaxLength=\\"30\\" Unicode=\\"true\\" FixedLength=\\"false\\" />
                <Property Name=\\"Relationship\\" Type=\\"Edm.String\\" Nullable=\\"false\\" MaxLength=\\"9\\" Unicode=\\"false\\" FixedLength=\\"false\\" />
            </EntityType>
            <EntityType Name=\\"Invoice\\">
                <Key>
                    <PropertyRef Name=\\"CustomerName\\" />
                    <PropertyRef Name=\\"Salesperson\\" />
                    <PropertyRef Name=\\"OrderID\\" />
                    <PropertyRef Name=\\"ShipperName\\" />
                    <PropertyRef Name=\\"ProductID\\" />
                    <PropertyRef Name=\\"ProductName\\" />
                    <PropertyRef Name=\\"UnitPrice\\" />
                    <PropertyRef Name=\\"Quantity\\" />
                    <PropertyRef Name=\\"Discount\\" />
                </Key>
                <Property Name=\\"ShipName\\" Type=\\"Edm.String\\" Nullable=\\"true\\" MaxLength=\\"40\\" Unicode=\\"true\\" FixedLength=\\"false\\" />
                <Property Name=\\"ShipAddress\\" Type=\\"Edm.String\\" Nullable=\\"true\\" MaxLength=\\"60\\" Unicode=\\"true\\" FixedLength=\\"false\\" />
                <Property Name=\\"ShipCity\\" Type=\\"Edm.String\\" Nullable=\\"true\\" MaxLength=\\"15\\" Unicode=\\"true\\" FixedLength=\\"false\\" />
                <Property Name=\\"ShipRegion\\" Type=\\"Edm.String\\" Nullable=\\"true\\" MaxLength=\\"15\\" Unicode=\\"true\\" FixedLength=\\"false\\" />
                <Property Name=\\"ShipPostalCode\\" Type=\\"Edm.String\\" Nullable=\\"true\\" MaxLength=\\"10\\" Unicode=\\"true\\" FixedLength=\\"false\\" />
                <Property Name=\\"ShipCountry\\" Type=\\"Edm.String\\" Nullable=\\"true\\" MaxLength=\\"15\\" Unicode=\\"true\\" FixedLength=\\"false\\" />
                <Property Name=\\"CustomerID\\" Type=\\"Edm.String\\" Nullable=\\"true\\" MaxLength=\\"5\\" Unicode=\\"true\\" FixedLength=\\"true\\" />
                <Property Name=\\"CustomerName\\" Type=\\"Edm.String\\" Nullable=\\"false\\" MaxLength=\\"40\\" Unicode=\\"true\\" FixedLength=\\"false\\" />
                <Property Name=\\"Address\\" Type=\\"Edm.String\\" Nullable=\\"true\\" MaxLength=\\"60\\" Unicode=\\"true\\" FixedLength=\\"false\\" />
                <Property Name=\\"City\\" Type=\\"Edm.String\\" Nullable=\\"true\\" MaxLength=\\"15\\" Unicode=\\"true\\" FixedLength=\\"false\\" />
                <Property Name=\\"Region\\" Type=\\"Edm.String\\" Nullable=\\"true\\" MaxLength=\\"15\\" Unicode=\\"true\\" FixedLength=\\"false\\" />
                <Property Name=\\"PostalCode\\" Type=\\"Edm.String\\" Nullable=\\"true\\" MaxLength=\\"10\\" Unicode=\\"true\\" FixedLength=\\"false\\" />
                <Property Name=\\"Country\\" Type=\\"Edm.String\\" Nullable=\\"true\\" MaxLength=\\"15\\" Unicode=\\"true\\" FixedLength=\\"false\\" />
                <Property Name=\\"Salesperson\\" Type=\\"Edm.String\\" Nullable=\\"false\\" MaxLength=\\"31\\" Unicode=\\"true\\" FixedLength=\\"false\\" />
                <Property Name=\\"OrderID\\" Type=\\"Edm.Int32\\" Nullable=\\"false\\" />
                <Property Name=\\"OrderDate\\" Type=\\"Edm.DateTime\\" Nullable=\\"true\\" />
                <Property Name=\\"RequiredDate\\" Type=\\"Edm.DateTime\\" Nullable=\\"true\\" />
                <Property Name=\\"ShippedDate\\" Type=\\"Edm.DateTime\\" Nullable=\\"true\\" />
                <Property Name=\\"ShipperName\\" Type=\\"Edm.String\\" Nullable=\\"false\\" MaxLength=\\"40\\" Unicode=\\"true\\" FixedLength=\\"false\\" />
                <Property Name=\\"ProductID\\" Type=\\"Edm.Int32\\" Nullable=\\"false\\" />
                <Property Name=\\"ProductName\\" Type=\\"Edm.String\\" Nullable=\\"false\\" MaxLength=\\"40\\" Unicode=\\"true\\" FixedLength=\\"false\\" />
                <Property Name=\\"UnitPrice\\" Type=\\"Edm.Decimal\\" Nullable=\\"false\\" Precision=\\"19\\" Scale=\\"4\\" />
                <Property Name=\\"Quantity\\" Type=\\"Edm.Int16\\" Nullable=\\"false\\" />
                <Property Name=\\"Discount\\" Type=\\"Edm.Single\\" Nullable=\\"false\\" />
                <Property Name=\\"ExtendedPrice\\" Type=\\"Edm.Decimal\\" Nullable=\\"true\\" Precision=\\"19\\" Scale=\\"4\\" />
                <Property Name=\\"Freight\\" Type=\\"Edm.Decimal\\" Nullable=\\"true\\" Precision=\\"19\\" Scale=\\"4\\" />
            </EntityType>
            <EntityType Name=\\"Order_Details_Extended\\">
                <Key>
                    <PropertyRef Name=\\"OrderID\\" />
                    <PropertyRef Name=\\"ProductID\\" />
                    <PropertyRef Name=\\"ProductName\\" />
                    <PropertyRef Name=\\"UnitPrice\\" />
                    <PropertyRef Name=\\"Quantity\\" />
                    <PropertyRef Name=\\"Discount\\" />
                </Key>
                <Property Name=\\"OrderID\\" Type=\\"Edm.Int32\\" Nullable=\\"false\\" />
                <Property Name=\\"ProductID\\" Type=\\"Edm.Int32\\" Nullable=\\"false\\" />
                <Property Name=\\"ProductName\\" Type=\\"Edm.String\\" Nullable=\\"false\\" MaxLength=\\"40\\" Unicode=\\"true\\" FixedLength=\\"false\\" />
                <Property Name=\\"UnitPrice\\" Type=\\"Edm.Decimal\\" Nullable=\\"false\\" Precision=\\"19\\" Scale=\\"4\\" />
                <Property Name=\\"Quantity\\" Type=\\"Edm.Int16\\" Nullable=\\"false\\" />
                <Property Name=\\"Discount\\" Type=\\"Edm.Single\\" Nullable=\\"false\\" />
                <Property Name=\\"ExtendedPrice\\" Type=\\"Edm.Decimal\\" Nullable=\\"true\\" Precision=\\"19\\" Scale=\\"4\\" />
            </EntityType>
            <EntityType Name=\\"Order_Subtotal\\">
                <Key>
                    <PropertyRef Name=\\"OrderID\\" />
                </Key>
                <Property Name=\\"OrderID\\" Type=\\"Edm.Int32\\" Nullable=\\"false\\" />
                <Property Name=\\"Subtotal\\" Type=\\"Edm.Decimal\\" Nullable=\\"true\\" Precision=\\"19\\" Scale=\\"4\\" />
            </EntityType>
            <EntityType Name=\\"Orders_Qry\\">
                <Key>
                    <PropertyRef Name=\\"OrderID\\" />
                    <PropertyRef Name=\\"CompanyName\\" />
                </Key>
                <Property Name=\\"OrderID\\" Type=\\"Edm.Int32\\" Nullable=\\"false\\" />
                <Property Name=\\"CustomerID\\" Type=\\"Edm.String\\" Nullable=\\"true\\" MaxLength=\\"5\\" Unicode=\\"true\\" FixedLength=\\"true\\" />
                <Property Name=\\"EmployeeID\\" Type=\\"Edm.Int32\\" Nullable=\\"true\\" />
                <Property Name=\\"OrderDate\\" Type=\\"Edm.DateTime\\" Nullable=\\"true\\" />
                <Property Name=\\"RequiredDate\\" Type=\\"Edm.DateTime\\" Nullable=\\"true\\" />
                <Property Name=\\"ShippedDate\\" Type=\\"Edm.DateTime\\" Nullable=\\"true\\" />
                <Property Name=\\"ShipVia\\" Type=\\"Edm.Int32\\" Nullable=\\"true\\" />
                <Property Name=\\"Freight\\" Type=\\"Edm.Decimal\\" Nullable=\\"true\\" Precision=\\"19\\" Scale=\\"4\\" />
                <Property Name=\\"ShipName\\" Type=\\"Edm.String\\" Nullable=\\"true\\" MaxLength=\\"40\\" Unicode=\\"true\\" FixedLength=\\"false\\" />
                <Property Name=\\"ShipAddress\\" Type=\\"Edm.String\\" Nullable=\\"true\\" MaxLength=\\"60\\" Unicode=\\"true\\" FixedLength=\\"false\\" />
                <Property Name=\\"ShipCity\\" Type=\\"Edm.String\\" Nullable=\\"true\\" MaxLength=\\"15\\" Unicode=\\"true\\" FixedLength=\\"false\\" />
                <Property Name=\\"ShipRegion\\" Type=\\"Edm.String\\" Nullable=\\"true\\" MaxLength=\\"15\\" Unicode=\\"true\\" FixedLength=\\"false\\" />
                <Property Name=\\"ShipPostalCode\\" Type=\\"Edm.String\\" Nullable=\\"true\\" MaxLength=\\"10\\" Unicode=\\"true\\" FixedLength=\\"false\\" />
                <Property Name=\\"ShipCountry\\" Type=\\"Edm.String\\" Nullable=\\"true\\" MaxLength=\\"15\\" Unicode=\\"true\\" FixedLength=\\"false\\" />
                <Property Name=\\"CompanyName\\" Type=\\"Edm.String\\" Nullable=\\"false\\" MaxLength=\\"40\\" Unicode=\\"true\\" FixedLength=\\"false\\" />
                <Property Name=\\"Address\\" Type=\\"Edm.String\\" Nullable=\\"true\\" MaxLength=\\"60\\" Unicode=\\"true\\" FixedLength=\\"false\\" />
                <Property Name=\\"City\\" Type=\\"Edm.String\\" Nullable=\\"true\\" MaxLength=\\"15\\" Unicode=\\"true\\" FixedLength=\\"false\\" />
                <Property Name=\\"Region\\" Type=\\"Edm.String\\" Nullable=\\"true\\" MaxLength=\\"15\\" Unicode=\\"true\\" FixedLength=\\"false\\" />
                <Property Name=\\"PostalCode\\" Type=\\"Edm.String\\" Nullable=\\"true\\" MaxLength=\\"10\\" Unicode=\\"true\\" FixedLength=\\"false\\" />
                <Property Name=\\"Country\\" Type=\\"Edm.String\\" Nullable=\\"true\\" MaxLength=\\"15\\" Unicode=\\"true\\" FixedLength=\\"false\\" />
            </EntityType>
            <EntityType Name=\\"Product_Sales_for_1997\\">
                <Key>
                    <PropertyRef Name=\\"CategoryName\\" />
                    <PropertyRef Name=\\"ProductName\\" />
                </Key>
                <Property Name=\\"CategoryName\\" Type=\\"Edm.String\\" Nullable=\\"false\\" MaxLength=\\"15\\" Unicode=\\"true\\" FixedLength=\\"false\\" />
                <Property Name=\\"ProductName\\" Type=\\"Edm.String\\" Nullable=\\"false\\" MaxLength=\\"40\\" Unicode=\\"true\\" FixedLength=\\"false\\" />
                <Property Name=\\"ProductSales\\" Type=\\"Edm.Decimal\\" Nullable=\\"true\\" Precision=\\"19\\" Scale=\\"4\\" />
            </EntityType>
            <EntityType Name=\\"Products_Above_Average_Price\\">
                <Key>
                    <PropertyRef Name=\\"ProductName\\" />
                </Key>
                <Property Name=\\"ProductName\\" Type=\\"Edm.String\\" Nullable=\\"false\\" MaxLength=\\"40\\" Unicode=\\"true\\" FixedLength=\\"false\\" />
                <Property Name=\\"UnitPrice\\" Type=\\"Edm.Decimal\\" Nullable=\\"true\\" Precision=\\"19\\" Scale=\\"4\\" />
            </EntityType>
            <EntityType Name=\\"Products_by_Category\\">
                <Key>
                    <PropertyRef Name=\\"CategoryName\\" />
                    <PropertyRef Name=\\"ProductName\\" />
                    <PropertyRef Name=\\"Discontinued\\" />
                </Key>
                <Property Name=\\"CategoryName\\" Type=\\"Edm.String\\" Nullable=\\"false\\" MaxLength=\\"15\\" Unicode=\\"true\\" FixedLength=\\"false\\" />
                <Property Name=\\"ProductName\\" Type=\\"Edm.String\\" Nullable=\\"false\\" MaxLength=\\"40\\" Unicode=\\"true\\" FixedLength=\\"false\\" />
                <Property Name=\\"QuantityPerUnit\\" Type=\\"Edm.String\\" Nullable=\\"true\\" MaxLength=\\"20\\" Unicode=\\"true\\" FixedLength=\\"false\\" />
                <Property Name=\\"UnitsInStock\\" Type=\\"Edm.Int16\\" Nullable=\\"true\\" />
                <Property Name=\\"Discontinued\\" Type=\\"Edm.Boolean\\" Nullable=\\"false\\" />
            </EntityType>
            <EntityType Name=\\"Sales_by_Category\\">
                <Key>
                    <PropertyRef Name=\\"CategoryID\\" />
                    <PropertyRef Name=\\"CategoryName\\" />
                    <PropertyRef Name=\\"ProductName\\" />
                </Key>
                <Property Name=\\"CategoryID\\" Type=\\"Edm.Int32\\" Nullable=\\"false\\" />
                <Property Name=\\"CategoryName\\" Type=\\"Edm.String\\" Nullable=\\"false\\" MaxLength=\\"15\\" Unicode=\\"true\\" FixedLength=\\"false\\" />
                <Property Name=\\"ProductName\\" Type=\\"Edm.String\\" Nullable=\\"false\\" MaxLength=\\"40\\" Unicode=\\"true\\" FixedLength=\\"false\\" />
                <Property Name=\\"ProductSales\\" Type=\\"Edm.Decimal\\" Nullable=\\"true\\" Precision=\\"19\\" Scale=\\"4\\" />
            </EntityType>
            <EntityType Name=\\"Sales_Totals_by_Amount\\">
                <Key>
                    <PropertyRef Name=\\"OrderID\\" />
                    <PropertyRef Name=\\"CompanyName\\" />
                </Key>
                <Property Name=\\"SaleAmount\\" Type=\\"Edm.Decimal\\" Nullable=\\"true\\" Precision=\\"19\\" Scale=\\"4\\" />
                <Property Name=\\"OrderID\\" Type=\\"Edm.Int32\\" Nullable=\\"false\\" />
                <Property Name=\\"CompanyName\\" Type=\\"Edm.String\\" Nullable=\\"false\\" MaxLength=\\"40\\" Unicode=\\"true\\" FixedLength=\\"false\\" />
                <Property Name=\\"ShippedDate\\" Type=\\"Edm.DateTime\\" Nullable=\\"true\\" />
            </EntityType>
            <EntityType Name=\\"Summary_of_Sales_by_Quarter\\">
                <Key>
                    <PropertyRef Name=\\"OrderID\\" />
                </Key>
                <Property Name=\\"ShippedDate\\" Type=\\"Edm.DateTime\\" Nullable=\\"true\\" />
                <Property Name=\\"OrderID\\" Type=\\"Edm.Int32\\" Nullable=\\"false\\" />
                <Property Name=\\"Subtotal\\" Type=\\"Edm.Decimal\\" Nullable=\\"true\\" Precision=\\"19\\" Scale=\\"4\\" />
            </EntityType>
            <EntityType Name=\\"Summary_of_Sales_by_Year\\">
                <Key>
                    <PropertyRef Name=\\"OrderID\\" />
                </Key>
                <Property Name=\\"ShippedDate\\" Type=\\"Edm.DateTime\\" Nullable=\\"true\\" />
                <Property Name=\\"OrderID\\" Type=\\"Edm.Int32\\" Nullable=\\"false\\" />
                <Property Name=\\"Subtotal\\" Type=\\"Edm.Decimal\\" Nullable=\\"true\\" Precision=\\"19\\" Scale=\\"4\\" />
            </EntityType>
            <Association Name=\\"FK_Products_Categories\\">
                <End Role=\\"Categories\\" Type=\\"NorthwindModel.Category\\" Multiplicity=\\"0..1\\" />
                <End Role=\\"Products\\" Type=\\"NorthwindModel.Product\\" Multiplicity=\\"*\\" />
                <ReferentialConstraint>
                    <Principal Role=\\"Categories\\">
                        <PropertyRef Name=\\"CategoryID\\" />
                    </Principal>
                    <Dependent Role=\\"Products\\">
                        <PropertyRef Name=\\"CategoryID\\" />
                    </Dependent>
                </ReferentialConstraint>
            </Association>
            <Association Name=\\"FK_Orders_Customers\\">
                <End Role=\\"Customers\\" Type=\\"NorthwindModel.Customer\\" Multiplicity=\\"0..1\\" />
                <End Role=\\"Orders\\" Type=\\"NorthwindModel.Order\\" Multiplicity=\\"*\\" />
                <ReferentialConstraint>
                    <Principal Role=\\"Customers\\">
                        <PropertyRef Name=\\"CustomerID\\" />
                    </Principal>
                    <Dependent Role=\\"Orders\\">
                        <PropertyRef Name=\\"CustomerID\\" />
                    </Dependent>
                </ReferentialConstraint>
            </Association>
            <Association Name=\\"FK_Employees_Employees\\">
                <End Role=\\"Employees\\" Type=\\"NorthwindModel.Employee\\" Multiplicity=\\"0..1\\" />
                <End Role=\\"Employees1\\" Type=\\"NorthwindModel.Employee\\" Multiplicity=\\"*\\" />
                <ReferentialConstraint>
                    <Principal Role=\\"Employees\\">
                        <PropertyRef Name=\\"EmployeeID\\" />
                    </Principal>
                    <Dependent Role=\\"Employees1\\">
                        <PropertyRef Name=\\"ReportsTo\\" />
                    </Dependent>
                </ReferentialConstraint>
            </Association>
            <Association Name=\\"FK_Orders_Employees\\">
                <End Role=\\"Employees\\" Type=\\"NorthwindModel.Employee\\" Multiplicity=\\"0..1\\" />
                <End Role=\\"Orders\\" Type=\\"NorthwindModel.Order\\" Multiplicity=\\"*\\" />
                <ReferentialConstraint>
                    <Principal Role=\\"Employees\\">
                        <PropertyRef Name=\\"EmployeeID\\" />
                    </Principal>
                    <Dependent Role=\\"Orders\\">
                        <PropertyRef Name=\\"EmployeeID\\" />
                    </Dependent>
                </ReferentialConstraint>
            </Association>
            <Association Name=\\"FK_Order_Details_Orders\\">
                <End Role=\\"Orders\\" Type=\\"NorthwindModel.Order\\" Multiplicity=\\"1\\" />
                <End Role=\\"Order_Details\\" Type=\\"NorthwindModel.Order_Detail\\" Multiplicity=\\"*\\" />
                <ReferentialConstraint>
                    <Principal Role=\\"Orders\\">
                        <PropertyRef Name=\\"OrderID\\" />
                    </Principal>
                    <Dependent Role=\\"Order_Details\\">
                        <PropertyRef Name=\\"OrderID\\" />
                    </Dependent>
                </ReferentialConstraint>
            </Association>
            <Association Name=\\"FK_Order_Details_Products\\">
                <End Role=\\"Products\\" Type=\\"NorthwindModel.Product\\" Multiplicity=\\"1\\" />
                <End Role=\\"Order_Details\\" Type=\\"NorthwindModel.Order_Detail\\" Multiplicity=\\"*\\" />
                <ReferentialConstraint>
                    <Principal Role=\\"Products\\">
                        <PropertyRef Name=\\"ProductID\\" />
                    </Principal>
                    <Dependent Role=\\"Order_Details\\">
                        <PropertyRef Name=\\"ProductID\\" />
                    </Dependent>
                </ReferentialConstraint>
            </Association>
            <Association Name=\\"FK_Orders_Shippers\\">
                <End Role=\\"Shippers\\" Type=\\"NorthwindModel.Shipper\\" Multiplicity=\\"0..1\\" />
                <End Role=\\"Orders\\" Type=\\"NorthwindModel.Order\\" Multiplicity=\\"*\\" />
                <ReferentialConstraint>
                    <Principal Role=\\"Shippers\\">
                        <PropertyRef Name=\\"ShipperID\\" />
                    </Principal>
                    <Dependent Role=\\"Orders\\">
                        <PropertyRef Name=\\"ShipVia\\" />
                    </Dependent>
                </ReferentialConstraint>
            </Association>
            <Association Name=\\"FK_Products_Suppliers\\">
                <End Role=\\"Suppliers\\" Type=\\"NorthwindModel.Supplier\\" Multiplicity=\\"0..1\\" />
                <End Role=\\"Products\\" Type=\\"NorthwindModel.Product\\" Multiplicity=\\"*\\" />
                <ReferentialConstraint>
                    <Principal Role=\\"Suppliers\\">
                        <PropertyRef Name=\\"SupplierID\\" />
                    </Principal>
                    <Dependent Role=\\"Products\\">
                        <PropertyRef Name=\\"SupplierID\\" />
                    </Dependent>
                </ReferentialConstraint>
            </Association>
            <Association Name=\\"FK_Territories_Region\\">
                <End Role=\\"Region\\" Type=\\"NorthwindModel.Region\\" Multiplicity=\\"1\\" />
                <End Role=\\"Territories\\" Type=\\"NorthwindModel.Territory\\" Multiplicity=\\"*\\" />
                <ReferentialConstraint>
                    <Principal Role=\\"Region\\">
                        <PropertyRef Name=\\"RegionID\\" />
                    </Principal>
                    <Dependent Role=\\"Territories\\">
                        <PropertyRef Name=\\"RegionID\\" />
                    </Dependent>
                </ReferentialConstraint>
            </Association>
            <Association Name=\\"CustomerCustomerDemo\\">
                <End Role=\\"CustomerDemographics\\" Type=\\"NorthwindModel.CustomerDemographic\\" Multiplicity=\\"*\\" />
                <End Role=\\"Customers\\" Type=\\"NorthwindModel.Customer\\" Multiplicity=\\"*\\" />
            </Association>
            <Association Name=\\"EmployeeTerritories\\">
                <End Role=\\"Employees\\" Type=\\"NorthwindModel.Employee\\" Multiplicity=\\"*\\" />
                <End Role=\\"Territories\\" Type=\\"NorthwindModel.Territory\\" Multiplicity=\\"*\\" />
            </Association>
        </Schema>
        <Schema Namespace=\\"ODataWeb.Northwind.Model\\" xmlns:d=\\"http://schemas.microsoft.com/ado/2007/08/dataservices\\" xmlns:m=\\"http://schemas.microsoft.com/ado/2007/08/dataservices/metadata\\" xmlns=\\"http://schemas.microsoft.com/ado/2008/09/edm\\">
            <EntityContainer Name=\\"NorthwindEntities\\" p7:LazyLoadingEnabled=\\"true\\" m:IsDefaultEntityContainer=\\"true\\" xmlns:p7=\\"http://schemas.microsoft.com/ado/2009/02/edm/annotation\\">
                <EntitySet Name=\\"Categories\\" EntityType=\\"NorthwindModel.Category\\" />
                <EntitySet Name=\\"CustomerDemographics\\" EntityType=\\"NorthwindModel.CustomerDemographic\\" />
                <EntitySet Name=\\"Customers\\" EntityType=\\"NorthwindModel.Customer\\" />
                <EntitySet Name=\\"Employees\\" EntityType=\\"NorthwindModel.Employee\\" />
                <EntitySet Name=\\"Order_Details\\" EntityType=\\"NorthwindModel.Order_Detail\\" />
                <EntitySet Name=\\"Orders\\" EntityType=\\"NorthwindModel.Order\\" />
                <EntitySet Name=\\"Products\\" EntityType=\\"NorthwindModel.Product\\" />
                <EntitySet Name=\\"Regions\\" EntityType=\\"NorthwindModel.Region\\" />
                <EntitySet Name=\\"Shippers\\" EntityType=\\"NorthwindModel.Shipper\\" />
                <EntitySet Name=\\"Suppliers\\" EntityType=\\"NorthwindModel.Supplier\\" />
                <EntitySet Name=\\"Territories\\" EntityType=\\"NorthwindModel.Territory\\" />
                <EntitySet Name=\\"Alphabetical_list_of_products\\" EntityType=\\"NorthwindModel.Alphabetical_list_of_product\\" />
                <EntitySet Name=\\"Category_Sales_for_1997\\" EntityType=\\"NorthwindModel.Category_Sales_for_1997\\" />
                <EntitySet Name=\\"Current_Product_Lists\\" EntityType=\\"NorthwindModel.Current_Product_List\\" />
                <EntitySet Name=\\"Customer_and_Suppliers_by_Cities\\" EntityType=\\"NorthwindModel.Customer_and_Suppliers_by_City\\" />
                <EntitySet Name=\\"Invoices\\" EntityType=\\"NorthwindModel.Invoice\\" />
                <EntitySet Name=\\"Order_Details_Extendeds\\" EntityType=\\"NorthwindModel.Order_Details_Extended\\" />
                <EntitySet Name=\\"Order_Subtotals\\" EntityType=\\"NorthwindModel.Order_Subtotal\\" />
                <EntitySet Name=\\"Orders_Qries\\" EntityType=\\"NorthwindModel.Orders_Qry\\" />
                <EntitySet Name=\\"Product_Sales_for_1997\\" EntityType=\\"NorthwindModel.Product_Sales_for_1997\\" />
                <EntitySet Name=\\"Products_Above_Average_Prices\\" EntityType=\\"NorthwindModel.Products_Above_Average_Price\\" />
                <EntitySet Name=\\"Products_by_Categories\\" EntityType=\\"NorthwindModel.Products_by_Category\\" />
                <EntitySet Name=\\"Sales_by_Categories\\" EntityType=\\"NorthwindModel.Sales_by_Category\\" />
                <EntitySet Name=\\"Sales_Totals_by_Amounts\\" EntityType=\\"NorthwindModel.Sales_Totals_by_Amount\\" />
                <EntitySet Name=\\"Summary_of_Sales_by_Quarters\\" EntityType=\\"NorthwindModel.Summary_of_Sales_by_Quarter\\" />
                <EntitySet Name=\\"Summary_of_Sales_by_Years\\" EntityType=\\"NorthwindModel.Summary_of_Sales_by_Year\\" />
                <AssociationSet Name=\\"FK_Products_Categories\\" Association=\\"NorthwindModel.FK_Products_Categories\\">
                    <End Role=\\"Categories\\" EntitySet=\\"Categories\\" />
                    <End Role=\\"Products\\" EntitySet=\\"Products\\" />
                </AssociationSet>
                <AssociationSet Name=\\"FK_Orders_Customers\\" Association=\\"NorthwindModel.FK_Orders_Customers\\">
                    <End Role=\\"Customers\\" EntitySet=\\"Customers\\" />
                    <End Role=\\"Orders\\" EntitySet=\\"Orders\\" />
                </AssociationSet>
                <AssociationSet Name=\\"FK_Employees_Employees\\" Association=\\"NorthwindModel.FK_Employees_Employees\\">
                    <End Role=\\"Employees\\" EntitySet=\\"Employees\\" />
                    <End Role=\\"Employees1\\" EntitySet=\\"Employees\\" />
                </AssociationSet>
                <AssociationSet Name=\\"FK_Orders_Employees\\" Association=\\"NorthwindModel.FK_Orders_Employees\\">
                    <End Role=\\"Employees\\" EntitySet=\\"Employees\\" />
                    <End Role=\\"Orders\\" EntitySet=\\"Orders\\" />
                </AssociationSet>
                <AssociationSet Name=\\"FK_Order_Details_Orders\\" Association=\\"NorthwindModel.FK_Order_Details_Orders\\">
                    <End Role=\\"Orders\\" EntitySet=\\"Orders\\" />
                    <End Role=\\"Order_Details\\" EntitySet=\\"Order_Details\\" />
                </AssociationSet>
                <AssociationSet Name=\\"FK_Order_Details_Products\\" Association=\\"NorthwindModel.FK_Order_Details_Products\\">
                    <End Role=\\"Products\\" EntitySet=\\"Products\\" />
                    <End Role=\\"Order_Details\\" EntitySet=\\"Order_Details\\" />
                </AssociationSet>
                <AssociationSet Name=\\"FK_Orders_Shippers\\" Association=\\"NorthwindModel.FK_Orders_Shippers\\">
                    <End Role=\\"Shippers\\" EntitySet=\\"Shippers\\" />
                    <End Role=\\"Orders\\" EntitySet=\\"Orders\\" />
                </AssociationSet>
                <AssociationSet Name=\\"FK_Products_Suppliers\\" Association=\\"NorthwindModel.FK_Products_Suppliers\\">
                    <End Role=\\"Suppliers\\" EntitySet=\\"Suppliers\\" />
                    <End Role=\\"Products\\" EntitySet=\\"Products\\" />
                </AssociationSet>
                <AssociationSet Name=\\"FK_Territories_Region\\" Association=\\"NorthwindModel.FK_Territories_Region\\">
                    <End Role=\\"Region\\" EntitySet=\\"Regions\\" />
                    <End Role=\\"Territories\\" EntitySet=\\"Territories\\" />
                </AssociationSet>
                <AssociationSet Name=\\"CustomerCustomerDemo\\" Association=\\"NorthwindModel.CustomerCustomerDemo\\">
                    <End Role=\\"CustomerDemographics\\" EntitySet=\\"CustomerDemographics\\" />
                    <End Role=\\"Customers\\" EntitySet=\\"Customers\\" />
                </AssociationSet>
                <AssociationSet Name=\\"EmployeeTerritories\\" Association=\\"NorthwindModel.EmployeeTerritories\\">
                    <End Role=\\"Employees\\" EntitySet=\\"Employees\\" />
                    <End Role=\\"Territories\\" EntitySet=\\"Territories\\" />
                </AssociationSet>
            </EntityContainer>
        </Schema>
    </edmx:DataServices>
</edmx:Edmx>",
    "state": "modified",
  },
  "webapp/manifest.json": Object {
    "contents": "{
  \\"_version\\": \\"1.12.0\\",
  \\"sap.app\\": {
    \\"id\\": \\"test.me\\",
    \\"type\\": \\"application\\",
    \\"i18n\\": \\"i18n/i18n.properties\\",
    \\"applicationVersion\\": {
      \\"version\\": \\"0.0.1\\"
    },
    \\"title\\": \\"{{appTitle}}\\",
    \\"description\\": \\"{{appDescription}}\\",
    \\"dataSources\\": {
      \\"mainService\\": {
        \\"uri\\": \\"/V2/Northwind/Northwind.svc/\\",
        \\"type\\": \\"OData\\",
        \\"settings\\": {
          \\"annotations\\": [],
          \\"localUri\\": \\"localService/metadata.xml\\",
          \\"odataVersion\\": \\"2.0\\"
        }
      }
    }
  },
  \\"sap.ui\\": {
    \\"technology\\": \\"UI5\\",
    \\"icons\\": {
      \\"icon\\": \\"\\",
      \\"favIcon\\": \\"\\",
      \\"phone\\": \\"\\",
      \\"phone@2\\": \\"\\",
      \\"tablet\\": \\"\\",
      \\"tablet@2\\": \\"\\"
    },
    \\"deviceTypes\\": {
      \\"desktop\\": true,
      \\"tablet\\": true,
      \\"phone\\": true
    }
  },
  \\"sap.ui5\\": {
    \\"flexEnabled\\": true,
    \\"dependencies\\": {
      \\"minUI5Version\\": \\"1.60\\",
      \\"libs\\": {
        \\"sap.ui.core\\": {},
        \\"sap.m\\": {},
        \\"sap.f\\": {}
      }
    },
    \\"contentDensities\\": {
      \\"compact\\": true,
      \\"cozy\\": true
    },
    \\"models\\": {
      \\"i18n\\": {
        \\"type\\": \\"sap.ui.model.resource.ResourceModel\\",
        \\"settings\\": {
          \\"bundleName\\": \\"test.me.i18n.i18n\\"
        }
      },
      \\"\\": {
        \\"dataSource\\": \\"mainService\\",
        \\"preload\\": true,
        \\"settings\\": {}
      }
    },
    \\"resources\\": {
      \\"css\\": []
    },
    \\"routing\\": {
      \\"config\\": {
        \\"routerClass\\": \\"sap.f.routing.Router\\",
        \\"viewType\\": \\"XML\\",
        \\"viewPath\\": \\"test.me.view\\",
        \\"controlId\\": \\"layout\\",
        \\"controlAggregation\\": \\"beginColumnPages\\",
        \\"bypassed\\": {
          \\"target\\": [
            \\"notFound\\"
          ]
        },
        \\"async\\": true
      },
      \\"routes\\": [
        {
          \\"pattern\\": \\"\\",
          \\"name\\": \\"list\\",
          \\"target\\": \\"list\\"
        },
        {
          \\"pattern\\": \\"Suppliers/{objectId}\\",
          \\"name\\": \\"object\\",
          \\"target\\": [
            \\"list\\",
            \\"object\\"
          ]
        }
      ],
      \\"targets\\": {
        \\"list\\": {
          \\"viewName\\": \\"List\\",
          \\"viewLevel\\": 1,
          \\"viewId\\": \\"list\\"
        },
        \\"object\\": {
          \\"viewName\\": \\"Detail\\",
          \\"viewId\\": \\"detail\\",
          \\"viewLevel\\": 1,
          \\"controlAggregation\\": \\"midColumnPages\\"
        },
        \\"detailObjectNotFound\\": {
          \\"viewName\\": \\"DetailObjectNotFound\\",
          \\"viewId\\": \\"detailObjectNotFound\\",
          \\"controlAggregation\\": \\"midColumnPages\\"
        },
        \\"notFound\\": {
          \\"viewName\\": \\"NotFound\\",
          \\"viewId\\": \\"notFound\\"
        }
      }
    },
    \\"rootView\\": {
      \\"viewName\\": \\"test.me.view.App\\",
      \\"type\\": \\"XML\\",
      \\"async\\": true,
      \\"id\\": \\"app\\"
    }
  }
}
",
    "state": "modified",
  },
  "webapp/model/formatter.js": Object {
    "contents": "sap.ui.define([], function () {
	\\"use strict\\";

	return {
		/**
		 * Rounds the currency value to 2 digits
		 *
		 * @public
		 * @param {string} sValue value to be formatted
		 * @returns {string} formatted currency value with 2 digits
		 */
		currencyValue : function (sValue) {
			if (!sValue) {
				return \\"\\";
			}

			return parseFloat(sValue).toFixed(2);
		}
	};
});",
    "state": "modified",
  },
  "webapp/model/models.js": Object {
    "contents": "sap.ui.define([
	\\"sap/ui/model/json/JSONModel\\",
	\\"sap/ui/Device\\"
], function (JSONModel, Device) {
	\\"use strict\\";

	return {
		createDeviceModel : function () {
			var oModel = new JSONModel(Device);
			oModel.setDefaultBindingMode(\\"OneWay\\");
			return oModel;
		}
	};
});",
    "state": "modified",
  },
  "webapp/test/flpSandbox.html": Object {
    "contents": "<!DOCTYPE HTML>
<html>
<!-- Copyright (c) 2015 SAP AG, All Rights Reserved -->
<head>
	<meta http-equiv=\\"X-UA-Compatible\\" content=\\"IE=edge\\">
    <meta charset=\\"UTF-8\\">
    <meta name=\\"viewport\\" content=\\"width=device-width, initial-scale=1.0\\">
	<title>{{appTitle}}</title>

	<!-- Bootstrap the unified shell in sandbox mode for standalone usage.

		 The renderer is specified in the global Unified Shell configuration object \\"sap-ushell-config\\".

		 The fiori2 renderer will render the shell header allowing, for instance,
		 testing of additional application setting buttons.

		 The navigation target resolution service is configured in a way that the empty URL hash is
		 resolved to our own application.

		 This example uses relative path references for the SAPUI5 resources and test-resources;
		 it might be necessary to adapt them depending on the target runtime platform.
		 The sandbox platform is restricted to development or demo use cases and must NOT be used
		 for productive scenarios.
	-->
	<script type=\\"text/javascript\\">
		window[\\"sap-ushell-config\\"] = {
			defaultRenderer: \\"fiori2\\",
			bootstrapPlugins: {
				\\"RuntimeAuthoringPlugin\\": {
					component: \\"sap.ushell.plugins.rta\\",
					config: {
						validateAppVersion: false
					}
				}
			},
			renderers: {
				fiori2: {
					componentData: {
						config: {
							search: \\"hidden\\"
						}
					}
				}
			},
			applications: {
				\\"testme-app\\": {
					title: \\"My Test App\\",
					description: \\"Description of test.me\\",
					additionalInformation: \\"SAPUI5.Component=test.me\\",
					applicationType: \\"URL\\",
					url: \\"../\\"
				}
			}
		};
	</script>

	<script src=\\"../test-resources/sap/ushell/bootstrap/sandbox.js\\" id=\\"sap-ushell-bootstrap\\"></script>
	<!-- Bootstrap the UI5 core library -->
	<script id=\\"sap-ui-bootstrap\\"
		src=\\"../resources/sap-ui-core.js\\"
		data-sap-ui-libs=\\"sap.m,sap.ushell\\"
		data-sap-ui-async=\\"true\\"
		data-sap-ui-preload=\\"async\\"
		data-sap-ui-theme=\\"sap_fiori_3\\"
		data-sap-ui-compatVersion=\\"edge\\"
		data-sap-ui-language=\\"en\\"
		data-sap-ui-resourceroots='{\\"test.me\\": \\"../\\"}'
		data-sap-ui-frameOptions=\\"allow\\"> // NON-SECURE setting for testing environment
		</script>
		<script src=\\"../utils/locate-reuse-libs.js\\" data-sap-ui-manifest-uri=\\"../manifest.json\\">
		</script>
</head>

<!-- UI Content -->

<body class=\\"sapUiBody\\" id=\\"content\\">
</body>

</html>
",
    "state": "modified",
  },
  "webapp/utils/locate-reuse-libs.js": Object {
    "contents": "/*eslint-disable semi, no-console*/
(function (sap) {
  var fioriToolsGetManifestLibs = function (manifestPath) {
    var url = manifestPath;
    var result = \\"\\";
    // SAPUI5 delivered namespaces from https://ui5.sap.com/#/api/sap
    var ui5Libs = [
      \\"sap.apf\\",
      \\"sap.base\\",
      \\"sap.chart\\",
      \\"sap.collaboration\\",
      \\"sap.f\\",
      \\"sap.fe\\",
      \\"sap.fileviewer\\",
      \\"sap.gantt\\",
      \\"sap.landvisz\\",
      \\"sap.m\\",
      \\"sap.ndc\\",
      \\"sap.ovp\\",
      \\"sap.rules\\",
      \\"sap.suite\\",
      \\"sap.tnt\\",
      \\"sap.ui\\",
      \\"sap.uiext\\",
      \\"sap.ushell\\",
      \\"sap.uxap\\",
      \\"sap.viz\\",
      \\"sap.webanalytics\\",
      \\"sap.zen\\"
    ];
    function getKeys(libOrComp,libOrCompKeysString) {
      Object.keys(libOrComp).forEach(function (libOrCompKey) {
        // ignore libs or Components that start with SAPUI5 delivered namespaces
        if (!ui5Libs.some(function (substring) { return libOrCompKey === substring || libOrCompKey.startsWith(substring + \\".\\"); })) {
          if (libOrCompKeysString.length > 0) {
            libOrCompKeysString = libOrCompKeysString + \\",\\" + libOrCompKey;
          } else {
            libOrCompKeysString = libOrCompKey;
          }
        }
      });
      return libOrCompKeysString;
    }
    return new Promise(function (resolve, reject) {
      $.ajax(url)
        .done(function (manifest) {
          if (manifest) {
            if (
              manifest[\\"sap.ui5\\"] &&
              manifest[\\"sap.ui5\\"].dependencies
            ) {
              if (manifest[\\"sap.ui5\\"].dependencies.libs){
                result = getKeys(manifest[\\"sap.ui5\\"].dependencies.libs, result)
              }
              if (manifest[\\"sap.ui5\\"].dependencies.components){
                result = getKeys(manifest[\\"sap.ui5\\"].dependencies.components, result)
              }
            }
            if (
              manifest[\\"sap.ui5\\"] &&
              manifest[\\"sap.ui5\\"].componentUsages
            ) {
              result = getKeys(manifest[\\"sap.ui5\\"].componentUsages, result)
            }
          }
          resolve(result);
        })
        .fail(function (error) {
          reject(new Error(\\"Could not fetch manifest at '\\" + manifestPath));
        });
    });
  };
  /**
   * Registers the module paths for dependencies of the given component.
   * @param {string} manifestPath The the path to the app manifest path
   * for which the dependencies should be registered.
   * @returns {Promise} A promise which is resolved when the ajax request for
   * the app-index was successful and the module paths were registered.
   */
  sap.registerComponentDependencyPaths = function (manifestPath) {
    /*eslint-disable semi, consistent-return*/
    return fioriToolsGetManifestLibs(manifestPath).then(function (libs) {
      if (libs && libs.length > 0) {
        var url = \\"/sap/bc/ui2/app_index/ui5_app_info?id=\\" + libs;
        var sapClient = jQuery.sap.getUriParameters().get(\\"sap-client\\");
        if (sapClient && sapClient.length === 3) {
          url = url + \\"&sap-client=\\" + sapClient;
        }
        return $.ajax(url).done(function (data) {
          if (data) {
            Object.keys(data).forEach(function (moduleDefinitionKey) {
              var moduleDefinition = data[moduleDefinitionKey];
              if (moduleDefinition && moduleDefinition.dependencies) {
                moduleDefinition.dependencies.forEach(function (dependency) {
                  if (dependency.url && dependency.url.length > 0 && dependency.type === \\"UI5LIB\\") {
                    jQuery.sap.log.info(
                      \\"Registering Library \\" +
                      dependency.componentId +
                      \\" from server \\" +
                      dependency.url
                    );
                    jQuery.sap.registerModulePath(dependency.componentId, dependency.url);
                  }
                });
              }
            });
          }
        });
      }
    });
  };
})(sap);

/*eslint-disable sap-browser-api-warning, sap-no-dom-access*/
var scripts = document.getElementsByTagName(\\"script\\");
var currentScript = scripts[scripts.length - 1];
var manifestUri = currentScript.getAttribute(\\"data-sap-ui-manifest-uri\\");
var componentName = currentScript.getAttribute(\\"data-sap-ui-componentName\\");
var useMockserver = currentScript.getAttribute(\\"data-sap-ui-use-mockserver\\");
sap.registerComponentDependencyPaths(manifestUri)
  .catch(function (error) {
    jQuery.sap.log.error(error);
  })
  .finally(function () {

    // setting the app title with internationalization
    sap.ui.getCore().attachInit(function () {
      jQuery.sap.require(\\"jquery.sap.resources\\");
      var sLocale = sap.ui.getCore().getConfiguration().getLanguage();
      var oBundle = jQuery.sap.resources({
        url: \\"i18n/i18n.properties\\",
        locale: sLocale
      });
      document.title = oBundle.getText(\\"appTitle\\");
    });

    if (componentName && componentName.length > 0) {
      if (useMockserver && useMockserver === \\"true\\") {
        sap.ui.getCore().attachInit(function () {
          sap.ui.require([componentName.replace(/\\\\./g, \\"/\\") + \\"/localService/mockserver\\"], function (server) {
            // set up test service for local testing
            server.init();
            // initialize the ushell sandbox component
            sap.ushell.Container.createRenderer().placeAt(\\"content\\");
          });
        });
      } else {
        // Requiring the ComponentSupport module automatically executes the component initialisation for all declaratively defined components
        sap.ui.require([\\"sap/ui/core/ComponentSupport\\"]);

        // setting the app title with the i18n text
        sap.ui.getCore().attachInit(function () {
          jQuery.sap.require(\\"jquery.sap.resources\\");
          var sLocale = sap.ui.getCore().getConfiguration().getLanguage();
          var oBundle = jQuery.sap.resources({
            url: \\"i18n/i18n.properties\\",
            locale: sLocale
          });
          document.title = oBundle.getText(\\"appTitle\\");
        });
      }
    } else {
      sap.ui.getCore().attachInit(function () {
        // initialize the ushell sandbox component
        sap.ushell.Container.createRenderer().placeAt(\\"content\\");
      });
    }
  });

sap.registerComponentDependencyPaths(manifestUri);
",
    "state": "modified",
  },
  "webapp/view/App.view.xml": Object {
    "contents": "<mvc:View
	controllerName=\\"test.me.controller.App\\"
	displayBlock=\\"true\\"
	height=\\"100%\\"
	xmlns=\\"sap.m\\"
	xmlns:f=\\"sap.f\\"
	xmlns:mvc=\\"sap.ui.core.mvc\\">
	<App
		id=\\"app\\"
		busy=\\"{appView>/busy}\\"
		busyIndicatorDelay=\\"{appView>/delay}\\">
		<f:FlexibleColumnLayout
			id=\\"layout\\"
			layout=\\"{appView>/layout}\\"
			backgroundDesign=\\"Translucent\\">
		</f:FlexibleColumnLayout>
	</App>
</mvc:View>",
    "state": "modified",
  },
  "webapp/view/Detail.view.xml": Object {
    "contents": "<mvc:View
	controllerName=\\"test.me.controller.Detail\\"
	xmlns=\\"sap.m\\"
	xmlns:semantic=\\"sap.f.semantic\\"
	xmlns:mvc=\\"sap.ui.core.mvc\\">

	<semantic:SemanticPage
		id=\\"detailPage\\"
		busy=\\"{detailView>/busy}\\"
		busyIndicatorDelay=\\"{detailView>/delay}\\">
		<semantic:titleHeading>
			<Title
				text=\\"{CompanyName}\\"
				level=\\"H2\\"/>
		</semantic:titleHeading>
		<semantic:headerContent>
			<ObjectAttribute title=\\"{i18n>priceTitle}\\"/>
			<ObjectNumber />
		</semantic:headerContent>
		<semantic:content>

			<Table
				id=\\"lineItemsList\\"
				width=\\"auto\\"
				items=\\"{Products}\\"
				updateFinished=\\".onListUpdateFinished\\"
				noDataText=\\"{i18n>detailLineItemTableNoDataText}\\"
				busyIndicatorDelay=\\"{detailView>/lineItemTableDelay}\\">
				<headerToolbar>
					<Toolbar>
						<Title
							id=\\"lineItemsTitle\\"
							text=\\"{detailView>/lineItemListTitle}\\"
							titleStyle=\\"H3\\"
							level=\\"H3\\"/>
					</Toolbar>
				</headerToolbar>
				<columns>
					<Column>
						<Text text=\\"{i18n>detailLineItemTableIDColumn}\\"/>
					</Column>
					<Column
						minScreenWidth=\\"Tablet\\"
						demandPopin=\\"true\\"
						hAlign=\\"End\\">
						<Text text=\\"{i18n>detailLineItemTableUnitNumberColumn}\\"/>
					</Column>
				</columns>
				<items>
					<ColumnListItem>
						<cells>
							<ObjectIdentifier
								title=\\"{ProductName}\\"
								text=\\"{ProductID}\\"/>
							<ObjectNumber
								number=\\"{
									path: 'UnitsInStock',
									formatter: '.formatter.currencyValue'
								}\\"
								unit=\\"{QuantityPerUnit}\\" />
						</cells>
					</ColumnListItem>
				</items>
			</Table>
		</semantic:content>
		<!--Semantic ShareMenu Buttons-->
		<semantic:sendEmailAction>
			<semantic:SendEmailAction
				id=\\"shareEmail\\"
				press=\\".onSendEmailPress\\"/>
		</semantic:sendEmailAction>

		<semantic:closeAction>
			<semantic:CloseAction
					id=\\"closeColumn\\"
					press=\\".onCloseDetailPress\\"/>
		</semantic:closeAction>

		<semantic:fullScreenAction>
			<semantic:FullScreenAction
					id=\\"enterFullScreen\\"
					visible=\\"{= !\${device>/system/phone} &amp;&amp; !\${appView>/actionButtonsInfo/midColumn/fullScreen}}\\"
					press=\\".toggleFullScreen\\"/>
		</semantic:fullScreenAction>
		<semantic:exitFullScreenAction>
			<semantic:ExitFullScreenAction
					id=\\"exitFullScreen\\"
					visible=\\"{= !\${device>/system/phone} &amp;&amp; \${appView>/actionButtonsInfo/midColumn/fullScreen}}\\"
					press=\\".toggleFullScreen\\"/>
		</semantic:exitFullScreenAction>

	</semantic:SemanticPage>

</mvc:View>",
    "state": "modified",
  },
  "webapp/view/DetailObjectNotFound.view.xml": Object {
    "contents": "<mvc:View
	controllerName=\\"test.me.controller.DetailObjectNotFound\\"
	xmlns=\\"sap.m\\"
	xmlns:mvc=\\"sap.ui.core.mvc\\">

	<MessagePage
		id=\\"page\\"
		title=\\"{i18n>detailTitle}\\"
		text=\\"{i18n>noObjectFoundText}\\"
		icon=\\"sap-icon://product\\"
		description=\\"\\">
	</MessagePage>

</mvc:View>",
    "state": "modified",
  },
  "webapp/view/List.view.xml": Object {
    "contents": "<mvc:View
	controllerName=\\"test.me.controller.List\\"
	xmlns=\\"sap.m\\"
	xmlns:semantic=\\"sap.f.semantic\\"
	xmlns:mvc=\\"sap.ui.core.mvc\\">

	<semantic:SemanticPage
		id=\\"listPage\\"
		preserveHeaderStateOnScroll=\\"true\\"
		toggleHeaderOnTitleClick=\\"false\\">
		<semantic:titleHeading>
			<Title
				id=\\"listPageTitle\\"
				text=\\"{listView>/title}\\"
				level=\\"H2\\"/>
		</semantic:titleHeading>
		<semantic:content>
			<!-- For client side filtering add this to the items attribute: parameters: {operationMode: 'Client'}}\\" -->
			<List
				id=\\"list\\"
				width=\\"auto\\"
				class=\\"sapFDynamicPageAlignContent\\"
				items=\\"{
					path: '/Suppliers',
					sorter: {
						path: 'CompanyName',
						descending: false
					},
					groupHeaderFactory: '.createGroupHeader'
				}\\"
				busyIndicatorDelay=\\"{listView>/delay}\\"
				noDataText=\\"{listView>/noDataText}\\"
				mode=\\"{= \${device>/system/phone} ? 'None' : 'SingleSelectMaster'}\\"
				growing=\\"true\\"
				growingScrollToLoad=\\"true\\"
				updateFinished=\\".onUpdateFinished\\"
				selectionChange=\\".onSelectionChange\\">

				<headerToolbar>
					<OverflowToolbar>
						<SearchField
							id=\\"searchField\\"
							showRefreshButton=\\"true\\"
							tooltip=\\"{i18n>listSearchTooltip}\\"
							search=\\".onSearch\\"
							width=\\"auto\\">
							<layoutData>
								<OverflowToolbarLayoutData
									minWidth=\\"150px\\"
									maxWidth=\\"240px\\"
									shrinkable=\\"true\\"
									priority=\\"NeverOverflow\\"/>
							</layoutData>
						</SearchField>
						<ToolbarSpacer/>
						<Button
							id=\\"sortButton\\"
							press=\\".onOpenViewSettings\\"
							icon=\\"sap-icon://sort\\"
							type=\\"Transparent\\"/>

					</OverflowToolbar>
				</headerToolbar>
				<items>
					<ObjectListItem
						type=\\"Navigation\\"
						press=\\".onSelectionChange\\"
						title=\\"{CompanyName}\\"
						 />
				</items>
			</List>
		</semantic:content>
	</semantic:SemanticPage>
</mvc:View>",
    "state": "modified",
  },
  "webapp/view/NotFound.view.xml": Object {
    "contents": "<mvc:View
	controllerName=\\"test.me.controller.NotFound\\"
	xmlns=\\"sap.m\\"
	xmlns:mvc=\\"sap.ui.core.mvc\\">

	<MessagePage
		id=\\"page\\"
		title=\\"{i18n>notFoundTitle}\\"
		text=\\"{i18n>notFoundText}\\"
		icon=\\"sap-icon://document\\">
	</MessagePage>

</mvc:View>",
    "state": "modified",
  },
  "webapp/view/ViewSettingsDialog.fragment.xml": Object {
    "contents": "<core:FragmentDefinition
	xmlns=\\"sap.m\\"
	xmlns:core=\\"sap.ui.core\\">

	<ViewSettingsDialog
		id=\\"viewSettingsDialog\\"
		confirm=\\".onConfirmViewSettingsDialog\\">
		<sortItems>
			<ViewSettingsItem
				text=\\"{i18n>listSort1}\\"
				key=\\"CompanyName\\"
				selected=\\"true\\"/>

		</sortItems>

	</ViewSettingsDialog>
</core:FragmentDefinition>",
    "state": "modified",
  },
}
`;<|MERGE_RESOLUTION|>--- conflicted
+++ resolved
@@ -71,6 +71,7 @@
       configuration:
         port: 35729
         path: webapp
+        delay: 300
     - name: fiori-tools-proxy
       afterMiddleware: compression
       configuration:
@@ -87,15 +88,6 @@
           metadataXmlPath: ./webapp/localService/metadata.xml
           mockdataRootPath: ./webapp/localService/data
           generateMockData: true
-<<<<<<< HEAD
-=======
-    - name: fiori-tools-appreload
-      afterMiddleware: compression
-      configuration:
-        port: 35729
-        path: webapp
-        delay: 300
->>>>>>> 46c52559
 ",
     "state": "modified",
   },
@@ -124,6 +116,7 @@
       configuration:
         port: 35729
         path: webapp
+        delay: 300
     - name: sap-fe-mockserver
       beforeMiddleware: fiori-tools-proxy
       configuration:
@@ -133,15 +126,6 @@
           metadataXmlPath: ./webapp/localService/metadata.xml
           mockdataRootPath: ./webapp/localService/data
           generateMockData: true
-<<<<<<< HEAD
-=======
-    - name: fiori-tools-appreload
-      afterMiddleware: compression
-      configuration:
-        port: 35729
-        path: webapp
-        delay: 300
->>>>>>> 46c52559
 ",
     "state": "modified",
   },
