--- conflicted
+++ resolved
@@ -45,11 +45,7 @@
             localVersion: '1.86.3',
             ui5Theme: 'sap_belize'
         }
-<<<<<<< HEAD
-    } as FreestyleApp<unknown>;
-=======
     } as FreestyleApp<unknown> ;
->>>>>>> b56b3b26
 
     const v2Service = {
         path: '/sap/opu/odata/sap/SEPMRA_PROD_MAN',
