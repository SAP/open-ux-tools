--- conflicted
+++ resolved
@@ -68,10 +68,7 @@
                         }
                     }
                 }
-<<<<<<< HEAD
             } as FreestyleApp<any>
-=======
-            }
         },
         {
             name: 'basic',
@@ -90,8 +87,7 @@
                         }
                     }
                 }
-            }
->>>>>>> 46c52559
+            } as FreestyleApp<any>
         }
     ];
 
