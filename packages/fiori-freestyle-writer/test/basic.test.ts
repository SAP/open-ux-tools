--- conflicted
+++ resolved
@@ -31,11 +31,7 @@
             sourceTemplate: {
                 version: '1.2.3-test',
                 id: 'test-template'
-<<<<<<< HEAD
-            }, 
-=======
-            },
->>>>>>> b56b3b26
+            },
             projectType: 'EDMXBackend'
         },
         package: {
