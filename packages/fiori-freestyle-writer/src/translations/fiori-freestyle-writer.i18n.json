--- conflicted
+++ resolved
@@ -1,14 +1,9 @@
 {
     "info": {
-<<<<<<< HEAD
-        "mockOnlyWarning": "This application was generated with a local metadata file and does not reference a live server. Please add the required server configuration or start this application with mock data using the target: npm run start-mock",
-        "unsupportedTestTemplateMessage": "The specified template '{{ templateType }}' is not supported for test generation. Generation will continue but the test files will not be generated."
+        "mockOnlyWarning": "This application was generated with a local metadata file and does not reference a live server. Please add the required server configuration or start this application with mock data using the target: `npm run start-mock`.",
+        "unsupportedTestTemplateMessage": "The specified template: {{ templateType }} is not supported for test generation. Generation will continue but the test files will not be generated."
     },
     "text": {
         "defaultAppDescription": "Description of test.me"
-=======
-        "mockOnlyWarning": "This application was generated with a local metadata file and does not reference a live server. Please add the required server configuration or start this application with mock data using the target: `npm run start-mock`.",
-        "unsupportedTestTemplateMessage": "The specified template: {{ templateType }} is not supported for test generation. Generation will continue but the test files will not be generated."
->>>>>>> 116db8c8
     }
 }