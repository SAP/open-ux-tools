--- conflicted
+++ resolved
@@ -78,8 +78,6 @@
         render(fs.read(join(extRoot, 'i18n', 'i18n.properties')), ffApp, {})
     );
 
-    // Determine if the project type is 'EDMXBackend'.
-    const isEdmxProjectType = ffApp.app.projectType === 'EDMXBackend';
     // package.json
     const packagePath = join(basePath, 'package.json');
     // extend package.json with scripts for non-CAP projects
@@ -89,21 +87,6 @@
     );
     
     const packageJson: Package = JSON.parse(fs.read(packagePath));
-<<<<<<< HEAD
-    
-    packageJson.scripts = {
-        ...packageJson.scripts,
-        ...getPackageJsonTasks({
-            localOnly: !!ffApp.service && !ffApp.service?.url,
-            addMock: !!ffApp.service?.metadata,
-            sapClient: ffApp.service?.client,
-            flpAppId: ffApp.app.flpAppId,
-            startFile: data?.app?.startFile,
-            localStartFile: data?.app?.localStartFile,
-            generateIndex: ffApp.appOptions?.generateIndex
-        })
-    };
-=======
     if (isEdmxProjectType) {
         // Add scripts for non-CAP applications
         packageJson.scripts = {
@@ -124,7 +107,6 @@
             "deploy-config": "npx -p @sap/ux-ui5-tooling fiori add deploy-config cf"
         }
     }
->>>>>>> e1b7d477
     fs.writeJSON(packagePath, packageJson);
     
     // Add service to the project if provided
