--- conflicted
+++ resolved
@@ -64,15 +64,10 @@
     // ui5-local.yaml
     const ui5LocalConfigPath = join(basePath, 'ui5-local.yaml');
     const ui5LocalConfig = await UI5Config.newInstance(fs.read(ui5LocalConfigPath));
-<<<<<<< HEAD
-    if (data?.ui5?.localVersion) {
-        ui5Config.addUI5Framework(data.ui5.localVersion, getUI5Libs(data?.ui5?.ui5Libs));
-=======
-    ui5LocalConfig.addCustomMiddleware(getMiddlewareConfig());
+    ui5LocalConfig.addCustomMiddleware(getAppReloadMiddlewareConfig());
     if (ffApp?.ui5?.localVersion) {
-        // ui5Config.addUI5Framework(ffApp.ui5.localVersion);
-        ui5Config.addLibraries(getUI5Libs(ffApp?.ui5?.ui5Libs));
->>>>>>> b8ab03f0
+			ui5Config.addUI5Framework(ffApp.ui5.localVersion, getUI5Libs(ffApp?.ui5?.ui5Libs));
+			// ui5Config.addLibraries(getUI5Libs(ffApp?.ui5?.ui5Libs));
     }
     ui5LocalConfig.addCustomMiddleware(getAppReloadMiddlewareConfig());
 
