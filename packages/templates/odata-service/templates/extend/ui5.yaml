--- conflicted
+++ resolved
@@ -3,15 +3,10 @@
   configuration:
       ignoreCertError: false # If set to true, certificate errors will be ignored. E.g. self-signed certificates will be accepted
       backend:
-<<<<<<< HEAD
       - path: /sap
         url: <%=url%><% if(locals.destination) { %>
         destination: <%= destination.name %><% if(destination.instance) { %>
         destinationInstance: <%= destination.instance %><% } %><% } %>
-=======
-          - path: /sap
-            url: <%=url%>
->>>>>>> e3e74dd3
       ui5:
           path:
               - /resources
