import { join } from 'path';
import { create as createStorage } from 'mem-fs';
import { create, Editor } from 'mem-fs-editor';
import { render } from 'ejs';

import { OdataService, OdataVersion, enhanceData } from './data';

<<<<<<< HEAD
function validateBasePath(basePath: string, fs: Editor) {
    [
        join(basePath, 'package.json'),
        join(basePath, 'webapp', 'manifest.json'),
        join(basePath, 'ui5.yaml')
    ].forEach(path => {
        if (!fs.exists(path)) {
            throw new Error(`Invalid project folder. Cannot find required file ${path}`);
        }
    });
    
}

async function generate<T>(basePath: string, data: OdataService, fs?: Editor): Promise<Editor>{

=======
/**
 * @param basePath
 * @param data
 * @param fs
 */
async function generate<T>(basePath: string, data: OdataService, fs: Editor): Promise<Editor> {
>>>>>>> e3e74dd3
    if (!fs) {
        fs = create(createStorage());
    }
    validateBasePath(basePath, fs);
    enhanceData(data);

    // add new and overwrite files from templates
    //const tmpPath = join(__dirname, 'templates', 'add');
    //fs.copyTpl(join(tmpPath, '**/*.*'), basePath, data);

    // merge content into existing files
    const extRoot = join(__dirname, '..', 'templates', 'extend');

    // package.json
    const packagePath = join(basePath, 'package.json');
    fs.extendJSON(packagePath, fs.readJSON(join(extRoot, 'package.json')));
    const packageJson = JSON.parse(fs.read(packagePath));
    packageJson.ui5.dependencies.push('@sap/ux-ui5-fe-mockserver-middleware');
    fs.writeJSON(packagePath, packageJson);

    // manifest.json
    const manifestPath = join(basePath, 'webapp', 'manifest.json');
    fs.extendJSON(manifestPath, JSON.parse(render(fs.read(join(extRoot, `manifest.json`)), data)));

    // ui5.yaml and ui5-local.yaml
    fs.write(join(basePath, 'ui5-local.yaml'), fs.read(join(basePath, 'ui5.yaml')));
    fs.append(join(basePath, 'ui5.yaml'), render(fs.read(join(extRoot, 'ui5.yaml')), data));
    fs.append(join(basePath, 'ui5-local.yaml'), render(fs.read(join(extRoot, 'ui5-local.yaml')), data));

    // create local copy of metadata and annotations
    if (data.metadata) {
        fs.write(join(basePath, 'webapp', 'localService', 'metadata.xml'), data.metadata);
    }
    if (data.annotations?.xml) {
        fs.write(
            join(basePath, 'webapp', 'localService', `${data.annotations.technicalName}.xml`),
            data.annotations.xml
        );
    }

    return fs;
}

export { generate, OdataVersion, OdataService };<|MERGE_RESOLUTION|>--- conflicted
+++ resolved
@@ -5,7 +5,10 @@
 
 import { OdataService, OdataVersion, enhanceData } from './data';
 
-<<<<<<< HEAD
+/**
+ * @param basePath
+ * @param fs
+ */
 function validateBasePath(basePath: string, fs: Editor) {
     [
         join(basePath, 'package.json'),
@@ -19,16 +22,13 @@
     
 }
 
-async function generate<T>(basePath: string, data: OdataService, fs?: Editor): Promise<Editor>{
-
-=======
 /**
  * @param basePath
  * @param data
  * @param fs
  */
-async function generate<T>(basePath: string, data: OdataService, fs: Editor): Promise<Editor> {
->>>>>>> e3e74dd3
+async function generate<T>(basePath: string, data: OdataService, fs?: Editor): Promise<Editor>{
+
     if (!fs) {
         fs = create(createStorage());
     }
