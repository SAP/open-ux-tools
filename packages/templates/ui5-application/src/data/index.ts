import { Ui5App } from './types';
import { appDefaults, packageDefaults, mergeUi5 } from './defaults';

export * from './types';
<<<<<<< HEAD

export function mergeWithDefaults(data: Ui5App): void {
    data.app = Object.assign(appDefaults(data.app.id), data.app);
    data.ui5 = mergeUi5(data.ui5);
    data.package = Object.assign(packageDefaults(data.app.version), data.package)
=======
/**
 * Merges Ui5App instance with default properties.
 *
 * @param {Ui5App} data - the Ui5App instance
 * @returns {Ui5App} - the updated Ui5App instance
 */
export function mergeWithDefaults(data: Ui5App): Ui5App {
    return {
        app: Object.assign(appDefaults(data.app.id), data.app),
        ui5: mergeUi5(data.ui5),
        "package": Object.assign(packageDefaults(data.app.version), data.package)
    };
>>>>>>> d48126e4
}<|MERGE_RESOLUTION|>--- conflicted
+++ resolved
@@ -2,13 +2,6 @@
 import { appDefaults, packageDefaults, mergeUi5 } from './defaults';
 
 export * from './types';
-<<<<<<< HEAD
-
-export function mergeWithDefaults(data: Ui5App): void {
-    data.app = Object.assign(appDefaults(data.app.id), data.app);
-    data.ui5 = mergeUi5(data.ui5);
-    data.package = Object.assign(packageDefaults(data.app.version), data.package)
-=======
 /**
  * Merges Ui5App instance with default properties.
  *
@@ -21,5 +14,4 @@
         ui5: mergeUi5(data.ui5),
         "package": Object.assign(packageDefaults(data.app.version), data.package)
     };
->>>>>>> d48126e4
 }