import type { CapServiceCdsInfo, CapProjectSettings } from '../cap-config/types';
import { updateRootPackageJson, updateAppPackageJson } from './package-json';
import { updateTsConfig } from './tsconfig-and-yaml';
import type { Editor } from 'mem-fs-editor';

/**
 * Applies updates to a CAP project based on the provided options.
 *
 * @async
 * @param {Editor} fs - The file system editor object.
 * @param {CapServiceCdsInfo} capService - The CAP service information.
 * @param {CapProjectSettings} capProjectSettings - Settings related to the CAP project.
 * @param {string} capProjectSettings.appRoot - The application's root path.
 * @param {string} capProjectSettings.packageName - The name of the package.
 * @param {string} capProjectSettings.appId - The application's ID, including its namespace and the module name.
 * @param {boolean} capProjectSettings.sapux - Indicates if SAP UX is enabled.
 * @param {boolean} capProjectSettings.enableCdsUi5Plugin - Indicates if cds ui5 plugin should be added (default is true).  The cds ui5 plugin will only be added if the minimum cds version that supports it is present.
 * @param {boolean} capProjectSettings.enableTypescript - Indicates if TypeScript is enabled.
<<<<<<< HEAD
=======
 * @param {Logger} [log] - logger for logging information.
>>>>>>> 2ea8282f
 * @returns {Promise<void>} A promise that resolves when the updates are applied.
 */
export async function applyCAPUpdates(
    fs: Editor,
    capService: CapServiceCdsInfo,
    capProjectSettings: CapProjectSettings
): Promise<void> {
    const {
        appRoot,
        packageName,
        appId,
        sapux = false,
        enableCdsUi5Plugin = true,
        enableTypescript = false
    } = capProjectSettings;

    // update root package.json
<<<<<<< HEAD
    await updateRootPackageJson(fs, packageName, sapux, capService, appId, enableNPMWorkspaces);
=======
    await updateRootPackageJson(fs, packageName, sapux, capService, appId, enableCdsUi5Plugin);

    if (capService.capType === 'Java') {
        const capProjectPath = capService.projectPath;
        const capCustomPaths = getCapFolderPathsSync(capProjectPath);
        //pom.xml file update
        const pomPath: string = join(capProjectPath, 'pom.xml');
        if (fs.exists(pomPath)) {
            updatePomXml(fs, pomPath, log);
        }

        // Application.yaml file update
        const applicationYamlPath: string = join(
            capProjectPath,
            capCustomPaths.srv,
            'src',
            'main',
            'resources',
            'application.yaml'
        );
        if (fs.exists(applicationYamlPath)) {
            await updateStaticLocationsInApplicationYaml(fs, applicationYamlPath, capCustomPaths.app, log);
        }
    }
>>>>>>> 2ea8282f

    if (enableTypescript) {
        // update tsconfig.json if TypeScript is enabled
        updateTsConfig(fs, appRoot);
    }

    if (capService.capType === 'Node.js' && enableCdsUi5Plugin) {
        // update app package.json if CDS UI5 plugin is enabled
        updateAppPackageJson(fs, appRoot);
    }
}<|MERGE_RESOLUTION|>--- conflicted
+++ resolved
@@ -16,10 +16,6 @@
  * @param {boolean} capProjectSettings.sapux - Indicates if SAP UX is enabled.
  * @param {boolean} capProjectSettings.enableCdsUi5Plugin - Indicates if cds ui5 plugin should be added (default is true).  The cds ui5 plugin will only be added if the minimum cds version that supports it is present.
  * @param {boolean} capProjectSettings.enableTypescript - Indicates if TypeScript is enabled.
-<<<<<<< HEAD
-=======
- * @param {Logger} [log] - logger for logging information.
->>>>>>> 2ea8282f
  * @returns {Promise<void>} A promise that resolves when the updates are applied.
  */
 export async function applyCAPUpdates(
@@ -37,34 +33,7 @@
     } = capProjectSettings;
 
     // update root package.json
-<<<<<<< HEAD
-    await updateRootPackageJson(fs, packageName, sapux, capService, appId, enableNPMWorkspaces);
-=======
     await updateRootPackageJson(fs, packageName, sapux, capService, appId, enableCdsUi5Plugin);
-
-    if (capService.capType === 'Java') {
-        const capProjectPath = capService.projectPath;
-        const capCustomPaths = getCapFolderPathsSync(capProjectPath);
-        //pom.xml file update
-        const pomPath: string = join(capProjectPath, 'pom.xml');
-        if (fs.exists(pomPath)) {
-            updatePomXml(fs, pomPath, log);
-        }
-
-        // Application.yaml file update
-        const applicationYamlPath: string = join(
-            capProjectPath,
-            capCustomPaths.srv,
-            'src',
-            'main',
-            'resources',
-            'application.yaml'
-        );
-        if (fs.exists(applicationYamlPath)) {
-            await updateStaticLocationsInApplicationYaml(fs, applicationYamlPath, capCustomPaths.app, log);
-        }
-    }
->>>>>>> 2ea8282f
 
     if (enableTypescript) {
         // update tsconfig.json if TypeScript is enabled
