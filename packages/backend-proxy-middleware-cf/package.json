{
    "name": "@sap-ux/backend-proxy-middleware-cf",
    "description": "OAuth2 Bearer token middleware for Cloud Foundry adaptation projects",
    "repository": {
        "type": "git",
        "url": "https://github.com/SAP/open-ux-tools.git",
        "directory": "packages/backend-proxy-middleware-cf"
    },
    "bugs": {
        "url": "https://github.com/SAP/open-ux-tools/issues?q=is%3Aopen+is%3Aissue+label%3Abug+label%3Abackend-proxy-middleware-cf"
    },
    "version": "0.0.12",
    "license": "Apache-2.0",
    "author": "@SAP/ux-tools-team",
    "main": "dist/index.js",
    "scripts": {
        "build": "tsc --build",
        "watch": "tsc --watch",
        "clean": "rimraf --glob dist test/test-output coverage *.tsbuildinfo",
        "format": "prettier --write '**/*.{js,json,ts,yaml,yml}' --ignore-path ../../.prettierignore",
<<<<<<< HEAD
        "lint": "eslint --ext .ts",
        "lint:fix": "eslint --ext .ts --fix",
=======
        "lint": "eslint",
        "lint:fix": "eslint --fix",
>>>>>>> 4b8fa85f
        "test": "jest --ci --forceExit --detectOpenHandles --colors"
    },
    "files": [
        "LICENSE",
        "dist",
        "ui5.yaml",
        "!dist/*.map",
        "!dist/**/*.map"
    ],
    "dependencies": {
        "@sap-ux/adp-tooling": "workspace:*",
        "@sap-ux/logger": "workspace:*",
        "@sap-ux/project-access": "workspace:*",
        "axios": "1.12.2",
        "http-proxy-middleware": "3.0.5"
    },
    "devDependencies": {
        "@types/express": "4.17.21",
        "@types/http-proxy": "^1.17.5",
        "@types/supertest": "2.0.12",
        "express": "4.21.2",
        "nock": "13.4.0",
        "supertest": "7.1.4",
        "connect": "^3.7.0",
        "@types/connect": "^3.4.38"
    },
    "engines": {
        "node": ">=20.x"
    }
}<|MERGE_RESOLUTION|>--- conflicted
+++ resolved
@@ -18,13 +18,8 @@
         "watch": "tsc --watch",
         "clean": "rimraf --glob dist test/test-output coverage *.tsbuildinfo",
         "format": "prettier --write '**/*.{js,json,ts,yaml,yml}' --ignore-path ../../.prettierignore",
-<<<<<<< HEAD
-        "lint": "eslint --ext .ts",
-        "lint:fix": "eslint --ext .ts --fix",
-=======
         "lint": "eslint",
         "lint:fix": "eslint --fix",
->>>>>>> 4b8fa85f
         "test": "jest --ci --forceExit --detectOpenHandles --colors"
     },
     "files": [
