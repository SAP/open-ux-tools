--- conflicted
+++ resolved
@@ -9,11 +9,7 @@
     "bugs": {
         "url": "https://github.com/SAP/open-ux-tools/issues?q=is%3Aopen+is%3Aissue+label%3Abug+label%3Abackend-proxy-middleware-cf"
     },
-<<<<<<< HEAD
-    "version": "0.0.1",
-=======
     "version": "0.0.7",
->>>>>>> 1697bcd4
     "license": "Apache-2.0",
     "author": "@SAP/ux-tools-team",
     "main": "dist/index.js",
