import type { AxiosRequestConfig, InternalAxiosRequestConfig } from 'axios';
import cloneDeep from 'lodash/cloneDeep';
import { Destination, isAppStudio } from '@sap-ux/btp-utils';
import {
    getDestinationUrlForAppStudio,
    getCredentialsForDestinationService,
    isAbapSystem,
    BAS_DEST_INSTANCE_CRED_HEADER
} from '@sap-ux/btp-utils';
import { type AgentOptions, Agent as HttpsAgent } from 'https';
import type { ServiceInfo, RefreshTokenChanged } from './auth';
import {
    attachConnectionHandler,
    attachBasicAuthInterceptor,
    attachUaaAuthInterceptor,
    attachReentranceTicketAuthInterceptor
} from './auth';
import type { ProviderConfiguration } from './base/service-provider';
import { ServiceProvider } from './base/service-provider';
import type { ODataService } from './base/odata-service';
import { AbapServiceProvider } from './abap';
import { inspect } from 'util';
import { TlsPatch } from './base/patchTls';
import { getProxyForUrl } from 'proxy-from-env';
import { type HttpsProxyAgentOptions, HttpsProxyAgent } from 'https-proxy-agent';
import { HttpProxyAgent } from 'http-proxy-agent';
import { isFeatureEnabled } from '@sap-ux/feature-toggle';

type Class<T> = new (...args: any[]) => T;

/**
 * PatchedHttpsProxyAgent is a custom implementation of HttpsProxyAgent that allows to pass additional options, currently not supported by the original implementation when calling tls.connect
 */
// eslint-disable-next-line jsdoc/require-jsdoc
export class PatchedHttpsProxyAgent<Uri extends string> extends HttpsProxyAgent<Uri> {
    private readonly extraOptions: any;

    /**
     * Extension of the base constructor.
     *
     * @param proxy
     * @param opts
     */
    constructor(proxy: Uri | URL, opts?: HttpsProxyAgentOptions<Uri>) {
        super(proxy, opts);
        this.extraOptions = opts;
    }

    /**
     * Performs transparent encryption of written data and all required TLS negotiation.
     *
     * @param req
     * @param opts
     * @returns {Promise<net.Socket>}
     */
    async connect(req: any, opts: any) {
        return super.connect(req, { ...this.extraOptions, ...opts });
    }
}

/**
 * Create a new instance of given type and set default configuration merged with the given config.
 *
 * @param ProviderType class that will be instantiated
 * @param config axios config with additional extension specific properties
 * @returns instance of the provided class
 */
function createInstance<T extends ServiceProvider>(
    ProviderType: Class<T>,
    config: AxiosRequestConfig & Partial<ProviderConfiguration>
): T {
    const providerConfig: AxiosRequestConfig & Partial<ProviderConfiguration> = cloneDeep(config);
    const agentOptions = {
        rejectUnauthorized: !providerConfig.ignoreCertErrors
    };
    const localProxy = getProxyForUrl(config.baseURL);
<<<<<<< HEAD
    if (localProxy && !isAppStudio()) {
=======
    const isPatchProxyEnabled = isFeatureEnabled('sap.ux.enablePatchProxy');
    if (isPatchProxyEnabled && localProxy) {
>>>>>>> 4250eadb
        // axios doesn't handle proxies correctly, instead use a custom agent with axios proxy disabled
        providerConfig.httpsAgent = new PatchedHttpsProxyAgent(
            localProxy,
            agentOptions as HttpsProxyAgentOptions<string>
        );
        providerConfig.httpAgent = new HttpProxyAgent(localProxy);
        providerConfig.proxy = false;
    }
    // Default httpsAgent with optional parameters passed to the agent
    if (!providerConfig.httpsAgent) {
        providerConfig.httpsAgent = new HttpsAgent(agentOptions as AgentOptions);
    }
    delete providerConfig.ignoreCertErrors;
    providerConfig.withCredentials = providerConfig?.auth && Object.keys(providerConfig.auth).length > 0;

    /**
     * Make axios throw an error for 4xx errors.
     *
     * @param status - http response status
     * @returns success (true) or error (false)
     */
    providerConfig.validateStatus = (status) => status < 400;
    const instance = new ProviderType(providerConfig);
    instance.defaults.headers = instance.defaults.headers ?? {
        common: {},
        'delete': {},
        put: {},
        get: {},
        post: {},
        head: {},
        patch: {}
    };
    attachConnectionHandler(instance);
    if (providerConfig.auth?.password) {
        attachBasicAuthInterceptor(instance);
    }

    if (config.cookies) {
        config.cookies.split(';').forEach((singleCookieStr: string) => {
            instance.cookies.addCookie(singleCookieStr.trim());
        });
    }

    if (TlsPatch.isPatchRequired(config.baseURL)) {
        TlsPatch.apply();
    }
    return instance;
}

/**
 * Create an instance of a basic service provider.
 *
 * @param config axios config with additional extension specific properties
 * @returns instance of the basic service provider
 */
export function create(config: string | (AxiosRequestConfig & Partial<ProviderConfiguration>)): ServiceProvider {
    if (typeof config === 'string') {
        return createInstance(ServiceProvider, {
            baseURL: config
        });
    } else {
        return createInstance(ServiceProvider, config);
    }
}

/**
 * Create an instance of an ABAP service provider.
 *
 * @param config axios config with additional extension specific properties
 * @returns instance of an ABAP service provider
 */
export function createForAbap(config: AxiosRequestConfig & Partial<ProviderConfiguration>): AbapServiceProvider {
    return createInstance(AbapServiceProvider, config);
}

/** Supported ABAP environments on the cloud */
export enum AbapCloudEnvironment {
    Standalone = 'Standalone',
    EmbeddedSteampunk = 'EmbeddedSteampunk'
}

/** Cloud Foundry OAuth 2.0 options */
export interface CFAOauthOptions {
    service: ServiceInfo;
    refreshToken?: string;
    refreshTokenChangedCb?: RefreshTokenChanged;
}

export interface ReentranceTicketOptions {
    /** Backend API hostname */
    url: string;
}

/** Options for an ABAP Standalone Cloud system  (ABAP on BTP) */
export interface AbapCloudStandaloneOptions extends CFAOauthOptions {
    environment: AbapCloudEnvironment.Standalone;
}

/** Options for an ABAP Embedded Steampunk system */
export interface AbapEmbeddedSteampunkOptions extends ReentranceTicketOptions {
    environment: AbapCloudEnvironment.EmbeddedSteampunk;
}

/** Discriminated union of supported environments - {@link AbapCloudStandaloneOptions} and {@link AbapEmbeddedSteampunkOptions} */
type AbapCloudOptions = AbapCloudStandaloneOptions | AbapEmbeddedSteampunkOptions;

/**
 * Create an instance of an ABAP service provider for a Cloud ABAP system.
 *
 * @param options {@link AbapCloudOptions}
 * @returns instance of an {@link AbapServiceProvider}
 */
export function createForAbapOnCloud(options: AbapCloudOptions & Partial<ProviderConfiguration>): AbapServiceProvider {
    let provider: AbapServiceProvider;
    switch (options.environment) {
        case AbapCloudEnvironment.Standalone: {
            const { service, refreshToken, refreshTokenChangedCb, cookies, ...config } = options;
            provider = createInstance<AbapServiceProvider>(AbapServiceProvider, {
                baseURL: service.url,
                cookies,
                ...config
            });
            if (!cookies) {
                attachUaaAuthInterceptor(provider, service, refreshToken, refreshTokenChangedCb);
            }
            break;
        }
        case AbapCloudEnvironment.EmbeddedSteampunk: {
            const { url, cookies, ...config } = options;
            provider = createInstance<AbapServiceProvider>(AbapServiceProvider, {
                baseURL: url,
                cookies,
                ...config
            });
            if (!cookies) {
                attachReentranceTicketAuthInterceptor({ provider });
            }
            break;
        }
        default:
            const opts: never = options;
            throw new Error(`Unknown environment type supplied: ${inspect(opts)}`);
    }
    return provider;
}

/**
 * To create a destination provider only the destination name is absolutely required.
 */
export type MinimalDestinationConfig = Pick<Destination, 'Name'> & Partial<Destination>;

/**
 * Create an instance of a service provider for the given destination.
 *
 * @param options axios config with additional extension specific properties
 * @param destination destination config
 * @param destinationServiceInstance optional id of a destination service instance providing the destination
 * @returns instance of a service provider
 */
export function createForDestination(
    options: AxiosRequestConfig & Partial<ProviderConfiguration>,
    destination: MinimalDestinationConfig,
    destinationServiceInstance?: string
): ServiceProvider {
    const { cookies, ...config } = options;
    const providerConfig: AxiosRequestConfig & Partial<ProviderConfiguration> = {
        ...config,
        baseURL: getDestinationUrlForAppStudio(
            destination.Name,
            destination.Host ? new URL(destination.Host).pathname : undefined
        ),
        cookies: cookies
    };

    // SAML in AppStudio is not yet supported
    providerConfig.params = providerConfig.params ?? {};
    providerConfig.params.saml2 = 'disabled';

    let provider: ServiceProvider;
    if (isAbapSystem(destination)) {
        provider = createInstance<AbapServiceProvider>(AbapServiceProvider, providerConfig);
        // For an ABAP destination flow, need to show the destination host URL property instead of the BAS host URL i.e. https://mydest.dest
        (provider as AbapServiceProvider).publicUrl = destination.Host;
    } else {
        provider = createInstance<ServiceProvider>(ServiceProvider, providerConfig);
    }

    // resolve destination service user on first request if required
    if (destinationServiceInstance) {
        const oneTimeReqInterceptorId = provider.interceptors.request.use(
            async (request: InternalAxiosRequestConfig) => {
                const credentials = await getCredentialsForDestinationService(destinationServiceInstance);
                provider.defaults.headers.common[BAS_DEST_INSTANCE_CRED_HEADER] = credentials;
                provider.interceptors.request.eject(oneTimeReqInterceptorId);
                return request;
            }
        );
    }

    return provider;
}

/**
 * Create an instance of a basic service provider and then generate an extension for a service based on the given url.
 *
 * @param url full url pointing to a service
 * @param config axios config with additional extension specific properties
 * @returns instance of a service
 */
export function createServiceForUrl(
    url: string,
    config: AxiosRequestConfig & Partial<ProviderConfiguration> = {}
): ODataService {
    const urlObject = new URL(url);
    config.baseURL = urlObject.origin;

    const searchParams = new URLSearchParams(config.params);
    for (const [key, val] of urlObject.searchParams.entries()) {
        searchParams.append(key, val);
    }
    config.params = searchParams;

    const provider = createInstance(ServiceProvider, config);

    return provider.service(urlObject.pathname);
}<|MERGE_RESOLUTION|>--- conflicted
+++ resolved
@@ -1,11 +1,12 @@
 import type { AxiosRequestConfig, InternalAxiosRequestConfig } from 'axios';
 import cloneDeep from 'lodash/cloneDeep';
-import { Destination, isAppStudio } from '@sap-ux/btp-utils';
 import {
     getDestinationUrlForAppStudio,
     getCredentialsForDestinationService,
     isAbapSystem,
-    BAS_DEST_INSTANCE_CRED_HEADER
+    BAS_DEST_INSTANCE_CRED_HEADER,
+    isAppStudio,
+    type Destination
 } from '@sap-ux/btp-utils';
 import { type AgentOptions, Agent as HttpsAgent } from 'https';
 import type { ServiceInfo, RefreshTokenChanged } from './auth';
@@ -74,12 +75,7 @@
         rejectUnauthorized: !providerConfig.ignoreCertErrors
     };
     const localProxy = getProxyForUrl(config.baseURL);
-<<<<<<< HEAD
     if (localProxy && !isAppStudio()) {
-=======
-    const isPatchProxyEnabled = isFeatureEnabled('sap.ux.enablePatchProxy');
-    if (isPatchProxyEnabled && localProxy) {
->>>>>>> 4250eadb
         // axios doesn't handle proxies correctly, instead use a custom agent with axios proxy disabled
         providerConfig.httpsAgent = new PatchedHttpsProxyAgent(
             localProxy,
