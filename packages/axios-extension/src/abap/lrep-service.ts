--- conflicted
+++ resolved
@@ -100,10 +100,6 @@
     description: string;
     i18n: string;
 }
-<<<<<<< HEAD
-
-=======
->>>>>>> a369c8b0
 /**
  * Technically supported layers, however, in practice only `CUSTOMER_BASE` is used
  */
