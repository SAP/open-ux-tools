--- conflicted
+++ resolved
@@ -25,26 +25,6 @@
     }
     const doc = new DOMParser().parseFromString(xml);
 
-<<<<<<< HEAD
-const LocalPackageText = ['LOCAL_PACKAGE', 'LOCAL'];
-const enum AdtTransportStatus {
-    Success = 'S',
-    Error = 'E'
-}
-
-/**
- * Implementation based on WebIDE with simplified error handling.
- * Might need to improve the error handling in the future to expose
- * the backend error messages to end user / API consumer in the future.
- *
- * @param doc document
- * @param xml Raw XML from reponse data for logging purpose
- * @param log Service provider logger
- * @returns available transport numbers
- */
-function getTransportChecksResponse(doc: Document, xml: string, log: Logger): string[] {
-=======
->>>>>>> b94e9575
     const status = xpath.select1('//RESULT/text()', doc)?.toString();
     switch (status) {
         case AdtTransportStatus.Success:
