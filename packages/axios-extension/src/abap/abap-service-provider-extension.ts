import type { ODataVersion } from '../base/odata-service';
import type { AtoSettings } from './adt-catalog';
import type { CatalogService } from './catalog';
import type { TransportRequest } from './types';
import type { Ui5AbapRepositoryService } from './ui5-abap-repository-service';

export interface AbapServiceProviderExtension {
    s4Cloud: boolean | undefined;
    user(): Promise<string>;
    catalog(oDataVersion: ODataVersion): CatalogService;
    ui5AbapRepository(): Ui5AbapRepositoryService;
    getAtoInfo(): Promise<AtoSettings>;
<<<<<<< HEAD
    getTransportRequests(packageName: string, appName: string): Promise<string[]>;
    createTransportRequest(description: string): Promise<string>;
=======
    getTransportRequests(packageName: string, appName: string): Promise<TransportRequest[]>;
>>>>>>> 1ab9fe7b
}<|MERGE_RESOLUTION|>--- conflicted
+++ resolved
@@ -10,10 +10,6 @@
     catalog(oDataVersion: ODataVersion): CatalogService;
     ui5AbapRepository(): Ui5AbapRepositoryService;
     getAtoInfo(): Promise<AtoSettings>;
-<<<<<<< HEAD
-    getTransportRequests(packageName: string, appName: string): Promise<string[]>;
+    getTransportRequests(packageName: string, appName: string): Promise<TransportRequest[]>;
     createTransportRequest(description: string): Promise<string>;
-=======
-    getTransportRequests(packageName: string, appName: string): Promise<TransportRequest[]>;
->>>>>>> 1ab9fe7b
 }