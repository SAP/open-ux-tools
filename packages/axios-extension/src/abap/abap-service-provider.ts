import { ServiceProvider } from '../base/service-provider';
import type { CatalogService } from './catalog';
import { V2CatalogService, V4CatalogService } from './catalog';
import { Ui5AbapRepositoryService } from './ui5-abap-repository-service';
import { AppIndexService } from './app-index-service';
import { ODataVersion } from '../base/odata-service';
import { LayeredRepositoryService } from './lrep-service';
import { AdtCatalogService } from './adt-catalog/adt-catalog-service';
import type { AbapCDSView, AtoSettings, BusinessObject } from './types';
import { TenantType } from './types';
// Can't use an `import type` here. We need the classname at runtime to create object instances:
// eslint-disable-next-line @typescript-eslint/consistent-type-imports
import { AdtService, AtoService, GeneratorService, RapGeneratorService } from './adt-catalog/services';
import { ODataServiceGenerator } from './adt-catalog/generators/odata-service-generator';
import { UiServiceGenerator } from './adt-catalog/generators/ui-service-generator';
import type { GeneratorEntry } from './adt-catalog/generators/types';

/**
 * Extension of the service provider for ABAP services.
 */
export class AbapServiceProvider extends ServiceProvider {
    protected atoSettings: AtoSettings;

    /**
     * Maintain the public facing URL which is required for destination related flows
     */
    protected _publicUrl: string;

    /**
     * Get the name of the currently logged in user. This is the basic implementation that could be overwritten by subclasses.
     * The function returns a promise because it may be required to fetch the information from the backend.
     *
     * @returns the username
     */
    public user(): Promise<string | undefined> {
        return Promise.resolve(this.defaults.auth?.username);
    }

    /**
     * Set the ATO settings for the provider so that it does not try to fetch them with the first request.
     *
     * @param atoSettings ABAP Transport Organizer settings
     */
    public setAtoInfo(atoSettings: AtoSettings) {
        this.atoSettings = atoSettings;
    }

    /**
     * Get the ATO settings either locally or from the server if not yet available.
     *
     * @returns ABAP Transport Organizer settings
     */
    public async getAtoInfo(): Promise<AtoSettings> {
        if (this.atoSettings) {
            return this.atoSettings;
        }
        let atoService: AtoService;
        try {
            atoService = await this.getAdtService<AtoService>(AtoService);
            if (atoService) {
                this.atoSettings = await atoService.getAtoInfo();
            } else {
                this.atoSettings = {};
            }
        } catch (error) {
            this.atoSettings = {};
        }
        return this.atoSettings;
    }

    /**
     * Set the public facing URL, typically used for a destination related flows.
     *
     * @param host
     */
    public set publicUrl(host: string) {
        this._publicUrl = host;
    }

    /**
     * Retrieve the public facing URL, default to Axios base URL if not configured.
     *
     * @returns string Axios baseUrl if public URL is not configured by a destination
     */
    public get publicUrl(): string {
        return this._publicUrl || this.defaults.baseURL;
    }

    /**
     * Detect if the given configuration points to an S/4HANA Cloud system.
     *
     * @returns true if it an S/4HANA cloud system
     */
    public async isAbapCloud(): Promise<boolean> {
        if (this.atoSettings === undefined) {
            await this.getAtoInfo();
        }
        return this.atoSettings.tenantType === TenantType.Customer && this.atoSettings.operationsType === 'C';
    }

    /**
     * Create or get an existing instance of AdtCatalogService for fetching ADT schema.
     *
     * @returns AdtCatalogService
     */
    private getAdtCatalogService(): AdtCatalogService {
        if (!this.services[AdtCatalogService.ADT_DISCOVERY_SERVICE_PATH]) {
            const adtCatalogService = this.createService<AdtCatalogService>(
                AdtCatalogService.ADT_DISCOVERY_SERVICE_PATH,
                AdtCatalogService
            );
            this.services[AdtCatalogService.ADT_DISCOVERY_SERVICE_PATH] = adtCatalogService;
        }

        return this.services[AdtCatalogService.ADT_DISCOVERY_SERVICE_PATH] as AdtCatalogService;
    }

    /**
     * Create or get an existing instance of the catalog service for the given OData version.
     *
     * @param version OData version of the requested catalog service
     * @returns an instance of the catalog service.
     */
    public catalog(version: ODataVersion): CatalogService {
        let service: CatalogService;
        if (version === ODataVersion.v2) {
            service =
                (this.services[V2CatalogService.PATH] as CatalogService) ??
                this.createService<CatalogService>(V2CatalogService.PATH, V2CatalogService);
        } else if (version === ODataVersion.v4) {
            service =
                (this.services[V4CatalogService.PATH] as CatalogService) ??
                this.createService<CatalogService>(V4CatalogService.PATH, V4CatalogService);
        } else {
            throw new Error('not implemented yet');
        }
        Object.defineProperty(service, 'isAbapCloud', {
            get: this.isAbapCloud.bind(this)
        });
        return service;
    }

    /**
     * Create or get an existing instance of the UI5 ABAP repository service.
     *
     * @param alias - optional alias path on which the UI5Repository service is exposed
     * @returns an instance of the UI5 ABAP repository service.
     */
    public getUi5AbapRepository(alias?: string): Ui5AbapRepositoryService {
        const path = alias ?? Ui5AbapRepositoryService.PATH;
        if (!this.services[path]) {
            this.services[path] = this.createService<Ui5AbapRepositoryService>(path, Ui5AbapRepositoryService);
        }

        return this.services[path] as Ui5AbapRepositoryService;
    }

    /**
     * Create or get an existing instance of the app index service.
     *
     * @returns an instance of the app index service.
     */
    public getAppIndex(): AppIndexService {
        if (!this.services[AppIndexService.PATH]) {
            this.services[AppIndexService.PATH] = this.createService<AppIndexService>(
                AppIndexService.PATH,
                AppIndexService
            );
        }
        return this.services[AppIndexService.PATH] as AppIndexService;
    }

    /**
     * Create or get an existing instance of design time adaptation service.
     *
     * @param alias - optional alias path on which the LREP service is exposed
     * @returns an instance of the design time adaptation service.
     */
    public getLayeredRepository(alias?: string): LayeredRepositoryService {
        const path = alias ?? LayeredRepositoryService.PATH;
        if (!this.services[path]) {
            this.services[path] = this.createService<LayeredRepositoryService>(path, LayeredRepositoryService);
        }
        return this.services[path] as LayeredRepositoryService;
    }

    /**
     * Retrieve singleton instance of AdtService subclass to serve the specific ADT request query.
     *
     * @example
     * ```ts
     * const transportRequestService = abapServiceProvider.getAdtService<TransportRequestService>(TransportRequestService);
     * ```
     * @param adtServiceSubclass Subclass of class AdtService, type is specified by using AdtService class constructor signature.
     * @returns Subclass type of class AdtService
     */
    public async getAdtService<T extends AdtService>(adtServiceSubclass: typeof AdtService): Promise<T | null> {
        const subclassName = adtServiceSubclass.name;
        if (!this.services[subclassName]) {
            // Retrieve ADT schema for the specific input AdtService subclass
            const adtCatalogService = this.getAdtCatalogService();
            const adtSchema = await adtCatalogService.getServiceDefinition(adtServiceSubclass.getAdtCatagory());
            // No ADT schema available neither locally nor from service query.
            if (!adtSchema) {
                return null;
            }
            // Create singleton instance of AdtService subclass
            this.services[subclassName] = this.createService<T>(adtSchema.href, adtServiceSubclass);
            (this.services[subclassName] as AdtService).attachAdtSchema(adtSchema);
        }

        return this.services[subclassName] as T;
    }

    /**
     * Create a UI Service generator for the given referenced object.
     *
     * @param referencedObject - referenced object (business object or abap cds view)
     * @returns a UI Service generator
     */
    public async getUiServiceGenerator(referencedObject: BusinessObject | AbapCDSView): Promise<UiServiceGenerator> {
        const generatorService = await this.getAdtService<GeneratorService>(GeneratorService);
        if (!generatorService) {
            throw new Error('Generators are not supported on this system');
        }
        const config = await generatorService.getUIServiceGeneratorConfig(referencedObject.uri);
        const gen = this.createService<UiServiceGenerator>(this.getServiceUrlFromConfig(config), UiServiceGenerator);
        gen.configure(config, referencedObject, this.getContentType(config));
        return gen;
    }

    /**
     * Create an OData Service generator for a given package name
     *
     * @param packageName - name of package to be used for generated artifacts in ABAP system
     * @returns a OData Service generator
     */
    public async getODataServiceGenerator(packageName: string): Promise<ODataServiceGenerator> {
        const generatorService = await this.getAdtService<RapGeneratorService>(RapGeneratorService);
        if (!generatorService) {
            throw new Error('RAP Generator are not support on this system');
        }
        const config = await generatorService.getRAPGeneratorConfig();
        const generator = this.createService<ODataServiceGenerator>(
            this.getServiceUrlFromConfig(config),
            ODataServiceGenerator
        );
        generator.setContentType(this.getServiceContentType(config));
        generator.configure(config, packageName || '$TMP');
        return generator;
    }

    /**
     * Get the service URL from the generator config.
     *
     * @param config - generator config
     * @returns the service URL
     */
    private getServiceUrlFromConfig(config: GeneratorEntry): string {
        // make code in this function defensive against undefined href
        if (Array.isArray(config.link) && !config.link[0]?.href) {
            throw new Error('No service URL found in the generator config');
        }
        const endIndex = config.link[0].href.indexOf(config.id) + config.id.length;
        return config.link[0].href.substring(0, endIndex);
    }

    /**
     * Get the content type from the generator config.
<<<<<<< HEAD
     * This is used to determine the content type of the service.
     * @param config - generator config
     * @returns content type of the service
     */
    private getServiceContentType(config: GeneratorEntry): string {
        const contentType = config.link[0].type.split(';')[0];
        if (!contentType) {
            throw new Error('No content type found in the generator config');
        }
        return contentType;
=======
     *
     * @param config - generator config
     * @returns the type of the content link from service generator config
     */
    private getContentType(config: GeneratorEntry): string {
        const contentEndpoint = config.link?.find(
            (link) => typeof link.href === 'string' && link.href.includes('/content')
        );
        return contentEndpoint.type;
>>>>>>> c4b1a4a8
    }

    /**
     * Create a service provider to lock a binding path.
     *
     * @param path - service binding path
     * @returns a service provider instance to lock the service binding
     */
    public async createLockServiceBindingGenerator(path: string): Promise<UiServiceGenerator> {
        const gen = this.createService<UiServiceGenerator>(path, UiServiceGenerator);
        return gen;
    }
}<|MERGE_RESOLUTION|>--- conflicted
+++ resolved
@@ -245,7 +245,7 @@
             this.getServiceUrlFromConfig(config),
             ODataServiceGenerator
         );
-        generator.setContentType(this.getServiceContentType(config));
+        generator.setContentType(this.getContentType(config));
         generator.configure(config, packageName || '$TMP');
         return generator;
     }
@@ -266,20 +266,6 @@
     }
 
     /**
-     * Get the content type from the generator config.
-<<<<<<< HEAD
-     * This is used to determine the content type of the service.
-     * @param config - generator config
-     * @returns content type of the service
-     */
-    private getServiceContentType(config: GeneratorEntry): string {
-        const contentType = config.link[0].type.split(';')[0];
-        if (!contentType) {
-            throw new Error('No content type found in the generator config');
-        }
-        return contentType;
-=======
-     *
      * @param config - generator config
      * @returns the type of the content link from service generator config
      */
@@ -288,7 +274,6 @@
             (link) => typeof link.href === 'string' && link.href.includes('/content')
         );
         return contentEndpoint.type;
->>>>>>> c4b1a4a8
     }
 
     /**
