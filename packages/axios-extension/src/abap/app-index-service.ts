--- conflicted
+++ resolved
@@ -1,9 +1,5 @@
 import type { Service } from '../base/service-provider';
-<<<<<<< HEAD
-import { Axios, AxiosRequestConfig } from 'axios';
-=======
 import { Axios, isAxiosError } from 'axios';
->>>>>>> a369c8b0
 import type { Logger } from '@sap-ux/logger';
 
 export interface App extends Record<string, unknown> {
@@ -83,10 +79,6 @@
             throw error;
         }
     }
-<<<<<<< HEAD
-
-=======
->>>>>>> a369c8b0
     /**
      * Gets the app info for the specified id.
      *
