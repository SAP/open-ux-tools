import type { Service } from '../base/service-provider';
import { Axios } from 'axios';
import type { Logger } from '@sap-ux/logger';
import { isAxiosError } from '../base/odata-request-error';

export interface App extends Record<string, unknown> {
    'sap.app/id': string;
    'sap.app/title': string;
    'sap.fiori/registrationIds': string[];
    url: string;
}

export type AppIndex = Partial<App>[];
export type AsyncHintsLib = {
    name: string;
};
export type AsyncHintsRequest = {
    name: string;
    reference: string;
};

export type Ui5AppInfo = Record<string, Ui5AppInfoContent>;
export interface Ui5AppInfoContent {
    name: string;
    url: string;
    manifestUrl?: string;
    manifest?: string;
    asyncHints: {
        libs: AsyncHintsLib[];
        requests: AsyncHintsRequest[];
    };
}

/**
 * A class representing the app index service allowing to search applications deployed on an ABAP system.
 */
export abstract class AppIndexService extends Axios implements Service {
    public static readonly PATH = '/sap/bc/ui2/app_index';

    public log: Logger;

    /**
     * Returns list of applications matching the search query from the catalog service.
     *
     * @param searchParams key/value list of search parameters
     * @param resultFields list of fields that should be used for the response
     * @returns list of applications
     */
    public async search(searchParams: { [property: string]: string } = {}, resultFields?: string[]): Promise<AppIndex> {
        const params = Object.assign({}, searchParams);
        if (resultFields) {
            params['fields'] = resultFields.join(',');
        }
        const response = await this.get('/', { params });
        return JSON.parse(response.data).results as AppIndex;
    }

    /**
<<<<<<< HEAD
     * Returns if manifest is first supported.
     *
     * @param {string} appId - The id of the app.
     * @returns {Promise<boolean>} - is manifest first supported.
     */
    public async getIsManiFirstSupported(appId: string): Promise<boolean> {
        try {
            const params = {
                'id': appId
            };
            const response = await this.get('/ui5_app_mani_first_supported', { params });
            const parseResponseData = JSON.parse(response.data);

            return parseResponseData as boolean;
        } catch (error) {
            this.log.error(`Failed fetching ui5_app_mani_first_supported for app with id ${appId}.`);
=======
     * Gets the app info for the specified id.
     *
     * @param {string} appId - The id of the app.
     * @returns {Promise<Ui5AppInfo>} App info.
     */
    public async getAppInfo(appId: string): Promise<Ui5AppInfo> {
        try {
            const response = await this.get('/ui5_app_info_json', { params: { id: appId } });
            return JSON.parse(response.data);
        } catch (error) {
            if (isAxiosError(error)) {
                this.log.error(`Failed fetching ui5_app_info_json for app with id ${appId}.`);
            } else {
                this.log.error(`Parsing error: ui5_app_info_json is not in expected format for app with id ${appId}.`);
            }
>>>>>>> 47c1b25e
            this.log.debug(error);
            throw error;
        }
    }
}<|MERGE_RESOLUTION|>--- conflicted
+++ resolved
@@ -56,24 +56,6 @@
     }
 
     /**
-<<<<<<< HEAD
-     * Returns if manifest is first supported.
-     *
-     * @param {string} appId - The id of the app.
-     * @returns {Promise<boolean>} - is manifest first supported.
-     */
-    public async getIsManiFirstSupported(appId: string): Promise<boolean> {
-        try {
-            const params = {
-                'id': appId
-            };
-            const response = await this.get('/ui5_app_mani_first_supported', { params });
-            const parseResponseData = JSON.parse(response.data);
-
-            return parseResponseData as boolean;
-        } catch (error) {
-            this.log.error(`Failed fetching ui5_app_mani_first_supported for app with id ${appId}.`);
-=======
      * Gets the app info for the specified id.
      *
      * @param {string} appId - The id of the app.
@@ -89,7 +71,6 @@
             } else {
                 this.log.error(`Parsing error: ui5_app_info_json is not in expected format for app with id ${appId}.`);
             }
->>>>>>> 47c1b25e
             this.log.debug(error);
             throw error;
         }
