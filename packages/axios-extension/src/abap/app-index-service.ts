--- conflicted
+++ resolved
@@ -56,7 +56,6 @@
     }
 
     /**
-<<<<<<< HEAD
      * Returns if manifest is first supported.
      *
      * @param {string} appId - The id of the app.
@@ -74,7 +73,12 @@
         } catch (error) {
             if (isAxiosError(error)) {
                 this.log.debug(`Fail fetching ui5_app_mani_first_supported for app with id: ${appId}.`);
-=======
+            }
+            this.log.debug(error);
+            throw error;
+        }
+    }
+     /**
      * Gets the app info for the specified id.
      *
      * @param {string} appId - The id of the app.
@@ -89,7 +93,6 @@
                 this.log.error(`Failed fetching ui5_app_info_json for app with id ${appId}.`);
             } else {
                 this.log.error(`Parsing error: ui5_app_info_json is not in expected format for app with id ${appId}.`);
->>>>>>> a2b6cfb4
             }
             this.log.debug(error);
             throw error;
