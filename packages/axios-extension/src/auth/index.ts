--- conflicted
+++ resolved
@@ -48,13 +48,8 @@
         return uaa.getUserInfo(token);
     };
 
-<<<<<<< HEAD
     const oneTimeInterceptorId = provider.interceptors.request.use(async (request: InternalAxiosRequestConfig) => {
         token = token ?? (await uaa.getAccessToken(refreshToken, refreshTokenUpdateCb));
-=======
-    const oneTimeInterceptorId = provider.interceptors.request.use(async (request: AxiosRequestConfig) => {
-        token = token ?? (await getToken());
->>>>>>> fb880a2d
         // add token as auth header
         request.headers = request.headers ?? new AxiosHeaders();
         request.headers.authorization = `bearer ${token}`;
