import open = require('open');
import type { AxiosResponse, AxiosRequestConfig } from 'axios';
import axios from 'axios';
import http from 'http';
import type { AddressInfo } from 'net';
import qs from 'qs';
import type { Logger } from '@sap-ux/logger';
import type { ServiceInfo } from '@sap-ux/btp-utils';
import { Redirect } from './redirect';
import { prettyPrintTimeInMs } from '../abap/message';
import { UAATimeoutError } from './error';
import { redirectSuccessHtml } from './static';
import { defaultTimeout } from './connection';

export type RefreshTokenChanged = (refreshToken?: string) => void | Promise<void>;

/**
 * A class representing interactions with an SAP BTP UAA service
 */
export class Uaa {
    protected readonly serviceInfo: ServiceInfo;

    /**
     * @param serviceInfo service Information
     * @param log logger
     */
    constructor(serviceInfo: ServiceInfo, protected log: Logger) {
        this.validatePropertyExists(serviceInfo.uaa.clientid, 'Client ID missing');
        this.validatePropertyExists(serviceInfo.uaa.clientsecret, 'Client Secret missing');
        this.validatePropertyExists(serviceInfo.uaa.url, 'UAA URL missing');
        this.serviceInfo = serviceInfo;
    }

    /**
     * @param property property
     * @param errMsg error message
     */
    protected validatePropertyExists(property: string, errMsg: string): void {
        if (!property) {
            throw Error(errMsg);
        }
    }

    /**
     * Getter for uaa url.
     *
     * @returns uaa url
     */
    protected get url(): string {
        return this.serviceInfo.uaa.url;
    }

    /**
     * Getter for client id.
     *
     * @returns client id
     */
    protected get clientid(): string {
        return this.serviceInfo.uaa.clientid;
    }

    /**
     * Getter for client secret.
     *
     * @returns client secret
     */
    protected get clientsecret(): string {
        return this.serviceInfo.uaa.clientsecret;
    }

    /**
     * Getter for logout url.
     *
     * @returns logout url
     */
    protected get logoutUrl(): string {
        return this.url + '/logout.do';
    }

    /**
     * Getter for system id.
     *
     * @returns system id
     */
    protected get systemId(): string {
        return this.serviceInfo.systemid;
    }

    private get username(): string {
        return this.serviceInfo.uaa.username;
    }

    private get password(): string {
        return this.serviceInfo.uaa.password;
    }

    /**
     * Generates a request url based on the provided redirect url.
     *
     * @param params config parameters
     * @param params.redirectUri redirect url
     * @returns authentication code request url
     */
    protected getAuthCodeUrl({ redirectUri }): string {
        return (
            this.url +
            '/oauth/authorize?' +
            qs.stringify({
                'response_type': 'code',
                'redirect_uri': redirectUri,
                'client_id': this.clientid
            })
        );
    }

    /**
     * Generate an access token using grant_type password to the authorization service (XSUAA).
     *
     * @returns an axios request config
     */
    protected getTokenRequestForClientCredential(): AxiosRequestConfig {
        const secret = `${this.clientid}:${this.clientsecret}`;
        return {
            url: `${this.url}/oauth/token`,
            method: 'POST',
            data: qs.stringify({
                grant_type: 'password',
                username: this.username,
                password: this.password
            }),
            headers: {
                'Content-Type': 'application/x-www-form-urlencoded',
                Accept: 'application/json',
                Authorization: `Basic ${Buffer.from(secret).toString('base64')}`
            }
        };
    }

    /**
     * Generate an Axios token request configuration for fetching a token.
     *
     * @param params config parameters
     * @param params.redirectUri redirect url
     * @param params.authCode authentication code
     * @returns an axios request config
     */
    protected getTokenRequestForAuthCode({ redirectUri, authCode }): AxiosRequestConfig {
        return {
            url: `${this.url}/oauth/token`,
            auth: { username: this.clientid, password: this.clientsecret },
            method: 'POST',
            data: qs.stringify({
                code: authCode,
                'grant_type': 'authorization_code',
                'redirect_uri': redirectUri,
                'response_type': 'token'
            }),
            headers: {
                'Content-Type': 'application/x-www-form-urlencoded',
                Accept: 'application/json'
            }
        };
    }

    /**
     * Generate an Axios token request configuration for fetching a token.
     *
     * @param refreshToken existing refresh token
     * @returns an axios request config
     */
    protected getTokenRequestForRefreshToken(refreshToken): AxiosRequestConfig {
        return {
            url: `${this.url}/oauth/token`,
            auth: { username: this.clientid, password: this.clientsecret },
            method: 'POST',
            data: qs.stringify({
                'grant_type': 'refresh_token',
                'refresh_token': refreshToken
            }),
            headers: {
                'Content-Type': 'application/x-www-form-urlencoded',
                Accept: 'application/json'
            }
        };
    }

    /**
     * Get user information.
     *
     * @param accessToken valid access token
     * @returns user name or undefined
     */
    public async getUserInfo(accessToken: string): Promise<string | undefined> {
        const userInfoResp = await axios.request({
            url: `${this.url}/userinfo`,
            method: 'GET',
            headers: {
                authorization: `bearer ${accessToken}`
            }
        });
        return userInfoResp?.data?.email || userInfoResp?.data?.name;
    }

    /**
     * Get an authentication code.
     *
     * @param timeout timeout
     * @returns an object containing an authentication code and a redirect object
     */
    protected async getAuthCode(timeout: number = defaultTimeout): Promise<{ authCode: string; redirect: Redirect }> {
        return new Promise((resolve, reject) => {
            // eslint-disable-next-line prefer-const
            let redirect: Redirect;
            // eslint-disable-next-line prefer-const
            let server: http.Server;
            const handleTimeout = (): void => {
                server?.close();
                reject(new UAATimeoutError(`Timeout. Did not get a response within ${prettyPrintTimeInMs(timeout)}`));
            };
            const timer = setTimeout(handleTimeout, timeout);
            server = http.createServer((req, res) => {
                const reqUrl = new URL(req.url, `http://${req.headers.host}`);
                if (reqUrl.pathname === Redirect.path) {
                    res.writeHead(200, { 'Content-Type': 'text/html' });
                    res.end(Buffer.from(redirectSuccessHtml(this.logoutUrl, this.systemId)));
                    this.log.info('Got authCode');
                    resolve({ authCode: reqUrl.searchParams.get('code') + '', redirect });
                    if (timer) {
                        clearTimeout(timer);
                    }
                    server.close();
                }
            });

            // Start listening. Let the OS assign an available port
            server.listen();
            redirect = new Redirect((server.address() as AddressInfo).port);
            const oauthUrl = this.getAuthCodeUrl({ redirectUri: redirect.url() });
<<<<<<< HEAD

            open(oauthUrl);
=======
            open(oauthUrl)?.catch((error) => this.log.error(error));
>>>>>>> 8e04c858
        });
    }

    /**
     * @param refreshToken refreshToken
     * @param refreshTokenChangedCb refreshTokenChanged callback function
     * @returns an access token.
     */
    public async getAccessToken(refreshToken?: string, refreshTokenChangedCb?: RefreshTokenChanged): Promise<string> {
        let response: AxiosResponse;
        let startFreshLogin = false;
        let newRefreshToken: string;

        if (refreshToken) {
            this.log.info('Refresh token passed in');
            const tokenRequest = this.getTokenRequestForRefreshToken(refreshToken);
            try {
                response = await axios.request(tokenRequest);

                // Has refresh token expired?
                if (response.status === 401 || response.data.error === 'invalid_token') {
                    startFreshLogin = true;
                    this.log.warn('Cannot use stored refresh token. Starting fresh request');
                } else if (refreshToken !== response.data.refresh_token) {
                    this.log.info('New refresh token issued');
                    newRefreshToken = response.data.refresh_token;
                }
            } catch (e) {
                startFreshLogin = true;
            }
        }

        if (!refreshToken || startFreshLogin) {
            const { authCode, redirect } = await this.getAuthCode();
            const tokenRequest = this.getTokenRequestForAuthCode({
                redirectUri: redirect.url(), // Redirection URL needs to match
                authCode
            });
            response = await axios.request(tokenRequest);
            this.log.info('Refresh token issued');
            newRefreshToken = response.data.refresh_token;
        }

        if (newRefreshToken && refreshTokenChangedCb) {
            this.log.info('Sending notification that refresh token changed');
            await refreshTokenChangedCb(newRefreshToken);
        }

        this.log.info('Got access token successfully');
        return response?.data?.access_token;
    }

    /**
     * Retrieve an access token using the client credentials.
     *
     * @returns an access token using the BTP UAA credentials
     */
    public async getAccessTokenWithClientCredentials(): Promise<string> {
        const tokenRequest = this.getTokenRequestForClientCredential();
        const response: AxiosResponse = await axios.request(tokenRequest);
        this.log.info('Got access token successfully using client credentials');
        return response?.data?.access_token;
    }
}<|MERGE_RESOLUTION|>--- conflicted
+++ resolved
@@ -124,9 +124,9 @@
             url: `${this.url}/oauth/token`,
             method: 'POST',
             data: qs.stringify({
-                grant_type: 'password',
-                username: this.username,
-                password: this.password
+                'grant_type': 'password',
+                'username': this.username,
+                'password': this.password
             }),
             headers: {
                 'Content-Type': 'application/x-www-form-urlencoded',
@@ -236,12 +236,7 @@
             server.listen();
             redirect = new Redirect((server.address() as AddressInfo).port);
             const oauthUrl = this.getAuthCodeUrl({ redirectUri: redirect.url() });
-<<<<<<< HEAD
-
-            open(oauthUrl);
-=======
             open(oauthUrl)?.catch((error) => this.log.error(error));
->>>>>>> 8e04c858
         });
     }
 
