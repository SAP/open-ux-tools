--- conflicted
+++ resolved
@@ -9,13 +9,9 @@
     ListPackageService,
     FileStoreService,
     BusinessObjectsService,
-<<<<<<< HEAD
     GeneratorService,
     PublishService,
     UI5RtVersionService
-=======
-    GeneratorService
->>>>>>> a2b6cfb4
 } from '../../src';
 import type { AxiosError } from '../../src';
 import * as auth from '../../src/auth';
@@ -970,7 +966,6 @@
             })
         ).rejects.toThrowError();
     });
-<<<<<<< HEAD
 });
 
 describe('Publish Service', () => {
@@ -1048,6 +1043,4 @@
             expect(error.message).toBe('Request failed with status code 404');
         }
     });
-=======
->>>>>>> a2b6cfb4
 });