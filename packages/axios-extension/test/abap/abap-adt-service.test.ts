--- conflicted
+++ resolved
@@ -15,13 +15,8 @@
 } from '../../src';
 import type { AbapCloudOptions, AxiosError, AxiosRequestConfig, ProviderConfiguration } from '../../src';
 import * as auth from '../../src/auth';
-<<<<<<< HEAD
 import type { ArchiveFileNode, SystemInfo } from '../../src/abap/types';
 import fs from 'fs';
-=======
-import type { ArchiveFileNode } from '../../src/abap/types';
-import fs from 'node:fs';
->>>>>>> 8495ee52
 import cloneDeep from 'lodash/cloneDeep';
 import type { ToolsLogger } from '@sap-ux/logger';
 import * as Logger from '@sap-ux/logger';
