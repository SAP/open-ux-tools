import { AppIndexService, createForAbap } from '../../src';
import nock from 'nock';
import appIndexMock from './mockResponses/appIndex.json';
<<<<<<< HEAD
import type { AxiosError } from '../../src';
nock.disableNetConnect();
=======
import appInfoJsonMock from './mockResponses/ui5AppInfo.json';
import type { ToolsLogger } from '@sap-ux/logger';
import * as Logger from '@sap-ux/logger';

const loggerMock: ToolsLogger = {
    debug: jest.fn(),
    info: jest.fn(),
    warn: jest.fn(),
    error: jest.fn()
} as Partial<ToolsLogger> as ToolsLogger;
jest.spyOn(Logger, 'ToolsLogger').mockImplementation(() => loggerMock);
>>>>>>> a2b6cfb4

describe('AppIndexService', () => {
    const server = 'https://sap.example';
    const config = {
        baseURL: server
    };

    beforeAll(() => {
        nock.disableNetConnect();
    });

    afterAll(() => {
        nock.cleanAll();
        nock.enableNetConnect();
    });

    describe('search', () => {
        const provider = createForAbap(config);
        const service: AppIndexService = provider.getAppIndex();

        nock(server)
            .get((path) => path.startsWith(AppIndexService.PATH))
            .reply(200, (path) => {
                let results: any[];
                if (!path.includes('?')) {
                    results = appIndexMock.results;
                } else if (path.includes('type=application')) {
                    results = appIndexMock.results.filter((item) => item['sap.app/type'] === 'application');
                } else {
                    results = [];
                }
                if (path.includes('fields=url')) {
                    return { results };
                } else {
                    return {
                        results: results.map((app) => {
                            return { 'sap.app/id': app['sap.app/id'] };
                        })
                    };
                }
            })
            .persist();

        test('no filter', async () => {
            const appIndex = await service.search();
            expect(appIndex).toBeDefined();
            expect(appIndex.length).toBe(3);
        });

        test('use a filter but no fields (so only sap.app/id will be returned)', async () => {
            const appIndex = await service.search({
                'sap.app/type': 'application'
            });
            expect(appIndex).toBeDefined();
            expect(appIndex.length).toBe(2);
            expect(appIndex[0].url).not.toBeDefined();
        });

        test('use field to get the url as well', async () => {
            const appIndex = await service.search({ 'sap.app/type': 'application' }, ['url', 'sap.app/id']);
            expect(appIndex).toBeDefined();
            expect(appIndex.length).toBe(2);
            expect(appIndex[0].url).toBeDefined();
        });
    });

<<<<<<< HEAD
    describe('getIsManiFirstSupported', () => {
        const provider = createForAbap(config);
        const service: AppIndexService = provider.getAppIndex();

        test('get is manifest first supported', async () => {
            nock.cleanAll();
            nock(server)
                .get((path) => path.startsWith(`${AppIndexService.PATH}/ui5_app_mani_first_supported`))
                .reply(200, (_path) => {
                    return appIndexMock['ui5_app_mani_first_supported'];
                })
                .persist();

            const result = await service.getIsManiFirstSupported('appId');
            expect(result).toBe(true);
        });

        test('request fails and throw error', async () => {
            const mockAxiosError = {
                response: {
                    status: 404,
                    data: 'Not found'
                },
                message: 'Request failed with status code 404'
            } as AxiosError;
            nock.cleanAll();
            nock(server)
                .get((path) => path.startsWith(`${AppIndexService.PATH}/ui5_app_mani_first_supported`))
                .replyWithError(mockAxiosError)
                .persist();

            try {
                await service.getIsManiFirstSupported('appId');
=======
    describe('getAppInfo', () => {
        const provider = createForAbap(config);
        const service: AppIndexService = provider.getAppIndex();

        test('get the app info', async () => {
            nock.cleanAll();
            nock(server)
                .get((path) => path.includes('/ui5_app_info_json'))
                .reply(200, appInfoJsonMock)
                .persist();
            const appInfo = await service.getAppInfo('ExampleApp');
            expect(appInfo).toStrictEqual(appInfoJsonMock);
        });

        test('get app info fails, application not found', async () => {
            nock.cleanAll();
            nock(server)
                .get((path) => path.includes('/ui5_app_info_json'))
                .reply(404)
                .persist();

            try {
                await service.getAppInfo('ExampleApp');
>>>>>>> a2b6cfb4
                fail('The function should have thrown an error.');
            } catch (error) {
                expect(error).toBeDefined();
                expect(error.message).toBe('Request failed with status code 404');
            }
        });
<<<<<<< HEAD
=======

        test('get app info fails, invalid json', async () => {
            nock.cleanAll();
            nock(server)
                .get((path) => path.includes('/ui5_app_info_json'))
                .reply(200, () => 'test')
                .persist();

            try {
                await service.getAppInfo('ExampleApp');
                fail('The function should have thrown an error.');
            } catch (error) {
                expect(error).toBeDefined();
            }
        });
>>>>>>> a2b6cfb4
    });
});<|MERGE_RESOLUTION|>--- conflicted
+++ resolved
@@ -1,10 +1,8 @@
 import { AppIndexService, createForAbap } from '../../src';
 import nock from 'nock';
 import appIndexMock from './mockResponses/appIndex.json';
-<<<<<<< HEAD
 import type { AxiosError } from '../../src';
 nock.disableNetConnect();
-=======
 import appInfoJsonMock from './mockResponses/ui5AppInfo.json';
 import type { ToolsLogger } from '@sap-ux/logger';
 import * as Logger from '@sap-ux/logger';
@@ -16,7 +14,6 @@
     error: jest.fn()
 } as Partial<ToolsLogger> as ToolsLogger;
 jest.spyOn(Logger, 'ToolsLogger').mockImplementation(() => loggerMock);
->>>>>>> a2b6cfb4
 
 describe('AppIndexService', () => {
     const server = 'https://sap.example';
@@ -82,8 +79,7 @@
             expect(appIndex[0].url).toBeDefined();
         });
     });
-
-<<<<<<< HEAD
+  
     describe('getIsManiFirstSupported', () => {
         const provider = createForAbap(config);
         const service: AppIndexService = provider.getAppIndex();
@@ -117,8 +113,14 @@
 
             try {
                 await service.getIsManiFirstSupported('appId');
-=======
-    describe('getAppInfo', () => {
+              fail('The function should have thrown an error.');
+            } catch (error) {
+                expect(error).toBeDefined();
+                expect(error.message).toBe('Request failed with status code 404');
+            }
+        });
+    });
+  describe('getAppInfo', () => {
         const provider = createForAbap(config);
         const service: AppIndexService = provider.getAppIndex();
 
@@ -141,15 +143,12 @@
 
             try {
                 await service.getAppInfo('ExampleApp');
->>>>>>> a2b6cfb4
                 fail('The function should have thrown an error.');
             } catch (error) {
                 expect(error).toBeDefined();
                 expect(error.message).toBe('Request failed with status code 404');
             }
         });
-<<<<<<< HEAD
-=======
 
         test('get app info fails, invalid json', async () => {
             nock.cleanAll();
@@ -164,7 +163,6 @@
             } catch (error) {
                 expect(error).toBeDefined();
             }
-        });
->>>>>>> a2b6cfb4
-    });
+       });
+  });
 });