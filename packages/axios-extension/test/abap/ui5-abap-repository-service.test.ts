import nock from 'nock';
import type { AppInfo } from '../../src';
import { Ui5AbapRepositoryService, createForAbap } from '../../src';
import mockErrorDetails from './mockResponses/errordetails.json';

describe('Ui5AbapRepositoryService', () => {
    const server = 'http://sap.example';
    const validApp = 'VALID_APP';
    const notExistingApp = 'NOT_EXISTING_APP';
    const restrictedApp = 'RESTRICTED_APP';
    const validAppInfo: AppInfo = {
        Name: validApp,
        Package: 'my_package'
    };
    const updateParams = `CodePage='UTF8'&CondenseMessagesInHttpResponseHeader=X&format=json`;
    const sapMessageHeader = JSON.stringify({
        code: '200',
        message: '~message',
        details: [{ code: '200', message: '~message', severity: 'info' }]
    });
    const service = createForAbap({ baseURL: server }).getUi5AbapRepository();

    beforeAll(() => {
        nock.disableNetConnect();
        // mock an existing and not existing app
        nock(server)
            .get(`${Ui5AbapRepositoryService.PATH}/Repositories('${validApp}')?$format=json`)
            .reply(200, { d: validAppInfo })
            .persist();
        nock(server)
<<<<<<< HEAD
            .get(`${Ui5AbapRepositoryService.PATH}/Repositories('${notExistingApp}')?$format=json`)
            .replyWithError({
                status: 404,
                body: 'the app does not exist'
            })
=======
            .get(`${Ui5AbapRepositoryService.PATH}/Repositories(%27${notExistingApp}%27)?$format=json`)
            .reply(404, 'the app does not exist')
            .persist();
        nock(server)
            .get(`${Ui5AbapRepositoryService.PATH}/Repositories(%27${restrictedApp}%27)?$format=json`)
            .reply(401, { d: validAppInfo })
>>>>>>> 78ecd5e1
            .persist();
    });

    afterAll(() => {
        nock.cleanAll();
        nock.enableNetConnect();
    });

    beforeEach(() => {
        jest.resetModules();
    });

    afterEach(() => {
        jest.clearAllMocks();
    });

    describe('getInfo', () => {
        test('Existing app', async () => {
            const info = await service.getInfo(validApp);
            expect(info).toBeDefined();
            expect(info).toEqual(validAppInfo);
        });

        test('Non-existing app returning 404', async () => {
            const info = await service.getInfo(validApp);
            expect(info).toBeDefined();
        });

        test('Not authorized to access app', async () => {
            await expect(service.getInfo(restrictedApp)).rejects.toThrowError();
        });
    });

    describe('deploy', () => {
        const archive = Buffer.from('TestData');

        test('deploy new app', async () => {
            nock(server)
                .defaultReplyHeaders({
                    'sap-message': sapMessageHeader
                })
                .post(
                    `${Ui5AbapRepositoryService.PATH}/Repositories?${updateParams}`,
                    (body) => body.indexOf(archive.toString('base64')) !== -1
                )
                .reply(200);

            const response = await service.deploy({ archive, bsp: { name: notExistingApp } });
            expect(response.data).toBeDefined();
        });

        test('deploy new app with additional parameter and info message', async () => {
            const transport = 'XYZ';
            nock(server)
                .defaultReplyHeaders({
                    'sap-message': sapMessageHeader
                })
                .post(
                    `${Ui5AbapRepositoryService.PATH}/Repositories?${updateParams}&TransportRequest=${transport}`,
                    (body) => body.indexOf(archive.toString('base64')) !== -1
                )
                .reply(200);

            const response = await service.deploy({ archive, bsp: { name: notExistingApp, transport } });
            expect(response.data).toBeDefined();
        });

        test('update existing app', async () => {
            nock(server)
                .put(
                    `${Ui5AbapRepositoryService.PATH}/Repositories('${validApp}')?${updateParams}`,
                    (body) => body.indexOf(archive.toString('base64')) !== -1
                )
                .reply(200);

            const response = await service.deploy({ archive, bsp: { name: validApp } });
            expect(response.data).toBeDefined();
        });

        test('deployment failed', async () => {
            nock(server)
                .put(
                    `${Ui5AbapRepositoryService.PATH}/Repositories('${validApp}')?${updateParams}`,
                    (body) => body.indexOf(archive.toString('base64')) !== -1
                )
                .reply(401, 'Deployment failed');
            await expect(service.deploy({ archive, bsp: { name: validApp } })).rejects.toThrowError();
        });

        it.each([{ code: 408 }, { code: 504 }])('retry deployment based on error codes', async ({ code }) => {
            const badService = createForAbap({ baseURL: server }).getUi5AbapRepository();
            const mockPut = jest.fn().mockRejectedValue({
                response: {
                    status: code
                }
            });
            badService.put = mockPut;
            try {
                await badService.deploy({ archive, bsp: { name: validApp } });
                fail('Function should have thrown an error');
            } catch (error) {
                expect(error.response?.status).toBe(code);
                // in case of 504 we retry 2 times
                expect(mockPut).toHaveBeenCalledTimes(3);
            }
        });

        test('retry deployment on 504 and 408', async () => {
            const badService = createForAbap({ baseURL: server }).getUi5AbapRepository();
            const mockPut = jest.fn().mockRejectedValue({
                response: {
                    status: 504
                }
            });
            badService.put = mockPut;
            try {
                await badService.deploy({ archive, bsp: { name: validApp } });
                fail('Function should have thrown an error');
            } catch (error) {
                expect(error.response?.status).toBe(504);
                // in case of 504 we retry 2 times
                expect(mockPut).toHaveBeenCalledTimes(3);
            }
        });

        test('testMode enabled', async () => {
            nock(server)
                .put(
<<<<<<< HEAD
                    `${Ui5AbapRepositoryService.PATH}/Repositories('${validApp}')?${updateParams}&TestMode=true&SafeMode=false`
=======
                    `${Ui5AbapRepositoryService.PATH}/Repositories(%27${validApp}%27)?${updateParams}&TestMode=true&SafeMode=true`
>>>>>>> 78ecd5e1
                )
                .reply(200);
            const response = await service.deploy({
                archive,
                bsp: { name: validApp },
                testMode: true,
                safeMode: true
            });
            expect(response.data).toBeDefined();
        });

        test('testMode enabled with error', async () => {
            nock(server)
                .put(
                    `${Ui5AbapRepositoryService.PATH}/Repositories(%27${validApp}%27)?${updateParams}&TestMode=true&SafeMode=true`
                )
                .reply(403, JSON.stringify(mockErrorDetails));
            const response = await service.deploy({
                archive,
                bsp: { name: validApp },
                testMode: true,
                safeMode: true
            });
            expect(response.data).toContain('CA-UI5-ABA-SAR');
        });
    });

    describe('undeploy', () => {
        test('successful removal', async () => {
            nock(server)
                .delete(`${Ui5AbapRepositoryService.PATH}/Repositories('${validApp}')?${updateParams}`)
                .reply(200);
            const response = await service.undeploy({ bsp: { name: validApp } });
            expect(response?.status).toBe(200);
        });

        test('successful with additional message', async () => {
            nock(server)
                .defaultReplyHeaders({
                    'sap-message': sapMessageHeader
                })
                .delete(`${Ui5AbapRepositoryService.PATH}/Repositories('${validApp}')?${updateParams}`)
                .reply(200);
            const response = await service.undeploy({ bsp: { name: validApp } });
            expect(response?.status).toBe(200);
        });

        test('failed removal', async () => {
            nock(server)
                .delete(`${Ui5AbapRepositoryService.PATH}/Repositories('${validApp}')?${updateParams}`)
                .replyWithError('Failed');
            await expect(service.undeploy({ bsp: { name: validApp } })).rejects.toThrowError();
        });

        test('failed removal, application not found', async () => {
            const appName = 'TestApp';
            nock(server).get(`${Ui5AbapRepositoryService.PATH}/Repositories('${appName}')?$format=json`).reply(404);
            const response = await service.undeploy({ bsp: { name: appName } });
            expect(response).toBeUndefined();
        });

        test('failed removal but handle repeat request', async () => {
            const appName = 'TestAppRecursive';
            nock(server)
                .get(`${Ui5AbapRepositoryService.PATH}/Repositories('${appName}')?$format=json`)
                .reply(200, { d: { ...validAppInfo, Name: appName } });
            nock(server)
                .delete(`${Ui5AbapRepositoryService.PATH}/Repositories('${appName}')?${updateParams}`)
                .reply(400);
            nock(server)
                .delete(`${Ui5AbapRepositoryService.PATH}/Repositories('${appName}')?${updateParams}`)
                .reply(200);
            const response = await service.undeploy({ bsp: { name: appName } });
            expect(response?.status).toBe(200);
        });
    });

    describe('Validate Ui5AbapRepositoryService private methods', () => {
        test('Validate private methods', async () => {
            /**
             * Extension of Ui5AbapRepository class to make `createPayload` and `getAbapFrontendUrl` public and available for testing.
             */
            class ServiceForTesting extends Ui5AbapRepositoryService {
                public createPayload = super.createPayload;
                public getAbapFrontendUrl = super.getAbapFrontendUrl;
            }
            const publicUrl = 'http://sap.server';
            const service = new ServiceForTesting({ publicUrl });
            const inputDescription = `<my&special"'description>`;
            const xmlPayload = service.createPayload(Buffer.from('TestData'), 'special&name', inputDescription, '');
            // Ensure special characters are encoded
            expect(xmlPayload).not.toContain('special&name');
            expect(xmlPayload).toContain('special&amp;name');
            expect(xmlPayload).not.toContain(inputDescription);
            expect(xmlPayload).toContain('&lt;my&amp;special&quot;&apos;description&gt;');
            expect(xmlPayload).toContain(` xml:base="${publicUrl}"`);
            expect(xmlPayload).toContain(`<id>${publicUrl}/Repositories('special&amp;name')</id>`);
            // ABAP frontend reflects
            expect(service.getAbapFrontendUrl()).toEqual(publicUrl);
        });
    });
});<|MERGE_RESOLUTION|>--- conflicted
+++ resolved
@@ -28,20 +28,12 @@
             .reply(200, { d: validAppInfo })
             .persist();
         nock(server)
-<<<<<<< HEAD
             .get(`${Ui5AbapRepositoryService.PATH}/Repositories('${notExistingApp}')?$format=json`)
-            .replyWithError({
-                status: 404,
-                body: 'the app does not exist'
-            })
-=======
-            .get(`${Ui5AbapRepositoryService.PATH}/Repositories(%27${notExistingApp}%27)?$format=json`)
             .reply(404, 'the app does not exist')
             .persist();
         nock(server)
-            .get(`${Ui5AbapRepositoryService.PATH}/Repositories(%27${restrictedApp}%27)?$format=json`)
+            .get(`${Ui5AbapRepositoryService.PATH}/Repositories('${restrictedApp}')?$format=json`)
             .reply(401, { d: validAppInfo })
->>>>>>> 78ecd5e1
             .persist();
     });
 
@@ -170,11 +162,7 @@
         test('testMode enabled', async () => {
             nock(server)
                 .put(
-<<<<<<< HEAD
-                    `${Ui5AbapRepositoryService.PATH}/Repositories('${validApp}')?${updateParams}&TestMode=true&SafeMode=false`
-=======
-                    `${Ui5AbapRepositoryService.PATH}/Repositories(%27${validApp}%27)?${updateParams}&TestMode=true&SafeMode=true`
->>>>>>> 78ecd5e1
+                    `${Ui5AbapRepositoryService.PATH}/Repositories('${validApp}')?${updateParams}&TestMode=true&SafeMode=true`
                 )
                 .reply(200);
             const response = await service.deploy({
@@ -189,7 +177,7 @@
         test('testMode enabled with error', async () => {
             nock(server)
                 .put(
-                    `${Ui5AbapRepositoryService.PATH}/Repositories(%27${validApp}%27)?${updateParams}&TestMode=true&SafeMode=true`
+                    `${Ui5AbapRepositoryService.PATH}/Repositories('${validApp}')?${updateParams}&TestMode=true&SafeMode=true`
                 )
                 .reply(403, JSON.stringify(mockErrorDetails));
             const response = await service.deploy({
