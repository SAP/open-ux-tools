--- conflicted
+++ resolved
@@ -34,13 +34,8 @@
         "lodash": "4.17.21",
         "open": "7.0.3",
         "qs": "6.7.3",
-<<<<<<< HEAD
         "xpath": "0.0.33",
-        "@xmldom/xmldom": "0.8.6"
-=======
-        "xpath": "0.0.32",
         "@xmldom/xmldom": "0.8.10"
->>>>>>> a77300c4
     },
     "devDependencies": {
         "@sap-ux/project-access": "workspace:*",
