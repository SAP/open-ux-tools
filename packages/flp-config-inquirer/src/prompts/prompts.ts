--- conflicted
+++ resolved
@@ -29,18 +29,13 @@
     const silentOverwrite = promptOptions?.silentOverwrite ?? false;
 
     const keyedPrompts: Record<promptNames, FLPConfigQuestion> = {
-<<<<<<< HEAD
         [promptNames.configurationMode]: getConfigurationModePrompt(
             inboundKeys,
             promptOptions?.[promptNames.configurationMode]
         ),
         [promptNames.inboundId]: getInboundIdsPrompt(inboundKeys, true, promptOptions?.[promptNames.inboundId]),
-        [promptNames.semanticObject]: getSemanticObjectPrompt(promptOptions?.[promptNames.semanticObject]),
-        [promptNames.action]: getActionPrompt(promptOptions?.[promptNames.action]),
-=======
         [promptNames.semanticObject]: getSemanticObjectPrompt(isCLI, promptOptions?.[promptNames.semanticObject]),
         [promptNames.action]: getActionPrompt(isCLI, promptOptions?.[promptNames.action]),
->>>>>>> afb40c05
         [promptNames.overwrite]: getOverwritePrompt(
             inboundKeys,
             isCLI,
