import type { YUIQuestion, GuiOptions, PromptSeverityMessage } from '@sap-ux/inquirer-common';
import type { ListQuestionOptions } from 'inquirer';

/**
 * Enumeration of prompt names used in the FLP configuration.
 */
export enum promptNames {
    inboundId = 'inboundId',
    emptyInboundsInfo = 'emptyInboundsInfo',
    semanticObject = 'semanticObject',
    action = 'action',
    overwrite = 'overwrite',
    title = 'title',
    subTitle = 'subTitle',
<<<<<<< HEAD
    parameterString = 'parameterString',
=======
    additionalParameters = 'additionalParameters',
>>>>>>> fea74e7f
    createAnotherInbound = 'createAnotherInbound'
}

/**
 * Interface representing the answers collected from the FLP configuration prompts.
 */
export interface FLPConfigAnswers {
    [promptNames.inboundId]?: string;
    [promptNames.emptyInboundsInfo]?: string;
    [promptNames.semanticObject]: string;
    [promptNames.action]: string;
    [promptNames.overwrite]?: boolean;
    [promptNames.title]?: string;
    [promptNames.subTitle]?: string;
<<<<<<< HEAD
    [promptNames.parameterString]?: string;
=======
    [promptNames.additionalParameters]?: string;
>>>>>>> fea74e7f
    [promptNames.createAnotherInbound]?: boolean;
    s4Continue?: boolean;
}

/**
 * Boolean reference to already existing inbound id key.
 */
export interface ExistingInboundRef {
    value: boolean;
}

/**
 * The question type specific to FLP configuration prompts.
 */
export interface FLPConfigQuestion
    extends YUIQuestion<FLPConfigAnswers>,
        Partial<Pick<ListQuestionOptions, 'choices'>> {
    name: promptNames;
    guiOptions?: GuiOptions;
    additionalMessages?: PromptSeverityMessage;
}

/**
 * Options for the 'inboundId' prompt.
 */
export interface InboundIdPromptOptions {
    default?: string;
    hide?: boolean;
}

/**
 * Options for the 'empty inbound label' prompt.
 */
export interface EmptyInboundsLabelOptions {
    hide?: boolean;
}

/**
 * Options for the 'semanticObject' prompt.
 */
export interface SemanticObjectPromptOptions {
    default?: string;
}

/**
 * Options for the 'action' prompt.
 */
export interface ActionPromptOptions {
    default?: string;
}

/**
 * Options for the 'overwrite' prompt.
 */
export interface OverwritePromptOptions {
    hide?: boolean;
    default?: boolean;
}

/**
 * Options for the 'title' prompt.
 */
export interface TitlePromptOptions {
    default?: string;
}

/**
 * Options for the 'subTitle' prompt.
 */
export interface SubTitlePromptOptions {
    default?: string;
}

/**
<<<<<<< HEAD
 * Options for the 'parameterString' prompt.
=======
 * Options for the 'additionalParameters' prompt.
>>>>>>> fea74e7f
 */
export interface ParameterStringPromptOptions {
    default?: string;
    hide?: boolean;
}

/**
 * Options for the 'createAnotherInbound' prompt.
 */
export interface CreateAnotherInboundPromptOptions {
    default?: string;
    hide?: boolean;
}

/**
 * The options which are common for the FLP config inquirer.
 */
type FLPConfigCommonInquirerOptions = {
    silentOverwrite?: boolean;
};

/**
 * The options for the FLP config inquirer & the prompts.
 */
type flpConfigPromptOptions = Record<promptNames.inboundId, InboundIdPromptOptions> &
    Record<promptNames.emptyInboundsInfo, EmptyInboundsLabelOptions> &
    Record<promptNames.semanticObject, SemanticObjectPromptOptions> &
    Record<promptNames.action, ActionPromptOptions> &
    Record<promptNames.overwrite, OverwritePromptOptions> &
    Record<promptNames.title, TitlePromptOptions> &
    Record<promptNames.subTitle, SubTitlePromptOptions> &
<<<<<<< HEAD
    Record<promptNames.parameterString, ParameterStringPromptOptions> &
=======
    Record<promptNames.additionalParameters, ParameterStringPromptOptions> &
>>>>>>> fea74e7f
    Record<promptNames.createAnotherInbound, CreateAnotherInboundPromptOptions>;

/**
 * The options for the FLP config inquirer & the prompts.
 */
export type FLPConfigPromptOptions = Partial<flpConfigPromptOptions> & FLPConfigCommonInquirerOptions;<|MERGE_RESOLUTION|>--- conflicted
+++ resolved
@@ -12,11 +12,7 @@
     overwrite = 'overwrite',
     title = 'title',
     subTitle = 'subTitle',
-<<<<<<< HEAD
-    parameterString = 'parameterString',
-=======
     additionalParameters = 'additionalParameters',
->>>>>>> fea74e7f
     createAnotherInbound = 'createAnotherInbound'
 }
 
@@ -31,11 +27,7 @@
     [promptNames.overwrite]?: boolean;
     [promptNames.title]?: string;
     [promptNames.subTitle]?: string;
-<<<<<<< HEAD
-    [promptNames.parameterString]?: string;
-=======
     [promptNames.additionalParameters]?: string;
->>>>>>> fea74e7f
     [promptNames.createAnotherInbound]?: boolean;
     s4Continue?: boolean;
 }
@@ -110,11 +102,7 @@
 }
 
 /**
-<<<<<<< HEAD
- * Options for the 'parameterString' prompt.
-=======
  * Options for the 'additionalParameters' prompt.
->>>>>>> fea74e7f
  */
 export interface ParameterStringPromptOptions {
     default?: string;
@@ -146,11 +134,7 @@
     Record<promptNames.overwrite, OverwritePromptOptions> &
     Record<promptNames.title, TitlePromptOptions> &
     Record<promptNames.subTitle, SubTitlePromptOptions> &
-<<<<<<< HEAD
-    Record<promptNames.parameterString, ParameterStringPromptOptions> &
-=======
     Record<promptNames.additionalParameters, ParameterStringPromptOptions> &
->>>>>>> fea74e7f
     Record<promptNames.createAnotherInbound, CreateAnotherInboundPromptOptions>;
 
 /**
