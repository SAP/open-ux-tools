--- conflicted
+++ resolved
@@ -1,10 +1,6 @@
 {
     "prompts": {
-        "inboundIds": "Inbound ID",
-<<<<<<< HEAD
-        
-=======
->>>>>>> 8ad2dee0
+        "inboundIds": "Inbound ID",  
         "semanticObject": "Semantic Object",
         "action": "Action",
         "title": "Title",
@@ -17,7 +13,6 @@
         "copyFromExisting": "Copy Configurations from an Existing Inbound?"
     },
     "tooltips": {
-<<<<<<< HEAD
         "inboundId": "Choose the inbound ID to be used to set the SAP Fiori launchpad tile configuration.",
         "additionalParameters": "Enter the value for the parameters in the Target Mappings section from the URL mentioned above."
     },
@@ -29,16 +24,6 @@
         "additionalParameters": "Enter the value for the parameters in the Target Mappings section from the URL mentioned above",
         "semObjectActionDuplication": "When generating a new tile, you must modify the Semantic Object value, the Action value, or both. You can use the default suggestions, which include a '_New' suffix for each value or use your own designations.",
         "invalidParameterString": "The parameter string is not valid JSON.",
-=======
-        "inboundId": "Choose the inbound ID that will be used to set the FLP tile configuration",
-        "additionalParameters": "Enter the value for the parameters in the Target Mappings section from the URL mentioned above",
-        "semObjectActionDuplication": "When generating a new tile, you must modify the Semantic Object value, the Action value, or both. You can use the default suggestions, which include a '_New' suffix for each value or use your own designations."
-    },
-    "validators": {
-        "inboundConfigKeyExists": "An inbound configuration with the key: '{{inboundKey}}' is already defined.",
-        "invalidParameterString": "The parameter string is not valid JSON.",
-        "flpConfigOverwrite": "Overwrite existing configuration?",
->>>>>>> 8ad2dee0
         "duplicateInbound": "The base application has an existing inbound that matches the values for Semantic Object and Action. To create a new tile you must modify the Semantic Object value, the Action value, or both."
     },
     "choices": {
