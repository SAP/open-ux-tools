--- conflicted
+++ resolved
@@ -6,20 +6,12 @@
         "action": "Action",
         "title": "Title",
         "subTitle": "Subtitle",
-<<<<<<< HEAD
-        "parameterString": "Parameters",
-=======
         "additionalParameters": "Parameters",
->>>>>>> fea74e7f
         "createAnotherInbound": "Do you want to add or edit another inbound?"
     },
     "tooltips": {
         "inboundId": "Choose the inbound ID that will be used to set the FLP tile configuration",
-<<<<<<< HEAD
-        "parameterString": "Enter the value for the parameters in the Target Mappings section from the URL mentioned above"
-=======
         "additionalParameters": "Enter the value for the parameters in the Target Mappings section from the URL mentioned above"
->>>>>>> fea74e7f
     },
     "validators": {
         "inboundConfigKeyExists": "An inbound configuration with the key: '{{inboundKey}}' is already defined.",
