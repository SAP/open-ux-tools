--- conflicted
+++ resolved
@@ -14,16 +14,5 @@
     "start": "fiori run --open \"index.html?sap-ui-xx-viewCache=false\"",
     "build": "ui5 build --clean-dest --dest dist",
     "test": "fiori run --open 'test/testsuite.qunit.html'"
-<<<<<<< HEAD
-  },
-  "ui5": {
-    "dependencies": [
-      "@sap/ux-ui5-tooling",
-      "@sap/ux-ui5-fe-mockserver-middleware"
-    ]
-  },
-  "sapux": true
-=======
   }
->>>>>>> 7c7cdf7c
 }