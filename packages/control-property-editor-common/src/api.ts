export interface Control {
    /**
     * unique identifier for a control
     */
    id: string;
    /**
     * control name
     */
    name: string;
    /**
     * control type
     */
    type: string;

    properties: ControlProperty[];
}
export type PropertyValue = string | boolean | number;
export type ConfigurationValue = PropertyValue | Record<string, unknown>;
export type PropertyChangeType = 'propertyChange' | 'propertyBindingChange';
export interface PropertyChange<T extends PropertyValue = PropertyValue> {
    controlId: string;
    controlName: string;
    propertyName: string;
    value: T;
    propertyType: PropertyType;
    changeType: PropertyChangeType;
}
export interface PropertyChanged<T extends PropertyValue = PropertyValue> {
    controlId: string;
    propertyName: string;
    newValue: T;
}
export interface ConfigurationChange<T extends ConfigurationValue = ConfigurationValue> {
    propertyPath: string;
    propertyName: string;
    value: T;
    kind: typeof CONFIGURATION_CHANGE_KIND;
}

export interface PropertyChangeFailed {
    controlId: string;
    propertyName: string;
    errorMessage: string;
}

export const BOOLEAN_VALUE_TYPE = 'boolean';
export const INTEGER_VALUE_TYPE = 'integer';
export const FLOAT_VALUE_TYPE = 'float';
export const STRING_VALUE_TYPE = 'string';
export const INPUT_EDITOR_TYPE = 'input';
export const DROPDOWN_EDITOR_TYPE = 'dropdown';
export const CHECKBOX_EDITOR_TYPE = 'checkbox';

export const SCENARIO = {
    AppVariant: 'APP_VARIANT',
    VersionedAppVariant: 'VERSIONED_APP_VARIANT',
    AdaptationProject: 'ADAPTATION_PROJECT',
    FioriElementsFromScratch: 'FE_FROM_SCRATCH',
    UiAdaptation: 'UI_ADAPTATION'
} as const;

export enum PropertyType {
    Configuration = 'configuration',
    ControlProperty = 'controlProperty'
}

export type Scenario = (typeof SCENARIO)[keyof typeof SCENARIO];

interface ControlPropertyBase<T, V, E> {
    type: T;
    editor: E;
    propertyType: PropertyType;
    name: string;
    readableName: string;
    value: V | string; // string: expression binding
    isEnabled: boolean;
    isIcon?: boolean;
    label?: string;
    errorMessage?: string;
    ui5Type?: string;
    documentation?: {
        defaultValue: string;
        description: string;
        propertyName: string;
        type?: string;
        propertyType?: string;
    };
}

export type BooleanControlProperty = ControlPropertyBase<
    typeof BOOLEAN_VALUE_TYPE,
    boolean,
    typeof CHECKBOX_EDITOR_TYPE
>;

export type IntegerControlProperty = ControlPropertyBase<typeof INTEGER_VALUE_TYPE, number, typeof INPUT_EDITOR_TYPE>;

export type FloatControlProperty = ControlPropertyBase<typeof FLOAT_VALUE_TYPE, number, typeof INPUT_EDITOR_TYPE>;

export type StringControlProperty = ControlPropertyBase<typeof STRING_VALUE_TYPE, string, typeof INPUT_EDITOR_TYPE>;

export interface StringControlPropertyWithOptions
    extends ControlPropertyBase<typeof STRING_VALUE_TYPE, string, typeof DROPDOWN_EDITOR_TYPE> {
    options: { key: string; text: string }[];
}

export type ControlProperty =
    | BooleanControlProperty
    | IntegerControlProperty
    | FloatControlProperty
    | StringControlProperty
    | ControlPropertyBase<typeof STRING_VALUE_TYPE, string, 'unknown'>
    | StringControlPropertyWithOptions;

export interface OutlineNode {
    controlId: string;
    controlType: string; // as used in rta i.e sap.m.NavContainer
    name: string;
    visible: boolean;
    editable: boolean;
    children: OutlineNode[];
    icon?: string;
    hasDefaultContent?: boolean;
}

export interface IconDetails {
    name: string;
    content: string;
    fontFamily: string;
}

export const PENDING_CHANGE_TYPE = 'pending';
export const SAVED_CHANGE_TYPE = 'saved';
export const PROPERTY_CHANGE_KIND = 'property';
export const CONFIGURATION_CHANGE_KIND = 'configuration';
export const UNKNOWN_CHANGE_KIND = 'unknown';
export const CONTROL_CHANGE_KIND = 'control';
export interface PendingPropertyChange<T extends PropertyValue = PropertyValue> extends PropertyChange<T> {
    type: typeof PENDING_CHANGE_TYPE;
    kind: typeof PROPERTY_CHANGE_KIND;
    /**
     * Indicates if change is before or after current position in undo redo stack
     */
    isActive: boolean;
    fileName: string;
}

export interface PendingConfigurationChange<T extends ConfigurationValue = ConfigurationValue>
    extends ConfigurationChange<T> {
    type: typeof PENDING_CHANGE_TYPE;
    controlIds: string[];
    /**
     * Indicates if change is before or after current position in undo redo stack
     */
    isActive: boolean;
    fileName: string;
}

export interface PendingOtherChange {
    type: typeof PENDING_CHANGE_TYPE;
    kind: typeof UNKNOWN_CHANGE_KIND;
    isActive: boolean;
    title?: string;
    changeType: string;
    fileName: string;
}

export interface PendingControlChange {
    type: typeof PENDING_CHANGE_TYPE;
    kind: typeof CONTROL_CHANGE_KIND;
    isActive: boolean;
    changeType: string;
    controlId: string;
    fileName: string;
    title?: string;
}

export type PendingChange =
    | PendingPropertyChange
    | PendingOtherChange
    | PendingControlChange
    | PendingConfigurationChange;
export type SavedChange = SavedPropertyChange | SavedControlChange | UnknownSavedChange | SavedConfigurationChange;

export interface SavedPropertyChange<T extends PropertyValue = PropertyValue> extends PropertyChange<T> {
    type: typeof SAVED_CHANGE_TYPE;
    kind: typeof PROPERTY_CHANGE_KIND;
    fileName: string;
    timestamp: number;
}

export interface SavedConfigurationChange<T extends PropertyValue = PropertyValue> extends ConfigurationChange<T> {
    type: typeof SAVED_CHANGE_TYPE;
    fileName: string;
    controlIds: string[]; // configuration could be shared by multiple controls.
    timestamp: number;
}

export interface UnknownSavedChange {
    type: typeof SAVED_CHANGE_TYPE;
    kind: typeof UNKNOWN_CHANGE_KIND;
    fileName: string;
    changeType: string;
    title?: string;
    controlId?: string;
    timestamp?: number;
}

export interface SavedControlChange {
    type: typeof SAVED_CHANGE_TYPE;
    kind: typeof CONTROL_CHANGE_KIND;
    controlId: string;
    fileName: string;
    changeType: string;
    title?: string;
    timestamp?: number;
}

export type Change = PendingChange | SavedChange;
export type NonConfigChange =
    | Exclude<PendingChange, PendingConfigurationChange>
    | Exclude<SavedChange, SavedConfigurationChange>;

export interface ChangeStackModified {
    pending: PendingChange[];
    saved: SavedChange[];
}
export interface ChangeDeletionDetails {
    fileName?: string;
}
export interface PropertyChangeDeletionDetails extends ChangeDeletionDetails {
    controlId: string;
    propertyName: string;
}

export interface ShowMessage {
    message: string;
    shouldHideIframe: boolean;
}

export const SIMPLE_QUICK_ACTION_KIND = 'simple';
export interface SimpleQuickAction {
    kind: typeof SIMPLE_QUICK_ACTION_KIND;
    id: string;
    title: string;
    tooltip?: string;
    enabled: boolean;
}

export const NESTED_QUICK_ACTION_KIND = 'nested';
export interface NestedQuickAction {
    kind: typeof NESTED_QUICK_ACTION_KIND;
    id: string;
    title: string;
    tooltip?: string;
    enabled: boolean;
    children: NestedQuickActionChild[];
}

export interface NestedQuickActionChild {
    label: string;
    tooltip?: string;
    enabled: boolean;
    children: NestedQuickActionChild[];
}

export type QuickAction = SimpleQuickAction | NestedQuickAction;

export interface QuickActionGroup {
    title: string;
    actions: QuickAction[];
}
export interface SimpleQuickActionExecutionPayload {
    kind: typeof SIMPLE_QUICK_ACTION_KIND;
    id: string;
}

export interface NestedQuickActionExecutionPayload {
    kind: typeof NESTED_QUICK_ACTION_KIND;
    id: string;
    path: string;
}

export type QuickActionExecutionPayload = SimpleQuickActionExecutionPayload | NestedQuickActionExecutionPayload;

<<<<<<< HEAD
export interface InfoCenterMessage {
    type: MessageBarType;
    message: {
        title: string;
        description: string;
        details?: string;
    };
    expandable?: boolean;
    expanded?: boolean;
    read?: boolean;
    modal?: boolean;
}

export enum MessageBarType {
    /** Info styled MessageBar */
    info = 0,
    /** Error styled MessageBar */
    error = 1,
    /** Warning styled MessageBar */
    warning = 5
=======
export interface ContextMenuActionExecutionPayload {
    controlId: string;
    actionName: string;
>>>>>>> a8b29976
}

/**
 * ACTIONS
 */

export interface PayloadAction<T extends string, U> {
    type: T;
    payload: U;
}

/**
 * Create matcher.
 *
 * @param type action type
 * @returns (value: { type: unknown } | undefined) => value is Y
 */
function createMatcher<Y extends { type: string }>(
    type: Y['type']
): (value: { type: unknown } | undefined) => value is Y {
    return function match(value: { type: unknown } | undefined): value is Y {
        return value?.type === type;
    };
}

/**
 * Create action factory.
 *
 * @param prefix to determine ext action
 * @returns Function
 */
function createActionFactory(prefix: string) {
    return function createAction<T>(name: string): {
        (payload: T): PayloadAction<string, T>;
        type: string;
        match: (
            value:
                | {
                      type: unknown;
                  }
                | undefined
        ) => value is PayloadAction<string, T>;
    } {
        const actionType = [prefix, name].join(' ');
        /**
         *
         * @param payload action payload
         * @returns PayloadAction<typeof actionType, T>
         */
        function action(payload: T): PayloadAction<typeof actionType, T> {
            return {
                type: actionType,
                payload
            };
        }

        action.type = actionType;
        action.match = createMatcher<PayloadAction<typeof actionType, T>>(actionType);
        return action;
    };
}

export interface ErrorAction<T extends string, U> extends PayloadAction<T, U> {
    error: { message: string };
    showMessage: boolean;
}
export const PENDING_SUFFIX = '<pending>';
export const FULFILLED_SUFFIX = '<fulfilled>';
export const REJECTED_SUFFIX = '<rejected>';

/**
 * Factory for creating  request response actions.
 *
 * @param prefix action prefix
 * @returns Function
 */
export function createAsyncActionFactory(prefix: string) {
    return function createAction<T, F = T, R = T>(
        name: string
    ): { pending: typeof pending; fulfilled: typeof fulfilled; rejected: typeof rejected } {
        const pendingType = [prefix, name, PENDING_SUFFIX].join(' ');

        /**
         * Pending action.
         *
         * @param payload action payload
         * @returns PayloadAction<typeof pendingType, T>
         */
        function pending(payload: T): PayloadAction<typeof pendingType, T> {
            return {
                type: pendingType,
                payload
            };
        }

        pending.type = pendingType;
        pending.match = createMatcher<PayloadAction<typeof pendingType, T>>(pendingType);
        const fulfilledType = [prefix, name, FULFILLED_SUFFIX].join(' ');

        /**
         * Fulfill action.
         *
         * @param payload action payload
         * @returns PayloadAction<typeof fulfilledType, F>
         */
        function fulfilled(payload: F): PayloadAction<typeof fulfilledType, F> {
            return {
                type: fulfilledType,
                payload
            };
        }

        fulfilled.type = fulfilledType;
        fulfilled.match = createMatcher<PayloadAction<typeof fulfilledType, F>>(fulfilledType);
        const rejectedType = [prefix, name, REJECTED_SUFFIX].join(' ');
        /**
         * Reject action.
         *
         * @param message error message
         * @param payload R
         * @returns ErrorAction<typeof rejectedType, F>
         */
        function rejected(message: string, payload: R): ErrorAction<typeof rejectedType, R> {
            return {
                type: rejectedType,
                payload,
                error: {
                    message
                },
                showMessage: true
            };
        }
        rejected.type = rejectedType;
        rejected.match = createMatcher<PayloadAction<typeof rejectedType, T>>(rejectedType);

        return {
            pending,
            fulfilled,
            rejected
        };
    };
}

export const EXTERNAL_ACTION_PREFIX = '[ext]';

const createExternalAction = createActionFactory(EXTERNAL_ACTION_PREFIX);

export const iconsLoaded = createExternalAction<IconDetails[]>('icons-loaded');
export const controlSelected = createExternalAction<Control>('control-selected');
export const selectControl = createExternalAction<string>('select-control');
export const addExtensionPoint = createExternalAction<OutlineNode>('add-extension-point');
export const deletePropertyChanges = createExternalAction<PropertyChangeDeletionDetails>('delete-property-changes');
export const outlineChanged = createExternalAction<OutlineNode[]>('outline-changed');
export const changeProperty = createExternalAction<PropertyChange>('change-property');
export const propertyChanged = createExternalAction<PropertyChanged>('property-changed');
export const propertyChangeFailed = createExternalAction<PropertyChangeFailed>('change-property-failed');
export const changeStackModified = createExternalAction<ChangeStackModified>('change-stack-modified');
export const showMessage = createExternalAction<ShowMessage>('show-dialog-message');
export const reloadApplication = createExternalAction<{
    save?: boolean;
}>('reload-application');
export const storageFileChanged = createExternalAction<string>('storage-file-changed');
export const setAppMode = createExternalAction<'navigation' | 'adaptation'>('set-app-mode');
export const applicationModeChanged = createExternalAction<'navigation' | 'adaptation'>('application-mode-changed');
export const setUndoRedoEnablement = createExternalAction<{ canRedo: boolean; canUndo: boolean }>(
    'set-undo-redo-enablement'
);
export const setSaveEnablement = createExternalAction<boolean>('set-save-enablement');
export const appLoaded = createExternalAction<void>('app-loaded');
export const undo = createExternalAction<void>('undo');
export const redo = createExternalAction<void>('redo');
export const save = createExternalAction<void>('save');
export const quickActionListChanged = createExternalAction<QuickActionGroup[]>('quick-action-list-changed');
export const updateQuickAction = createExternalAction<QuickAction>('update-quick-action');
export const executeQuickAction = createExternalAction<QuickActionExecutionPayload>('execute-quick-action');
export const executeContextMenuAction =
    createExternalAction<ContextMenuActionExecutionPayload>('execute-context-menu-action');
export const setApplicationRequiresReload = createExternalAction<boolean>('set-application-requires-reload');
export const showInfoCenterMessage = createExternalAction<InfoCenterMessage>('show-info-center-message');
export const clearInfoCenterMessage = createExternalAction<number>('clear-info-center-message');
export const clearAllInfoCenterMessages = createExternalAction<void>('clear-all-info-center-message');
export const externalFileChange = createExternalAction<string>('external-file-change');
export const toggleExpandMessage = createExternalAction<number>('toggle-expand-message');
export const readMessage = createExternalAction<number>('read-message');
export const expandableMessage = createExternalAction<number>('expadnable-message');
export const toggleModalMessage = createExternalAction<number>('toggle-modal-message');

const createAsyncExternalAction = createAsyncActionFactory(EXTERNAL_ACTION_PREFIX);

interface ContextMenuItem {
    id: string;
    enabled: boolean;
    title: string;
    tooltip?: string;
}

export interface ContextMenu {
    controlId: string;
    contextMenuItems: ContextMenuItem[];
}

export const requestControlContextMenu = createAsyncExternalAction<string, ContextMenu>('request-control-context-menu');

export type ExternalAction =
    | ReturnType<typeof iconsLoaded>
    | ReturnType<typeof controlSelected>
    | ReturnType<typeof deletePropertyChanges>
    | ReturnType<typeof changeProperty>
    | ReturnType<typeof propertyChanged>
    | ReturnType<typeof outlineChanged>
    | ReturnType<typeof selectControl>
    | ReturnType<typeof addExtensionPoint>
    | ReturnType<typeof propertyChangeFailed>
    | ReturnType<typeof changeStackModified>
    | ReturnType<typeof showMessage>
    | ReturnType<typeof reloadApplication>
    | ReturnType<typeof storageFileChanged>
    | ReturnType<typeof setAppMode>
    | ReturnType<typeof applicationModeChanged>
    | ReturnType<typeof setUndoRedoEnablement>
    | ReturnType<typeof setSaveEnablement>
    | ReturnType<typeof undo>
    | ReturnType<typeof redo>
    | ReturnType<typeof save>
    | ReturnType<typeof appLoaded>
    | ReturnType<typeof quickActionListChanged>
    | ReturnType<typeof setApplicationRequiresReload>
    | ReturnType<typeof updateQuickAction>
    | ReturnType<typeof executeQuickAction>
<<<<<<< HEAD
    | ReturnType<typeof showInfoCenterMessage>
    | ReturnType<typeof clearInfoCenterMessage>
    | ReturnType<typeof clearAllInfoCenterMessages>
    | ReturnType<typeof externalFileChange>
    | ReturnType<typeof toggleExpandMessage>
    | ReturnType<typeof readMessage>
    | ReturnType<typeof expandableMessage>
    | ReturnType<typeof toggleModalMessage>
=======
    | ReturnType<typeof executeContextMenuAction>
    | ReturnType<typeof externalFileChange>
    | ReturnType<typeof requestControlContextMenu.fulfilled>;
>>>>>>> a8b29976
<|MERGE_RESOLUTION|>--- conflicted
+++ resolved
@@ -283,7 +283,6 @@
 
 export type QuickActionExecutionPayload = SimpleQuickActionExecutionPayload | NestedQuickActionExecutionPayload;
 
-<<<<<<< HEAD
 export interface InfoCenterMessage {
     type: MessageBarType;
     message: {
@@ -304,11 +303,11 @@
     error = 1,
     /** Warning styled MessageBar */
     warning = 5
-=======
+}
+
 export interface ContextMenuActionExecutionPayload {
     controlId: string;
     actionName: string;
->>>>>>> a8b29976
 }
 
 /**
@@ -538,7 +537,6 @@
     | ReturnType<typeof setApplicationRequiresReload>
     | ReturnType<typeof updateQuickAction>
     | ReturnType<typeof executeQuickAction>
-<<<<<<< HEAD
     | ReturnType<typeof showInfoCenterMessage>
     | ReturnType<typeof clearInfoCenterMessage>
     | ReturnType<typeof clearAllInfoCenterMessages>
@@ -547,8 +545,6 @@
     | ReturnType<typeof readMessage>
     | ReturnType<typeof expandableMessage>
     | ReturnType<typeof toggleModalMessage>
-=======
     | ReturnType<typeof executeContextMenuAction>
     | ReturnType<typeof externalFileChange>
-    | ReturnType<typeof requestControlContextMenu.fulfilled>;
->>>>>>> a8b29976
+    | ReturnType<typeof requestControlContextMenu.fulfilled>;