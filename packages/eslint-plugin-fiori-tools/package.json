{
    "name": "@sap-ux/eslint-plugin-fiori-tools",
    "version": "9.0.0",
    "description": "Custom linting plugin for Fiori tools apps",
    "keywords": [
        "eslint",
        "eslintplugin",
        "eslint-plugin"
    ],
    "main": "./lib/index.js",
    "scripts": {
        "build": "tsc --build",
        "clean": "rimraf --glob lib coverage *.tsbuildinfo",
        "format": "prettier --write '**/*.{js,json,ts,yaml,yml}' --ignore-path ../../.prettierignore",
        "lint": "eslint",
        "lint:fix": "eslint --fix",
        "test": "jest --ci --forceExit --detectOpenHandles --colors"
    },
    "devDependencies": {
<<<<<<< HEAD
        "eslint": "^9",
        "@typescript-eslint/rule-tester": "8.46.2",
        "eslint-plugin-eslint-plugin": "7.2.0"
=======
        "eslint": "^9"
>>>>>>> 605a39d8
    },
    "dependencies": {
        "@babel/core": "^7.28.5",
        "@babel/eslint-parser": "^7.28.5",
        "@eslint/js": "^9",
        "lodash": "4.17.21",
        "yaml": "2.2.2"
    },
    "peerDependencies": {
        "eslint": ">=8",
        "@typescript-eslint/eslint-plugin": ">=7.1.1",
        "@typescript-eslint/parser": ">=5.62.0"
    },
    "engines": {
        "node": ">=20.x"
    },
    "license": "Apache-2.0",
    "files": [
        "LICENSE",
        "lib",
        "docs",
        "config",
        "eslintrc-common.js",
        "eslintrc-prod.js",
        "eslintrc-test.js",
        "eslintrc-typescript.js"
    ]
}<|MERGE_RESOLUTION|>--- conflicted
+++ resolved
@@ -17,13 +17,8 @@
         "test": "jest --ci --forceExit --detectOpenHandles --colors"
     },
     "devDependencies": {
-<<<<<<< HEAD
         "eslint": "^9",
-        "@typescript-eslint/rule-tester": "8.46.2",
-        "eslint-plugin-eslint-plugin": "7.2.0"
-=======
-        "eslint": "^9"
->>>>>>> 605a39d8
+        "@typescript-eslint/rule-tester": "8.46.2"
     },
     "dependencies": {
         "@babel/core": "^7.28.5",
