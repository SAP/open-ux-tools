--- conflicted
+++ resolved
@@ -1,49 +1,4 @@
 {
-<<<<<<< HEAD
-  "name": "@sap-ux/eslint-plugin-fiori-tools",
-  "version": "0.3.0",
-  "description": "Custom linting plugin for Fiori tools apps",
-  "keywords": [
-    "eslint",
-    "eslintplugin",
-    "eslint-plugin"
-  ],
-  "main": "./lib/index.js",
-  "scripts": {
-    "build": "tsc --build",
-"madge": "madge --warning --circular --extensions ts ./",
-    "clean": "rimraf --glob lib coverage *.tsbuildinfo",
-    "format": "prettier --write '**/*.{js,json,ts,yaml,yml}' --ignore-path ../../.prettierignore",
-    "lint": "eslint . --ext .ts",
-    "lint:fix": "eslint . --ext .ts --fix",
-    "test": "jest --ci --forceExit --detectOpenHandles --colors"
-  },
-  "devDependencies": {
-    "eslint": "7.32.0"
-  },
-  "dependencies": {
-    "eslint-plugin-fiori-custom": "^2.6.7",
-    "yaml": "2.2.2"
-  },
-  "peerDependencies": {
-    "eslint": ">=7",
-    "@typescript-eslint/eslint-plugin": "^5.59.0",
-    "@typescript-eslint/parser": "^5.59.0"
-  },
-  "engines": {
-    "pnpm": ">=6.26.1 < 7.0.0 || >=7.1.0",
-    "node": ">=18.x"
-  },
-  "license": "Apache-2.0",
-  "files": [
-    "LICENSE",
-    "lib",
-    "eslintrc-common.js",
-    "eslintrc-prod.js",
-    "eslintrc-test.js",
-    "eslintrc-typescript.js"
-  ]
-=======
     "name": "@sap-ux/eslint-plugin-fiori-tools",
     "version": "0.5.0",
     "description": "Custom linting plugin for Fiori tools apps",
@@ -55,6 +10,7 @@
     "main": "./lib/index.js",
     "scripts": {
         "build": "tsc --build",
+        "madge": "madge --warning --circular --extensions ts ./",
         "clean": "rimraf --glob lib coverage *.tsbuildinfo",
         "format": "prettier --write '**/*.{js,json,ts,yaml,yml}' --ignore-path ../../.prettierignore",
         "lint": "eslint . --ext .ts",
@@ -85,5 +41,4 @@
         "eslintrc-test.js",
         "eslintrc-typescript.js"
     ]
->>>>>>> 2de39aa1
 }