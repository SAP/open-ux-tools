--- conflicted
+++ resolved
@@ -22,14 +22,10 @@
         "eslint-plugin-eslint-plugin": "7.2.0"
     },
     "dependencies": {
-<<<<<<< HEAD
         "@babel/core": "^7.28.5",
         "@babel/eslint-parser": "^7.28.5",
         "@eslint/js": "^9",
         "lodash": "4.17.21",
-=======
-        "eslint-plugin-fiori-custom": "^2.6.7",
->>>>>>> 623c16b8
         "yaml": "2.2.2"
     },
     "peerDependencies": {
