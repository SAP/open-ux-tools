--- conflicted
+++ resolved
@@ -22,13 +22,9 @@
         "eslint": "9.38.0"
     },
     "dependencies": {
-<<<<<<< HEAD
         "yaml": "2.2.2",
         "@humanwhocodes/momoa": "^3.3.9",
         "@sap-ux/project-access": "1.32.7"
-=======
-        "@eslint/eslintrc": "3.3.1"
->>>>>>> acb1ebc2
     },
     "peerDependencies": {
         "@typescript-eslint/eslint-plugin": ">=7.1.1",
