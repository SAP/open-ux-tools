{
    "name": "@sap-ux/eslint-plugin-fiori-tools",
<<<<<<< HEAD
    "version": "9.0.0",
=======
    "version": "8.0.0",
>>>>>>> 30bef857
    "description": "Custom linting plugin for Fiori tools apps",
    "keywords": [
        "eslint",
        "eslintplugin",
        "eslint-plugin"
    ],
    "main": "./lib/index.js",
    "scripts": {
        "build": "tsc --build",
        "clean": "rimraf --glob lib coverage *.tsbuildinfo",
        "format": "prettier --write '**/*.{js,json,ts,yaml,yml}' --ignore-path ../../.prettierignore",
        "lint": "eslint",
        "lint:fix": "eslint --fix",
        "test": "jest --ci --forceExit --detectOpenHandles --colors"
    },
    "devDependencies": {
        "eslint": "^9",
<<<<<<< HEAD
        "@typescript-eslint/rule-tester": "8.46.2",
        "eslint-plugin-eslint-plugin": "7.2.0"
=======
        "@typescript-eslint/rule-tester": "8.46.2"
>>>>>>> 30bef857
    },
    "dependencies": {
        "@babel/core": "^7.28.5",
        "@babel/eslint-parser": "^7.28.5",
        "@eslint/js": "^9",
<<<<<<< HEAD
        "lodash": "4.17.21",
=======
        "@typescript-eslint/eslint-plugin": ">=8.49.0",
        "@typescript-eslint/parser": ">=8.49.0",
        "globals": "16.5.0",
>>>>>>> 30bef857
        "yaml": "2.2.2"
    },
    "engines": {
        "node": ">=20.x"
    },
    "license": "Apache-2.0",
    "files": [
        "LICENSE",
        "lib",
<<<<<<< HEAD
        "docs",
        "config",
        "eslintrc-common.js",
        "eslintrc-prod.js",
        "eslintrc-test.js",
        "eslintrc-typescript.js"
=======
        "docs"
>>>>>>> 30bef857
    ]
}<|MERGE_RESOLUTION|>--- conflicted
+++ resolved
@@ -1,10 +1,6 @@
 {
     "name": "@sap-ux/eslint-plugin-fiori-tools",
-<<<<<<< HEAD
-    "version": "9.0.0",
-=======
     "version": "8.0.0",
->>>>>>> 30bef857
     "description": "Custom linting plugin for Fiori tools apps",
     "keywords": [
         "eslint",
@@ -22,24 +18,16 @@
     },
     "devDependencies": {
         "eslint": "^9",
-<<<<<<< HEAD
         "@typescript-eslint/rule-tester": "8.46.2",
         "eslint-plugin-eslint-plugin": "7.2.0"
-=======
-        "@typescript-eslint/rule-tester": "8.46.2"
->>>>>>> 30bef857
     },
     "dependencies": {
         "@babel/core": "^7.28.5",
         "@babel/eslint-parser": "^7.28.5",
         "@eslint/js": "^9",
-<<<<<<< HEAD
-        "lodash": "4.17.21",
-=======
         "@typescript-eslint/eslint-plugin": ">=8.49.0",
         "@typescript-eslint/parser": ">=8.49.0",
         "globals": "16.5.0",
->>>>>>> 30bef857
         "yaml": "2.2.2"
     },
     "engines": {
@@ -49,15 +37,6 @@
     "files": [
         "LICENSE",
         "lib",
-<<<<<<< HEAD
-        "docs",
-        "config",
-        "eslintrc-common.js",
-        "eslintrc-prod.js",
-        "eslintrc-test.js",
-        "eslintrc-typescript.js"
-=======
         "docs"
->>>>>>> 30bef857
     ]
 }