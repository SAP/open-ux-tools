--- conflicted
+++ resolved
@@ -17,29 +17,6 @@
 
 ## Usage
 
-<<<<<<< HEAD
-To consume this module, add @sap-ux/eslint-plugin-fiori-tools plugin to your `eslint.config.mjs`. You must specify one of the following configurations:
-
-- defaultJS: contains rules for JavaScript for both prod and test code from plugin eslint-plugin-fiori-custom 
-- defaultTS: contains rules for typescript and rules for both prod and test code from plugin eslint-plugin-fiori-custom 
-- testcode: contains rules for typescript and rules for test code from plugin eslint-plugin-fiori-custom
-- prodCode: contains rules for typescript and rules for production code from plugin eslint-plugin-fiori-custom
-
-To use `manifest.json` specific rules update `eslint.config.mjs` with the relevant configuration:
-
-```
-import fioriToolsPlugin from "@sap-ux/eslint-plugin-fiori-tools";
-import { defineConfig } from "eslint/config";
-
-export default defineConfig([
-  {
-    extends: [fioriToolsPlugin.configs["SAP-consistency"]],
-  },
-]);
-```
-
-Run with `npx eslint`. (eslint version 9 is required)
-=======
 To consume this module, add @sap-ux/eslint-plugin-fiori-tools in your project eslint config file (e.g. `eslint.config.js`). You must specify one of the following configurations:
 
 - recommended: contains rules for JavaScript & TypeScript on both prod and test code.
@@ -55,5 +32,4 @@
 module.exports = defineConfig([
     ...fioriTools.configs.recommended,
 ]);
-```
->>>>>>> 01b4cd55
+```