--- conflicted
+++ resolved
@@ -19,15 +19,9 @@
 
 To consume this module, add @sap-ux/eslint-plugin-fiori-tools in your project eslint config file (e.g. `eslint.config.js`). You must specify one of the following configurations:
 
-<<<<<<< HEAD
-- recommended: contains rules for JavaScript & TypeScript on both prod and test code. 
-
-- erp: contains rules for JavaScript & TypeScript on both prod and test code. recommended for SAP internal use.
-=======
 - recommended: contains rules for JavaScript & TypeScript on both prod and test code.
 
 - recommended-for-s4hana: contains rules for JavaScript & TypeScript on both prod and test code. recommended for SAP internal use.
->>>>>>> 30bef857
 
 `eslint.config.js`
 ```javascript
