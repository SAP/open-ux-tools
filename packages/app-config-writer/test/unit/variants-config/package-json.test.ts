import { addVariantsManagementScript } from '../../../src/variants-config/package-json';
import { join } from 'path';
import { create as createFS } from 'mem-fs-editor';
import { create as createStorage } from 'mem-fs';
import { ToolsLogger } from '@sap-ux/logger';
import type { Editor } from 'mem-fs-editor';

describe('addVariantsManagementScript', () => {
    let fs: Editor;
    const logger = new ToolsLogger();
    const infoLogMock = jest.spyOn(ToolsLogger.prototype, 'info').mockImplementation(() => {});
    const warnLogMock = jest.spyOn(ToolsLogger.prototype, 'warn').mockImplementation(() => {});
    const debugLogMock = jest.spyOn(ToolsLogger.prototype, 'debug').mockImplementation(() => {});

    const basePath = join(__dirname, '../../fixtures/variants-config');
    const yamlPath = 'path/to/my/ui5.yaml';
    const customYaml = 'path/toTmy/customui5.yaml';

    beforeEach(() => {
        jest.clearAllMocks();
        fs = createFS(createStorage());
    });

    test('add start-variants-management script to package.json', async () => {
        const fioriToolsConfig = join(basePath, 'fiori-tools-config');
        await addVariantsManagementScript(fs, fioriToolsConfig, yamlPath, logger);

        expect(debugLogMock).toHaveBeenCalledWith(`Script 'start-variants-management' written to 'package.json'.`);
        expect(fs.readJSON(join(fioriToolsConfig, 'package.json'))).toMatchSnapshot();
    });

    test('add script to package.json when there is no script section', async () => {
        await addVariantsManagementScript(fs, basePath, yamlPath, logger);
        expect(warnLogMock).toHaveBeenCalledWith(
            `File 'package.json' does not contain a script section. Script section added.`
        );
        expect(debugLogMock).toHaveBeenCalledWith(`Script 'start-variants-management' written to 'package.json'.`);
    });

    test('update script in package.json when it already exists but is outdated', async () => {
        const deprecatedConfig = join(basePath, 'deprecated-config');
        await addVariantsManagementScript(fs, deprecatedConfig, yamlPath, logger);
        expect(warnLogMock).toHaveBeenCalledWith(
            `Script 'start-variants-management' already exists but is outdated. Script will be updated.`
        );
        expect(debugLogMock).toHaveBeenCalledWith(`Script 'start-variants-management' written to 'package.json'.`);
    });

    test('do not update script in package.json when it already exists and is up-to-date', async () => {
<<<<<<< HEAD
        const fioriToolsConfig = join(basePath, 'up-to-date');
        await addVariantsManagementScript(fs, fioriToolsConfig, yamlPath, logger);
=======
        const fioriToolsConfig = join(basePath, 'up-to-date-config');
        await addVariantsManagementScript(fs, fioriToolsConfig, 'myCustomUI5.yaml', logger);
>>>>>>> c2b899e1
        expect(infoLogMock).toHaveBeenCalledWith(`Script 'start-variants-management' is already up-to-date.`);
        expect(debugLogMock).not.toHaveBeenCalledWith(`Script 'start-variants-management' written to 'package.json'.`);
    });

    test('add no script to package.json when there is no RTA editor', async () => {
        const openSourceConfig = join(basePath, 'open-source-config');
        await expect(addVariantsManagementScript(fs, openSourceConfig, yamlPath, logger)).rejects.toThrowError(
            'No RTA editor specified in ui5.yaml.'
        );
    });

    test('no package.json file', async () => {
        const basePath = join(__dirname, '../../fixtures/a-folder-that-does-not-exist');
        await expect(addVariantsManagementScript(fs, basePath, yamlPath, logger)).rejects.toThrowError(
            `Script 'start-variants-management' cannot be written to package.json. File 'package.json' not found at ${basePath}`
        );
    });

    test('set --config flag if default ui5.yaml is not used', async () => {
        const fioriToolsConfig = join(basePath, 'up-to-date-config');
        await addVariantsManagementScript(fs, fioriToolsConfig, 'myCustomUI5.yaml', logger);
        expect(fs.readJSON(join(fioriToolsConfig, 'package.json'))).toMatchSnapshot();
    });
});<|MERGE_RESOLUTION|>--- conflicted
+++ resolved
@@ -47,13 +47,8 @@
     });
 
     test('do not update script in package.json when it already exists and is up-to-date', async () => {
-<<<<<<< HEAD
-        const fioriToolsConfig = join(basePath, 'up-to-date');
-        await addVariantsManagementScript(fs, fioriToolsConfig, yamlPath, logger);
-=======
         const fioriToolsConfig = join(basePath, 'up-to-date-config');
         await addVariantsManagementScript(fs, fioriToolsConfig, 'myCustomUI5.yaml', logger);
->>>>>>> c2b899e1
         expect(infoLogMock).toHaveBeenCalledWith(`Script 'start-variants-management' is already up-to-date.`);
         expect(debugLogMock).not.toHaveBeenCalledWith(`Script 'start-variants-management' written to 'package.json'.`);
     });
