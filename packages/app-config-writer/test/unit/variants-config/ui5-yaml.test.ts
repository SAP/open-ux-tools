--- conflicted
+++ resolved
@@ -5,7 +5,6 @@
 import { ToolsLogger } from '@sap-ux/logger';
 import { updateMiddlewares } from '../../../src/variants-config/ui5-yaml';
 import { FileName } from '@sap-ux/project-access';
-import * as projectAccess from '@sap-ux/project-access';
 
 const middlewareUpdatedMessage = (middleware: 'preview' | 'reload', filename: string) =>
     `Updated ${middleware} middleware in ${filename}.`;
@@ -18,9 +17,7 @@
     const debugLogMock = jest.spyOn(ToolsLogger.prototype, 'debug').mockImplementation(() => {});
     const warnLogMock = jest.spyOn(ToolsLogger.prototype, 'warn').mockImplementation(() => {});
     const basePath = join(__dirname, '../../fixtures/variants-config');
-    jest.spyOn(projectAccess, 'getAllUi5YamlFileNames').mockReturnValue(
-        Promise.resolve({ valid: [FileName.Ui5Yaml, FileName.Ui5LocalYaml, FileName.Ui5MockYaml] })
-    );
+    const yamlPath = 'path/to/my/ui5.yaml';
 
     beforeEach(() => {
         jest.clearAllMocks();
@@ -28,7 +25,7 @@
     });
 
     test('add preview middleware config to ui5.yaml file', async () => {
-        await updateMiddlewares(fs, basePath, logger);
+        await updateMiddlewares(fs, basePath, yamlPath, logger);
 
         expect(fs.read(join(basePath, 'ui5.yaml'))).toMatchSnapshot();
         expect(debugLogMock).toHaveBeenCalledWith(middlewareUpdatedMessage('preview', FileName.Ui5Yaml));
@@ -36,7 +33,7 @@
 
     test('add preview-middleware to ui5.yaml file w/o middlewares', async () => {
         const missingMiddlewareConfigPath = join(basePath, 'no-middleware-config-os');
-        await updateMiddlewares(fs, missingMiddlewareConfigPath, logger);
+        await updateMiddlewares(fs, missingMiddlewareConfigPath, yamlPath, logger);
 
         expect(fs.read(join(missingMiddlewareConfigPath, 'ui5.yaml'))).toMatchSnapshot();
         expect(warnLogMock).toHaveBeenCalledWith(
@@ -47,7 +44,7 @@
 
     test('add fiori-tools-preview to ui5.yaml file w/o middlewares', async () => {
         const missingMiddlewareConfigPath = join(basePath, 'no-middleware-config');
-        await updateMiddlewares(fs, missingMiddlewareConfigPath, logger);
+        await updateMiddlewares(fs, missingMiddlewareConfigPath, yamlPath, logger);
 
         expect(fs.read(join(missingMiddlewareConfigPath, 'ui5.yaml'))).toMatchSnapshot();
         expect(warnLogMock).toHaveBeenCalledWith(
@@ -58,7 +55,7 @@
 
     test('add preview and reload middleware config to ui5.yaml file', async () => {
         const openSourceConfigPath = join(basePath, 'open-source-config');
-        await updateMiddlewares(fs, openSourceConfigPath, logger);
+        await updateMiddlewares(fs, openSourceConfigPath, yamlPath, logger);
 
         expect(fs.read(join(openSourceConfigPath, 'ui5.yaml'))).toMatchSnapshot();
         expect(debugLogMock).toHaveBeenCalledWith(middlewareUpdatedMessage('preview', FileName.Ui5Yaml));
@@ -67,13 +64,9 @@
 
     test('add preview and reload middleware to local ui5.yaml files', async () => {
         const fioriToolsConfig = join(basePath, 'fiori-tools-config');
-        await updateMiddlewares(fs, fioriToolsConfig, logger);
+        await updateMiddlewares(fs, fioriToolsConfig, yamlPath, logger);
 
-<<<<<<< HEAD
-        expect(debugLogMock).toHaveBeenCalledTimes(6);
-=======
         expect(debugLogMock).toHaveBeenCalledTimes(2);
->>>>>>> c2b899e1
         expect(debugLogMock).toHaveBeenCalledWith(middlewareUpdatedMessage('preview', FileName.Ui5Yaml));
         expect(debugLogMock).toHaveBeenCalledWith(middlewareUpdatedMessage('reload', FileName.Ui5Yaml));
     });
