import { join } from 'path';
import { generateInboundNavigationConfig } from '../../../src/navigation-config';

describe('Unit tests for navigation config generation', () => {
    const fixturePath = join(__dirname, '../../fixtures/navigation-config');

    test('generate inbound nav config entries', async () => {
        const appPathNoInbounds = join(fixturePath, '/ui5-app-no-inbounds');
        let fs = await generateInboundNavigationConfig(appPathNoInbounds, {
            semanticObject: 'semanticObject1',
            action: 'action1',
            title: 'title1',
            subTitle: 'subtitle1'
        });
        expect(fs.readJSON(join(appPathNoInbounds, 'webapp', 'manifest.json'))).toMatchSnapshot();

        // Ensure ui5 paraneters escaping is respected
        fs = await generateInboundNavigationConfig(appPathNoInbounds, {
            semanticObject: 'semanticObject1',
            action: 'action1',
            title: '{{title1}}',
            subTitle: '{{subtitle1}}'
        });
        expect(fs.readJSON(join(appPathNoInbounds, 'webapp', 'manifest.json'))).toMatchSnapshot();

        // Inbounds extended
        const appPathInbounds = join(fixturePath, '/ui5-app-inbounds');
        fs = await generateInboundNavigationConfig(appPathInbounds, {
            semanticObject: 'semanticObject2',
            action: 'action2',
            title: 'title2',
            subTitle: 'subtitle2'
        });
        expect(fs.readJSON(join(appPathInbounds, 'webapp', 'manifest.json'))).toMatchSnapshot();

        // Inbound warning exists
        const appPathInboundKeyExists = join(fixturePath, '/ui5-app-inbounds');
        await expect(() =>
            generateInboundNavigationConfig(appPathInboundKeyExists, {
                semanticObject: 'semanticObject1',
                action: 'action1',
                title: 'title2',
                subTitle: 'subtitle2'
            })
        ).rejects.toThrowErrorMatchingInlineSnapshot(
            `"An inbound definition already exists for key: semanticObject1-action1. Choose another key."`
        );

        // Inbounds override, should be replaced
        const appPathInboundsExist = join(fixturePath, '/ui5-app-inbounds');
        fs = await generateInboundNavigationConfig(
            appPathInboundsExist,
            { semanticObject: 'semanticObject1', action: 'action1', title: 'title3', subTitle: 'subtitle3' },
            true
        );
        expect(fs.readJSON(join(appPathInboundsExist, 'webapp', 'manifest.json'))).toMatchSnapshot();

        // Optional properties not provided
        fs = await generateInboundNavigationConfig(appPathNoInbounds, {
            semanticObject: 'semanticObject1',
            action: 'action1'
        });
        expect(fs.readJSON(join(appPathNoInbounds, 'webapp', 'manifest.json'))).toMatchSnapshot();
    });

    test('manifest not found', async () => {
        const appPathNoInbounds = join(fixturePath, '/not-existing-app');
        await expect(() =>
            generateInboundNavigationConfig(appPathNoInbounds, {
                semanticObject: 'semanticObject1',
                action: 'action1',
                title: 'title1',
                subTitle: 'subtitle1'
            })
<<<<<<< HEAD
        ).rejects.toThrow(/^Manifest not found at path: /);
=======
        ).rejects.toThrowError(/^The `manifest.json` file was not found at path: /);
>>>>>>> b9675bb8
    });

    test('"sap.app" not defined', async () => {
        const appPathNoInbounds = join(fixturePath, '/sap-app-not-defined');
        await expect(() =>
            generateInboundNavigationConfig(appPathNoInbounds, {
                semanticObject: 'semanticObject1',
                action: 'action1',
                title: 'title1',
                subTitle: 'subtitle1'
            })
        ).rejects.toThrowErrorMatchingInlineSnapshot(
            `"The \`manifest.json\` file is missing the \`sap.app\` required section."`
        );
    });
});<|MERGE_RESOLUTION|>--- conflicted
+++ resolved
@@ -72,11 +72,7 @@
                 title: 'title1',
                 subTitle: 'subtitle1'
             })
-<<<<<<< HEAD
-        ).rejects.toThrow(/^Manifest not found at path: /);
-=======
-        ).rejects.toThrowError(/^The `manifest.json` file was not found at path: /);
->>>>>>> b9675bb8
+        ).rejects.toThrow(/^The `manifest.json` file was not found at path: /);
     });
 
     test('"sap.app" not defined', async () => {
