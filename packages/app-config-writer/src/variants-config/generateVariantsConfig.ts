import { create } from 'mem-fs-editor';
import { create as createStorage } from 'mem-fs';
import { updateMiddlewares } from './ui5-yaml';
import { addVariantsManagementScript } from './package-json';
import type { Editor } from 'mem-fs-editor';
import type { ToolsLogger } from '@sap-ux/logger';

/**
 * Add variants configuration to an app or project.
 *
 * @param basePath - the base path where the package.json and ui5.yaml is
 * @param yamlPath - path to the ui5*.yaml file passed by cli
 * @param logger - logger
 * @param fs - the memfs editor instance
 * @returns Promise<Editor> - memfs editor instance with updated files
 */
export async function generateVariantsConfig(
    basePath: string,
    yamlPath?: string,
    logger?: ToolsLogger,
    fs?: Editor
): Promise<Editor> {
    if (!fs) {
        fs = create(createStorage());
    }
<<<<<<< HEAD
    await addVariantsManagementScript(fs, basePath, yamlPath, logger);
    await updateMiddlewares(fs, basePath, logger);
=======
    await updateMiddlewares(fs, basePath, yamlPath, logger);
    await addVariantsManagementScript(fs, basePath, yamlPath, logger);
>>>>>>> c2b899e1
    return fs;
}<|MERGE_RESOLUTION|>--- conflicted
+++ resolved
@@ -23,12 +23,7 @@
     if (!fs) {
         fs = create(createStorage());
     }
-<<<<<<< HEAD
-    await addVariantsManagementScript(fs, basePath, yamlPath, logger);
-    await updateMiddlewares(fs, basePath, logger);
-=======
     await updateMiddlewares(fs, basePath, yamlPath, logger);
     await addVariantsManagementScript(fs, basePath, yamlPath, logger);
->>>>>>> c2b899e1
     return fs;
 }