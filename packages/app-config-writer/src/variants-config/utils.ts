import { FileName, readUi5Yaml } from '@sap-ux/project-access';
import { MiddlewareConfigs } from '../types';
import { stringify } from 'querystring';
import type { Package } from '@sap-ux/project-access';
import type { CustomMiddleware, UI5Config } from '@sap-ux/ui5-config';
import type { PreviewConfigOptions, FioriToolsDeprecatedPreviewConfig } from '../types';
import type { Editor } from 'mem-fs-editor';

/**
 * Gets the preview middleware form the yamlConfig or provided path.
 * The middleware can either be named 'fiori-tools-preview' or 'preview-middleware'.
 *
 * @param yamlConfig - the yaml configuration to use; if not provided, the file will be read with the provided basePath and filename
 * @param basePath - path to project root, where ui5.yaml is located
 * @param filename - name of the ui5 yaml file to read from basePath; default is 'ui5.yaml'
 * @param fs - the memfs editor instance
 * @returns preview middleware configuration if found
 * Rejects if neither yamlConfig nor basePath is provided or if the file can't be read
 */
export async function getPreviewMiddleware(
    yamlConfig?: UI5Config,
    basePath?: string,
    filename: string = FileName.Ui5Yaml,
    fs?: Editor
): Promise<CustomMiddleware<PreviewConfigOptions> | undefined> {
    if (!basePath && !yamlConfig) {
        throw new Error('Either base path or yaml config must be provided.');
    }
    yamlConfig = yamlConfig ?? (await readUi5Yaml(basePath!, filename, fs));
    return (
        yamlConfig.findCustomMiddleware<PreviewConfigOptions>(MiddlewareConfigs.FioriToolsPreview) ??
        yamlConfig.findCustomMiddleware<PreviewConfigOptions>(MiddlewareConfigs.PreviewMiddleware)
    );
}

/**
 * Type guard to check if the given configuration is a deprecated preview middleware configuration.
 *
 * @param configuration preview middleware configuration
 * @returns true, if a preview middleware configuration is deprecated
 */
export function isFioriToolsDeprecatedPreviewConfig(
    configuration: PreviewConfigOptions | undefined
): configuration is FioriToolsDeprecatedPreviewConfig {
    return (configuration as FioriToolsDeprecatedPreviewConfig)?.component !== undefined;
}

/**
 * Extracts sap client string from existing scripts in package.json.
 *
 * @param scripts - script section of the package.json
 * @returns sap client
 */
export function getSapClientFromPackageJson(scripts: Package['scripts']): string | undefined {
    for (const value of Object.values(scripts!)) {
        const match = value?.match(/sap-client=(\d{3})/);
        if (match) {
            return match[1];
        }
    }
    return undefined;
}

/**
 * Extracts the version of the given dependency from the given package.json file.
 *
 * @param packageJson - package.json file
 * @param dependencyName - name of the (dev-)dependency
 * @returns version of the dependency as an array of numbers
 */
export function getDependencyVersion(packageJson: Package, dependencyName: string): number[] | undefined {
    return (
        packageJson?.devDependencies?.[dependencyName]?.split('.').map((versionPart) => parseInt(versionPart, 10)) ??
        packageJson?.dependencies?.[dependencyName]?.split('.').map((versionPart) => parseInt(versionPart, 10))
    );
}

/**
 * Checks if the given version is less than the given major, minor and patch version.
 *
 * @param version - version to be checked
 * @param major - major version to be compared with
 * @param minor - minor version to be compared with
 * @param patch - patch version to be compared with
 * @returns true, if the given version is less than the given major, minor and patch version
 */
function isVersionLessThan(version: number[], major: number, minor: number, patch: number): boolean {
    const [vMajor, vMinor, vPatch] = version;
    return vMajor < major || (vMajor === major && (vMinor < minor || (vMinor === minor && vPatch < patch)));
}

/**
 * Enhances the given url parameters with the ones needed for the UI5 run time adaptation.
 *
 @param packageJson - package.json file
 * @param existingParams - parameters to be enhanced
 * @returns enhanced url parameters
 */
export function enhanceUrlParametersWithRta(packageJson: Package, existingParams: Record<string, string> = {}): string {
    const parameters: Record<string, string> = {};

    const previewMiddlewareVersion = getDependencyVersion(packageJson, '@sap-ux/preview-middleware');
    const uxUi5ToolingVersion = getDependencyVersion(packageJson, '@sap/ux-ui5-tooling');
    if (
        (!previewMiddlewareVersion || isVersionLessThan(previewMiddlewareVersion, 0, 16, 89)) ??
        (!uxUi5ToolingVersion || isVersionLessThan(uxUi5ToolingVersion, 1, 15, 4))
    ) {
        parameters['fiori-tools-rta-mode'] = 'true';
        parameters['sap-ui-rta-skip-flex-validation'] = 'true';
        parameters['sap-ui-xx-condense-changes'] = 'true';
    }
    return stringify(Object.assign(parameters, existingParams));
}

/**
 * Returns the RTA mount point of the preview middleware configuration from the ui5.yaml file, if given.
 *
 * @param previewMiddlewareConfig - configuration of the preview middleware
 * @returns - RTA mount point or undefined
 */
function getRTAMountPoint(previewMiddlewareConfig: PreviewConfigOptions | undefined): string | undefined {
    if (!isFioriToolsDeprecatedPreviewConfig(previewMiddlewareConfig) && previewMiddlewareConfig?.rta?.editors) {
        const editors = previewMiddlewareConfig.rta.editors;
        for (const editor of editors) {
            if (!('developerMode' in editor)) {
                return editor.path;
            }
        }
    }
    return undefined;
}

/**
 * Returns the intent of the preview middleware configuration from the ui5.yaml file, if given.
 *
 * @param previewMiddlewareConfig - configuration of the preview middleware
 * @returns - preview intent or undefined
 */
function getRTAIntent(previewMiddlewareConfig: PreviewConfigOptions | undefined): string | undefined {
    if (isFioriToolsDeprecatedPreviewConfig(previewMiddlewareConfig)) {
        return undefined;
    }
    const intent = previewMiddlewareConfig?.flp?.intent;
    return intent ? `#${intent.object}-${intent.action}` : undefined;
}

/**
 * Returns the serve command for the preview middleware configuration of the ui5.yaml file, if given.
 * If the fiori-tools-preview middleware is used, then the serve command will be 'fiori run'.
 * If the preview middleware is used, the serve command will be 'ui5 serve'.
 *
 * @param basePath - path to project root, where ui5.yaml is located
 * @param yamlFileName - name of the ui5 yaml file to read from basePath; default is 'ui5.yaml'
 * @param fs - the memfs editor instance
 * @returns - preview serve or undefined
 */
export async function getRTAServe(basePath: string, yamlFileName: string, fs: Editor): Promise<string | undefined> {
    const previewMiddleware = await getPreviewMiddleware(undefined, basePath, yamlFileName, fs);
    return previewMiddleware?.name === MiddlewareConfigs.PreviewMiddleware ? 'ui5 serve' : 'fiori run';
}

/**
 * Returns the url for variants management in RTA mode.
 * The url consist of a specified mount point and intent given from the ui5.yaml file as well as parameters for the RTA mode.
 *
 * @param basePath - path to project root, where package.json and ui5.yaml is located
 * @param query - query to create fragment
<<<<<<< HEAD
 * @param yamlPath - path of the ui5 yaml file
=======
 * @param yamlFileName - path of the ui5 yaml file
>>>>>>> c2b899e1
 * @returns - review url parameters
 */
export async function getRTAUrl(basePath: string, query: string, yamlFileName: string): Promise<string | undefined> {
    let previewMiddleware: CustomMiddleware<PreviewConfigOptions> | undefined;
    try {
        previewMiddleware = await getPreviewMiddleware(undefined, basePath, yamlFileName);
    } catch (error) {
        throw new Error(`No ${yamlFileName} file found. ${error}`);
    }

    if (
        previewMiddleware?.name === MiddlewareConfigs.PreviewMiddleware &&
        !getRTAMountPoint(previewMiddleware?.configuration)
    ) {
        return undefined;
    }
    const mountPoint = getRTAMountPoint(previewMiddleware?.configuration) ?? '/preview.html';
    const intent = getRTAIntent(previewMiddleware?.configuration) ?? '#app-preview';

    return isFioriToolsDeprecatedPreviewConfig(previewMiddleware?.configuration)
        ? `${mountPoint}?${query}#preview-app`
        : `${mountPoint}?${query}${intent}`;
}<|MERGE_RESOLUTION|>--- conflicted
+++ resolved
@@ -165,11 +165,7 @@
  *
  * @param basePath - path to project root, where package.json and ui5.yaml is located
  * @param query - query to create fragment
-<<<<<<< HEAD
- * @param yamlPath - path of the ui5 yaml file
-=======
  * @param yamlFileName - path of the ui5 yaml file
->>>>>>> c2b899e1
  * @returns - review url parameters
  */
 export async function getRTAUrl(basePath: string, query: string, yamlFileName: string): Promise<string | undefined> {
