--- conflicted
+++ resolved
@@ -55,38 +55,6 @@
 }
 
 /**
-<<<<<<< HEAD
- * Returns the intent of the preview middleware configuration from the ui5.yaml file, if given.
- *
- * @param previewMiddlewareConfig - configuration of the preview middleware
- * @returns - preview intent or undefined
- */
-export function getRTAIntent(previewMiddlewareConfig: PreviewConfigOptions | undefined): string | undefined {
-    if (isFioriToolsDeprecatedPreviewConfig(previewMiddlewareConfig)) {
-        return undefined;
-    }
-    const intent = previewMiddlewareConfig?.flp?.intent;
-    return intent ? `#${intent.object}-${intent.action}` : undefined;
-}
-
-/**
- * Returns the serve command for the preview middleware configuration of the ui5.yaml file, if given.
- * If the fiori-tools-preview middleware is used, then the serve command will be 'fiori run'.
- * If the preview middleware is used, the serve command will be 'ui5 serve'.
- *
- * @param basePath - path to project root, where ui5.yaml is located
- * @param yamlFileName - name of the ui5 yaml file to read from basePath; default is 'ui5.yaml'
- * @param fs - the memfs editor instance
- * @returns - preview serve or undefined
- */
-export async function getRTAServe(basePath: string, yamlFileName: string, fs: Editor): Promise<string | undefined> {
-    const previewMiddleware = await getPreviewMiddleware(undefined, basePath, yamlFileName, fs);
-    return previewMiddleware?.name === MiddlewareConfigs.PreviewMiddleware ? 'ui5 serve' : 'fiori run';
-}
-
-/**
-=======
->>>>>>> a97665f9
  * Returns the url for variants management in RTA mode.
  * The url consist of a specified mount point and intent given from the ui5.yaml file as well as parameters for the RTA mode.
  *
