--- conflicted
+++ resolved
@@ -1,10 +1,5 @@
-<<<<<<< HEAD
-import { join } from 'path';
-import { getSapClientFromPackageJson, enhanceUrlParametersWithRta, getRTAUrl } from './utils';
-=======
 import { basename, join } from 'path';
-import { getSapClientFromPackageJson, getUI5UrlParameters, getRTAUrl, getRTAServe } from './utils';
->>>>>>> c2b899e1
+import { getSapClientFromPackageJson, enhanceUrlParametersWithRta, getRTAUrl, getRTAServe } from './utils';
 import type { Editor } from 'mem-fs-editor';
 import { FileName, type Package } from '@sap-ux/project-access';
 import type { ToolsLogger } from '@sap-ux/logger';
@@ -16,7 +11,7 @@
  *
  * @param fs - mem-fs reference to be used for file access
  * @param basePath - path to application root, where package.json is
- * @param yamlPath - path to the ui5*.yaml file passed by cli
+ * @param yamlPath - path to the ui5*.yaml file
  * @param logger - logger
  * @returns Promise<void> - rejects in case variants management script can't be added to package.json
  */
@@ -45,26 +40,17 @@
         urlParameters['sap-client'] = sapClient;
     }
 
-<<<<<<< HEAD
-    const url = await getRTAUrl(basePath, enhanceUrlParametersWithRta(packageJson, urlParameters), yamlPath);
-=======
-    const url = await getRTAUrl(basePath, getUI5UrlParameters(urlParameters), ui5YamlFileName);
+    const url = await getRTAUrl(basePath, enhanceUrlParametersWithRta(packageJson, urlParameters), ui5YamlFileName);
     const serveCommand = await getRTAServe(basePath, ui5YamlFileName, fs);
->>>>>>> c2b899e1
 
     if (!url) {
         throw new Error(`${ERROR_MSG} No RTA editor specified in ui5.yaml.`);
     }
 
-<<<<<<< HEAD
-    const startVariantsManagementScriptOld = packageJson.scripts['start-variants-management'] ?? undefined;
-    const startVariantsManagementScriptNew = `fiori run --open "${url}"`;
-=======
     // set --config flag if default ui5.yaml is not used
     const yamlConfigFile = ui5YamlFileName !== FileName.Ui5Yaml ? ` --config ./${basename(ui5YamlFileName)}` : '';
     const startVariantsManagementScriptOld = packageJson.scripts['start-variants-management'] ?? undefined;
     const startVariantsManagementScriptNew = `${serveCommand}${yamlConfigFile} --open "${url}"`;
->>>>>>> c2b899e1
 
     if (!startVariantsManagementScriptOld) {
         logger?.debug(`Script 'start-variants-management' not found. Script will be added.`);
