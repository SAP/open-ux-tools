--- conflicted
+++ resolved
@@ -5,15 +5,8 @@
 
 import type { ToolsLogger } from '@sap-ux/logger';
 import * as adpTooling from '@sap-ux/adp-tooling';
-<<<<<<< HEAD
-import { TenantType } from '@sap-ux/axios-extension';
 import * as appConfigWriter from '@sap-ux/app-config-writer';
 import * as flpConfigInquirer from '@sap-ux/flp-config-inquirer';
-import { createAbapServiceProvider } from '@sap-ux/system-access';
-=======
-import * as appConfigWriter from '@sap-ux/app-config-writer';
-import * as flpConfigInquirer from '@sap-ux/flp-config-inquirer';
->>>>>>> fea74e7f
 import { getAppType, type Manifest } from '@sap-ux/project-access';
 
 import * as common from '../../../../src/common';
@@ -67,10 +60,6 @@
 const getAppTypeMock = getAppType as jest.Mock;
 const getVariantMock = adpTooling.getVariant as jest.Mock;
 const getAdpConfigMock = adpTooling.getAdpConfig as jest.Mock;
-<<<<<<< HEAD
-const createAbapServiceProviderMock = createAbapServiceProvider as jest.Mock;
-=======
->>>>>>> fea74e7f
 const flpConfigurationExistsMock = adpTooling.flpConfigurationExists as jest.Mock;
 
 const flpConfigAnswers = {
@@ -252,14 +241,6 @@
             ignoreCertErrors: false
         });
 
-<<<<<<< HEAD
-        const providerMock = {
-            getAtoInfo: jest.fn().mockResolvedValue({ tenantType: TenantType.Customer, operationsType: 'C' })
-        };
-        createAbapServiceProviderMock.mockResolvedValue(providerMock);
-
-=======
->>>>>>> fea74e7f
         const manifestServiceMock = {
             getManifest: jest.fn().mockReturnValue(fakeManifest)
         } as unknown as adpTooling.ManifestService;
@@ -281,44 +262,6 @@
         expect(loggerMock.error).not.toBeCalled();
     });
 
-<<<<<<< HEAD
-    test('Test add inbound-navigation with ADP project but not S/4HANA Cloud system', async () => {
-        getAppTypeMock.mockResolvedValue('Fiori Adaptation');
-        flpConfigurationExistsMock.mockReturnValue(false);
-
-        getVariantMock.mockReturnValue({
-            id: 'variantId',
-            content: []
-        });
-
-        getAdpConfigMock.mockResolvedValue({
-            target: {},
-            ignoreCertErrors: false
-        });
-
-        const providerMock = {
-            getAtoInfo: jest.fn().mockResolvedValue({ tenantType: TenantType.Customer, operationsType: 'P' })
-        };
-        createAbapServiceProviderMock.mockResolvedValue(providerMock);
-
-        // Test execution
-        const command = new Command('add');
-        addInboundNavigationConfigCommand(command);
-        await command.parseAsync(getArgv(['inbound-navigation', appRoot]));
-
-        // Result check
-        expect(commitMock).not.toBeCalled();
-        expect(genAdpNavSpy).not.toBeCalled();
-        expect(genNavSpy).not.toBeCalled();
-        expect(loggerMock.error).toBeCalledWith(
-            expect.stringMatching(
-                /^Error while executing add inbound navigation configuration 'Command is only available for CloudReady applications.'/
-            )
-        );
-    });
-
-=======
->>>>>>> fea74e7f
     test('Test add inbound-navigation with ADP project where getAdpConfig throws an error', async () => {
         getAppTypeMock.mockResolvedValue('Fiori Adaptation');
         flpConfigurationExistsMock.mockReturnValue(false);
