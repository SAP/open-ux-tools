<<<<<<< HEAD
import { getWebappPath, getAppType } from '@sap-ux/project-access';
import { existsSync } from 'fs';
=======
>>>>>>> 267bc9f0
import type { Editor } from 'mem-fs-editor';
import { getWebappPath, getAppType } from '@sap-ux/project-access';
import { existsSync } from 'fs';
import { join } from 'path';
import { isCFEnvironment } from '@sap-ux/adp-tooling';

/**
 * Validate base path of app, throw error if file is missing.
 *
 * @param basePath - base path of the app, where package.json and ui5.yaml resides
 * @param ui5YamlPath - optional path to ui5.yaml file
 */
export async function validateBasePath(basePath: string, ui5YamlPath?: string): Promise<void> {
    const packageJsonPath = join(basePath, 'package.json');
    if (!existsSync(packageJsonPath)) {
        throw Error(`Required file '${packageJsonPath}' does not exist.`);
    }
    ui5YamlPath ??= join(basePath, 'ui5.yaml');
    const webappPath = await getWebappPath(basePath);
    if (!existsSync(ui5YamlPath) && !existsSync(webappPath)) {
        throw Error(`There must be either a folder '${webappPath}' or a config file '${ui5YamlPath}'`);
    }
}

/**
 * Return if an instance of mem-fs editor recorded any deletion.
 *
 * @param fs - the memfs editor instance
 * @returns - true if fs contains deletions; false otherwise
 */
export function hasFileDeletes(fs: Editor): boolean {
    const changedFiles = fs.dump() || {};
    return !!Object.keys(changedFiles).find((fileName) => changedFiles[fileName].state === 'deleted');
}

/**
 * Validate if adaptation project is supported for command, throws an error if not supported.
 *
 * @param basePath - path to the adaptation project
 */
export async function validateAdpProject(basePath: string): Promise<void> {
    if ((await getAppType(basePath)) !== 'Fiori Adaptation') {
        throw new Error('This command can only be used for an adaptation project');
    }
    if (isCFEnvironment(basePath)) {
        throw new Error('This command is not supported for CF projects.');
    }
}<|MERGE_RESOLUTION|>--- conflicted
+++ resolved
@@ -1,8 +1,3 @@
-<<<<<<< HEAD
-import { getWebappPath, getAppType } from '@sap-ux/project-access';
-import { existsSync } from 'fs';
-=======
->>>>>>> 267bc9f0
 import type { Editor } from 'mem-fs-editor';
 import { getWebappPath, getAppType } from '@sap-ux/project-access';
 import { existsSync } from 'fs';
