--- conflicted
+++ resolved
@@ -4,11 +4,8 @@
 import { addAddCdsPluginUi5Command } from './cds-plugin-ui';
 import { addInboundNavigationConfigCommand } from './navigation-config';
 import { addCardsEditorConfigCommand } from './cards-editor';
-<<<<<<< HEAD
 import { addNewModelCommand } from './new-model';
-=======
 import { addAnnotationsToOdataCommand } from './annotations-to-odata';
->>>>>>> 2c46fce7
 import { addAddHtmlFilesCmd } from './html';
 
 /**
@@ -28,13 +25,10 @@
     addInboundNavigationConfigCommand(addCommands);
     // create-fiori add cards-editor
     addCardsEditorConfigCommand(addCommands);
-<<<<<<< HEAD
-    // create-fiori add model
+    // create-fiori add new model
     addNewModelCommand(addCommands);
-=======
     // create-fiori add annotations-to-odata
     addAnnotationsToOdataCommand(addCommands);
->>>>>>> 2c46fce7
     // create-fiori add html
     addAddHtmlFilesCmd(addCommands);
     return addCommands;
