--- conflicted
+++ resolved
@@ -4,11 +4,8 @@
 import { addAddCdsPluginUi5Command } from './cds-plugin-ui';
 import { addInboundNavigationConfigCommand } from './navigation-config';
 import { addCardsEditorConfigCommand } from './cards-editor';
-<<<<<<< HEAD
 import { addNewModelCommand } from './new-model';
-=======
 import { addAddHtmlFilesCmd } from './html';
->>>>>>> c442d2bc
 
 /**
  * Return 'create-fiori add *' commands. Commands include also the handler action.
@@ -27,12 +24,9 @@
     addInboundNavigationConfigCommand(addCommands);
     // create-fiori add cards-editor
     addCardsEditorConfigCommand(addCommands);
-<<<<<<< HEAD
     // create-fiori add new-model
     addNewModelCommand(addCommands);
-=======
     // create-fiori add html
     addAddHtmlFilesCmd(addCommands);
->>>>>>> c442d2bc
     return addCommands;
 }