--- conflicted
+++ resolved
@@ -8,11 +8,8 @@
 import { addAnnotationsToOdataCommand } from './annotations-to-odata';
 import { addAddHtmlFilesCmd } from './html';
 import { addComponentUsagesCommand } from './component-usages';
-<<<<<<< HEAD
 import { addAddServiceCmd } from './service';
-=======
 import { addDeployConfigCommand } from './deploy-config';
->>>>>>> 7f9f4098
 
 /**
  * Return 'create-fiori add *' commands. Commands include also the handler action.
@@ -39,12 +36,9 @@
     addAddHtmlFilesCmd(addCommands);
     // create-fiori add component-usages
     addComponentUsagesCommand(addCommands);
-<<<<<<< HEAD
     // create-fiori add service
     addAddServiceCmd(addCommands);
-=======
     // create-fiori add deploy-config
     addDeployConfigCommand(addCommands);
->>>>>>> 7f9f4098
     return addCommands;
 }