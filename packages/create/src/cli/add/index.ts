--- conflicted
+++ resolved
@@ -4,11 +4,8 @@
 import { addAddCdsPluginUi5Command } from './cds-plugin-ui';
 import { addInboundNavigationConfigCommand } from './navigation-config';
 import { addCardsEditorConfigCommand } from './cards-editor';
-<<<<<<< HEAD
 import { addChangeDataSourceCommand } from './annotations-to-odata';
-=======
 import { addAddHtmlFilesCmd } from './html';
->>>>>>> 5930fa5b
 
 /**
  * Return 'create-fiori add *' commands. Commands include also the handler action.
@@ -27,12 +24,9 @@
     addInboundNavigationConfigCommand(addCommands);
     // create-fiori add cards-editor
     addCardsEditorConfigCommand(addCommands);
-<<<<<<< HEAD
     // create-fiori add annotations-to-odata
     addChangeDataSourceCommand(addCommands);
-=======
     // create-fiori add html
     addAddHtmlFilesCmd(addCommands);
->>>>>>> 5930fa5b
     return addCommands;
 }