{
  "extends": "../../tsconfig.json",
  "include": [
    "../../types/mem-fs-editor.d.ts",
    "src"
  ],
  "compilerOptions": {
    "rootDir": "src",
    "outDir": "dist"
  },
  "references": [
    {
      "path": "../adp-tooling"
    },
    {
      "path": "../app-config-writer"
    },
    {
      "path": "../cap-config-writer"
    },
    {
      "path": "../cards-editor-config-writer"
    },
    {
<<<<<<< HEAD
      "path": "../inquirer-common"
    },
    {
=======
>>>>>>> fa149616
      "path": "../logger"
    },
    {
      "path": "../mockserver-config-writer"
    },
    {
      "path": "../project-access"
    },
    {
<<<<<<< HEAD
      "path": "../system-access"
    },
    {
      "path": "../ui5-config"
=======
      "path": "../store"
>>>>>>> fa149616
    }
  ]
}<|MERGE_RESOLUTION|>--- conflicted
+++ resolved
@@ -22,12 +22,9 @@
       "path": "../cards-editor-config-writer"
     },
     {
-<<<<<<< HEAD
       "path": "../inquirer-common"
     },
     {
-=======
->>>>>>> fa149616
       "path": "../logger"
     },
     {
@@ -37,14 +34,13 @@
       "path": "../project-access"
     },
     {
-<<<<<<< HEAD
       "path": "../system-access"
     },
     {
       "path": "../ui5-config"
-=======
+    },
+    {
       "path": "../store"
->>>>>>> fa149616
     }
   ]
 }