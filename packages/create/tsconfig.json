--- conflicted
+++ resolved
@@ -22,12 +22,9 @@
       "path": "../cards-editor-config-writer"
     },
     {
-<<<<<<< HEAD
       "path": "../environment-check"
     },
     {
-=======
->>>>>>> 53aa66b7
       "path": "../inquirer-common"
     },
     {
@@ -47,6 +44,12 @@
     },
     {
       "path": "../ui5-config"
+    },
+    {
+      "path": "../system-access"
+    },
+    {
+      "path": "../ui5-config"
     }
   ]
 }