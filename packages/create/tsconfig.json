--- conflicted
+++ resolved
@@ -37,17 +37,16 @@
       "path": "../store"
     },
     {
-<<<<<<< HEAD
+      "path": "../system-access"
+    },
+    {
       "path": "../ui5-application-inquirer"
     },
     {
       "path": "../ui5-application-writer"
-=======
-      "path": "../system-access"
     },
     {
       "path": "../ui5-config"
->>>>>>> 65bfb244
     }
   ]
 }