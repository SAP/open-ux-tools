--- conflicted
+++ resolved
@@ -42,10 +42,7 @@
         "@sap-ux/mockserver-config-writer": "workspace:*",
         "@sap-ux/preview-middleware": "workspace:*",
         "@sap-ux/project-access": "workspace:*",
-<<<<<<< HEAD
-=======
         "@sap-ux/system-access": "workspace:*",
->>>>>>> 65bfb244
         "@sap-ux/ui5-config": "workspace:*",
         "chalk": "4.1.2",
         "commander": "9.4.0",
