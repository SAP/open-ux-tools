--- conflicted
+++ resolved
@@ -1,11 +1,7 @@
 {
     "name": "@sap-ux/create",
     "description": "SAP Fiori tools module to add or remove features",
-<<<<<<< HEAD
-    "version": "0.8.15",
-=======
     "version": "0.8.26",
->>>>>>> 9b593930
     "repository": {
         "type": "git",
         "url": "https://github.com/SAP/open-ux-tools.git",
