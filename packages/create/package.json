{
    "name": "@sap-ux/create",
    "description": "SAP Fiori tools module to add or remove features",
    "version": "0.5.91",
    "repository": {
        "type": "git",
        "url": "https://github.com/SAP/open-ux-tools.git",
        "directory": "packages/create"
    },
    "bugs": {
        "url": "https://github.com/SAP/open-ux-tools/issues?q=is%3Aopen+is%3Aissue+label%3Abug+label%3Acreate"
    },
    "license": "Apache-2.0",
    "bin": {
        "sap-ux": "./dist/index.js"
    },
    "engines": {
        "node": ">=18.x"
    },
    "scripts": {
        "build": "tsc --build",
        "clean": "rimraf --glob dist coverage *.tsbuildinfo",
        "format": "prettier --write '**/*.{js,json,ts,yaml,yml}' --ignore-path ../../.prettierignore",
        "lint": "eslint . --ext .ts",
        "lint:fix": "eslint . --ext .ts --fix",
        "test": "jest --ci --forceExit --detectOpenHandles --colors",
        "watch": "tsc --watch"
    },
    "files": [
        "LICENSE",
        "dist",
        "!dist/*.map",
        "!dist/**/*.map"
    ],
    "dependencies": {
        "@sap-ux/adp-tooling": "workspace:*",
        "@sap-ux/app-config-writer": "workspace:*",
        "@sap-ux/cap-config-writer": "workspace:*",
        "@sap-ux/cards-editor-config-writer": "workspace:*",
        "@sap-ux/logger": "workspace:*",
        "@sap-ux/mockserver-config-writer": "workspace:*",
        "@sap-ux/project-access": "workspace:*",
        "chalk": "4.1.2",
        "commander": "9.4.0",
        "diff": "5.1.0",
        "prompts": "2.4.2"
    },
    "devDependencies": {
        "@types/diff": "5.0.9",
        "@types/mem-fs": "1.1.2",
        "@types/mem-fs-editor": "7.0.1",
        "@types/prompts": "2.4.4",
<<<<<<< HEAD
        "@sap-ux/inquirer-common": "workspace:*"
=======
        "@sap-ux/store": "workspace:*"
>>>>>>> 8b2af54f
    }
}<|MERGE_RESOLUTION|>--- conflicted
+++ resolved
@@ -50,10 +50,7 @@
         "@types/mem-fs": "1.1.2",
         "@types/mem-fs-editor": "7.0.1",
         "@types/prompts": "2.4.4",
-<<<<<<< HEAD
-        "@sap-ux/inquirer-common": "workspace:*"
-=======
+        "@sap-ux/inquirer-common": "workspace:*",
         "@sap-ux/store": "workspace:*"
->>>>>>> 8b2af54f
     }
 }