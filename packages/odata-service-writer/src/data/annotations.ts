--- conflicted
+++ resolved
@@ -168,17 +168,9 @@
     templateRoot: string,
     service: EdmxOdataService
 ): Promise<void> {
-<<<<<<< HEAD
-    // mainService should be used in case there is no name defined for service
-    fs.write(
-        join(webappPath, DirName.LocalService, service.name ?? 'mainService', 'metadata.xml'),
-        prettifyXml(service.metadata, { indent: 4 })
-    );
-=======
     // Write metadata.xml file
     await writeMetadata(fs, webappPath, service);
 
->>>>>>> 0205893b
     // Adds local annotations to datasources section of manifest.json and writes the annotations file
     if (service.localAnnotationsName) {
         const namespaces = getAnnotationNamespaces(service);
@@ -201,7 +193,7 @@
     if (service.metadata) {
         // mainService should be used in case there is no name defined for service
         fs.write(
-            join(webappPath, 'localService', service.name ?? 'mainService', 'metadata.xml'),
+            join(webappPath, DirName.LocalService, service.name ?? 'mainService', 'metadata.xml'),
             prettifyXml(service.metadata, { indent: 4 })
         );
     }
