--- conflicted
+++ resolved
@@ -2,11 +2,7 @@
 import { create as createStorage } from 'mem-fs';
 import { create, Editor } from 'mem-fs-editor';
 import { render } from 'ejs';
-<<<<<<< HEAD
-import { UI5Config, ProxyBackend } from '@sap-ux/ui5-config';
-=======
 import { ProxyBackend, UI5Config } from '@sap-ux/ui5-config';
->>>>>>> f85f8f28
 import prettifyXml from 'prettify-xml';
 
 import { enhanceData } from './data';
@@ -65,42 +61,15 @@
     const manifestJsonExt = fs.read(join(extRoot, `manifest.json`));
     fs.extendJSON(manifestPath, JSON.parse(render(manifestJsonExt, data)));
 
-<<<<<<< HEAD
     // ui5.yaml
     const ui5ConfigPath = join(basePath, 'ui5.yaml');
     const ui5Config = await UI5Config.newInstance(fs.read(ui5ConfigPath));
     ui5Config.addBackendToFioriToolsProxydMiddleware(data.previewSettings as ProxyBackend);
-=======
-    // ui*.yaml
-    const backend: ProxyBackend = {
-        path: `/${data.path?.split('/').filter((s: string) => s !== '')[0] || ''}`,
-        url: data.url || 'http://localhost'
-    };
-    if (data.client) {
-        backend.client = data.client;
-    }
-    if (data.destination) {
-        backend.destination = data.destination.name;
-        if (data.destination.instance) {
-            backend.destinationInstance = data.destination.instance;
-        }
-    }
-
-    // ui5.yaml
-    const ui5ConfigPath = join(basePath, 'ui5.yaml');
-    const ui5Config = await UI5Config.newInstance(fs.read(ui5ConfigPath));
-    ui5Config.addFioriToolsProxydMiddleware({ backend: [backend], ui5: {} });
-    ui5Config.addFioriToolsAppReloadMiddleware();
->>>>>>> f85f8f28
 
     // ui5-local.yaml
     const ui5LocalConfigPath = join(basePath, 'ui5-local.yaml');
     const ui5LocalConfig = await UI5Config.newInstance(fs.read(ui5LocalConfigPath));
-<<<<<<< HEAD
     ui5LocalConfig.addFioriToolsProxydMiddleware({ backend: [data.previewSettings as ProxyBackend] });
-=======
-    ui5LocalConfig.addFioriToolsProxydMiddleware({ backend: [backend] });
->>>>>>> f85f8f28
 
     // Add mockserver entries
     if (data.metadata) {
@@ -117,23 +86,9 @@
         packageJson.ui5.dependencies.push('@sap/ux-ui5-fe-mockserver-middleware');
         fs.writeJSON(packagePath, packageJson);
 
-<<<<<<< HEAD
         // copy existing `ui5.yaml` as starting point for ui5-mock.yaml
         const ui5MockConfig = await UI5Config.newInstance(ui5Config.toString());
         ui5MockConfig.addMockServerMiddleware(data.path);
-=======
-        // ui5-mock.yaml
-        fs.copyTpl(
-            join(templateRoot, 'add', 'ui5-mock.yaml'),
-            join(basePath, 'ui5-mock.yaml'),
-            Object.assign(data, { appid })
-        );
-        const ui5MockConfigPath = join(basePath, 'ui5-mock.yaml');
-        const ui5MockConfig = await UI5Config.newInstance(fs.read(ui5MockConfigPath));
-        ui5MockConfig.addFioriToolsProxydMiddleware({ backend: [backend], ui5: {} });
-        ui5MockConfig.addMockServerMiddleware(data.path);
-        ui5MockConfig.addFioriToolsAppReloadMiddleware();
->>>>>>> f85f8f28
         fs.write(join(basePath, 'ui5-mock.yaml'), ui5MockConfig.toString());
 
         // also add mockserver middleware to ui5-local.yaml
@@ -143,11 +98,6 @@
         fs.write(join(basePath, 'webapp', 'localService', 'metadata.xml'), prettifyXml(data.metadata, { indent: 4 }));
     }
 
-<<<<<<< HEAD
-=======
-    // also add the reload middleware
-    ui5LocalConfig.addFioriToolsAppReloadMiddleware();
->>>>>>> f85f8f28
     // write yamls to disk
     fs.write(ui5ConfigPath, ui5Config.toString());
     fs.write(ui5LocalConfigPath, ui5LocalConfig.toString());
