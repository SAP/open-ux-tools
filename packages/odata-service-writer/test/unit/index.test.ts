import { generate, OdataService, OdataVersion } from '../../src';
import { join } from 'path';
import { create, Editor } from 'mem-fs-editor';
import { create as createStorage } from 'mem-fs';
import { enhanceData } from '../../src/data';
import cloneDeep from 'lodash/cloneDeep';
import { UI5Config } from '@sap-ux/ui5-config';

const testDir = 'virtual-temp';
const commonConfig = {
    url: 'http://localhost',
    path: '/sap/odata/testme',
    client: '012',
    metadata: '<HELLO WORLD />'
};

describe('Test generate method with invalid location', () => {
    it('No package.json or ui5.yaml', async () => {
        try {
            await generate(testDir, commonConfig as OdataService);
            fail('An error should have been thrown');
        } catch (error) {
            expect(error).toBeDefined();
        }
    });
});

describe('Test generate method with valid input', () => {
    let fs: Editor;
<<<<<<< HEAD
    beforeEach(async () => {
        const ui5Yaml = (await UI5Config.newInstance('')).addFioriToolsProxydMiddleware({ ui5: {} }).toString();
=======
    beforeEach(() => {
>>>>>>> 46c52559
        // generate required files
        fs = create(createStorage());
        fs.write(join(testDir, 'ui5.yaml'), ui5Yaml);
        fs.write(join(testDir, 'ui5-local.yaml'), '');
        fs.writeJSON(join(testDir, 'package.json'), { ui5: { dependencies: [] } });
        fs.write(
            join(testDir, 'webapp', 'manifest.json'),
            JSON.stringify({
                'sap.app': {
                    id: 'testappid'
                }
            })
        );
    });

    it('Valid OData V2 service', async () => {
        const config = {
            ...commonConfig,
            version: OdataVersion.v2,
            annotations: {
                technicalName: 'TEST_ME',
                xml: '<HELLO WORLD />'
            }
        };
        await generate(testDir, config as OdataService, fs);

        // verify updated manifest.json
        const manifest = fs.readJSON(join(testDir, 'webapp', 'manifest.json')) as any;
        expect(manifest['sap.app'].dataSources.mainService.uri).toBe(config.path);
        expect(manifest['sap.app'].dataSources[config.annotations.technicalName]).toBeDefined();
        // verify local copy of metadata
        expect(fs.read(join(testDir, 'webapp', 'localService', 'metadata.xml'))).toBe(config.metadata);
        expect(fs.read(join(testDir, 'webapp', 'localService', `${config.annotations.technicalName}.xml`))).toBe(
            config.annotations.xml
        );
    });

    it('Valid OData V4 service', async () => {
        const config = {
            ...commonConfig,
            version: OdataVersion.v4,
            name: 'myService'
        };
        await generate(testDir, config as OdataService, fs);

        // verify updated manifest.json
        const manifest = fs.readJSON(join(testDir, 'webapp', 'manifest.json')) as any;
        expect(manifest['sap.app'].dataSources[config.name].uri).toBe(config.path);
        // verify local copy of metadata
        expect(fs.read(join(testDir, 'webapp', 'localService', 'metadata.xml'))).toBe(config.metadata);
        // verify that no destination is added to the ui5.yaml
        expect(fs.read(join(testDir, 'ui5.yaml'))).not.toContain('destination: ');
        // verify that client is set
        expect(fs.read(join(testDir, 'ui5.yaml'))).toContain('client: ');
    });

    it('Valid OData service with destination and no optional parameters', async () => {
        const config = {
            url: commonConfig.url,
            path: commonConfig.path + '/',
            version: OdataVersion.v4,
            destination: {
                name: 'test'
            },
            client: '099'
        };
        // no localService folder needed

        await generate(testDir, config as OdataService, fs);

        // verify updated manifest.json
        const manifest = fs.readJSON(join(testDir, 'webapp', 'manifest.json')) as any;
        expect(manifest['sap.app'].dataSources.mainService.uri).toBe(config.path);
        // verify that the destination is added to the ui5.yaml
        expect(fs.read(join(testDir, 'ui5.yaml'))).toContain(`destination: ${config.destination.name}`);
        // verify that client is set
        expect(fs.read(join(testDir, 'ui5.yaml'))).toContain('client: ');
        // verify that no localService folder has been created
        expect(fs.exists(join(testDir, 'webapp', 'localService', 'metadata.xml'))).toBeFalsy();
    });

    it('Valid OData service with additional optional preview settings', async () => {
        const config: OdataService = {
            url: commonConfig.url,
            path: commonConfig.path + '/',
            version: OdataVersion.v4,
            destination: {
                name: 'test'
            },
            previewSettings: {
                apiHub: true,
                scp: false,
                pathPrefix: '/~prefix'
            }
        };

        await generate(testDir, config as OdataService, fs);

        // verify tha the optional properties are being added
        expect(fs.read(join(testDir, 'ui5.yaml'))).toMatchInlineSnapshot(`
<<<<<<< HEAD
"server:
  customMiddleware:
    - name: fiori-tools-proxy
      afterMiddleware: compression
      configuration:
        ignoreCertError: false # If set to true, certificate errors will be ignored. E.g. self-signed certificates will be accepted
        ui5:
          path:
            - /resources
            - /test-resources
          url: https://ui5.sap.com
          version: '' # The UI5 version, for instance, 1.78.1. Empty string means latest version
        backend:
          - apiHub: true
            scp: false
            pathPrefix: /~prefix
            path: /sap
            url: http://localhost
            destination: test
"
`);
=======
            "server:
              customMiddleware:
                - name: fiori-tools-proxy
                  afterMiddleware: compression
                  configuration:
                    ignoreCertError: false # If set to true, certificate errors will be ignored. E.g. self-signed certificates will be accepted
                    backend:
                      - apiHub: true
                        scp: false
                        pathPrefix: /~prefix
                        path: /sap
                        url: http://localhost
                        client: \\"013\\"
                        destination: test
                    ui5:
                      path:
                        - /resources
                        - /test-resources
                      url: https://ui5.sap.com
                      version: '' # The UI5 version, for instance, 1.78.1. Empty string means latest version
                - name: fiori-tools-appreload
                  afterMiddleware: compression
                  configuration:
                    port: 35729
                    path: webapp
                    delay: 300
            "
        `);
>>>>>>> 46c52559
    });

    it('Valid service with neither metadata nor annotations and not starting with /sap', async () => {
        const config = {
            url: 'https://services.odata.org',
            path: '/V2/Northwind/Northwind.svc',
            version: OdataVersion.v2
        };
        // no localService folder needed

        await generate(testDir, config as OdataService, fs);

        // verify updated manifest.json
        const manifest = fs.readJSON(join(testDir, 'webapp', 'manifest.json')) as any;
        expect(manifest['sap.app'].dataSources.mainService.settings.annotations).toStrictEqual([]);
        // verify that the path is correct in ui5.yaml
        expect(fs.read(join(testDir, 'ui5.yaml'))).toContain('path: /V2');
    });

    it('Enhance unspecified input data with defaults', async () => {
        const config = {
            url: 'https://services.odata.org',
            path: '/V2/Northwind/Northwind.svc',
            version: OdataVersion.v2
        } as OdataService;

        let configCopy = cloneDeep(config);
        enhanceData(configCopy);
        expect(configCopy).toMatchInlineSnapshot(`
            Object {
              "model": "",
              "name": "mainService",
              "path": "/V2/Northwind/Northwind.svc/",
              "previewSettings": Object {
                "path": "/V2",
                "url": "https://services.odata.org",
              },
              "url": "https://services.odata.org",
              "version": "2",
            }
        `);

        configCopy = cloneDeep(Object.assign({}, config, { model: 'modelName', name: 'datasourceName' }));
        enhanceData(configCopy);
        expect(configCopy).toMatchInlineSnapshot(`
            Object {
              "model": "modelName",
              "name": "datasourceName",
              "path": "/V2/Northwind/Northwind.svc/",
              "previewSettings": Object {
                "path": "/V2",
                "url": "https://services.odata.org",
              },
              "url": "https://services.odata.org",
              "version": "2",
            }
        `);

        // Undefined path does not throw but sets valid path
        configCopy = cloneDeep(Object.assign({}, config, { path: undefined }));
        enhanceData(configCopy);
        expect(configCopy).toMatchInlineSnapshot(`
            Object {
              "model": "",
              "name": "mainService",
              "path": "/",
              "previewSettings": Object {
                "path": "/",
                "url": "https://services.odata.org",
              },
              "url": "https://services.odata.org",
              "version": "2",
            }
        `);
    });
});<|MERGE_RESOLUTION|>--- conflicted
+++ resolved
@@ -27,12 +27,8 @@
 
 describe('Test generate method with valid input', () => {
     let fs: Editor;
-<<<<<<< HEAD
     beforeEach(async () => {
         const ui5Yaml = (await UI5Config.newInstance('')).addFioriToolsProxydMiddleware({ ui5: {} }).toString();
-=======
-    beforeEach(() => {
->>>>>>> 46c52559
         // generate required files
         fs = create(createStorage());
         fs.write(join(testDir, 'ui5.yaml'), ui5Yaml);
@@ -133,58 +129,27 @@
 
         // verify tha the optional properties are being added
         expect(fs.read(join(testDir, 'ui5.yaml'))).toMatchInlineSnapshot(`
-<<<<<<< HEAD
-"server:
-  customMiddleware:
-    - name: fiori-tools-proxy
-      afterMiddleware: compression
-      configuration:
-        ignoreCertError: false # If set to true, certificate errors will be ignored. E.g. self-signed certificates will be accepted
-        ui5:
-          path:
-            - /resources
-            - /test-resources
-          url: https://ui5.sap.com
-          version: '' # The UI5 version, for instance, 1.78.1. Empty string means latest version
-        backend:
-          - apiHub: true
-            scp: false
-            pathPrefix: /~prefix
-            path: /sap
-            url: http://localhost
-            destination: test
-"
-`);
-=======
             "server:
               customMiddleware:
                 - name: fiori-tools-proxy
                   afterMiddleware: compression
                   configuration:
                     ignoreCertError: false # If set to true, certificate errors will be ignored. E.g. self-signed certificates will be accepted
+                    ui5:
+                      path:
+                        - /resources
+                        - /test-resources
+                      url: https://ui5.sap.com
+                      version: '' # The UI5 version, for instance, 1.78.1. Empty string means latest version
                     backend:
                       - apiHub: true
                         scp: false
                         pathPrefix: /~prefix
                         path: /sap
                         url: http://localhost
-                        client: \\"013\\"
                         destination: test
-                    ui5:
-                      path:
-                        - /resources
-                        - /test-resources
-                      url: https://ui5.sap.com
-                      version: '' # The UI5 version, for instance, 1.78.1. Empty string means latest version
-                - name: fiori-tools-appreload
-                  afterMiddleware: compression
-                  configuration:
-                    port: 35729
-                    path: webapp
-                    delay: 300
             "
         `);
->>>>>>> 46c52559
     });
 
     it('Valid service with neither metadata nor annotations and not starting with /sap', async () => {
