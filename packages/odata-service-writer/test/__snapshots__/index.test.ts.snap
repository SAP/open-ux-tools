--- conflicted
+++ resolved
@@ -71,21 +71,13 @@
     - name: fiori-tools-proxy
       afterMiddleware: compression
       configuration:
-<<<<<<< HEAD
-        ignoreCertError: false
-=======
         ignoreCertError: false # If set to true, certificate errors will be ignored. E.g. self-signed certificates will be accepted
->>>>>>> 74f6bc7f
         ui5:
           path:
             - /resources
             - /test-resources
           url: https://ui5.sap.com
-<<<<<<< HEAD
-          version: ''
-=======
           version: '' # The UI5 version, for instance, 1.78.1. null means latest version
->>>>>>> 74f6bc7f
         backend:
           - path: /sap
             url: http://localhost
