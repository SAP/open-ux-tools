{
    "name": "@sap-ux/odata-service-writer",
    "description": "Writer module allowing to add an OData service to a UI5 project.",
    "repository": {
        "type": "git",
        "url": "https://github.com/SAP/open-ux-tools.git",
        "directory": "packages/odata-service-writer"
    },
    "bugs": {
        "url": "https://github.com/SAP/open-ux-tools/issues?q=is%3Aopen+is%3Aissue+label%3Abug+label%3Aodata-service-writer"
    },
    "version": "0.27.30",
    "license": "Apache-2.0",
    "main": "dist/index.js",
    "scripts": {
        "build": "tsc --build",
        "watch": "tsc --watch",
        "clean": "rimraf --glob dist test/test-output coverage *.tsbuildinfo",
        "format": "prettier --write '**/*.{js,json,ts,yaml,yml}' --ignore-path ../../.prettierignore",
        "lint": "eslint . --ext .ts",
        "lint:fix": "eslint . --ext .ts --fix",
        "test": "jest --ci --forceExit --detectOpenHandles --colors",
        "test-u": "jest --ci --forceExit --detectOpenHandles --colors -u",
        "link": "pnpm link --global",
        "unlink": "pnpm unlink --global"
    },
    "files": [
        "LICENSE",
        "dist",
        "templates",
        "!dist/*.map",
        "!dist/**/*.map"
    ],
    "dependencies": {
        "@sap-ux/edmx-parser": "0.9.1",
<<<<<<< HEAD
        "@sap-ux/annotation-converter": "0.10.3",
=======
        "@sap-ux/annotation-converter": "0.10.8",
>>>>>>> 5cf661c0
        "@sap-ux/mockserver-config-writer": "workspace:*",
        "@sap-ux/project-access": "workspace:*",
        "@sap-ux/ui5-config": "workspace:*",
        "ejs": "3.1.10",
        "fast-xml-parser": "4.4.1",
        "i18next": "25.3.0",
        "mem-fs": "2.1.0",
        "mem-fs-editor": "9.4.0",
        "prettify-xml": "1.2.0",
        "semver": "7.5.4"
    },
    "devDependencies": {
        "@sap-ux/axios-extension": "workspace:*",
        "@sap-ux/vocabularies-types": "0.13.0",
        "@types/ejs": "3.1.2",
        "@types/fs-extra": "9.0.13",
        "@types/mem-fs": "1.1.2",
        "@types/mem-fs-editor": "7.0.1",
        "@types/semver": "7.5.2",
        "fs-extra": "10.0.0",
        "lodash": "4.17.21"
    },
    "engines": {
        "node": ">=20.x"
    }
}<|MERGE_RESOLUTION|>--- conflicted
+++ resolved
@@ -33,11 +33,7 @@
     ],
     "dependencies": {
         "@sap-ux/edmx-parser": "0.9.1",
-<<<<<<< HEAD
-        "@sap-ux/annotation-converter": "0.10.3",
-=======
         "@sap-ux/annotation-converter": "0.10.8",
->>>>>>> 5cf661c0
         "@sap-ux/mockserver-config-writer": "workspace:*",
         "@sap-ux/project-access": "workspace:*",
         "@sap-ux/ui5-config": "workspace:*",
