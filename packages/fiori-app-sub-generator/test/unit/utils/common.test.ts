--- conflicted
+++ resolved
@@ -312,13 +312,8 @@
                 startFile: undefined
             };
 
-<<<<<<< HEAD
-            await createLaunchConfig(projectPath, expectedFioriOptions, editor);
-            expect(writeApplicationInfoSettings).toHaveBeenCalledWith(projectPath);
-=======
             expect(createLaunchConfig).toHaveBeenCalledWith(projectPath, expectedFioriOptions, editor, {});
             expect(writeApplicationInfoSettings).toBeCalledWith(projectPath);
->>>>>>> 8ad2dee0
         });
 
         it('should generate correct launch config for OData v4', async () => {
