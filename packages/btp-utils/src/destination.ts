--- conflicted
+++ resolved
@@ -1,3 +1,21 @@
+/**
+ * Support different Token Service URL Types
+ */
+export enum DestinationType {
+    HTTP = 'HTTP',
+    LDAP = 'LDAP',
+    MAIL = 'MAIL',
+    RFC = 'RFC'
+}
+
+/**
+ * Support different Token Service URL Types
+ */
+export enum OAuthUrlType {
+    DEDICATED = 'Dedicated',
+    COMMON = 'Common'
+}
+
 /**
  * Support destination authentication types
  */
@@ -67,14 +85,6 @@
     | 'HTML5.DynamicDestination';
 export type AdditionalDestinationProperties = { [property in DestinationProperty]: string };
 
-export interface TokenExchangeDestination extends Destination, Partial<AdditionalDestinationProperties> {
-    URL: string;
-    TokenServiceURLType: 'Dedicated' | 'Common';
-    TokenServiceURL: string;
-    ClientSecret: string;
-    ClientId: string;
-}
-
 /**
  * Mandatory destination properties combined with the known/relevant optional properties.
  */
@@ -84,6 +94,7 @@
     Authentication: string;
     ProxyType: string;
     Description: string;
+
     /**
      * N.B. Not the host but the full destination URL property!
      */
@@ -251,7 +262,61 @@
     return !!destination.WebIDEUsage?.includes(WebIDEUsage.ODATA_ABAP);
 }
 
-<<<<<<< HEAD
+/**
+ * Cloud Foundry instance types
+ */
+export const AbapEnvType = {
+    /**
+     * ABAP instance type
+     */
+    ABAP: 'abap',
+    /**
+     * ABAP trial instance type
+     */
+    ABAP_TRIAL: 'abap-trial',
+    /**
+     * ABAP CANARY trial instance type
+     */
+    ABAP_CANARY: 'abap-canary',
+    /**
+     * ABAP OEM instance type
+     */
+    ABAP_OEM: 'abap-oem',
+    /**
+     * ABAP OEM CANARY instance type
+     */
+    ABAP_OEM_CANARY: 'abap-oem-canary',
+    /**
+     * ABAP HAAS instance type
+     */
+    ABAP_HAAS: 'abap-haas',
+    /**
+     * Destination service instance type
+     */
+    DESTINATION: 'destination',
+    /**
+     * ABAP Staging service instance type
+     */
+    ABAP_STAGING: 'abap-staging',
+    /**
+     * ABAP Internal Staging service instance type
+     */
+    ABAP_INTERNAL_STAGING: 'abap-internal-staging'
+} as const;
+
+export type AbapEnvType = (typeof AbapEnvType)[keyof typeof AbapEnvType];
+
+/**
+ * OAuth destination properties.
+ */
+export interface OAuth2Destination extends Destination, Partial<AdditionalDestinationProperties> {
+    URL: string; // Required for creation flow
+    ClientSecret: string;
+    ClientId: string;
+    TokenServiceURL: string;
+    TokenServiceURLType?: 'Dedicated'; // Optional for OAuth2Password destinations
+}
+
 export interface CloudFoundryServiceInfo {
     label: string;
     serviceName: string;
@@ -261,49 +326,4 @@
     plan_guid?: string;
     plan?: string;
     credentials?: any;
-}
-=======
-/**
- * Cloud Foundry instance types
- */
-export const AbapEnvType = {
-    /**
-     * ABAP instance type
-     */
-    ABAP: 'abap',
-    /**
-     * ABAP trial instance type
-     */
-    ABAP_TRIAL: 'abap-trial',
-    /**
-     * ABAP CANARY trial instance type
-     */
-    ABAP_CANARY: 'abap-canary',
-    /**
-     * ABAP OEM instance type
-     */
-    ABAP_OEM: 'abap-oem',
-    /**
-     * ABAP OEM CANARY instance type
-     */
-    ABAP_OEM_CANARY: 'abap-oem-canary',
-    /**
-     * ABAP HAAS instance type
-     */
-    ABAP_HAAS: 'abap-haas',
-    /**
-     * Destination service instance type
-     */
-    DESTINATION: 'destination',
-    /**
-     * ABAP Staging service instance type
-     */
-    ABAP_STAGING: 'abap-staging',
-    /**
-     * ABAP Internal Staging service instance type
-     */
-    ABAP_INTERNAL_STAGING: 'abap-internal-staging'
-} as const;
-
-export type AbapEnvType = (typeof AbapEnvType)[keyof typeof AbapEnvType];
->>>>>>> 40ba546a
+}