export enum ProxyType {
    ON_PREMISE = 'OnPremise',
    INTERNET = 'Internet',
    PRIVATE_LINK = 'PrivateLink'
}

/**
 * Relevant values for the WebIDEUsage property used to identify different types of destinations.
 */
export enum WebIDEUsage {
    ODATA_GENERIC = 'odata_gen',
    ODATA_ABAP = 'odata_abap',
    DEV_ABAP = 'dev_abap',
    ABAP_CLOUD = 'abap_cloud'
}

/**
 * Possible values for the WebIDEAdditionalData property
 */
export enum WebIDEAdditionalData {
    FULL_URL = 'full_url',
    API_MGMT = 'api_mgmt'
}

/**
 * Relevant values for DestinationProxyType property
 */
export enum DestinationProxyType {
    ON_PREMISE = 'OnPremise',
    INTERNET = 'Internet',
    PRIVATE_LINK = 'PrivateLink'
}

// Additional destination properties relevant for development
type DestinationProperty =
    | 'WebIDEEnabled'
    | 'WebIDESystem'
    | 'WebIDEUsage'
    | 'WebIDEAdditionalData'
    | 'sap-client'
    | 'sap-platform'
    | 'TrustAll'
    | 'HTML5.DynamicDestination';
type AdditionalDestinationProperties = { [property in DestinationProperty]: string };

/**
 * Mandatory destination properties combined with the known/relevant optional properties.
 */
export interface Destination extends Partial<AdditionalDestinationProperties> {
    Name: string;
    Type: string;
    Authentication: string;
    ProxyType: string;
    Description: string;
    Host: string;
}

/**
 * Checks whether the provided destination is configured to point to an ABAP system (both cloud and on-premise).
 *
 * @param destination destination info
 * @returns true of the destination is configured for an ABAP system
 */
export function isAbapSystem(destination: Partial<Destination>): boolean {
    return Boolean(
        destination.WebIDEUsage?.includes('abap') ||
            destination['sap-client'] ||
            destination['sap-platform']?.toLocaleLowerCase() === 'abap'
    );
}

/**
 * Checks whether the provided destination is configured to point to an ABAP environment on BTP (aka steampunk).
 *
 * @param destination destination info
 * @returns true of the destination is configured for a steampunk system
 */
export function isAbapEnvironmentOnBtp(destination: Destination): boolean {
    return Boolean(
        destination.WebIDEUsage?.includes(WebIDEUsage.ABAP_CLOUD) ||
            destination['sap-platform']?.toLocaleLowerCase() === 'abap'
    );
}

/**
 * Checks if the destination attributes WebIDEUsage is configured with odata_gen, and not odata_abap
 * We want to maintain existing destinations, perhaps accidentally configured with both, continue
 * working as abap catalogs.
 *
 * @param destination destination info
 * @returns true, if this destination has the the 'odata_gen', and not the 'odata_abap' attribute set
 */
export function isGenericODataDestination(destination: Destination): boolean {
    return Boolean(
        destination.WebIDEUsage?.includes(WebIDEUsage.ODATA_GENERIC) &&
            !destination.WebIDEUsage.includes(WebIDEUsage.ODATA_ABAP)
    );
}

/**
 * A destination configured as generic odata without the 'full_url' attribute are considered partial url destinations.
 *
 * @param destination destination info
 * @returns true, if this destination is generic odata and 'full_url' attribute is not set
 */
export function isPartialUrlDestination(destination: Destination): boolean {
    return Boolean(
        !destination.WebIDEAdditionalData?.includes(WebIDEAdditionalData.FULL_URL) &&
            isGenericODataDestination(destination)
    );
}

/**
 * A destination configured as generic odata WITH the 'full_url' attribute are considered full url destinations.
 *
 * @param destination destination info
 * @returns true, if this destination has the generic odata and 'full_url' attribute is set
 */
export function isFullUrlDestination(destination: Destination): boolean {
    return Boolean(
        destination.WebIDEAdditionalData?.includes(WebIDEAdditionalData.FULL_URL) &&
            isGenericODataDestination(destination)
    );
}

/**
<<<<<<< HEAD
 * A destination configured as OnPremise.
 *
 * @param destination
 * @returns true, if this destination has ProxyType set as OnPremise
 */
export function isOnPremiseDestination(destination: Destination): boolean {
    return Boolean(destination.ProxyType?.includes(ProxyType.ON_PREMISE));
}

/**
 * Validate if a destination has the property `HTML5.DynamicDestination` configured.
 *
 * @param destination
 * @returns true, if this destination has HTML5.DynamicDestination configured
 */
export function isHTML5DynamicConfigured(destination: Destination): boolean {
    return Boolean(destination['HTML5.DynamicDestination']);
}

// /**
//  * Validate if a destination has the property `HTML5.DynamicDestination` configured.
//  *
//  * @param destination
//  * @returns true, if this destination has HTML5.DynamicDestination configured
//  */
// export function getDisplayName(destination: Destination): string {
//     const userDisplayName = includeUserName && this.userDisplayName ? ` [${this.userDisplayName}]` : '';
//     let systemDisplayName: string;
//     if (this.isScp()) {
//         systemDisplayName = toSCPSystemName(this.name);
//     } else if (this.isS4HC()) {
//         systemDisplayName = this.addS4HCSuffix(this.name);
//     } else {
//         systemDisplayName = this.name;
//     }
//     return systemDisplayName + userDisplayName;
//     return Boolean(destination['HTML5.DynamicDestination']);
// }
=======
 * Checks whether the provided destination is configured as an on-premise system.
 *
 * @param destination destination info
 * @returns true if the destination is configured as an on-premise system
 */
export function isOnPremiseDestination(destination: Destination): boolean {
    return Boolean(destination.ProxyType.includes(DestinationProxyType.ON_PREMISE));
}
>>>>>>> 3b686771
<|MERGE_RESOLUTION|>--- conflicted
+++ resolved
@@ -124,14 +124,13 @@
 }
 
 /**
-<<<<<<< HEAD
- * A destination configured as OnPremise.
+ * Checks whether the provided destination is configured as an on-premise system.
  *
- * @param destination
- * @returns true, if this destination has ProxyType set as OnPremise
+ * @param destination destination info
+ * @returns true if the destination is configured as an on-premise system
  */
 export function isOnPremiseDestination(destination: Destination): boolean {
-    return Boolean(destination.ProxyType?.includes(ProxyType.ON_PREMISE));
+    return Boolean(destination.ProxyType.includes(DestinationProxyType.ON_PREMISE));
 }
 
 /**
@@ -162,14 +161,4 @@
 //     }
 //     return systemDisplayName + userDisplayName;
 //     return Boolean(destination['HTML5.DynamicDestination']);
-// }
-=======
- * Checks whether the provided destination is configured as an on-premise system.
- *
- * @param destination destination info
- * @returns true if the destination is configured as an on-premise system
- */
-export function isOnPremiseDestination(destination: Destination): boolean {
-    return Boolean(destination.ProxyType.includes(DestinationProxyType.ON_PREMISE));
-}
->>>>>>> 3b686771
+// }