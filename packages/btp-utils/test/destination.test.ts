--- conflicted
+++ resolved
@@ -5,16 +5,11 @@
     isAbapEnvironmentOnBtp,
     WebIDEUsage,
     WebIDEAdditionalData,
-    ProxyType,
     isGenericODataDestination,
     isPartialUrlDestination,
     isFullUrlDestination,
-<<<<<<< HEAD
     isOnPremiseDestination,
     isHTML5DynamicConfigured
-=======
-    isOnPremiseDestination
->>>>>>> 3b686771
 } from '../src';
 import destinations from './mockResponses/destinations.json';
 
@@ -106,30 +101,18 @@
             expect(isFullUrlDestination({ ...destination, WebIDEUsage: 'anything' })).toBe(false);
         });
     });
-<<<<<<< HEAD
 
-    describe('isOnPremise', () => {
-        it('destination set to OnPremise', () => {
-            expect(
-                isOnPremiseDestination({
-                    ...destination,
-                    ProxyType: ProxyType.ON_PREMISE,
-=======
     describe('isOnPremise', () => {
         it('destination set to onPremise', () => {
             expect(
                 isOnPremiseDestination({
                     ...destination,
                     ProxyType: DestinationProxyType.ON_PREMISE,
->>>>>>> 3b686771
                     WebIDEAdditionalData: WebIDEAdditionalData.FULL_URL
                 })
             ).toBe(true);
         });
-<<<<<<< HEAD
 
-=======
->>>>>>> 3b686771
         it('Destination is internet facing', () => {
             expect(
                 isOnPremiseDestination(
@@ -138,7 +121,6 @@
             ).toBe(false);
         });
     });
-<<<<<<< HEAD
 
     describe('isHTML5DynamicConfigured', () => {
         it('destination is configured with HTML5.DynamicDestination', () => {
@@ -158,6 +140,4 @@
             ).toBe(false);
         });
     });
-=======
->>>>>>> 3b686771
 });