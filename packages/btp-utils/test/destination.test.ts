import { DestinationProxyType } from '../dist';
import {
    Authentication,
    Destination,
    isAbapEnvironmentOnBtp,
    isAbapSystem,
    isFullUrlDestination,
    isGenericODataDestination,
    isHTML5DynamicConfigured,
    isOnPremiseDestination,
    isPartialUrlDestination,
<<<<<<< HEAD
    isS4HC,
    WebIDEAdditionalData,
    WebIDEUsage,
    getDisplayName,
    Suffix
=======
    isFullUrlDestination,
    isOnPremiseDestination,
    isHTML5DynamicConfigured
>>>>>>> 7131d8cc
} from '../src';
import destinations from './mockResponses/destinations.json';

const destination: Destination = destinations.find((destination) => destination.Name === 'NO_ADDITIONAL_PROPERTIES')!;
const S4HCDestination: Destination = destinations.find((destination) => destination.Name === 'S4HC')!;

describe('destination', () => {
    describe('isAbapSystem', () => {
        it('WebIDEUsage set to odata_abap', () => {
            expect(isAbapSystem({ ...destination, WebIDEUsage: WebIDEUsage.ODATA_ABAP })).toBe(true);
        });

        it('WebIDEUsage set to abap_cloud', () => {
            expect(isAbapSystem({ ...destination, WebIDEUsage: WebIDEUsage.ABAP_CLOUD })).toBe(true);
        });

        it('sap-client is defined', () => {
            expect(isAbapSystem({ ...destination, 'sap-client': '000' })).toBe(true);
        });

        it('sap-platform parameter is set to ABAP', () => {
            expect(isAbapSystem({ ...destination, 'sap-platform': 'abap' })).toBe(true);
        });

        it('not an ABAP system', () => {
            expect(isAbapSystem(destination)).toBe(false);
            expect(isAbapSystem({ ...destination, WebIDEUsage: 'anything' })).toBe(false);
        });
    });

    describe('isAbapEnvironmentOnBtp', () => {
        it('WebIDEUsage set to abap_cloud', () => {
            expect(isAbapEnvironmentOnBtp({ ...destination, WebIDEUsage: WebIDEUsage.ABAP_CLOUD })).toBe(true);
        });

        it('sap-platform parameter is set to ABAP', () => {
            expect(isAbapEnvironmentOnBtp({ ...destination, 'sap-platform': 'abap' })).toBe(true);
        });

        it('not an ABAP environment on BTP', () => {
            expect(isAbapEnvironmentOnBtp(destination)).toBe(false);
            expect(isAbapEnvironmentOnBtp({ ...destination, WebIDEUsage: WebIDEUsage.ODATA_ABAP })).toBe(false);
        });
    });

    describe('isGenericODataDest', () => {
        it('WebIDEUsage set to odata_generic', () => {
            expect(isGenericODataDestination({ ...destination, WebIDEUsage: WebIDEUsage.ODATA_GENERIC })).toBe(true);
        });

        it('WebIDEUsage contains both odata_generic & odata_abap', () => {
            expect(
                isGenericODataDestination({
                    ...destination,
                    WebIDEUsage: [WebIDEUsage.ODATA_ABAP, WebIDEUsage.ODATA_GENERIC].join(',')
                })
            ).toBe(false);
        });

        it('not a generic OData destination', () => {
            expect(isGenericODataDestination(destination)).toBe(false);
            expect(isGenericODataDestination({ ...destination, WebIDEUsage: 'anything' })).toBe(false);
        });
    });

    describe('isPartialUrlDest', () => {
        it('destination not set to full_url', () => {
            expect(isPartialUrlDestination({ ...destination, WebIDEUsage: WebIDEUsage.ODATA_GENERIC })).toBe(true);
        });

        it('not a generic OData destination', () => {
            expect(isPartialUrlDestination(destination)).toBe(false);
            expect(isPartialUrlDestination({ ...destination, WebIDEUsage: 'anything' })).toBe(false);
        });
    });

    describe('isFullUrlDest', () => {
        it('destination set to full_url', () => {
            expect(
                isFullUrlDestination({
                    ...destination,
                    WebIDEUsage: WebIDEUsage.ODATA_GENERIC,
                    WebIDEAdditionalData: WebIDEAdditionalData.FULL_URL
                })
            ).toBe(true);
        });

        it('not a generic OData destination', () => {
            expect(isFullUrlDestination(destination)).toBe(false);
            expect(isFullUrlDestination({ ...destination, WebIDEUsage: 'anything' })).toBe(false);
        });
    });

    describe('isOnPremise', () => {
        it('destination set to onPremise', () => {
            expect(
                isOnPremiseDestination({
                    ...destination,
                    ProxyType: DestinationProxyType.ON_PREMISE,
                    WebIDEAdditionalData: WebIDEAdditionalData.FULL_URL
                })
            ).toBe(true);
        });

        it('Destination is internet facing', () => {
            expect(
                isOnPremiseDestination(
                    destinations.find((destination) => destination.Name === 'ABAP_ON_BTP') as Destination
                )
            ).toBe(false);
        });
    });

    describe('isHTML5DynamicConfigured', () => {
        it('destination is configured with HTML5.DynamicDestination', () => {
            expect(
                isHTML5DynamicConfigured({
                    ...destination,
                    'HTML5.DynamicDestination': 'true'
                })
            ).toBe(true);
        });

        it('Destination is missing HTML5.DynamicDestination', () => {
            expect(
                isOnPremiseDestination(
                    destinations.find((destination) => destination.Name === 'ABAP_ON_BTP') as Destination
                )
            ).toBe(false);
        });
    });
<<<<<<< HEAD

    describe('getDisplayName', () => {
        it('getDisplayName with without S4HC and SCP', () => {
            expect(getDisplayName({ ...destination }, '~TestUser')).toEqual(`${destination.Name} [~TestUser]`);
        });

        it('getDisplayName with SCP enabled', () => {
            expect(getDisplayName({ ...destination }, '~TestUser')).toEqual(
                `${destination.Name} (${Suffix.BTP}) [~TestUser]`
            );
        });

        it('getDisplayName with S4HC enabled', () => {
            expect(getDisplayName(S4HCDestination, '~TestUser')).toEqual(
                `${S4HCDestination.Name} (${Suffix.S4HC}) [~TestUser]`
            );
        });

        it('getDisplayName with S4HC enabled and no user', () => {
            expect(getDisplayName(S4HCDestination)).toEqual(`${S4HCDestination.Name} (${Suffix.S4HC})`);
        });
    });

    describe('isS4HC', () => {
        it('Authentication set to NoAuthentication', () => {
            expect(isS4HC({ ...destination })).toBe(false);
        });

        it('Authentication set to SamlAssertion', () => {
            expect(
                isS4HC({
                    ...S4HCDestination,
                    Authentication: Authentication.SAML_ASSERTION
                })
            ).toBe(true);
        });
    });
=======
>>>>>>> 7131d8cc
});<|MERGE_RESOLUTION|>--- conflicted
+++ resolved
@@ -9,17 +9,14 @@
     isHTML5DynamicConfigured,
     isOnPremiseDestination,
     isPartialUrlDestination,
-<<<<<<< HEAD
     isS4HC,
     WebIDEAdditionalData,
     WebIDEUsage,
     getDisplayName,
-    Suffix
-=======
+    Suffix,
     isFullUrlDestination,
     isOnPremiseDestination,
     isHTML5DynamicConfigured
->>>>>>> 7131d8cc
 } from '../src';
 import destinations from './mockResponses/destinations.json';
 
@@ -151,7 +148,6 @@
             ).toBe(false);
         });
     });
-<<<<<<< HEAD
 
     describe('getDisplayName', () => {
         it('getDisplayName with without S4HC and SCP', () => {
@@ -189,6 +185,4 @@
             ).toBe(true);
         });
     });
-=======
->>>>>>> 7131d8cc
 });