--- conflicted
+++ resolved
@@ -35,13 +35,8 @@
         "@types/lodash": "4.14.198",
         "@types/vscode": "1.73.1",
         "jest-extended": "3.2.4",
-<<<<<<< HEAD
         "jest": ">=29.7.0",
-        "logform": "2.3.2"
-=======
-        "jest": ">=29.5.0",
         "logform": "2.6.0"
->>>>>>> 5bbee1a4
     },
     "files": [
         "dist",
