--- conflicted
+++ resolved
@@ -3,11 +3,7 @@
         "destinationNameMessage": "Destination Name",
         "addApplicationRouterBreadcrumbMessage": "Add to Router",
         "generateManagedApplicationToRouterMessage": "Add application to managed application router?",
-<<<<<<< HEAD
-        "generateDeploymentRouterOptionsMessage": "Add router module",
-=======
         "generateDeploymentRouterOptionsMessage": "Add Router Module",
->>>>>>> 80fc01dc
         "directBindingDestinationHint": "Destination name - The app router is configured to use direct service binding",
         "overwriteMessage": "Editing the deployment configuration will overwrite existing configuration, are you sure you want to continue?",
         "overwriteHintMessage": "Deployment configuration will abort if you choose no. Click Finish to abort.",
@@ -20,28 +16,17 @@
         "serviceAdvancedOptionMessage": "Configure advanced options",
         "abapEnvBindingBreadcrumbMessage": "ABAP Env. Binding",
         "selectServiceMessage": "ABAP Environment for direct service binding",
-<<<<<<< HEAD
-        "routerTypeMessage": "Add router module",
-        "routerType": {
-            "managedAppRouter": "Add application to managed application router",
-            "appFrontAppService": "Add application to application frontend service",
-=======
         "routerTypeMessage": "Add Router Module",
         "routerType": {
             "managedAppRouter": "Add application to managed application router",
             "appFrontAppService": "Add application to application front-end service",
->>>>>>> 80fc01dc
             "none": "None"
         }
     },
     "routerType": {
         "standaloneAppRouter": "Standalone Approuter",
         "managedAppRouter": "Managed Approuter",
-<<<<<<< HEAD
-        "appFrontAppService": "Application Frontend Service"
-=======
         "appFrontAppService": "Application Front-End Service"
->>>>>>> 80fc01dc
     },
     "errors": {
         "emptyDestinationNameError": "You must provide a destination name in order to continue.",
@@ -55,24 +40,14 @@
         "errorScpAbapSourceDiscoveryCheckLog": "Check the Application Wizard console output view for details."
     },
     "warning": {
-<<<<<<< HEAD
-        "btpDestinationListWarning": "BTP destinations are only retrieved on BAS",
-        "appFrontendServiceRouterChoice": "You need to have the Application Frontend service enabled for your subaccount."
-=======
         "btpDestinationListWarning": "BTP destinations are only retrieved on BAS.",
         "appFrontendServiceRouterChoice": "You need to have the Application Front-End service enabled for your subaccount."
->>>>>>> 80fc01dc
     },
     "info": {
         "addManagedAppRouter": "Add managed application router is enabled",
         "overwriteDestination": "Overwriting destination is enabled",
         "routerOptions": "Router options is enabled",
-<<<<<<< HEAD
-        "addConnectivityService": "Add connectivity service is enabled in cf application router",
-        "addABAPServiceBinding": "Abap service binding is enabled in cf application router"
-=======
         "addConnectivityService": "Add connectivity service is enabled in CF application router",
         "addABAPServiceBinding": "Abap service binding is enabled in CF application router"
->>>>>>> 80fc01dc
     }
 }