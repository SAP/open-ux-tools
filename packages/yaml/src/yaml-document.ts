--- conflicted
+++ resolved
@@ -1,13 +1,9 @@
 import type { Document, Node, YAMLMap } from 'yaml';
 import yaml, { isMap, isSeq, YAMLSeq } from 'yaml';
 
-<<<<<<< HEAD
-import merge = require('lodash.merge');
+import merge from 'lodash/merge';
 import { errorCode, errorTemplate, YAMLError } from './errors';
 import { interpolate } from './texts';
-=======
-import merge from 'lodash/merge';
->>>>>>> 1ab9fe7b
 
 // eslint-disable-next-line @typescript-eslint/no-unused-vars
 export interface NodeComment<T> {
