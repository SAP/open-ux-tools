--- conflicted
+++ resolved
@@ -202,13 +202,8 @@
      * @param {string} path.path - the path object's path
      * @param {object} path.matcher - key/value pair identifying the object
      * @param {object} path.value - the path object's value
-<<<<<<< HEAD
-     * @param path.matcher.key - the key
-     * @param path.matcher.value - the value
-=======
      * @param path.matcher.key - name of the key
      * @param path.matcher.value - value of the key
->>>>>>> 86fc1cd0
      * @returns {YamlDocument} the YamlDocument instance
      * @memberof YamlDocument
      */
@@ -228,19 +223,12 @@
         }
 
         const node = seq.items.find((nodeInput) => nodeInput.toJSON()[matcher.key] === matcher.value);
-<<<<<<< HEAD
-        const newNode = this.document.createNode(merge(node?.toJSON(), value));
-        if (node) {
-            seq.items.splice(seq.items.indexOf(node), 1, newNode);
-        }
-=======
         if (!node) {
             throw new Error(t('error.nodeNotFoundMatching', { path, key: matcher.key, value: matcher.value }));
         }
 
         const newNode = this.document.createNode(merge(node.toJSON(), value));
         seq.items.splice(seq.items.indexOf(node), 1, newNode);
->>>>>>> 86fc1cd0
 
         return this;
     }
@@ -280,17 +268,10 @@
     }
 
     /**
-<<<<<<< HEAD
-     * @param root0 - root0
-     * @param root0.start - start
-     * @param root0.path - path
-     * @returns {unknown} - yaml node
-=======
      * @param options - Options
      * @param options.start - Optional collection type to start looking from
      * @param options.path - String path of the node
      * @returns {unknown} - Node, if found. Will throw an error if not
->>>>>>> 86fc1cd0
      */
     getNode({ start, path }: { start?: YAMLMap | YAMLSeq; path: string }): unknown {
         if (start) {
@@ -309,17 +290,10 @@
     }
 
     /**
-<<<<<<< HEAD
-     * @param root0 - root0
-     * @param root0.start - start
-     * @param root0.path - path
-     * @returns {unknown}  - yaml sequence
-=======
      * @param options - Options
      * @param options.start - Optional collection type to start looking from
      * @param options.path - String path of the sequence
      * @returns {YAMLSeq} - Sequence, if found. Will throw an error if not
->>>>>>> 86fc1cd0
      */
     getSequence({ start, path }: { start?: YAMLMap | YAMLSeq; path: string }): YAMLSeq {
         const a = this.getNode({ start, path });
@@ -331,17 +305,10 @@
     }
 
     /**
-<<<<<<< HEAD
-     * @param root0 - root0
-     * @param root0.start - start
-     * @param root0.path - path
-     * @returns {YAMLMap}  - yaml map
-=======
      * @param options - Options
      * @param options.start - Optional collection type to start looking from
      * @param options.path - String path of the map
      * @returns {YAMLMap} - Map, if found. Will throw an error if not
->>>>>>> 86fc1cd0
      */
     getMap({ start, path }: { start?: YAMLMap | YAMLSeq; path: string }): YAMLMap {
         const a = this.getNode({ start, path });
@@ -353,15 +320,9 @@
     }
 
     /**
-<<<<<<< HEAD
-     * @param sequence - yaml sequence
-     * @param predicate - predicate
-     * @returns {unknown} - item
-=======
      * @param sequence - Sequence to find the item in
      * @param predicate - predicate function to determine the match
      * @returns {unknown} - Item node if found. Or undefined if not
->>>>>>> 86fc1cd0
      */
     findItem(sequence: YAMLSeq, predicate: (o: any) => boolean): unknown {
         const toJson = (o: unknown) =>
@@ -375,11 +336,7 @@
      *
      * @private
      * @template T
-<<<<<<< HEAD
-     * @param {T} path - the path object
-=======
      * @param {string} path - string path
->>>>>>> 86fc1cd0
      * @returns {string[]} - the path array
      * @memberof YamlDocument
      */
