{
    "name": "@sap-ux/yaml",
    "description": "Library to manipulate YAML file contents",
    "repository": {
        "type": "git",
        "url": "https://github.com/SAP/open-ux-tools.git",
        "directory": "packages/yaml"
    },
    "bugs": {
        "url": "https://github.com/SAP/open-ux-tools/issues?q=is%3Aopen+is%3Aissue+label%3Abug+label%3Ayaml"
    },
    "version": "0.12.3",
    "main": "dist/index.js",
    "scripts": {
        "build": "pnpm clean && tsc -p tsconfig-build.json",
        "clean": "rimraf dist test/test-output coverage",
        "format": "prettier --write '**/*.{js,json,ts,yaml,yml}' --ignore-path ../../.prettierignore",
        "lint": "eslint . --ext .ts",
        "lint:fix": "eslint . --ext .ts --fix",
        "test": "jest --ci --forceExit --detectOpenHandles --colors",
        "watch": "tsc --watch",
        "link": "pnpm link --global",
        "unlink": "pnpm unlink --global"
    },
    "files": [
        "LICENSE",
        "dist",
        "!dist/*.map",
        "!dist/**/*.map"
    ],
    "dependencies": {
<<<<<<< HEAD
        "lodash.merge": "4.6.2",
=======
        "i18next": "20.3.2",
        "i18next-fs-backend": "1.1.1",
        "lodash": "4.17.21",
>>>>>>> 1ab9fe7b
        "yaml": "2.0.0-10"
    },
    "devDependencies": {
        "@types/i18next-fs-backend": "1.0.0",
        "@types/lodash": "4.14.176"
    },
    "engines": {
        "pnpm": ">=6.26.1 < 7.0.0 || >=7.1.0",
        "node": ">= 14.16.0 < 15.0.0 || >=16.1.0 < 17.0.0 || >=18.0.0 < 19.0.0"
    }
}<|MERGE_RESOLUTION|>--- conflicted
+++ resolved
@@ -29,13 +29,7 @@
         "!dist/**/*.map"
     ],
     "dependencies": {
-<<<<<<< HEAD
-        "lodash.merge": "4.6.2",
-=======
-        "i18next": "20.3.2",
-        "i18next-fs-backend": "1.1.1",
         "lodash": "4.17.21",
->>>>>>> 1ab9fe7b
         "yaml": "2.0.0-10"
     },
     "devDependencies": {
