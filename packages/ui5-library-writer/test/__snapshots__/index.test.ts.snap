// Jest Snapshot v1, https://jestjs.io/docs/snapshot-testing

exports[`Reuse lib templates Generate files for config: lib-js 1`] = `
Object {
  "com.sap.myui5lib/.gitignore": Object {
    "contents": "node_modules/
dist/
.scp/
Makefile*.mta
mta_archives
mta-*
resources
archive.zip
.*_mta_build_tmp",
    "state": "modified",
  },
  "com.sap.myui5lib/karma.conf.js": Object {
    "contents": "// karma-ui5 usage: https://github.com/SAP/karma-ui5
module.exports = function (config) {
    config.set({
        frameworks: [\\"ui5\\"],
        browsers: [\\"Chrome\\"]
    });
};",
    "state": "modified",
  },
  "com.sap.myui5lib/package.json": Object {
    "contents": "{
  \\"name\\": \\"myui5lib\\",
  \\"version\\": \\"1.0.0\\",
  \\"devDependencies\\": {
    \\"@ui5/cli\\": \\"^4.0.33\\",
    \\"karma\\": \\"6.3.17\\",
    \\"karma-chrome-launcher\\": \\"^3.1.1\\",
    \\"karma-cli\\": \\"^2.0.0\\",
    \\"karma-ui5\\": \\"^3.0.3\\",
    \\"@sap/ux-ui5-tooling\\": \\"1\\"
  },
  \\"scripts\\": {
    \\"build\\": \\"ui5 build --clean-dest\\",
    \\"deploy\\": \\"fiori verify\\",
    \\"deploy-config\\": \\"fiori add deploy-config\\",
    \\"start\\": \\"fiori run --open test-resources/com/sap/myui5lib/Example.html\\",
    \\"testsuite\\": \\"fiori run --open test-resources/com/sap/myui5lib/qunit/testsuite.qunit.html\\",
    \\"test\\": \\"karma start --browsers=ChromeHeadless --singleRun=true\\"
  }
}
",
    "state": "modified",
  },
  "com.sap.myui5lib/src/com/sap/myui5lib/.library": Object {
    "contents": "<?xml version=\\"1.0\\" ?>
<library xmlns=\\"http://www.sap.com/sap.ui.library.xsd\\">
	<name>com.sap.myui5lib</name>
	<vendor>UI5 Lib Author</vendor>
	<version>\${version}</version>
	<copyright>\${copyright}</copyright>
	<title>myui5lib</title>
	<documentation>Some description about myui5lib</documentation>
	<dependencies>
		<dependency>
			<libraryName>sap.ui.core</libraryName>
		</dependency>
	</dependencies>
</library>
",
    "state": "modified",
  },
  "com.sap.myui5lib/src/com/sap/myui5lib/Example.js": Object {
    "contents": "/*!
 * \${copyright}
 */

// Provides control com.sap.myui5lib.Example.
sap.ui.define([
	\\"./library\\", 
	\\"sap/ui/core/Control\\", 
	\\"./ExampleRenderer\\"
], function (library, Control, ExampleRenderer) {
	\\"use strict\\";

	// refer to library types
	var ExampleColor = library.ExampleColor;

	/**
	 * Constructor for a new <code>com.sap.myui5lib.Example</code> control.
	 *
	 * @param {string} [sId] id for the new control, generated automatically if no id is given
	 * @param {object} [mSettings] initial settings for the new control
	 *
	 * @class
	 * Some class description goes here.
	 * @extends sap.ui.core.Control
	 *
	 * @author UI5 Lib Author
	 * @version \${version}
	 *
	 * @constructor
	 * @public
	 * @alias com.sap.myui5lib.Example
	 */
	var Example = Control.extend(\\"com.sap.myui5lib.Example\\", /** @lends com.sap.myui5lib.Example.prototype */ {
		metadata: {
			library: \\"com.sap.myui5lib\\",
			properties: {
				/**
				 * The text to display.
				 */
				text: {
					type: \\"string\\",
					group: \\"Data\\",
					defaultValue: null
				},
				/**
				 * The color to use (default to \\"Default\\" color).
				 */
				color: {
					type: \\"com.sap.myui5lib.ExampleColor\\",
					group: \\"Appearance\\",
					defaultValue: ExampleColor.Default
				}
			},
			events: {
				/**
				 * Event is fired when the user clicks the control.
				 */
				press: {}
			}
		},
		renderer: ExampleRenderer,
    onclick: function() {
      this.firePress();
    }
	});
	return Example;

});
",
    "state": "modified",
  },
  "com.sap.myui5lib/src/com/sap/myui5lib/ExampleRenderer.js": Object {
    "contents": "/*!
 * \${copyright}
 */

sap.ui.define([
	\\"sap/ui/core/Core\\",
	\\"./library\\"
], function (Core, library) {
	\\"use strict\\";

	// refer to library types
	var ExampleColor = library.ExampleColor;

	/**
	 * Example renderer.
	 * @namespace
	 */
	var ExampleRenderer = {
		apiVersion: 2 // usage of DOM Patcher
	};

	/**
	 * Renders the HTML for the given control, using the provided
	 * {@link sap.ui.core.RenderManager}.
	 *
	 * @param {sap.ui.core.RenderManager} rm The reference to the <code>sap.ui.core.RenderManager</code>
	 * @param {sap.ui.core.Control} control The control instance to be rendered
	 */
	ExampleRenderer.render = function (rm, control) {

		var i18n = Core.getLibraryResourceBundle(\\"com.sap.myui5lib\\");

		rm.openStart(\\"div\\", control);
		if (control.getColor() === ExampleColor.Highlight) {
			rm.class(\\"myLibPrefixExampleHighlight\\");
		} else {
			rm.class(\\"myLibPrefixExample\\");
		}
		rm.openEnd( );
		rm.text(i18n.getText(\\"ANY_TEXT\\") + \\": \\" + control.getText());
		rm.close(\\"div\\");

	};

	return ExampleRenderer;

});
",
    "state": "modified",
  },
  "com.sap.myui5lib/src/com/sap/myui5lib/library.js": Object {
    "contents": "/*!
 * \${copyright}
 */

/**
 * Initialization Code and shared classes of library com.sap.myui5lib.
 */
sap.ui.define([
	\\"sap/ui/core/library\\"
], function () {
	\\"use strict\\";

	// delegate further initialization of this library to the Core
	// Hint: sap.ui.getCore() must still be used to support preload with sync bootstrap!
	sap.ui.getCore().initLibrary({
		name: \\"com.sap.myui5lib\\",
		version: \\"\${version}\\",
		dependencies: [ // keep in sync with the ui5.yaml and .library files
			\\"sap.ui.core\\"
		],
		types: [
			\\"com.sap.myui5lib.ExampleColor\\"
		],
		interfaces: [],
		controls: [
			\\"com.sap.myui5lib.Example\\"
		],
		elements: [],
		noLibraryCSS: false // if no CSS is provided, you can disable the library.css load here
	});

	/**
	 * Some description about <code>myui5lib</code>
	 *
	 * @namespace
	 * @name com.sap.myui5lib
	 * @author UI5 Lib Author
	 * @version \${version}
	 * @public
	 */
	var thisLib = com.sap.myui5lib;

	/**
	 * Semantic Colors of the <code>com.sap.myui5lib.Example</code>.
	 *
	 * @enum {string}
	 * @public
	 */
	thisLib.ExampleColor = {

		/**
		 * Default color (brand color)
		 * @public
		 */
		Default : \\"Default\\",

		/**
		 * Highlight color
		 * @public
		 */
		Highlight : \\"Highlight\\"

	};

	return thisLib;

});
",
    "state": "modified",
  },
  "com.sap.myui5lib/src/com/sap/myui5lib/messagebundle.properties": Object {
    "contents": "# Translation file of library com.sap.myui5lib.
ANY_TEXT=AnyText
",
    "state": "modified",
  },
  "com.sap.myui5lib/src/com/sap/myui5lib/themes/base/Example.less": Object {
    "contents": "/* Theme Parameter Toolbox: https://sdk.openui5.org/test-resources/sap/m/demokit/theming/webapp/index.html */

.myLibPrefixExample,
.myLibPrefixExampleHighlight {
	color: @sapUiText;
	background-color: @sapUiNeutralBG;
	border: 1rem solid @sapUiContentForegroundBorderColor;
	border-radius: 1rem;
	opacity: 0.8;
	padding: 2rem;
	margin: 2rem 8rem;
	text-align: center;
	font-size: 2em;
	line-height: 3em;
}

.myLibPrefixExampleHighlight {
	background-color: @sapUiSuccessBG;
}
",
    "state": "modified",
  },
  "com.sap.myui5lib/src/com/sap/myui5lib/themes/base/library.source.less": Object {
    "contents": "@import \\"/resources/sap/ui/core/themes/base/base.less\\";
@import \\"/resources/sap/ui/core/themes/base/global.less\\";

@import \\"Example.less\\";
",
    "state": "modified",
  },
  "com.sap.myui5lib/src/com/sap/myui5lib/themes/sap_belize/library.source.less": Object {
    "contents": "@import \\"../base/library.source.less\\";
@import \\"/resources/sap/ui/core/themes/sap_belize/base.less\\";
@import \\"/resources/sap/ui/core/themes/sap_belize/global.less\\";
",
    "state": "modified",
  },
  "com.sap.myui5lib/src/com/sap/myui5lib/themes/sap_belize_hcb/library.source.less": Object {
    "contents": "@import \\"../base/library.source.less\\";
@import \\"/resources/sap/ui/core/themes/sap_belize_hcb/base.less\\";
@import \\"/resources/sap/ui/core/themes/sap_belize_hcb/global.less\\";
",
    "state": "modified",
  },
  "com.sap.myui5lib/src/com/sap/myui5lib/themes/sap_belize_hcw/library.source.less": Object {
    "contents": "@import \\"../base/library.source.less\\";
@import \\"/resources/sap/ui/core/themes/sap_belize_hcw/base.less\\";
@import \\"/resources/sap/ui/core/themes/sap_belize_hcw/global.less\\";
",
    "state": "modified",
  },
  "com.sap.myui5lib/src/com/sap/myui5lib/themes/sap_belize_plus/library.source.less": Object {
    "contents": "@import \\"../sap_belize/library.source.less\\";
@import \\"/resources/sap/ui/core/themes/sap_belize_plus/base.less\\";
@import \\"/resources/sap/ui/core/themes/sap_belize_plus/global.less\\";
",
    "state": "modified",
  },
  "com.sap.myui5lib/src/com/sap/myui5lib/themes/sap_fiori_3/library.source.less": Object {
    "contents": "@import \\"../base/library.source.less\\";
@import \\"/resources/sap/ui/core/themes/sap_fiori_3/base.less\\";
@import \\"/resources/sap/ui/core/themes/sap_fiori_3/global.less\\";
",
    "state": "modified",
  },
  "com.sap.myui5lib/src/com/sap/myui5lib/themes/sap_fiori_3_dark/library.source.less": Object {
    "contents": "@import \\"../base/library.source.less\\";
@import \\"/resources/sap/ui/core/themes/sap_fiori_3_dark/base.less\\";
@import \\"/resources/sap/ui/core/themes/sap_fiori_3_dark/global.less\\";
",
    "state": "modified",
  },
  "com.sap.myui5lib/src/com/sap/myui5lib/themes/sap_fiori_3_hcb/library.source.less": Object {
    "contents": "@import \\"../base/library.source.less\\";
@import \\"/resources/sap/ui/core/themes/sap_fiori_3_hcb/base.less\\";
@import \\"/resources/sap/ui/core/themes/sap_fiori_3_hcb/global.less\\";
",
    "state": "modified",
  },
  "com.sap.myui5lib/src/com/sap/myui5lib/themes/sap_fiori_3_hcw/library.source.less": Object {
    "contents": "@import \\"../base/library.source.less\\";
@import \\"/resources/sap/ui/core/themes/sap_fiori_3_hcw/base.less\\";
@import \\"/resources/sap/ui/core/themes/sap_fiori_3_hcw/global.less\\";
",
    "state": "modified",
  },
  "com.sap.myui5lib/test/com/sap/myui5lib/Example.html": Object {
    "contents": "<!DOCTYPE html>
<html>
<head>
		<meta http-equiv=\\"X-UA-Compatible\\" content=\\"IE=edge\\" />
		<title>Test Page for com.sap.myui5lib.Example</title>
		<base href=\\"../../../../\\">
		<script src=\\"resources/sap-ui-core.js\\"
				id=\\"sap-ui-bootstrap\\"
				data-sap-ui-async=\\"true\\"
				data-sap-ui-oninit=\\"module:local/Example\\"
				data-sap-ui-libs=\\"sap.ui.core,com.sap.myui5lib\\"
				data-sap-ui-theme=\\"sap_fiori_3\\"
				data-sap-ui-resourceroots='{\\"local\\" : \\"./test-resources/com/sap/myui5lib/\\"}'>
		</script>
</head>
<body class=\\"sapUiBody\\">
		<h1 id=\\"header\\">Test Page for <code>com.sap.myui5lib.Example</code></h1>
		<div id=\\"content\\"></div>
</body>
</html>
",
    "state": "modified",
  },
  "com.sap.myui5lib/test/com/sap/myui5lib/Example.js": Object {
    "contents": "// eslint-disable-next-line no-undef
sap.ui.define([
	\\"com/sap/myui5lib/library\\",
	\\"com/sap/myui5lib/Example\\"
], function(library, Example) {
	\\"use strict\\";

	// refer to library types
	var ExampleColor = library.ExampleColor;

	// create a new instance of the Example control and
	// place it into the DOM element with the id \\"content\\"
	new Example({
			text: \\"Example\\",
			color: ExampleColor.Highlight
	}).placeAt(\\"content\\");

});
",
    "state": "modified",
  },
  "com.sap.myui5lib/test/com/sap/myui5lib/qunit/Example.qunit.js": Object {
    "contents": "/*global QUnit */
// eslint-disable-next-line no-undef
sap.ui.define([
	\\"sap/ui/qunit/QUnitUtils\\",
	\\"sap/ui/qunit/utils/createAndAppendDiv\\",
	\\"com/sap/myui5lib/library\\",
	\\"com/sap/myui5lib/Example\\"
], function(qutils, createAndAppendDiv, library, Example) {
	\\"use strict\\";

	// refer to library types
	var ExampleColor = library.ExampleColor;

	// prepare DOM
	createAndAppendDiv(\\"uiArea1\\");

	// module for basic checks
	QUnit.module(\\"Example Tests\\");

	// example sync test
	QUnit.test(\\"Sync\\", function(assert) {
		assert.expect(1);
		assert.ok(true, \\"ok\\");
	});

	// example async test
	QUnit.test(\\"Async\\", function(assert) {
		assert.expect(1);
		return new Promise(function(resolve, reject) {
			assert.ok(true, \\"ok\\");
			resolve();
		});
	})

	// module for basic checks
	QUnit.module(\\"Basic Control Checks\\");

	// some basic control checks
	QUnit.test(\\"Test get properties\\", function(assert) {
		assert.expect(2);
		var oExample = new Example({
			text: \\"Example\\"
		});
		assert.equal(oExample.getText(), \\"Example\\", \\"Check text equals 'Example'\\");
		assert.equal(oExample.getColor(), ExampleColor.Default, \\"Check color equals 'Default'\\");
	});

	// some basic eventing check
	QUnit.test(\\"Test click event\\", function(assert) {
		assert.expect(1);
		var oExample = new Example(\\"example\\", {
			text: \\"Example\\",
			press: function() {
				assert.ok(true, \\"Event has been fired!\\")
			}
		}).placeAt(\\"uiArea1\\");
		return new Promise(function(resolve, reject) {
			setTimeout(function() {
				qutils.triggerMouseEvent(\\"example\\", \\"click\\", 1, 1);
        resolve();
			}, 100);
		});
	});

});
",
    "state": "modified",
  },
  "com.sap.myui5lib/test/com/sap/myui5lib/qunit/testsuite.qunit.html": Object {
    "contents": "<!DOCTYPE html>
<html>
	<head>
		<meta http-equiv=\\"X-UA-Compatible\\" content=\\"IE=edge\\">
		<meta charset=\\"utf-8\\">
    <base href=\\"../../../../../\\">
		<title>QUnit TestSuite for com.sap.myui5lib</title>
		<script src=\\"resources/sap/ui/test/starter/createSuite.js\\"
				data-sap-ui-testsuite=\\"test-resources/com/sap/myui5lib/qunit/testsuite.qunit\\"></script>
	</head>
	<body>
	</body>
</html>
",
    "state": "modified",
  },
  "com.sap.myui5lib/test/com/sap/myui5lib/qunit/testsuite.qunit.js": Object {
    "contents": "// eslint-disable-next-line no-undef
sap.ui.define(function() {
	\\"use strict\\";

	return {
		name: \\"QUnit TestSuite for com.sap.myui5lib\\",
		defaults: {
			bootCore: true,
			ui5: {
				libs: \\"sap.ui.core,com.sap.myui5lib\\",
				theme: \\"sap_fiori_3\\",
				noConflict: true,
				preload: \\"auto\\"
			},
			qunit: {
				version: 2,
				reorder: false
			},
			sinon: {
				version: 4,
				qunitBridge: true,
				useFakeTimers: false
			},
			module: \\"./{name}.qunit\\"
		},
		tests: {
			// test file for the Example control
			Example: {
				title: \\"QUnit Test for Example\\",
				_alternativeTitle: \\"QUnit tests: com.sap.myui5lib.Example\\"
			}
		}
	};

});
",
    "state": "modified",
  },
  "com.sap.myui5lib/ui5.yaml": Object {
    "contents": "specVersion: '2.2'
metadata:
  name: \\"myui5lib\\"
type: library
framework:
  name: SAPUI5
  version: 1.102.19
  libraries:
    - name: sap.ui.core
    - name: themelib_sap_belize
    - name: themelib_sap_fiori_3
server:
  customMiddleware:
    - name: fiori-tools-appreload
      afterMiddleware: compression
      configuration:
        path: test
        port: 35729
        delay: 300",
    "state": "modified",
  },
}
`;

exports[`Reuse lib templates Generate files for config: lib-js-1.121.0 1`] = `
Object {
  "com.sap.myui5jslib121/.gitignore": Object {
    "contents": "node_modules/
dist/
.scp/
Makefile*.mta
mta_archives
mta-*
resources
archive.zip
.*_mta_build_tmp",
    "state": "modified",
  },
  "com.sap.myui5jslib121/karma.conf.js": Object {
    "contents": "// karma-ui5 usage: https://github.com/SAP/karma-ui5
module.exports = function (config) {
    config.set({
        frameworks: [\\"ui5\\"],
        browsers: [\\"Chrome\\"]
    });
};",
    "state": "modified",
  },
  "com.sap.myui5jslib121/package.json": Object {
    "contents": "{
  \\"name\\": \\"myui5jslib121\\",
  \\"version\\": \\"1.0.0\\",
  \\"devDependencies\\": {
    \\"@ui5/cli\\": \\"^4.0.33\\",
    \\"karma\\": \\"6.3.17\\",
    \\"karma-chrome-launcher\\": \\"^3.1.1\\",
    \\"karma-cli\\": \\"^2.0.0\\",
    \\"karma-ui5\\": \\"^3.0.3\\",
    \\"@sap/ux-ui5-tooling\\": \\"1\\"
  },
  \\"scripts\\": {
    \\"build\\": \\"ui5 build --clean-dest\\",
    \\"deploy\\": \\"fiori verify\\",
    \\"deploy-config\\": \\"fiori add deploy-config\\",
    \\"start\\": \\"fiori run --open test-resources/com/sap/myui5jslib121/Example.html\\",
    \\"testsuite\\": \\"fiori run --open test-resources/com/sap/myui5jslib121/qunit/testsuite.qunit.html\\",
    \\"test\\": \\"karma start --browsers=ChromeHeadless --singleRun=true\\"
  }
}
",
    "state": "modified",
  },
  "com.sap.myui5jslib121/src/com/sap/myui5jslib121/.library": Object {
    "contents": "<?xml version=\\"1.0\\" ?>
<library xmlns=\\"http://www.sap.com/sap.ui.library.xsd\\">
	<name>com.sap.myui5jslib121</name>
	<vendor>UI5 Lib Author</vendor>
	<version>\${version}</version>
	<copyright>\${copyright}</copyright>
	<title>myui5jslib121</title>
	<documentation>Some description about myui5jslib121</documentation>
	<dependencies>
		<dependency>
			<libraryName>sap.ui.core</libraryName>
		</dependency>
	</dependencies>
</library>
",
    "state": "modified",
  },
  "com.sap.myui5jslib121/src/com/sap/myui5jslib121/Example.js": Object {
    "contents": "/*!
 * \${copyright}
 */

// Provides control com.sap.myui5jslib121.Example.
sap.ui.define([
	\\"./library\\", 
	\\"sap/ui/core/Control\\", 
	\\"./ExampleRenderer\\"
], function (library, Control, ExampleRenderer) {
	\\"use strict\\";

	// refer to library types
	var ExampleColor = library.ExampleColor;

	/**
	 * Constructor for a new <code>com.sap.myui5jslib121.Example</code> control.
	 *
	 * @param {string} [sId] id for the new control, generated automatically if no id is given
	 * @param {object} [mSettings] initial settings for the new control
	 *
	 * @class
	 * Some class description goes here.
	 * @extends sap.ui.core.Control
	 *
	 * @author UI5 Lib Author
	 * @version \${version}
	 *
	 * @constructor
	 * @public
	 * @alias com.sap.myui5jslib121.Example
	 */
	var Example = Control.extend(\\"com.sap.myui5jslib121.Example\\", /** @lends com.sap.myui5jslib121.Example.prototype */ {
		metadata: {
			library: \\"com.sap.myui5jslib121\\",
			properties: {
				/**
				 * The text to display.
				 */
				text: {
					type: \\"string\\",
					group: \\"Data\\",
					defaultValue: null
				},
				/**
				 * The color to use (default to \\"Default\\" color).
				 */
				color: {
					type: \\"com.sap.myui5jslib121.ExampleColor\\",
					group: \\"Appearance\\",
					defaultValue: ExampleColor.Default
				}
			},
			events: {
				/**
				 * Event is fired when the user clicks the control.
				 */
				press: {}
			}
		},
		renderer: ExampleRenderer,
    onclick: function() {
      this.firePress();
    }
	});
	return Example;

});
",
    "state": "modified",
  },
  "com.sap.myui5jslib121/src/com/sap/myui5jslib121/ExampleRenderer.js": Object {
    "contents": "/*!
 * \${copyright}
 */

sap.ui.define([
	\\"sap/ui/core/Lib\\",
	\\"./library\\"
], function (Lib, library) {
	\\"use strict\\";

	// refer to library types
	var ExampleColor = library.ExampleColor;

	/**
	 * Example renderer.
	 * @namespace
	 */
	var ExampleRenderer = {
		apiVersion: 2 // usage of DOM Patcher
	};

	/**
	 * Renders the HTML for the given control, using the provided
	 * {@link sap.ui.core.RenderManager}.
	 *
	 * @param {sap.ui.core.RenderManager} rm The reference to the <code>sap.ui.core.RenderManager</code>
	 * @param {sap.ui.core.Control} control The control instance to be rendered
	 */
	ExampleRenderer.render = function (rm, control) {

		var i18n = Lib.getResourceBundleFor(\\"com.sap.myui5jslib121\\");

		rm.openStart(\\"div\\", control);
		if (control.getColor() === ExampleColor.Highlight) {
			rm.class(\\"myLibPrefixExampleHighlight\\");
		} else {
			rm.class(\\"myLibPrefixExample\\");
		}
		rm.openEnd( );
		rm.text(i18n.getText(\\"ANY_TEXT\\") + \\": \\" + control.getText());
		rm.close(\\"div\\");

	};

	return ExampleRenderer;

});
",
    "state": "modified",
  },
  "com.sap.myui5jslib121/src/com/sap/myui5jslib121/library.js": Object {
    "contents": "/*!
 * \${copyright}
 */

/**
 * Initialization Code and shared classes of library com.sap.myui5jslib121.
 */
sap.ui.define([
	\\"sap/ui/core/Lib\\"
], function (Lib) {
	\\"use strict\\";

	// delegate further initialization of this library to the Core
	// Hint: sap.ui.getCore() must still be used to support preload with sync bootstrap!
	Lib.init({
		name: \\"com.sap.myui5jslib121\\",
		version: \\"\${version}\\",
		dependencies: [ // keep in sync with the ui5.yaml and .library files
			\\"sap.ui.core\\"
		],
		types: [
			\\"com.sap.myui5jslib121.ExampleColor\\"
		],
		interfaces: [],
		controls: [
			\\"com.sap.myui5jslib121.Example\\"
		],
		elements: [],
		noLibraryCSS: false, // if no CSS is provided, you can disable the library.css load here
		apiVersion: 2
	});

	/**
	 * Some description about <code>myui5jslib121</code>
	 *
	 * @namespace
	 * @name com.sap.myui5jslib121
	 * @author UI5 Lib Author
	 * @version \${version}
	 * @public
	 */
	var thisLib = com.sap.myui5jslib121;

	/**
	 * Semantic Colors of the <code>com.sap.myui5jslib121.Example</code>.
	 *
	 * @enum {string}
	 * @public
	 */
	thisLib.ExampleColor = {

		/**
		 * Default color (brand color)
		 * @public
		 */
		Default : \\"Default\\",

		/**
		 * Highlight color
		 * @public
		 */
		Highlight : \\"Highlight\\"

	};

	return thisLib;

});
",
    "state": "modified",
  },
  "com.sap.myui5jslib121/src/com/sap/myui5jslib121/messagebundle.properties": Object {
    "contents": "# Translation file of library com.sap.myui5jslib121.
ANY_TEXT=AnyText
",
    "state": "modified",
  },
  "com.sap.myui5jslib121/src/com/sap/myui5jslib121/themes/base/Example.less": Object {
    "contents": "/* Theme Parameter Toolbox: https://sdk.openui5.org/test-resources/sap/m/demokit/theming/webapp/index.html */

.myLibPrefixExample,
.myLibPrefixExampleHighlight {
	color: @sapUiText;
	background-color: @sapUiNeutralBG;
	border: 1rem solid @sapUiContentForegroundBorderColor;
	border-radius: 1rem;
	opacity: 0.8;
	padding: 2rem;
	margin: 2rem 8rem;
	text-align: center;
	font-size: 2em;
	line-height: 3em;
}

.myLibPrefixExampleHighlight {
	background-color: @sapUiSuccessBG;
}
",
    "state": "modified",
  },
  "com.sap.myui5jslib121/src/com/sap/myui5jslib121/themes/base/library.source.less": Object {
    "contents": "@import \\"/resources/sap/ui/core/themes/base/base.less\\";
@import \\"/resources/sap/ui/core/themes/base/global.less\\";

@import \\"Example.less\\";
",
    "state": "modified",
  },
  "com.sap.myui5jslib121/src/com/sap/myui5jslib121/themes/sap_fiori_3/library.source.less": Object {
    "contents": "@import \\"../base/library.source.less\\";
@import \\"/resources/sap/ui/core/themes/sap_fiori_3/base.less\\";
@import \\"/resources/sap/ui/core/themes/sap_fiori_3/global.less\\";
",
    "state": "modified",
  },
  "com.sap.myui5jslib121/src/com/sap/myui5jslib121/themes/sap_fiori_3_dark/library.source.less": Object {
    "contents": "@import \\"../base/library.source.less\\";
@import \\"/resources/sap/ui/core/themes/sap_fiori_3_dark/base.less\\";
@import \\"/resources/sap/ui/core/themes/sap_fiori_3_dark/global.less\\";
",
    "state": "modified",
  },
  "com.sap.myui5jslib121/src/com/sap/myui5jslib121/themes/sap_fiori_3_hcb/library.source.less": Object {
    "contents": "@import \\"../base/library.source.less\\";
@import \\"/resources/sap/ui/core/themes/sap_fiori_3_hcb/base.less\\";
@import \\"/resources/sap/ui/core/themes/sap_fiori_3_hcb/global.less\\";
",
    "state": "modified",
  },
  "com.sap.myui5jslib121/src/com/sap/myui5jslib121/themes/sap_fiori_3_hcw/library.source.less": Object {
    "contents": "@import \\"../base/library.source.less\\";
@import \\"/resources/sap/ui/core/themes/sap_fiori_3_hcw/base.less\\";
@import \\"/resources/sap/ui/core/themes/sap_fiori_3_hcw/global.less\\";
",
    "state": "modified",
  },
  "com.sap.myui5jslib121/test/com/sap/myui5jslib121/Example.html": Object {
    "contents": "<!DOCTYPE html>
<html>
<head>
		<meta http-equiv=\\"X-UA-Compatible\\" content=\\"IE=edge\\" />
		<title>Test Page for com.sap.myui5jslib121.Example</title>
		<base href=\\"../../../../\\">
		<script src=\\"resources/sap-ui-core.js\\"
				id=\\"sap-ui-bootstrap\\"
				data-sap-ui-async=\\"true\\"
				data-sap-ui-on-init=\\"module:local/Example\\"
				data-sap-ui-libs=\\"sap.ui.core,com.sap.myui5jslib121\\"
				data-sap-ui-theme=\\"sap_fiori_3\\"
				data-sap-ui-compat-version=\\"edge\\"
				data-sap-ui-resource-roots='{\\"local\\" : \\"./test-resources/com/sap/myui5jslib121/\\"}'>
		</script>
</head>
<body class=\\"sapUiBody\\">
		<h1 id=\\"header\\">Test Page for <code>com.sap.myui5jslib121.Example</code></h1>
		<div id=\\"content\\"></div>
</body>
</html>
",
    "state": "modified",
  },
  "com.sap.myui5jslib121/test/com/sap/myui5jslib121/Example.js": Object {
    "contents": "// eslint-disable-next-line no-undef
sap.ui.define([
	\\"com/sap/myui5jslib121/library\\",
	\\"com/sap/myui5jslib121/Example\\"
], function(library, Example) {
	\\"use strict\\";

	// refer to library types
	var ExampleColor = library.ExampleColor;

	// create a new instance of the Example control and
	// place it into the DOM element with the id \\"content\\"
	new Example({
			text: \\"Example\\",
			color: ExampleColor.Highlight
	}).placeAt(\\"content\\");

});
",
    "state": "modified",
  },
  "com.sap.myui5jslib121/test/com/sap/myui5jslib121/qunit/Example.qunit.js": Object {
    "contents": "/*global QUnit */
// eslint-disable-next-line no-undef
sap.ui.define([
	\\"sap/ui/qunit/QUnitUtils\\",
	\\"sap/ui/qunit/utils/createAndAppendDiv\\",
	\\"com/sap/myui5jslib121/library\\",
	\\"com/sap/myui5jslib121/Example\\"
], function(qutils, createAndAppendDiv, library, Example) {
	\\"use strict\\";

	// refer to library types
	var ExampleColor = library.ExampleColor;

	// prepare DOM
	createAndAppendDiv(\\"uiArea1\\");

	// module for basic checks
	QUnit.module(\\"Example Tests\\");

	// example sync test
	QUnit.test(\\"Sync\\", function(assert) {
		assert.expect(1);
		assert.ok(true, \\"ok\\");
	});

	// example async test
	QUnit.test(\\"Async\\", function(assert) {
		assert.expect(1);
		return new Promise(function(resolve, reject) {
			assert.ok(true, \\"ok\\");
			resolve();
		});
	})

	// module for basic checks
	QUnit.module(\\"Basic Control Checks\\");

	// some basic control checks
	QUnit.test(\\"Test get properties\\", function(assert) {
		assert.expect(2);
		var oExample = new Example({
			text: \\"Example\\"
		});
		assert.equal(oExample.getText(), \\"Example\\", \\"Check text equals 'Example'\\");
		assert.equal(oExample.getColor(), ExampleColor.Default, \\"Check color equals 'Default'\\");
	});

	// some basic eventing check
	QUnit.test(\\"Test click event\\", function(assert) {
		assert.expect(1);
		var oExample = new Example(\\"example\\", {
			text: \\"Example\\",
			press: function() {
				assert.ok(true, \\"Event has been fired!\\")
			}
		}).placeAt(\\"uiArea1\\");
		return new Promise(function(resolve, reject) {
			setTimeout(function() {
				qutils.triggerMouseEvent(\\"example\\", \\"click\\", 1, 1);
        resolve();
			}, 100);
		});
	});

});
",
    "state": "modified",
  },
  "com.sap.myui5jslib121/test/com/sap/myui5jslib121/qunit/testsuite.qunit.html": Object {
    "contents": "<!DOCTYPE html>
<html>
	<head>
		<meta http-equiv=\\"X-UA-Compatible\\" content=\\"IE=edge\\">
		<meta charset=\\"utf-8\\">
    <base href=\\"../../../../../\\">
		<title>QUnit TestSuite for com.sap.myui5jslib121</title>
		<script src=\\"resources/sap/ui/test/starter/createSuite.js\\"
				data-sap-ui-testsuite=\\"test-resources/com/sap/myui5jslib121/qunit/testsuite.qunit\\"></script>
	</head>
	<body>
	</body>
</html>
",
    "state": "modified",
  },
  "com.sap.myui5jslib121/test/com/sap/myui5jslib121/qunit/testsuite.qunit.js": Object {
    "contents": "// eslint-disable-next-line no-undef
sap.ui.define(function() {
	\\"use strict\\";

	return {
		name: \\"QUnit TestSuite for com.sap.myui5jslib121\\",
		defaults: {
			bootCore: true,
			ui5: {
				libs: \\"sap.ui.core,com.sap.myui5jslib121\\",
				theme: \\"sap_fiori_3\\",
				noConflict: true,
				preload: \\"auto\\"
			},
			qunit: {
				version: 2,
				reorder: false
			},
			sinon: {
				version: 4,
				qunitBridge: true,
				useFakeTimers: false
			},
			module: \\"./{name}.qunit\\"
		},
		tests: {
			// test file for the Example control
			Example: {
				title: \\"QUnit Test for Example\\",
				_alternativeTitle: \\"QUnit tests: com.sap.myui5jslib121.Example\\"
			}
		}
	};

});
",
    "state": "modified",
  },
  "com.sap.myui5jslib121/ui5.yaml": Object {
    "contents": "specVersion: '2.2'
metadata:
  name: \\"myui5jslib121\\"
type: library
framework:
  name: SAPUI5
  version: 1.121.0
  libraries:
    - name: sap.ui.core
    - name: themelib_sap_fiori_3
server:
  customMiddleware:
    - name: fiori-tools-appreload
      afterMiddleware: compression
      configuration:
        path: test
        port: 35729
        delay: 300",
    "state": "modified",
  },
}
`;

exports[`Reuse lib templates Generate files for config: lib-js-latest 1`] = `
Object {
  "com.sap.myui5jsliblatest/.gitignore": Object {
    "contents": "node_modules/
dist/
.scp/
Makefile*.mta
mta_archives
mta-*
resources
archive.zip
.*_mta_build_tmp",
    "state": "modified",
  },
  "com.sap.myui5jsliblatest/karma.conf.js": Object {
    "contents": "// karma-ui5 usage: https://github.com/SAP/karma-ui5
module.exports = function (config) {
    config.set({
        frameworks: [\\"ui5\\"],
        browsers: [\\"Chrome\\"]
    });
};",
    "state": "modified",
  },
  "com.sap.myui5jsliblatest/package.json": Object {
    "contents": "{
  \\"name\\": \\"myui5jsliblatest\\",
  \\"version\\": \\"1.0.0\\",
  \\"devDependencies\\": {
    \\"@ui5/cli\\": \\"^4.0.33\\",
    \\"karma\\": \\"6.3.17\\",
    \\"karma-chrome-launcher\\": \\"^3.1.1\\",
    \\"karma-cli\\": \\"^2.0.0\\",
    \\"karma-ui5\\": \\"^3.0.3\\",
    \\"@sap/ux-ui5-tooling\\": \\"1\\"
  },
  \\"scripts\\": {
    \\"build\\": \\"ui5 build --clean-dest\\",
    \\"deploy\\": \\"fiori verify\\",
    \\"deploy-config\\": \\"fiori add deploy-config\\",
    \\"start\\": \\"fiori run --open test-resources/com/sap/myui5jsliblatest/Example.html\\",
    \\"testsuite\\": \\"fiori run --open test-resources/com/sap/myui5jsliblatest/qunit/testsuite.qunit.html\\",
    \\"test\\": \\"karma start --browsers=ChromeHeadless --singleRun=true\\"
  }
}
",
    "state": "modified",
  },
  "com.sap.myui5jsliblatest/src/com/sap/myui5jsliblatest/.library": Object {
    "contents": "<?xml version=\\"1.0\\" ?>
<library xmlns=\\"http://www.sap.com/sap.ui.library.xsd\\">
	<name>com.sap.myui5jsliblatest</name>
	<vendor>UI5 Lib Author</vendor>
	<version>\${version}</version>
	<copyright>\${copyright}</copyright>
	<title>myui5jsliblatest</title>
	<documentation>Some description about myui5jsliblatest</documentation>
	<dependencies>
		<dependency>
			<libraryName>sap.ui.core</libraryName>
		</dependency>
	</dependencies>
</library>
",
    "state": "modified",
  },
  "com.sap.myui5jsliblatest/src/com/sap/myui5jsliblatest/Example.js": Object {
    "contents": "/*!
 * \${copyright}
 */

// Provides control com.sap.myui5jsliblatest.Example.
sap.ui.define([
	\\"./library\\", 
	\\"sap/ui/core/Control\\", 
	\\"./ExampleRenderer\\"
], function (library, Control, ExampleRenderer) {
	\\"use strict\\";

	// refer to library types
	var ExampleColor = library.ExampleColor;

	/**
	 * Constructor for a new <code>com.sap.myui5jsliblatest.Example</code> control.
	 *
	 * @param {string} [sId] id for the new control, generated automatically if no id is given
	 * @param {object} [mSettings] initial settings for the new control
	 *
	 * @class
	 * Some class description goes here.
	 * @extends sap.ui.core.Control
	 *
	 * @author UI5 Lib Author
	 * @version \${version}
	 *
	 * @constructor
	 * @public
	 * @alias com.sap.myui5jsliblatest.Example
	 */
	var Example = Control.extend(\\"com.sap.myui5jsliblatest.Example\\", /** @lends com.sap.myui5jsliblatest.Example.prototype */ {
		metadata: {
			library: \\"com.sap.myui5jsliblatest\\",
			properties: {
				/**
				 * The text to display.
				 */
				text: {
					type: \\"string\\",
					group: \\"Data\\",
					defaultValue: null
				},
				/**
				 * The color to use (default to \\"Default\\" color).
				 */
				color: {
					type: \\"com.sap.myui5jsliblatest.ExampleColor\\",
					group: \\"Appearance\\",
					defaultValue: ExampleColor.Default
				}
			},
			events: {
				/**
				 * Event is fired when the user clicks the control.
				 */
				press: {}
			}
		},
		renderer: ExampleRenderer,
    onclick: function() {
      this.firePress();
    }
	});
	return Example;

});
",
    "state": "modified",
  },
  "com.sap.myui5jsliblatest/src/com/sap/myui5jsliblatest/ExampleRenderer.js": Object {
    "contents": "/*!
 * \${copyright}
 */

sap.ui.define([
	\\"sap/ui/core/Lib\\",
	\\"./library\\"
], function (Lib, library) {
	\\"use strict\\";

	// refer to library types
	var ExampleColor = library.ExampleColor;

	/**
	 * Example renderer.
	 * @namespace
	 */
	var ExampleRenderer = {
		apiVersion: 2 // usage of DOM Patcher
	};

	/**
	 * Renders the HTML for the given control, using the provided
	 * {@link sap.ui.core.RenderManager}.
	 *
	 * @param {sap.ui.core.RenderManager} rm The reference to the <code>sap.ui.core.RenderManager</code>
	 * @param {sap.ui.core.Control} control The control instance to be rendered
	 */
	ExampleRenderer.render = function (rm, control) {

		var i18n = Lib.getResourceBundleFor(\\"com.sap.myui5jsliblatest\\");

		rm.openStart(\\"div\\", control);
		if (control.getColor() === ExampleColor.Highlight) {
			rm.class(\\"myLibPrefixExampleHighlight\\");
		} else {
			rm.class(\\"myLibPrefixExample\\");
		}
		rm.openEnd( );
		rm.text(i18n.getText(\\"ANY_TEXT\\") + \\": \\" + control.getText());
		rm.close(\\"div\\");

	};

	return ExampleRenderer;

});
",
    "state": "modified",
  },
  "com.sap.myui5jsliblatest/src/com/sap/myui5jsliblatest/library.js": Object {
    "contents": "/*!
 * \${copyright}
 */

/**
 * Initialization Code and shared classes of library com.sap.myui5jsliblatest.
 */
sap.ui.define([
	\\"sap/ui/core/Lib\\"
], function (Lib) {
	\\"use strict\\";

	// delegate further initialization of this library to the Core
	// Hint: sap.ui.getCore() must still be used to support preload with sync bootstrap!
	Lib.init({
		name: \\"com.sap.myui5jsliblatest\\",
		version: \\"\${version}\\",
		dependencies: [ // keep in sync with the ui5.yaml and .library files
			\\"sap.ui.core\\"
		],
		types: [
			\\"com.sap.myui5jsliblatest.ExampleColor\\"
		],
		interfaces: [],
		controls: [
			\\"com.sap.myui5jsliblatest.Example\\"
		],
		elements: [],
		noLibraryCSS: false, // if no CSS is provided, you can disable the library.css load here
		apiVersion: 2
	});

	/**
	 * Some description about <code>myui5jsliblatest</code>
	 *
	 * @namespace
	 * @name com.sap.myui5jsliblatest
	 * @author UI5 Lib Author
	 * @version \${version}
	 * @public
	 */
	var thisLib = com.sap.myui5jsliblatest;

	/**
	 * Semantic Colors of the <code>com.sap.myui5jsliblatest.Example</code>.
	 *
	 * @enum {string}
	 * @public
	 */
	thisLib.ExampleColor = {

		/**
		 * Default color (brand color)
		 * @public
		 */
		Default : \\"Default\\",

		/**
		 * Highlight color
		 * @public
		 */
		Highlight : \\"Highlight\\"

	};

	return thisLib;

});
",
    "state": "modified",
  },
  "com.sap.myui5jsliblatest/src/com/sap/myui5jsliblatest/messagebundle.properties": Object {
    "contents": "# Translation file of library com.sap.myui5jsliblatest.
ANY_TEXT=AnyText
",
    "state": "modified",
  },
  "com.sap.myui5jsliblatest/src/com/sap/myui5jsliblatest/themes/base/Example.less": Object {
    "contents": "/* Theme Parameter Toolbox: https://sdk.openui5.org/test-resources/sap/m/demokit/theming/webapp/index.html */

.myLibPrefixExample,
.myLibPrefixExampleHighlight {
	color: @sapUiText;
	background-color: @sapUiNeutralBG;
	border: 1rem solid @sapUiContentForegroundBorderColor;
	border-radius: 1rem;
	opacity: 0.8;
	padding: 2rem;
	margin: 2rem 8rem;
	text-align: center;
	font-size: 2em;
	line-height: 3em;
}

.myLibPrefixExampleHighlight {
	background-color: @sapUiSuccessBG;
}
",
    "state": "modified",
  },
  "com.sap.myui5jsliblatest/src/com/sap/myui5jsliblatest/themes/base/library.source.less": Object {
    "contents": "@import \\"/resources/sap/ui/core/themes/base/base.less\\";
@import \\"/resources/sap/ui/core/themes/base/global.less\\";

@import \\"Example.less\\";
",
    "state": "modified",
  },
  "com.sap.myui5jsliblatest/src/com/sap/myui5jsliblatest/themes/sap_fiori_3/library.source.less": Object {
    "contents": "@import \\"../base/library.source.less\\";
@import \\"/resources/sap/ui/core/themes/sap_fiori_3/base.less\\";
@import \\"/resources/sap/ui/core/themes/sap_fiori_3/global.less\\";
",
    "state": "modified",
  },
  "com.sap.myui5jsliblatest/src/com/sap/myui5jsliblatest/themes/sap_fiori_3_dark/library.source.less": Object {
    "contents": "@import \\"../base/library.source.less\\";
@import \\"/resources/sap/ui/core/themes/sap_fiori_3_dark/base.less\\";
@import \\"/resources/sap/ui/core/themes/sap_fiori_3_dark/global.less\\";
",
    "state": "modified",
  },
  "com.sap.myui5jsliblatest/src/com/sap/myui5jsliblatest/themes/sap_fiori_3_hcb/library.source.less": Object {
    "contents": "@import \\"../base/library.source.less\\";
@import \\"/resources/sap/ui/core/themes/sap_fiori_3_hcb/base.less\\";
@import \\"/resources/sap/ui/core/themes/sap_fiori_3_hcb/global.less\\";
",
    "state": "modified",
  },
  "com.sap.myui5jsliblatest/src/com/sap/myui5jsliblatest/themes/sap_fiori_3_hcw/library.source.less": Object {
    "contents": "@import \\"../base/library.source.less\\";
@import \\"/resources/sap/ui/core/themes/sap_fiori_3_hcw/base.less\\";
@import \\"/resources/sap/ui/core/themes/sap_fiori_3_hcw/global.less\\";
",
    "state": "modified",
  },
  "com.sap.myui5jsliblatest/test/com/sap/myui5jsliblatest/Example.html": Object {
    "contents": "<!DOCTYPE html>
<html>
<head>
		<meta http-equiv=\\"X-UA-Compatible\\" content=\\"IE=edge\\" />
		<title>Test Page for com.sap.myui5jsliblatest.Example</title>
		<base href=\\"../../../../\\">
		<script src=\\"resources/sap-ui-core.js\\"
				id=\\"sap-ui-bootstrap\\"
				data-sap-ui-async=\\"true\\"
				data-sap-ui-on-init=\\"module:local/Example\\"
				data-sap-ui-libs=\\"sap.ui.core,com.sap.myui5jsliblatest\\"
				data-sap-ui-theme=\\"sap_fiori_3\\"
				data-sap-ui-compat-version=\\"edge\\"
				data-sap-ui-resource-roots='{\\"local\\" : \\"./test-resources/com/sap/myui5jsliblatest/\\"}'>
		</script>
</head>
<body class=\\"sapUiBody\\">
		<h1 id=\\"header\\">Test Page for <code>com.sap.myui5jsliblatest.Example</code></h1>
		<div id=\\"content\\"></div>
</body>
</html>
",
    "state": "modified",
  },
  "com.sap.myui5jsliblatest/test/com/sap/myui5jsliblatest/Example.js": Object {
    "contents": "// eslint-disable-next-line no-undef
sap.ui.define([
	\\"com/sap/myui5jsliblatest/library\\",
	\\"com/sap/myui5jsliblatest/Example\\"
], function(library, Example) {
	\\"use strict\\";

	// refer to library types
	var ExampleColor = library.ExampleColor;

	// create a new instance of the Example control and
	// place it into the DOM element with the id \\"content\\"
	new Example({
			text: \\"Example\\",
			color: ExampleColor.Highlight
	}).placeAt(\\"content\\");

});
",
    "state": "modified",
  },
  "com.sap.myui5jsliblatest/test/com/sap/myui5jsliblatest/qunit/Example.qunit.js": Object {
    "contents": "/*global QUnit */
// eslint-disable-next-line no-undef
sap.ui.define([
	\\"sap/ui/qunit/QUnitUtils\\",
	\\"sap/ui/qunit/utils/createAndAppendDiv\\",
	\\"com/sap/myui5jsliblatest/library\\",
	\\"com/sap/myui5jsliblatest/Example\\"
], function(qutils, createAndAppendDiv, library, Example) {
	\\"use strict\\";

	// refer to library types
	var ExampleColor = library.ExampleColor;

	// prepare DOM
	createAndAppendDiv(\\"uiArea1\\");

	// module for basic checks
	QUnit.module(\\"Example Tests\\");

	// example sync test
	QUnit.test(\\"Sync\\", function(assert) {
		assert.expect(1);
		assert.ok(true, \\"ok\\");
	});

	// example async test
	QUnit.test(\\"Async\\", function(assert) {
		assert.expect(1);
		return new Promise(function(resolve, reject) {
			assert.ok(true, \\"ok\\");
			resolve();
		});
	})

	// module for basic checks
	QUnit.module(\\"Basic Control Checks\\");

	// some basic control checks
	QUnit.test(\\"Test get properties\\", function(assert) {
		assert.expect(2);
		var oExample = new Example({
			text: \\"Example\\"
		});
		assert.equal(oExample.getText(), \\"Example\\", \\"Check text equals 'Example'\\");
		assert.equal(oExample.getColor(), ExampleColor.Default, \\"Check color equals 'Default'\\");
	});

	// some basic eventing check
	QUnit.test(\\"Test click event\\", function(assert) {
		assert.expect(1);
		var oExample = new Example(\\"example\\", {
			text: \\"Example\\",
			press: function() {
				assert.ok(true, \\"Event has been fired!\\")
			}
		}).placeAt(\\"uiArea1\\");
		return new Promise(function(resolve, reject) {
			setTimeout(function() {
				qutils.triggerMouseEvent(\\"example\\", \\"click\\", 1, 1);
        resolve();
			}, 100);
		});
	});

});
",
    "state": "modified",
  },
  "com.sap.myui5jsliblatest/test/com/sap/myui5jsliblatest/qunit/testsuite.qunit.html": Object {
    "contents": "<!DOCTYPE html>
<html>
	<head>
		<meta http-equiv=\\"X-UA-Compatible\\" content=\\"IE=edge\\">
		<meta charset=\\"utf-8\\">
    <base href=\\"../../../../../\\">
		<title>QUnit TestSuite for com.sap.myui5jsliblatest</title>
		<script src=\\"resources/sap/ui/test/starter/createSuite.js\\"
				data-sap-ui-testsuite=\\"test-resources/com/sap/myui5jsliblatest/qunit/testsuite.qunit\\"></script>
	</head>
	<body>
	</body>
</html>
",
    "state": "modified",
  },
  "com.sap.myui5jsliblatest/test/com/sap/myui5jsliblatest/qunit/testsuite.qunit.js": Object {
    "contents": "// eslint-disable-next-line no-undef
sap.ui.define(function() {
	\\"use strict\\";

	return {
		name: \\"QUnit TestSuite for com.sap.myui5jsliblatest\\",
		defaults: {
			bootCore: true,
			ui5: {
				libs: \\"sap.ui.core,com.sap.myui5jsliblatest\\",
				theme: \\"sap_fiori_3\\",
				noConflict: true,
				preload: \\"auto\\"
			},
			qunit: {
				version: 2,
				reorder: false
			},
			sinon: {
				version: 4,
				qunitBridge: true,
				useFakeTimers: false
			},
			module: \\"./{name}.qunit\\"
		},
		tests: {
			// test file for the Example control
			Example: {
				title: \\"QUnit Test for Example\\",
				_alternativeTitle: \\"QUnit tests: com.sap.myui5jsliblatest.Example\\"
			}
		}
	};

});
",
    "state": "modified",
  },
  "com.sap.myui5jsliblatest/ui5.yaml": Object {
    "contents": "specVersion: '2.2'
metadata:
  name: \\"myui5jsliblatest\\"
type: library
framework:
  name: SAPUI5
  version: 
  libraries:
    - name: sap.ui.core
    - name: themelib_sap_fiori_3
server:
  customMiddleware:
    - name: fiori-tools-appreload
      afterMiddleware: compression
      configuration:
        path: test
        port: 35729
        delay: 300",
    "state": "modified",
  },
}
`;

exports[`Reuse lib templates Generate files for config: lib-t-1.113.0 1`] = `
Object {
  "com.sap.myui5tslib113/.eslintrc": Object {
    "contents": "{
  \\"extends\\": \\"plugin:@sap-ux/eslint-plugin-fiori-tools/defaultTS\\",
  \\"root\\": true
}",
    "state": "modified",
  },
  "com.sap.myui5tslib113/.gitignore": Object {
    "contents": "node_modules/
dist/
.scp/
Makefile*.mta
mta_archives
mta-*
resources
archive.zip
.*_mta_build_tmp",
    "state": "modified",
  },
  "com.sap.myui5tslib113/karma.conf.js": Object {
    "contents": "// karma-ui5 usage: https://github.com/SAP/karma-ui5
module.exports = function (config) {
    config.set({
        frameworks: [\\"ui5\\"],
        browsers: [\\"Chrome\\"]
    });
};",
    "state": "modified",
  },
  "com.sap.myui5tslib113/package.json": Object {
    "contents": "{
  \\"name\\": \\"myui5tslib113\\",
  \\"version\\": \\"1.0.0\\",
  \\"devDependencies\\": {
<<<<<<< HEAD
    \\"@ui5/cli\\": \\"^4.0.0\\",
=======
    \\"@ui5/cli\\": \\"^4.0.33\\",
>>>>>>> fd36f307
    \\"karma\\": \\"^6.3.17\\",
    \\"karma-chrome-launcher\\": \\"^3.1.1\\",
    \\"karma-cli\\": \\"^2.0.0\\",
    \\"karma-ui5\\": \\"^3.0.3\\",
    \\"@sap/ux-ui5-tooling\\": \\"1\\",
    \\"@sapui5/types\\": \\"1.113.0\\",
    \\"@eslint\\": \\"^9.38.0\\",
    \\"@typescript-eslint\\": \\"^8.27.0\\",
    \\"@ui5/ts-interface-generator\\": \\"^0.8.1\\",
    \\"npm-run-all\\": \\"^4.1.5\\",
    \\"typescript\\": \\"^5.1.6\\",
    \\"ui5-tooling-transpile\\": \\"^3.3.7\\",
    \\"@sap-ux/eslint-plugin-fiori-tools\\": \\"^9.0.0\\"
  },
  \\"scripts\\": {
    \\"build\\": \\"run-p -l build-app build-interface\\",
    \\"deploy\\": \\"fiori verify\\",
    \\"deploy-config\\": \\"fiori add deploy-config\\",
    \\"start\\": \\"fiori run --open \\\\\\"test-resources/com/sap/myui5tslib113/Example.html\\\\\\"\\",
    \\"testsuite\\": \\"fiori run --open test-resources/com/sap/myui5tslib113/qunit/testsuite.qunit.html\\",
    \\"test\\": \\"karma start --browsers=ChromeHeadless --singleRun=true\\",
    \\"build-app\\": \\"ui5 build --config=ui5.yaml --clean-dest --dest dist\\",
    \\"build-interface\\": \\"npx @ui5/ts-interface-generator\\",
    \\"ts-typecheck\\": \\"tsc --noEmit\\",
    \\"lint\\": \\"eslint .\\"
  }
}
",
    "state": "modified",
  },
  "com.sap.myui5tslib113/src/com/sap/myui5tslib113/.library": Object {
    "contents": "<?xml version=\\"1.0\\" ?>
<library xmlns=\\"http://www.sap.com/sap.ui.library.xsd\\">
	<name>com.sap.myui5tslib113</name>
	<vendor>UX Tools</vendor>
	<version>\${version}</version>
	<copyright>\${copyright}</copyright>
	<title>myui5tslib113</title>
	<documentation>Some description about myui5tslib113</documentation>
	<dependencies>
		<dependency>
			<libraryName>sap.ui.core</libraryName>
		</dependency>
	</dependencies>
</library>
",
    "state": "modified",
  },
  "com.sap.myui5tslib113/src/com/sap/myui5tslib113/Example.gen.d.ts": Object {
    "contents": "import { ExampleColor } from \\"./library\\";
import Event from \\"sap/ui/base/Event\\";
import { PropertyBindingInfo } from \\"sap/ui/base/ManagedObject\\";
import { $ControlSettings } from \\"sap/ui/core/Control\\";

declare module \\"./Example\\" {

    /**
     * Interface defining the settings object used in constructor calls
     */
    interface $ExampleSettings extends $ControlSettings {
        text?: string | PropertyBindingInfo;
        color?: ExampleColor | PropertyBindingInfo | \`{\${string}}\`;
        press?: (event: Event) => void;
    }

    export default interface Example {

        // property: text
        getText(): string;
        setText(text: string): this;

        // property: color
        getColor(): ExampleColor;
        setColor(color: ExampleColor): this;

        // event: press
        attachPress(fn: (event: Event) => void, listener?: object): this;
        attachPress<CustomDataType extends object>(data: CustomDataType, fn: (event: Event, data: CustomDataType) => void, listener?: object): this;
        detachPress(fn: (event: Event) => void, listener?: object): this;
        firePress(parameters?: object): this;
    }
}",
    "state": "modified",
  },
  "com.sap.myui5tslib113/src/com/sap/myui5tslib113/Example.ts": Object {
    "contents": "/*!
 * \${copyright}
 */

// Provides control com.sap.myui5tslib113.Example.
import Control from	\\"sap/ui/core/Control\\";
import ExampleRenderer from \\"./ExampleRenderer\\";
import { ExampleColor } from \\"./library\\";



/**
 * Constructor for a new <code>com.sap.myui5tslib113.Example</code> control.
 *
 * Some class description goes here.
 * @extends Control
 *
 * @author OpenUI5 Team 
 * @version \${version}
 *
 * @constructor
 * @public
 * @name com.sap.myui5tslib113.Example
 */
export default class Example extends Control {

	// The following three lines were generated and should remain as-is to make TypeScript aware of the constructor signatures
	constructor(id?: string | $ExampleSettings);
	constructor(id?: string, settings?: $ExampleSettings);
	constructor(id?: string, settings?: $ExampleSettings) { super(id, settings); }

	static readonly metadata = {
		library: \\"com.sap.myui5tslib113\\",
		properties: {
			/**
			 * The text to display.
			 */
			text: {
				type: \\"string\\",
				group: \\"Data\\",
				defaultValue: null
			},
			/**
			 * The color to use (default to \\"Default\\" color).
			 */
			color: {
				type: \\"com.sap.myui5tslib113.ExampleColor\\",
				group: \\"Appearance\\",
				defaultValue: ExampleColor.Default
			}
		},
		events: {
			/**
			 * Event is fired when the user clicks the control.
			 */
			press: {}
		}
	};

	static renderer = ExampleRenderer;

	onclick = () => {
		this.firePress();
	};
}",
    "state": "modified",
  },
  "com.sap.myui5tslib113/src/com/sap/myui5tslib113/ExampleRenderer.ts": Object {
    "contents": "/*!
 * \${copyright}
 */

import ResourceBundle from \\"sap/base/i18n/ResourceBundle\\";
import Core from \\"sap/ui/core/Core\\";
import RenderManager from \\"sap/ui/core/RenderManager\\";
import Example from \\"./Example\\";
import { ExampleColor } from \\"./library\\";

/**
 * Example renderer.
 * @namespace
 */
const ExampleRenderer = {
	apiVersion: 2, // usage of DOM Patcher

	/**
	 * Renders the HTML for the given control, using the provided {@link RenderManager}.
	 *
	 * @param {RenderManager} rm The reference to the <code>sap.ui.core.RenderManager</code>
	 * @param {Example} control The control instance to be rendered
	 */
	render: function (rm: RenderManager, control: Example) {

		const i18n = Core.getLibraryResourceBundle(\\"com.sap.myui5tslib113\\") as ResourceBundle;

		rm.openStart(\\"div\\", control);
		if (control.getColor() === ExampleColor.Highlight) {
			rm.class(\\"myLibPrefixExampleHighlight\\");
		} else {
			rm.class(\\"myLibPrefixExample\\");
		}
		rm.openEnd( );
		rm.text(i18n.getText(\\"ANY_TEXT\\") + \\": \\" + control.getText());
		rm.close(\\"div\\");
	}

};

export default ExampleRenderer;",
    "state": "modified",
  },
  "com.sap.myui5tslib113/src/com/sap/myui5tslib113/library.ts": Object {
    "contents": "/*!
 * \${copyright}
 */

import ObjectPath from \\"sap/base/util/ObjectPath\\";

/**
 * Initialization Code and shared classes of library com.sap.myui5tslib113.
 */

// delegate further initialization of this library to the Core
// Hint: sap.ui.getCore() must still be used here to support preload with sync bootstrap!
sap.ui.getCore().initLibrary({
	name: \\"com.sap.myui5tslib113\\",
	version: \\"\${version}\\",
	dependencies: [ // keep in sync with the ui5.yaml and .library files
		\\"sap.ui.core\\"
	],
	types: [
		\\"com.sap.myui5tslib113.ExampleColor\\"
	],
	interfaces: [],
	controls: [
		\\"com.sap.myui5tslib113.Example\\"
	],
	elements: [],
	noLibraryCSS: false // if no CSS is provided, you can disable the library.css load here
});

// get the library object from global object space because all enums must be attached to it to be usable as UI5 types
// FIXME: this line is planned to become obsolete and may need to be removed later
const thisLib : {[key: string]: unknown} = ObjectPath.get(\\"com.sap.myui5tslib113\\") as {[key: string]: unknown};

/**
 * Semantic Colors of the com.myorg.myUI5Library.Example control.
 *
 * @enum {string}
 * @public
 */
export enum ExampleColor {

	/**
	 * Default color (brand color)
	 * @public
	 */
	Default = \\"Default\\",

	/**
	 * Highlight color
	 * @public
	 */
	Highlight = \\"Highlight\\"

}
// FIXME: this line is planned to become obsolete and may need to be removed later
thisLib.ExampleColor = ExampleColor; // add the enum to the library; this is important because UI5 otherwise cannot identify the type and will skip type checking for properties of this type",
    "state": "modified",
  },
  "com.sap.myui5tslib113/src/com/sap/myui5tslib113/messagebundle.properties": Object {
    "contents": "# Translation file of library com.sap.myui5tslib113.
ANY_TEXT=AnyText
",
    "state": "modified",
  },
  "com.sap.myui5tslib113/src/com/sap/myui5tslib113/themes/base/Example.less": Object {
    "contents": "/* Theme Parameter Toolbox: https://sdk.openui5.org/test-resources/sap/m/demokit/theming/webapp/index.html */

.myLibPrefixExample,
.myLibPrefixExampleHighlight {
	color: @sapUiText;
	background-color: @sapUiNeutralBG;
	border: 1rem solid @sapUiContentForegroundBorderColor;
	border-radius: 1rem;
	opacity: 0.8;
	padding: 2rem;
	margin: 2rem 8rem;
	text-align: center;
	font-size: 2em;
	line-height: 3em;
}

.myLibPrefixExampleHighlight {
	background-color: @sapUiSuccessBG;
}
",
    "state": "modified",
  },
  "com.sap.myui5tslib113/src/com/sap/myui5tslib113/themes/base/library.source.less": Object {
    "contents": "@import \\"/resources/sap/ui/core/themes/base/base.less\\";
@import \\"/resources/sap/ui/core/themes/base/global.less\\";

@import \\"Example.less\\";
",
    "state": "modified",
  },
  "com.sap.myui5tslib113/src/com/sap/myui5tslib113/themes/sap_belize/library.source.less": Object {
    "contents": "@import \\"../base/library.source.less\\";
@import \\"/resources/sap/ui/core/themes/sap_belize/base.less\\";
@import \\"/resources/sap/ui/core/themes/sap_belize/global.less\\";
",
    "state": "modified",
  },
  "com.sap.myui5tslib113/src/com/sap/myui5tslib113/themes/sap_belize_hcb/library.source.less": Object {
    "contents": "@import \\"../base/library.source.less\\";
@import \\"/resources/sap/ui/core/themes/sap_belize_hcb/base.less\\";
@import \\"/resources/sap/ui/core/themes/sap_belize_hcb/global.less\\";
",
    "state": "modified",
  },
  "com.sap.myui5tslib113/src/com/sap/myui5tslib113/themes/sap_belize_hcw/library.source.less": Object {
    "contents": "@import \\"../base/library.source.less\\";
@import \\"/resources/sap/ui/core/themes/sap_belize_hcw/base.less\\";
@import \\"/resources/sap/ui/core/themes/sap_belize_hcw/global.less\\";
",
    "state": "modified",
  },
  "com.sap.myui5tslib113/src/com/sap/myui5tslib113/themes/sap_belize_plus/library.source.less": Object {
    "contents": "@import \\"../sap_belize/library.source.less\\";
@import \\"/resources/sap/ui/core/themes/sap_belize_plus/base.less\\";
@import \\"/resources/sap/ui/core/themes/sap_belize_plus/global.less\\";
",
    "state": "modified",
  },
  "com.sap.myui5tslib113/src/com/sap/myui5tslib113/themes/sap_fiori_3/library.source.less": Object {
    "contents": "@import \\"../base/library.source.less\\";
@import \\"/resources/sap/ui/core/themes/sap_fiori_3/base.less\\";
@import \\"/resources/sap/ui/core/themes/sap_fiori_3/global.less\\";
",
    "state": "modified",
  },
  "com.sap.myui5tslib113/src/com/sap/myui5tslib113/themes/sap_fiori_3_dark/library.source.less": Object {
    "contents": "@import \\"../base/library.source.less\\";
@import \\"/resources/sap/ui/core/themes/sap_fiori_3_dark/base.less\\";
@import \\"/resources/sap/ui/core/themes/sap_fiori_3_dark/global.less\\";
",
    "state": "modified",
  },
  "com.sap.myui5tslib113/src/com/sap/myui5tslib113/themes/sap_fiori_3_hcb/library.source.less": Object {
    "contents": "@import \\"../base/library.source.less\\";
@import \\"/resources/sap/ui/core/themes/sap_fiori_3_hcb/base.less\\";
@import \\"/resources/sap/ui/core/themes/sap_fiori_3_hcb/global.less\\";
",
    "state": "modified",
  },
  "com.sap.myui5tslib113/src/com/sap/myui5tslib113/themes/sap_fiori_3_hcw/library.source.less": Object {
    "contents": "@import \\"../base/library.source.less\\";
@import \\"/resources/sap/ui/core/themes/sap_fiori_3_hcw/base.less\\";
@import \\"/resources/sap/ui/core/themes/sap_fiori_3_hcw/global.less\\";
",
    "state": "modified",
  },
  "com.sap.myui5tslib113/test/com/sap/myui5tslib113/Example.html": Object {
    "contents": "<!DOCTYPE html>
<html>
<head>
		<meta http-equiv=\\"X-UA-Compatible\\" content=\\"IE=edge\\" />
		<title>Test Page for com.sap.myui5tslib113.Example</title>
		<base href=\\"../../../../\\">
		<script src=\\"resources/sap-ui-core.js\\"
				id=\\"sap-ui-bootstrap\\"
				data-sap-ui-async=\\"true\\"
				data-sap-ui-oninit=\\"module:local/Example\\"
				data-sap-ui-libs=\\"sap.ui.core,com.sap.myui5tslib113\\"
				data-sap-ui-theme=\\"sap_fiori_3\\"
				data-sap-ui-resourceroots='{\\"local\\" : \\"./test-resources/com/sap/myui5tslib113/\\"}'>
		</script>
</head>
<body class=\\"sapUiBody\\">
		<h1 id=\\"header\\">Test Page for <code>com.sap.myui5tslib113.Example</code></h1>
		<div id=\\"content\\"></div>
</body>
</html>
",
    "state": "modified",
  },
  "com.sap.myui5tslib113/test/com/sap/myui5tslib113/Example.ts": Object {
    "contents": "import { ExampleColor } from 'com/sap/myui5tslib113/library';
import Example from 'com/sap/myui5tslib113/Example';

// Create a new instance of the Example control and
// place it into the DOM element with the id \\"content\\"
new Example({
  text: 'Example',
  color: ExampleColor.Highlight,
}).placeAt('content');
",
    "state": "modified",
  },
  "com.sap.myui5tslib113/test/com/sap/myui5tslib113/qunit/Example.qunit.ts": Object {
    "contents": "// eslint-disable-next-line @typescript-eslint/ban-ts-comment
// @ts-nocheck

/*global QUnit */
// eslint-disable-next-line no-undef
sap.ui.define([
	\\"sap/ui/qunit/QUnitUtils\\",
	\\"sap/ui/qunit/utils/createAndAppendDiv\\",
	\\"com/sap/myui5tslib113/library\\",
	\\"com/sap/myui5tslib113/Example\\"
], function(qutils, createAndAppendDiv, library, Example) {
	\\"use strict\\";

	// refer to library types
	const ExampleColor = library.ExampleColor;

	// prepare DOM
	createAndAppendDiv(\\"uiArea1\\");

	// module for basic checks
	QUnit.module(\\"Example Tests\\");

	// example sync test
	QUnit.test(\\"Sync\\", function(assert) {
		assert.expect(1);
		assert.ok(true, \\"ok\\");
	});

	// example async test
	QUnit.test(\\"Async\\", function(assert) {
		assert.expect(1);
		return new Promise(function(resolve, reject) {
			assert.ok(true, \\"ok\\");
			resolve();
		});
	})

	// module for basic checks
	QUnit.module(\\"Basic Control Checks\\");

	// some basic control checks
	QUnit.test(\\"Test get properties\\", function(assert) {
		assert.expect(2);
		const oExample = new Example({
			text: \\"Example\\"
		});
		assert.equal(oExample.getText(), \\"Example\\", \\"Check text equals 'Example'\\");
		assert.equal(oExample.getColor(), ExampleColor.Default, \\"Check color equals 'Default'\\");
	});

	// some basic eventing check
	QUnit.test(\\"Test click event\\", function(assert) {
		assert.expect(1);
		const oExample = new Example(\\"example\\", {
			text: \\"Example\\",
			press: function() {
				assert.ok(true, \\"Event has been fired!\\")
			}
		}).placeAt(\\"uiArea1\\");
		return new Promise(function(resolve, reject) {
			setTimeout(function() {
				qutils.triggerMouseEvent(\\"example\\", \\"click\\", 1, 1);
        resolve();
			}, 100);
		});
	});

});
",
    "state": "modified",
  },
  "com.sap.myui5tslib113/test/com/sap/myui5tslib113/qunit/testsuite.qunit.html": Object {
    "contents": "<!DOCTYPE html>
<html>
	<head>
		<meta http-equiv=\\"X-UA-Compatible\\" content=\\"IE=edge\\">
		<meta charset=\\"utf-8\\">
    <base href=\\"../../../../../\\">
		<title>QUnit TestSuite for com.sap.myui5tslib113</title>
		<script src=\\"resources/sap/ui/test/starter/createSuite.js\\"
				data-sap-ui-testsuite=\\"test-resources/com/sap/myui5tslib113/qunit/testsuite.qunit\\"></script>
	</head>
	<body>
	</body>
</html>
",
    "state": "modified",
  },
  "com.sap.myui5tslib113/test/com/sap/myui5tslib113/qunit/testsuite.qunit.ts": Object {
    "contents": "// eslint-disable-next-line no-undef
sap.ui.define(function() {
	\\"use strict\\";

	return {
		name: \\"QUnit TestSuite for com.sap.myui5tslib113\\",
		defaults: {
			bootCore: true,
			ui5: {
				libs: \\"sap.ui.core,com.sap.myui5tslib113\\",
				theme: \\"sap_fiori_3\\",
				noConflict: true,
				preload: \\"auto\\"
			},
			qunit: {
				version: 2,
				reorder: false
			},
			sinon: {
				version: 4,
				qunitBridge: true,
				useFakeTimers: false
			},
			module: \\"./{name}.qunit\\"
		},
		tests: {
			// test file for the Example control
			Example: {
				title: \\"QUnit Test for Example\\",
				_alternativeTitle: \\"QUnit tests: com.sap.myui5tslib113.Example\\"
			}
		}
	};

});
",
    "state": "modified",
  },
  "com.sap.myui5tslib113/tsconfig.json": Object {
    "contents": "{
  \\"compilerOptions\\": {
      \\"target\\": \\"es2022\\",
      \\"module\\": \\"es2022\\",
      \\"moduleResolution\\": \\"node\\",
      \\"skipLibCheck\\": true,
      \\"allowJs\\": true,
      \\"strict\\": true,
      \\"strictPropertyInitialization\\": false,
      \\"rootDir\\": \\"./\\",
      \\"outDir\\": \\"./dist\\",
      \\"baseUrl\\": \\"./\\",
      \\"typeRoots\\": [
        \\"./node_modules/@types\\",
        \\"./node_modules/@sapui5/types\\"
      ],
      \\"paths\\": {
          \\"com/sap/myui5tslib113/*\\": [
              \\"./src/com/sap/myui5tslib113/*\\"
          ]
      }
  },
  \\"include\\": [
      \\"./src/**/*\\",
      \\"./test/**/*\\"
  ]
}",
    "state": "modified",
  },
  "com.sap.myui5tslib113/ui5.yaml": Object {
    "contents": "specVersion: '2.2'
metadata:
  name: \\"myui5tslib113\\"
type: library
framework:
  name: SAPUI5
  version: 1.113.0
  libraries:
    - name: sap.ui.core
    - name: themelib_sap_belize
    - name: themelib_sap_fiori_3
server:
  customMiddleware:
    - name: fiori-tools-appreload
      afterMiddleware: compression
      configuration:
        path: src
        port: 35729
        delay: 300
    - name: ui5-tooling-transpile-middleware
      afterMiddleware: compression
      configuration:
        debug: true
        transformModulesToUI5:
          overridesToOverride: true
        excludePatterns:
          - /Component-preload.js
builder:
  customTasks:
    - name: ui5-tooling-transpile-task
      afterTask: replaceVersion
      configuration:
        debug: true
        transformModulesToUI5:
          overridesToOverride: true
",
    "state": "modified",
  },
}
`;

exports[`Reuse lib templates Generate files for config: lib-ts 1`] = `
Object {
  "com.sap.myui5tslib/.eslintrc": Object {
    "contents": "{
  \\"extends\\": \\"plugin:@sap-ux/eslint-plugin-fiori-tools/defaultTS\\",
  \\"root\\": true
}",
    "state": "modified",
  },
  "com.sap.myui5tslib/.gitignore": Object {
    "contents": "node_modules/
dist/
.scp/
Makefile*.mta
mta_archives
mta-*
resources
archive.zip
.*_mta_build_tmp",
    "state": "modified",
  },
  "com.sap.myui5tslib/karma.conf.js": Object {
    "contents": "// karma-ui5 usage: https://github.com/SAP/karma-ui5
module.exports = function (config) {
    config.set({
        frameworks: [\\"ui5\\"],
        browsers: [\\"Chrome\\"]
    });
};",
    "state": "modified",
  },
  "com.sap.myui5tslib/package.json": Object {
    "contents": "{
  \\"name\\": \\"myui5tslib\\",
  \\"version\\": \\"1.0.0\\",
  \\"devDependencies\\": {
<<<<<<< HEAD
    \\"@ui5/cli\\": \\"^4.0.0\\",
=======
    \\"@ui5/cli\\": \\"^4.0.33\\",
>>>>>>> fd36f307
    \\"karma\\": \\"^6.3.17\\",
    \\"karma-chrome-launcher\\": \\"^3.1.1\\",
    \\"karma-cli\\": \\"^2.0.0\\",
    \\"karma-ui5\\": \\"^3.0.3\\",
    \\"@sap/ux-ui5-tooling\\": \\"1\\",
    \\"@sapui5/ts-types-esm\\": \\"1.102.19\\",
    \\"@eslint\\": \\"^9.38.0\\",
    \\"@typescript-eslint\\": \\"^8.27.0\\",
    \\"@ui5/ts-interface-generator\\": \\"^0.8.1\\",
    \\"npm-run-all\\": \\"^4.1.5\\",
    \\"typescript\\": \\"^5.1.6\\",
    \\"ui5-tooling-transpile\\": \\"^3.3.7\\",
    \\"@sap-ux/eslint-plugin-fiori-tools\\": \\"^9.0.0\\"
  },
  \\"scripts\\": {
    \\"build\\": \\"run-p -l build-app build-interface\\",
    \\"deploy\\": \\"fiori verify\\",
    \\"deploy-config\\": \\"fiori add deploy-config\\",
    \\"start\\": \\"fiori run --open \\\\\\"test-resources/com/sap/myui5tslib/Example.html\\\\\\"\\",
    \\"testsuite\\": \\"fiori run --open test-resources/com/sap/myui5tslib/qunit/testsuite.qunit.html\\",
    \\"test\\": \\"karma start --browsers=ChromeHeadless --singleRun=true\\",
    \\"build-app\\": \\"ui5 build --config=ui5.yaml --clean-dest --dest dist\\",
    \\"build-interface\\": \\"npx @ui5/ts-interface-generator\\",
    \\"ts-typecheck\\": \\"tsc --noEmit\\",
    \\"lint\\": \\"eslint .\\"
  }
}
",
    "state": "modified",
  },
  "com.sap.myui5tslib/src/com/sap/myui5tslib/.library": Object {
    "contents": "<?xml version=\\"1.0\\" ?>
<library xmlns=\\"http://www.sap.com/sap.ui.library.xsd\\">
	<name>com.sap.myui5tslib</name>
	<vendor>UI5 Lib Author</vendor>
	<version>\${version}</version>
	<copyright>\${copyright}</copyright>
	<title>myui5tslib</title>
	<documentation>Some description about myui5tslib</documentation>
	<dependencies>
		<dependency>
			<libraryName>sap.ui.core</libraryName>
		</dependency>
	</dependencies>
</library>
",
    "state": "modified",
  },
  "com.sap.myui5tslib/src/com/sap/myui5tslib/Example.gen.d.ts": Object {
    "contents": "import { ExampleColor } from \\"./library\\";
import Event from \\"sap/ui/base/Event\\";
import { PropertyBindingInfo } from \\"sap/ui/base/ManagedObject\\";
import { $ControlSettings } from \\"sap/ui/core/Control\\";

declare module \\"./Example\\" {

    /**
     * Interface defining the settings object used in constructor calls
     */
    interface $ExampleSettings extends $ControlSettings {
        text?: string | PropertyBindingInfo;
        color?: ExampleColor | PropertyBindingInfo | \`{\${string}}\`;
        press?: (event: Event) => void;
    }

    export default interface Example {

        // property: text
        getText(): string;
        setText(text: string): this;

        // property: color
        getColor(): ExampleColor;
        setColor(color: ExampleColor): this;

        // event: press
        attachPress(fn: (event: Event) => void, listener?: object): this;
        attachPress<CustomDataType extends object>(data: CustomDataType, fn: (event: Event, data: CustomDataType) => void, listener?: object): this;
        detachPress(fn: (event: Event) => void, listener?: object): this;
        firePress(parameters?: object): this;
    }
}",
    "state": "modified",
  },
  "com.sap.myui5tslib/src/com/sap/myui5tslib/Example.ts": Object {
    "contents": "/*!
 * \${copyright}
 */

// Provides control com.sap.myui5tslib.Example.
import Control from	\\"sap/ui/core/Control\\";
import ExampleRenderer from \\"./ExampleRenderer\\";
import { ExampleColor } from \\"./library\\";



/**
 * Constructor for a new <code>com.sap.myui5tslib.Example</code> control.
 *
 * Some class description goes here.
 * @extends Control
 *
 * @author OpenUI5 Team 
 * @version \${version}
 *
 * @constructor
 * @public
 * @name com.sap.myui5tslib.Example
 */
export default class Example extends Control {

	// The following three lines were generated and should remain as-is to make TypeScript aware of the constructor signatures
	constructor(id?: string | $ExampleSettings);
	constructor(id?: string, settings?: $ExampleSettings);
	constructor(id?: string, settings?: $ExampleSettings) { super(id, settings); }

	static readonly metadata = {
		library: \\"com.sap.myui5tslib\\",
		properties: {
			/**
			 * The text to display.
			 */
			text: {
				type: \\"string\\",
				group: \\"Data\\",
				defaultValue: null
			},
			/**
			 * The color to use (default to \\"Default\\" color).
			 */
			color: {
				type: \\"com.sap.myui5tslib.ExampleColor\\",
				group: \\"Appearance\\",
				defaultValue: ExampleColor.Default
			}
		},
		events: {
			/**
			 * Event is fired when the user clicks the control.
			 */
			press: {}
		}
	};

	static renderer = ExampleRenderer;

	onclick = () => {
		this.firePress();
	};
}",
    "state": "modified",
  },
  "com.sap.myui5tslib/src/com/sap/myui5tslib/ExampleRenderer.ts": Object {
    "contents": "/*!
 * \${copyright}
 */

import ResourceBundle from \\"sap/base/i18n/ResourceBundle\\";
import Core from \\"sap/ui/core/Core\\";
import RenderManager from \\"sap/ui/core/RenderManager\\";
import Example from \\"./Example\\";
import { ExampleColor } from \\"./library\\";

/**
 * Example renderer.
 * @namespace
 */
const ExampleRenderer = {
	apiVersion: 2, // usage of DOM Patcher

	/**
	 * Renders the HTML for the given control, using the provided {@link RenderManager}.
	 *
	 * @param {RenderManager} rm The reference to the <code>sap.ui.core.RenderManager</code>
	 * @param {Example} control The control instance to be rendered
	 */
	render: function (rm: RenderManager, control: Example) {

		const i18n = Core.getLibraryResourceBundle(\\"com.sap.myui5tslib\\") as ResourceBundle;

		rm.openStart(\\"div\\", control);
		if (control.getColor() === ExampleColor.Highlight) {
			rm.class(\\"myLibPrefixExampleHighlight\\");
		} else {
			rm.class(\\"myLibPrefixExample\\");
		}
		rm.openEnd( );
		rm.text(i18n.getText(\\"ANY_TEXT\\") + \\": \\" + control.getText());
		rm.close(\\"div\\");
	}

};

export default ExampleRenderer;",
    "state": "modified",
  },
  "com.sap.myui5tslib/src/com/sap/myui5tslib/library.ts": Object {
    "contents": "/*!
 * \${copyright}
 */

import ObjectPath from \\"sap/base/util/ObjectPath\\";

/**
 * Initialization Code and shared classes of library com.sap.myui5tslib.
 */

// delegate further initialization of this library to the Core
// Hint: sap.ui.getCore() must still be used here to support preload with sync bootstrap!
sap.ui.getCore().initLibrary({
	name: \\"com.sap.myui5tslib\\",
	version: \\"\${version}\\",
	dependencies: [ // keep in sync with the ui5.yaml and .library files
		\\"sap.ui.core\\"
	],
	types: [
		\\"com.sap.myui5tslib.ExampleColor\\"
	],
	interfaces: [],
	controls: [
		\\"com.sap.myui5tslib.Example\\"
	],
	elements: [],
	noLibraryCSS: false // if no CSS is provided, you can disable the library.css load here
});

// get the library object from global object space because all enums must be attached to it to be usable as UI5 types
// FIXME: this line is planned to become obsolete and may need to be removed later
const thisLib : {[key: string]: unknown} = ObjectPath.get(\\"com.sap.myui5tslib\\") as {[key: string]: unknown};

/**
 * Semantic Colors of the com.myorg.myUI5Library.Example control.
 *
 * @enum {string}
 * @public
 */
export enum ExampleColor {

	/**
	 * Default color (brand color)
	 * @public
	 */
	Default = \\"Default\\",

	/**
	 * Highlight color
	 * @public
	 */
	Highlight = \\"Highlight\\"

}
// FIXME: this line is planned to become obsolete and may need to be removed later
thisLib.ExampleColor = ExampleColor; // add the enum to the library; this is important because UI5 otherwise cannot identify the type and will skip type checking for properties of this type",
    "state": "modified",
  },
  "com.sap.myui5tslib/src/com/sap/myui5tslib/messagebundle.properties": Object {
    "contents": "# Translation file of library com.sap.myui5tslib.
ANY_TEXT=AnyText
",
    "state": "modified",
  },
  "com.sap.myui5tslib/src/com/sap/myui5tslib/themes/base/Example.less": Object {
    "contents": "/* Theme Parameter Toolbox: https://sdk.openui5.org/test-resources/sap/m/demokit/theming/webapp/index.html */

.myLibPrefixExample,
.myLibPrefixExampleHighlight {
	color: @sapUiText;
	background-color: @sapUiNeutralBG;
	border: 1rem solid @sapUiContentForegroundBorderColor;
	border-radius: 1rem;
	opacity: 0.8;
	padding: 2rem;
	margin: 2rem 8rem;
	text-align: center;
	font-size: 2em;
	line-height: 3em;
}

.myLibPrefixExampleHighlight {
	background-color: @sapUiSuccessBG;
}
",
    "state": "modified",
  },
  "com.sap.myui5tslib/src/com/sap/myui5tslib/themes/base/library.source.less": Object {
    "contents": "@import \\"/resources/sap/ui/core/themes/base/base.less\\";
@import \\"/resources/sap/ui/core/themes/base/global.less\\";

@import \\"Example.less\\";
",
    "state": "modified",
  },
  "com.sap.myui5tslib/src/com/sap/myui5tslib/themes/sap_belize/library.source.less": Object {
    "contents": "@import \\"../base/library.source.less\\";
@import \\"/resources/sap/ui/core/themes/sap_belize/base.less\\";
@import \\"/resources/sap/ui/core/themes/sap_belize/global.less\\";
",
    "state": "modified",
  },
  "com.sap.myui5tslib/src/com/sap/myui5tslib/themes/sap_belize_hcb/library.source.less": Object {
    "contents": "@import \\"../base/library.source.less\\";
@import \\"/resources/sap/ui/core/themes/sap_belize_hcb/base.less\\";
@import \\"/resources/sap/ui/core/themes/sap_belize_hcb/global.less\\";
",
    "state": "modified",
  },
  "com.sap.myui5tslib/src/com/sap/myui5tslib/themes/sap_belize_hcw/library.source.less": Object {
    "contents": "@import \\"../base/library.source.less\\";
@import \\"/resources/sap/ui/core/themes/sap_belize_hcw/base.less\\";
@import \\"/resources/sap/ui/core/themes/sap_belize_hcw/global.less\\";
",
    "state": "modified",
  },
  "com.sap.myui5tslib/src/com/sap/myui5tslib/themes/sap_belize_plus/library.source.less": Object {
    "contents": "@import \\"../sap_belize/library.source.less\\";
@import \\"/resources/sap/ui/core/themes/sap_belize_plus/base.less\\";
@import \\"/resources/sap/ui/core/themes/sap_belize_plus/global.less\\";
",
    "state": "modified",
  },
  "com.sap.myui5tslib/src/com/sap/myui5tslib/themes/sap_fiori_3/library.source.less": Object {
    "contents": "@import \\"../base/library.source.less\\";
@import \\"/resources/sap/ui/core/themes/sap_fiori_3/base.less\\";
@import \\"/resources/sap/ui/core/themes/sap_fiori_3/global.less\\";
",
    "state": "modified",
  },
  "com.sap.myui5tslib/src/com/sap/myui5tslib/themes/sap_fiori_3_dark/library.source.less": Object {
    "contents": "@import \\"../base/library.source.less\\";
@import \\"/resources/sap/ui/core/themes/sap_fiori_3_dark/base.less\\";
@import \\"/resources/sap/ui/core/themes/sap_fiori_3_dark/global.less\\";
",
    "state": "modified",
  },
  "com.sap.myui5tslib/src/com/sap/myui5tslib/themes/sap_fiori_3_hcb/library.source.less": Object {
    "contents": "@import \\"../base/library.source.less\\";
@import \\"/resources/sap/ui/core/themes/sap_fiori_3_hcb/base.less\\";
@import \\"/resources/sap/ui/core/themes/sap_fiori_3_hcb/global.less\\";
",
    "state": "modified",
  },
  "com.sap.myui5tslib/src/com/sap/myui5tslib/themes/sap_fiori_3_hcw/library.source.less": Object {
    "contents": "@import \\"../base/library.source.less\\";
@import \\"/resources/sap/ui/core/themes/sap_fiori_3_hcw/base.less\\";
@import \\"/resources/sap/ui/core/themes/sap_fiori_3_hcw/global.less\\";
",
    "state": "modified",
  },
  "com.sap.myui5tslib/test/com/sap/myui5tslib/Example.html": Object {
    "contents": "<!DOCTYPE html>
<html>
<head>
		<meta http-equiv=\\"X-UA-Compatible\\" content=\\"IE=edge\\" />
		<title>Test Page for com.sap.myui5tslib.Example</title>
		<base href=\\"../../../../\\">
		<script src=\\"resources/sap-ui-core.js\\"
				id=\\"sap-ui-bootstrap\\"
				data-sap-ui-async=\\"true\\"
				data-sap-ui-oninit=\\"module:local/Example\\"
				data-sap-ui-libs=\\"sap.ui.core,com.sap.myui5tslib\\"
				data-sap-ui-theme=\\"sap_fiori_3\\"
				data-sap-ui-resourceroots='{\\"local\\" : \\"./test-resources/com/sap/myui5tslib/\\"}'>
		</script>
</head>
<body class=\\"sapUiBody\\">
		<h1 id=\\"header\\">Test Page for <code>com.sap.myui5tslib.Example</code></h1>
		<div id=\\"content\\"></div>
</body>
</html>
",
    "state": "modified",
  },
  "com.sap.myui5tslib/test/com/sap/myui5tslib/Example.ts": Object {
    "contents": "import { ExampleColor } from 'com/sap/myui5tslib/library';
import Example from 'com/sap/myui5tslib/Example';

// Create a new instance of the Example control and
// place it into the DOM element with the id \\"content\\"
new Example({
  text: 'Example',
  color: ExampleColor.Highlight,
}).placeAt('content');
",
    "state": "modified",
  },
  "com.sap.myui5tslib/test/com/sap/myui5tslib/qunit/Example.qunit.ts": Object {
    "contents": "// eslint-disable-next-line @typescript-eslint/ban-ts-comment
// @ts-nocheck

/*global QUnit */
// eslint-disable-next-line no-undef
sap.ui.define([
	\\"sap/ui/qunit/QUnitUtils\\",
	\\"sap/ui/qunit/utils/createAndAppendDiv\\",
	\\"com/sap/myui5tslib/library\\",
	\\"com/sap/myui5tslib/Example\\"
], function(qutils, createAndAppendDiv, library, Example) {
	\\"use strict\\";

	// refer to library types
	const ExampleColor = library.ExampleColor;

	// prepare DOM
	createAndAppendDiv(\\"uiArea1\\");

	// module for basic checks
	QUnit.module(\\"Example Tests\\");

	// example sync test
	QUnit.test(\\"Sync\\", function(assert) {
		assert.expect(1);
		assert.ok(true, \\"ok\\");
	});

	// example async test
	QUnit.test(\\"Async\\", function(assert) {
		assert.expect(1);
		return new Promise(function(resolve, reject) {
			assert.ok(true, \\"ok\\");
			resolve();
		});
	})

	// module for basic checks
	QUnit.module(\\"Basic Control Checks\\");

	// some basic control checks
	QUnit.test(\\"Test get properties\\", function(assert) {
		assert.expect(2);
		const oExample = new Example({
			text: \\"Example\\"
		});
		assert.equal(oExample.getText(), \\"Example\\", \\"Check text equals 'Example'\\");
		assert.equal(oExample.getColor(), ExampleColor.Default, \\"Check color equals 'Default'\\");
	});

	// some basic eventing check
	QUnit.test(\\"Test click event\\", function(assert) {
		assert.expect(1);
		const oExample = new Example(\\"example\\", {
			text: \\"Example\\",
			press: function() {
				assert.ok(true, \\"Event has been fired!\\")
			}
		}).placeAt(\\"uiArea1\\");
		return new Promise(function(resolve, reject) {
			setTimeout(function() {
				qutils.triggerMouseEvent(\\"example\\", \\"click\\", 1, 1);
        resolve();
			}, 100);
		});
	});

});
",
    "state": "modified",
  },
  "com.sap.myui5tslib/test/com/sap/myui5tslib/qunit/testsuite.qunit.html": Object {
    "contents": "<!DOCTYPE html>
<html>
	<head>
		<meta http-equiv=\\"X-UA-Compatible\\" content=\\"IE=edge\\">
		<meta charset=\\"utf-8\\">
    <base href=\\"../../../../../\\">
		<title>QUnit TestSuite for com.sap.myui5tslib</title>
		<script src=\\"resources/sap/ui/test/starter/createSuite.js\\"
				data-sap-ui-testsuite=\\"test-resources/com/sap/myui5tslib/qunit/testsuite.qunit\\"></script>
	</head>
	<body>
	</body>
</html>
",
    "state": "modified",
  },
  "com.sap.myui5tslib/test/com/sap/myui5tslib/qunit/testsuite.qunit.ts": Object {
    "contents": "// eslint-disable-next-line no-undef
sap.ui.define(function() {
	\\"use strict\\";

	return {
		name: \\"QUnit TestSuite for com.sap.myui5tslib\\",
		defaults: {
			bootCore: true,
			ui5: {
				libs: \\"sap.ui.core,com.sap.myui5tslib\\",
				theme: \\"sap_fiori_3\\",
				noConflict: true,
				preload: \\"auto\\"
			},
			qunit: {
				version: 2,
				reorder: false
			},
			sinon: {
				version: 4,
				qunitBridge: true,
				useFakeTimers: false
			},
			module: \\"./{name}.qunit\\"
		},
		tests: {
			// test file for the Example control
			Example: {
				title: \\"QUnit Test for Example\\",
				_alternativeTitle: \\"QUnit tests: com.sap.myui5tslib.Example\\"
			}
		}
	};

});
",
    "state": "modified",
  },
  "com.sap.myui5tslib/tsconfig.json": Object {
    "contents": "{
  \\"compilerOptions\\": {
      \\"target\\": \\"es2022\\",
      \\"module\\": \\"es2022\\",
      \\"moduleResolution\\": \\"node\\",
      \\"skipLibCheck\\": true,
      \\"allowJs\\": true,
      \\"strict\\": true,
      \\"strictPropertyInitialization\\": false,
      \\"rootDir\\": \\"./\\",
      \\"outDir\\": \\"./dist\\",
      \\"baseUrl\\": \\"./\\",
      \\"typeRoots\\": [
        \\"./node_modules/@types\\",
        \\"./node_modules/@sapui5/ts-types-esm\\"
      ],
      \\"paths\\": {
          \\"com/sap/myui5tslib/*\\": [
              \\"./src/com/sap/myui5tslib/*\\"
          ]
      }
  },
  \\"include\\": [
      \\"./src/**/*\\",
      \\"./test/**/*\\"
  ]
}",
    "state": "modified",
  },
  "com.sap.myui5tslib/ui5.yaml": Object {
    "contents": "specVersion: '2.2'
metadata:
  name: \\"myui5tslib\\"
type: library
framework:
  name: SAPUI5
  version: 1.102.19
  libraries:
    - name: sap.ui.core
    - name: themelib_sap_belize
    - name: themelib_sap_fiori_3
server:
  customMiddleware:
    - name: fiori-tools-appreload
      afterMiddleware: compression
      configuration:
        path: src
        port: 35729
        delay: 300
    - name: ui5-tooling-transpile-middleware
      afterMiddleware: compression
      configuration:
        debug: true
        transformModulesToUI5:
          overridesToOverride: true
        excludePatterns:
          - /Component-preload.js
builder:
  customTasks:
    - name: ui5-tooling-transpile-task
      afterTask: replaceVersion
      configuration:
        debug: true
        transformModulesToUI5:
          overridesToOverride: true
",
    "state": "modified",
  },
}
`;

exports[`Reuse lib templates Generate files for config: lib-ts-1.121.0 1`] = `
Object {
  "com.sap.myui5tslib121/.eslintrc": Object {
    "contents": "{
  \\"extends\\": \\"plugin:@sap-ux/eslint-plugin-fiori-tools/defaultTS\\",
  \\"root\\": true
}",
    "state": "modified",
  },
  "com.sap.myui5tslib121/.gitignore": Object {
    "contents": "node_modules/
dist/
.scp/
Makefile*.mta
mta_archives
mta-*
resources
archive.zip
.*_mta_build_tmp",
    "state": "modified",
  },
  "com.sap.myui5tslib121/karma.conf.js": Object {
    "contents": "// karma-ui5 usage: https://github.com/SAP/karma-ui5
module.exports = function (config) {
    config.set({
        frameworks: [\\"ui5\\"],
        browsers: [\\"Chrome\\"]
    });
};",
    "state": "modified",
  },
  "com.sap.myui5tslib121/package.json": Object {
    "contents": "{
  \\"name\\": \\"myui5tslib121\\",
  \\"version\\": \\"1.0.0\\",
  \\"devDependencies\\": {
<<<<<<< HEAD
    \\"@ui5/cli\\": \\"^4.0.0\\",
=======
    \\"@ui5/cli\\": \\"^4.0.33\\",
>>>>>>> fd36f307
    \\"karma\\": \\"^6.3.17\\",
    \\"karma-chrome-launcher\\": \\"^3.1.1\\",
    \\"karma-cli\\": \\"^2.0.0\\",
    \\"karma-ui5\\": \\"^3.0.3\\",
    \\"@sap/ux-ui5-tooling\\": \\"1\\",
    \\"@sapui5/types\\": \\"1.121.0\\",
    \\"@eslint\\": \\"^9.38.0\\",
    \\"@typescript-eslint\\": \\"^8.27.0\\",
    \\"@ui5/ts-interface-generator\\": \\"^0.8.1\\",
    \\"npm-run-all\\": \\"^4.1.5\\",
    \\"typescript\\": \\"^5.1.6\\",
    \\"ui5-tooling-transpile\\": \\"^3.3.7\\",
    \\"@sap-ux/eslint-plugin-fiori-tools\\": \\"^9.0.0\\"
  },
  \\"scripts\\": {
    \\"build\\": \\"run-p -l build-app build-interface\\",
    \\"deploy\\": \\"fiori verify\\",
    \\"deploy-config\\": \\"fiori add deploy-config\\",
    \\"start\\": \\"fiori run --open \\\\\\"test-resources/com/sap/myui5tslib121/Example.html\\\\\\"\\",
    \\"testsuite\\": \\"fiori run --open test-resources/com/sap/myui5tslib121/qunit/testsuite.qunit.html\\",
    \\"test\\": \\"karma start --browsers=ChromeHeadless --singleRun=true\\",
    \\"build-app\\": \\"ui5 build --config=ui5.yaml --clean-dest --dest dist\\",
    \\"build-interface\\": \\"npx @ui5/ts-interface-generator\\",
    \\"ts-typecheck\\": \\"tsc --noEmit\\",
    \\"lint\\": \\"eslint .\\"
  }
}
",
    "state": "modified",
  },
  "com.sap.myui5tslib121/src/com/sap/myui5tslib121/.library": Object {
    "contents": "<?xml version=\\"1.0\\" ?>
<library xmlns=\\"http://www.sap.com/sap.ui.library.xsd\\">
	<name>com.sap.myui5tslib121</name>
	<vendor>UI5 Lib Author</vendor>
	<version>\${version}</version>
	<copyright>\${copyright}</copyright>
	<title>myui5tslib121</title>
	<documentation>Some description about myui5tslib121</documentation>
	<dependencies>
		<dependency>
			<libraryName>sap.ui.core</libraryName>
		</dependency>
	</dependencies>
</library>
",
    "state": "modified",
  },
  "com.sap.myui5tslib121/src/com/sap/myui5tslib121/Example.gen.d.ts": Object {
    "contents": "import { ExampleColor } from \\"./library\\";
import Event from \\"sap/ui/base/Event\\";
import { PropertyBindingInfo } from \\"sap/ui/base/ManagedObject\\";
import { $ControlSettings } from \\"sap/ui/core/Control\\";

declare module \\"./Example\\" {

    /**
     * Interface defining the settings object used in constructor calls
     */
    interface $ExampleSettings extends $ControlSettings {
        text?: string | PropertyBindingInfo;
        color?: ExampleColor | PropertyBindingInfo | \`{\${string}}\`;
        press?: (event: Event) => void;
    }

    export default interface Example {

        // property: text
        getText(): string;
        setText(text: string): this;

        // property: color
        getColor(): ExampleColor;
        setColor(color: ExampleColor): this;

        // event: press
        attachPress(fn: (event: Event) => void, listener?: object): this;
        attachPress<CustomDataType extends object>(data: CustomDataType, fn: (event: Event, data: CustomDataType) => void, listener?: object): this;
        detachPress(fn: (event: Event) => void, listener?: object): this;
        firePress(parameters?: object): this;
    }
}",
    "state": "modified",
  },
  "com.sap.myui5tslib121/src/com/sap/myui5tslib121/Example.ts": Object {
    "contents": "/*!
 * \${copyright}
 */

// Provides control com.sap.myui5tslib121.Example.
import Control from	\\"sap/ui/core/Control\\";
import ExampleRenderer from \\"./ExampleRenderer\\";
import { ExampleColor } from \\"./library\\";



/**
 * Constructor for a new <code>com.sap.myui5tslib121.Example</code> control.
 *
 * Some class description goes here.
 * @extends Control
 *
 * @author OpenUI5 Team 
 * @version \${version}
 *
 * @constructor
 * @public
 * @name com.sap.myui5tslib121.Example
 */
export default class Example extends Control {

	// The following three lines were generated and should remain as-is to make TypeScript aware of the constructor signatures
	constructor(id?: string | $ExampleSettings);
	constructor(id?: string, settings?: $ExampleSettings);
	constructor(id?: string, settings?: $ExampleSettings) { super(id, settings); }

	static readonly metadata = {
		library: \\"com.sap.myui5tslib121\\",
		properties: {
			/**
			 * The text to display.
			 */
			text: {
				type: \\"string\\",
				group: \\"Data\\",
				defaultValue: null
			},
			/**
			 * The color to use (default to \\"Default\\" color).
			 */
			color: {
				type: \\"com.sap.myui5tslib121.ExampleColor\\",
				group: \\"Appearance\\",
				defaultValue: ExampleColor.Default
			}
		},
		events: {
			/**
			 * Event is fired when the user clicks the control.
			 */
			press: {}
		}
	};

	static renderer = ExampleRenderer;

	onclick = () => {
		this.firePress();
	};
}",
    "state": "modified",
  },
  "com.sap.myui5tslib121/src/com/sap/myui5tslib121/ExampleRenderer.ts": Object {
    "contents": "/*!
 * \${copyright}
 */

import ResourceBundle from \\"sap/base/i18n/ResourceBundle\\";
import Lib from \\"sap/ui/core/Lib\\";
import RenderManager from \\"sap/ui/core/RenderManager\\";
import Example from \\"./Example\\";
import { ExampleColor } from \\"./library\\";

/**
 * Example renderer.
 * @namespace
 */
const ExampleRenderer = {
	apiVersion: 2, // usage of DOM Patcher

	/**
	 * Renders the HTML for the given control, using the provided {@link RenderManager}.
	 *
	 * @param {RenderManager} rm The reference to the <code>sap.ui.core.RenderManager</code>
	 * @param {Example} control The control instance to be rendered
	 */
	render: function (rm: RenderManager, control: Example) {

		const i18n = Lib.getResourceBundleFor(\\"com.sap.myui5tslib121\\") as ResourceBundle;

		rm.openStart(\\"div\\", control);
		if (control.getColor() === ExampleColor.Highlight) {
			rm.class(\\"myLibPrefixExampleHighlight\\");
		} else {
			rm.class(\\"myLibPrefixExample\\");
		}
		rm.openEnd( );
		rm.text(i18n.getText(\\"ANY_TEXT\\") + \\": \\" + control.getText());
		rm.close(\\"div\\");
	}

};

export default ExampleRenderer;",
    "state": "modified",
  },
  "com.sap.myui5tslib121/src/com/sap/myui5tslib121/library.ts": Object {
    "contents": "/*!
 * \${copyright}
 */

import ObjectPath from \\"sap/base/util/ObjectPath\\";
import Lib from \\"sap/ui/core/Lib\\";

/**
 * Initialization Code and shared classes of library com.sap.myui5tslib121.
 */

// delegate further initialization of this library to the Core
// Hint: sap.ui.getCore() must still be used here to support preload with sync bootstrap!
Lib.init({
	name: \\"com.sap.myui5tslib121\\",
	version: \\"\${version}\\",
	dependencies: [ // keep in sync with the ui5.yaml and .library files
		\\"sap.ui.core\\"
	],
	types: [
		\\"com.sap.myui5tslib121.ExampleColor\\"
	],
	interfaces: [],
	controls: [
		\\"com.sap.myui5tslib121.Example\\"
	],
	elements: [],
	noLibraryCSS: false, // if no CSS is provided, you can disable the library.css load here
	apiVersion: 2,
});

// get the library object from global object space because all enums must be attached to it to be usable as UI5 types
// FIXME: this line is planned to become obsolete and may need to be removed later
const thisLib : {[key: string]: unknown} = ObjectPath.get(\\"com.sap.myui5tslib121\\") as {[key: string]: unknown};

/**
 * Semantic Colors of the com.myorg.myUI5Library.Example control.
 *
 * @enum {string}
 * @public
 */
export enum ExampleColor {

	/**
	 * Default color (brand color)
	 * @public
	 */
	Default = \\"Default\\",

	/**
	 * Highlight color
	 * @public
	 */
	Highlight = \\"Highlight\\"

}
// FIXME: this line is planned to become obsolete and may need to be removed later
thisLib.ExampleColor = ExampleColor; // add the enum to the library; this is important because UI5 otherwise cannot identify the type and will skip type checking for properties of this type",
    "state": "modified",
  },
  "com.sap.myui5tslib121/src/com/sap/myui5tslib121/messagebundle.properties": Object {
    "contents": "# Translation file of library com.sap.myui5tslib121.
ANY_TEXT=AnyText
",
    "state": "modified",
  },
  "com.sap.myui5tslib121/src/com/sap/myui5tslib121/themes/base/Example.less": Object {
    "contents": "/* Theme Parameter Toolbox: https://sdk.openui5.org/test-resources/sap/m/demokit/theming/webapp/index.html */

.myLibPrefixExample,
.myLibPrefixExampleHighlight {
	color: @sapUiText;
	background-color: @sapUiNeutralBG;
	border: 1rem solid @sapUiContentForegroundBorderColor;
	border-radius: 1rem;
	opacity: 0.8;
	padding: 2rem;
	margin: 2rem 8rem;
	text-align: center;
	font-size: 2em;
	line-height: 3em;
}

.myLibPrefixExampleHighlight {
	background-color: @sapUiSuccessBG;
}
",
    "state": "modified",
  },
  "com.sap.myui5tslib121/src/com/sap/myui5tslib121/themes/base/library.source.less": Object {
    "contents": "@import \\"/resources/sap/ui/core/themes/base/base.less\\";
@import \\"/resources/sap/ui/core/themes/base/global.less\\";

@import \\"Example.less\\";
",
    "state": "modified",
  },
  "com.sap.myui5tslib121/src/com/sap/myui5tslib121/themes/sap_fiori_3/library.source.less": Object {
    "contents": "@import \\"../base/library.source.less\\";
@import \\"/resources/sap/ui/core/themes/sap_fiori_3/base.less\\";
@import \\"/resources/sap/ui/core/themes/sap_fiori_3/global.less\\";
",
    "state": "modified",
  },
  "com.sap.myui5tslib121/src/com/sap/myui5tslib121/themes/sap_fiori_3_dark/library.source.less": Object {
    "contents": "@import \\"../base/library.source.less\\";
@import \\"/resources/sap/ui/core/themes/sap_fiori_3_dark/base.less\\";
@import \\"/resources/sap/ui/core/themes/sap_fiori_3_dark/global.less\\";
",
    "state": "modified",
  },
  "com.sap.myui5tslib121/src/com/sap/myui5tslib121/themes/sap_fiori_3_hcb/library.source.less": Object {
    "contents": "@import \\"../base/library.source.less\\";
@import \\"/resources/sap/ui/core/themes/sap_fiori_3_hcb/base.less\\";
@import \\"/resources/sap/ui/core/themes/sap_fiori_3_hcb/global.less\\";
",
    "state": "modified",
  },
  "com.sap.myui5tslib121/src/com/sap/myui5tslib121/themes/sap_fiori_3_hcw/library.source.less": Object {
    "contents": "@import \\"../base/library.source.less\\";
@import \\"/resources/sap/ui/core/themes/sap_fiori_3_hcw/base.less\\";
@import \\"/resources/sap/ui/core/themes/sap_fiori_3_hcw/global.less\\";
",
    "state": "modified",
  },
  "com.sap.myui5tslib121/test/com/sap/myui5tslib121/Example.html": Object {
    "contents": "<!DOCTYPE html>
<html>
<head>
		<meta http-equiv=\\"X-UA-Compatible\\" content=\\"IE=edge\\" />
		<title>Test Page for com.sap.myui5tslib121.Example</title>
		<base href=\\"../../../../\\">
		<script src=\\"resources/sap-ui-core.js\\"
				id=\\"sap-ui-bootstrap\\"
				data-sap-ui-async=\\"true\\"
				data-sap-ui-on-init=\\"module:local/Example\\"
				data-sap-ui-libs=\\"sap.ui.core,com.sap.myui5tslib121\\"
				data-sap-ui-theme=\\"sap_fiori_3\\"
				data-sap-ui-compat-version=\\"edge\\"
				data-sap-ui-resource-roots='{\\"local\\" : \\"./test-resources/com/sap/myui5tslib121/\\"}'>
		</script>
</head>
<body class=\\"sapUiBody\\">
		<h1 id=\\"header\\">Test Page for <code>com.sap.myui5tslib121.Example</code></h1>
		<div id=\\"content\\"></div>
</body>
</html>
",
    "state": "modified",
  },
  "com.sap.myui5tslib121/test/com/sap/myui5tslib121/Example.ts": Object {
    "contents": "import { ExampleColor } from 'com/sap/myui5tslib121/library';
import Example from 'com/sap/myui5tslib121/Example';

// Create a new instance of the Example control and
// place it into the DOM element with the id \\"content\\"
new Example({
  text: 'Example',
  color: ExampleColor.Highlight,
}).placeAt('content');
",
    "state": "modified",
  },
  "com.sap.myui5tslib121/test/com/sap/myui5tslib121/qunit/Example.qunit.ts": Object {
    "contents": "// eslint-disable-next-line @typescript-eslint/ban-ts-comment
// @ts-nocheck

/*global QUnit */
// eslint-disable-next-line no-undef
sap.ui.define([
	\\"sap/ui/qunit/QUnitUtils\\",
	\\"sap/ui/qunit/utils/createAndAppendDiv\\",
	\\"com/sap/myui5tslib121/library\\",
	\\"com/sap/myui5tslib121/Example\\"
], function(qutils, createAndAppendDiv, library, Example) {
	\\"use strict\\";

	// refer to library types
	const ExampleColor = library.ExampleColor;

	// prepare DOM
	createAndAppendDiv(\\"uiArea1\\");

	// module for basic checks
	QUnit.module(\\"Example Tests\\");

	// example sync test
	QUnit.test(\\"Sync\\", function(assert) {
		assert.expect(1);
		assert.ok(true, \\"ok\\");
	});

	// example async test
	QUnit.test(\\"Async\\", function(assert) {
		assert.expect(1);
		return new Promise(function(resolve, reject) {
			assert.ok(true, \\"ok\\");
			resolve();
		});
	})

	// module for basic checks
	QUnit.module(\\"Basic Control Checks\\");

	// some basic control checks
	QUnit.test(\\"Test get properties\\", function(assert) {
		assert.expect(2);
		const oExample = new Example({
			text: \\"Example\\"
		});
		assert.equal(oExample.getText(), \\"Example\\", \\"Check text equals 'Example'\\");
		assert.equal(oExample.getColor(), ExampleColor.Default, \\"Check color equals 'Default'\\");
	});

	// some basic eventing check
	QUnit.test(\\"Test click event\\", function(assert) {
		assert.expect(1);
		const oExample = new Example(\\"example\\", {
			text: \\"Example\\",
			press: function() {
				assert.ok(true, \\"Event has been fired!\\")
			}
		}).placeAt(\\"uiArea1\\");
		return new Promise(function(resolve, reject) {
			setTimeout(function() {
				qutils.triggerMouseEvent(\\"example\\", \\"click\\", 1, 1);
        resolve();
			}, 100);
		});
	});

});
",
    "state": "modified",
  },
  "com.sap.myui5tslib121/test/com/sap/myui5tslib121/qunit/testsuite.qunit.html": Object {
    "contents": "<!DOCTYPE html>
<html>
	<head>
		<meta http-equiv=\\"X-UA-Compatible\\" content=\\"IE=edge\\">
		<meta charset=\\"utf-8\\">
    <base href=\\"../../../../../\\">
		<title>QUnit TestSuite for com.sap.myui5tslib121</title>
		<script src=\\"resources/sap/ui/test/starter/createSuite.js\\"
				data-sap-ui-testsuite=\\"test-resources/com/sap/myui5tslib121/qunit/testsuite.qunit\\"></script>
	</head>
	<body>
	</body>
</html>
",
    "state": "modified",
  },
  "com.sap.myui5tslib121/test/com/sap/myui5tslib121/qunit/testsuite.qunit.ts": Object {
    "contents": "// eslint-disable-next-line no-undef
sap.ui.define(function() {
	\\"use strict\\";

	return {
		name: \\"QUnit TestSuite for com.sap.myui5tslib121\\",
		defaults: {
			bootCore: true,
			ui5: {
				libs: \\"sap.ui.core,com.sap.myui5tslib121\\",
				theme: \\"sap_fiori_3\\",
				noConflict: true,
				preload: \\"auto\\"
			},
			qunit: {
				version: 2,
				reorder: false
			},
			sinon: {
				version: 4,
				qunitBridge: true,
				useFakeTimers: false
			},
			module: \\"./{name}.qunit\\"
		},
		tests: {
			// test file for the Example control
			Example: {
				title: \\"QUnit Test for Example\\",
				_alternativeTitle: \\"QUnit tests: com.sap.myui5tslib121.Example\\"
			}
		}
	};

});
",
    "state": "modified",
  },
  "com.sap.myui5tslib121/tsconfig.json": Object {
    "contents": "{
  \\"compilerOptions\\": {
      \\"target\\": \\"es2022\\",
      \\"module\\": \\"es2022\\",
      \\"moduleResolution\\": \\"node\\",
      \\"skipLibCheck\\": true,
      \\"allowJs\\": true,
      \\"strict\\": true,
      \\"strictPropertyInitialization\\": false,
      \\"rootDir\\": \\"./\\",
      \\"outDir\\": \\"./dist\\",
      \\"baseUrl\\": \\"./\\",
      \\"typeRoots\\": [
        \\"./node_modules/@types\\",
        \\"./node_modules/@sapui5/types\\"
      ],
      \\"paths\\": {
          \\"com/sap/myui5tslib121/*\\": [
              \\"./src/com/sap/myui5tslib121/*\\"
          ]
      }
  },
  \\"include\\": [
      \\"./src/**/*\\",
      \\"./test/**/*\\"
  ]
}",
    "state": "modified",
  },
  "com.sap.myui5tslib121/ui5.yaml": Object {
    "contents": "specVersion: '2.2'
metadata:
  name: \\"myui5tslib121\\"
type: library
framework:
  name: SAPUI5
  version: 1.121.0
  libraries:
    - name: sap.ui.core
    - name: themelib_sap_fiori_3
server:
  customMiddleware:
    - name: fiori-tools-appreload
      afterMiddleware: compression
      configuration:
        path: src
        port: 35729
        delay: 300
    - name: ui5-tooling-transpile-middleware
      afterMiddleware: compression
      configuration:
        debug: true
        transformModulesToUI5:
          overridesToOverride: true
        excludePatterns:
          - /Component-preload.js
builder:
  customTasks:
    - name: ui5-tooling-transpile-task
      afterTask: replaceVersion
      configuration:
        debug: true
        transformModulesToUI5:
          overridesToOverride: true
",
    "state": "modified",
  },
}
`;<|MERGE_RESOLUTION|>--- conflicted
+++ resolved
@@ -1629,11 +1629,7 @@
   \\"name\\": \\"myui5tslib113\\",
   \\"version\\": \\"1.0.0\\",
   \\"devDependencies\\": {
-<<<<<<< HEAD
-    \\"@ui5/cli\\": \\"^4.0.0\\",
-=======
     \\"@ui5/cli\\": \\"^4.0.33\\",
->>>>>>> fd36f307
     \\"karma\\": \\"^6.3.17\\",
     \\"karma-chrome-launcher\\": \\"^3.1.1\\",
     \\"karma-cli\\": \\"^2.0.0\\",
@@ -2255,11 +2251,7 @@
   \\"name\\": \\"myui5tslib\\",
   \\"version\\": \\"1.0.0\\",
   \\"devDependencies\\": {
-<<<<<<< HEAD
-    \\"@ui5/cli\\": \\"^4.0.0\\",
-=======
     \\"@ui5/cli\\": \\"^4.0.33\\",
->>>>>>> fd36f307
     \\"karma\\": \\"^6.3.17\\",
     \\"karma-chrome-launcher\\": \\"^3.1.1\\",
     \\"karma-cli\\": \\"^2.0.0\\",
@@ -2881,11 +2873,7 @@
   \\"name\\": \\"myui5tslib121\\",
   \\"version\\": \\"1.0.0\\",
   \\"devDependencies\\": {
-<<<<<<< HEAD
-    \\"@ui5/cli\\": \\"^4.0.0\\",
-=======
     \\"@ui5/cli\\": \\"^4.0.33\\",
->>>>>>> fd36f307
     \\"karma\\": \\"^6.3.17\\",
     \\"karma-chrome-launcher\\": \\"^3.1.1\\",
     \\"karma-cli\\": \\"^2.0.0\\",
