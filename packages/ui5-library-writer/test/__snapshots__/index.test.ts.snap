--- conflicted
+++ resolved
@@ -1645,13 +1645,8 @@
     \\"karma-ui5\\": \\"^3.0.3\\",
     \\"@sap/ux-ui5-tooling\\": \\"1\\",
     \\"@sapui5/types\\": \\"1.113.0\\",
-<<<<<<< HEAD
-    \\"eslint\\": \\"^9.38.0\\",
-    \\"typescript-eslint\\": \\"^8.27.0\\",
-=======
     \\"@typescript-eslint/eslint-plugin\\": \\"^7.1.1\\",
     \\"@typescript-eslint/parser\\": \\"^7.1.1\\",
->>>>>>> 471fdb7e
     \\"@ui5/ts-interface-generator\\": \\"^0.8.1\\",
     \\"eslint\\": \\"^8.57.0\\",
     \\"npm-run-all\\": \\"^4.1.5\\",
@@ -2282,13 +2277,8 @@
     \\"karma-ui5\\": \\"^3.0.3\\",
     \\"@sap/ux-ui5-tooling\\": \\"1\\",
     \\"@sapui5/ts-types-esm\\": \\"1.102.19\\",
-<<<<<<< HEAD
-    \\"eslint\\": \\"^9.38.0\\",
-    \\"typescript-eslint\\": \\"^8.27.0\\",
-=======
     \\"@typescript-eslint/eslint-plugin\\": \\"^7.1.1\\",
     \\"@typescript-eslint/parser\\": \\"^7.1.1\\",
->>>>>>> 471fdb7e
     \\"@ui5/ts-interface-generator\\": \\"^0.8.1\\",
     \\"eslint\\": \\"^8.57.0\\",
     \\"npm-run-all\\": \\"^4.1.5\\",
@@ -2919,13 +2909,8 @@
     \\"karma-ui5\\": \\"^3.0.3\\",
     \\"@sap/ux-ui5-tooling\\": \\"1\\",
     \\"@sapui5/types\\": \\"1.121.0\\",
-<<<<<<< HEAD
-    \\"eslint\\": \\"^9.38.0\\",
-    \\"typescript-eslint\\": \\"^8.27.0\\",
-=======
     \\"@typescript-eslint/eslint-plugin\\": \\"^7.1.1\\",
     \\"@typescript-eslint/parser\\": \\"^7.1.1\\",
->>>>>>> 471fdb7e
     \\"@ui5/ts-interface-generator\\": \\"^0.8.1\\",
     \\"eslint\\": \\"^8.57.0\\",
     \\"npm-run-all\\": \\"^4.1.5\\",
