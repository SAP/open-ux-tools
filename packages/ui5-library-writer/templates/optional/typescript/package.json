{
    "name": "<%= libraryName %>",
    "version": "1.0.0",
    "devDependencies": {
      "<%= tsTypes %>": "<%= tsTypesVersion %>",
<<<<<<< HEAD
      "eslint": "^9.38.0",
      "typescript-eslint": "^8.27.0",
      "@ui5/cli": "^4.0.0",
=======
      "@typescript-eslint/eslint-plugin": "^7.1.1",
      "@typescript-eslint/parser": "^7.1.1",
      "@ui5/cli": "^4.0.33",
>>>>>>> f35cfb5a
      "@ui5/ts-interface-generator": "^0.8.1",
      "karma": "^6.3.17",
      "karma-chrome-launcher": "^3.1.1",
      "karma-cli": "^2.0.0",
      "karma-ui5": "^3.0.3",
      "npm-run-all": "^4.1.5",
      "typescript": "^5.1.6",
      "@sap/ux-ui5-tooling": "1",
      "ui5-tooling-transpile": "^3.3.7",
      "@sap-ux/eslint-plugin-fiori-tools": "^9.0.0"
    },
    "scripts": {
        "build": "run-p -l build-app build-interface",
        "build-app": "ui5 build --config=ui5.yaml --clean-dest --dest dist",
        "build-interface": "npx @ui5/ts-interface-generator",
        "start": "fiori run --open \"test-resources/<%= libraryNamespaceURI %>/Example.html\"",
        "testsuite": "fiori run --open test-resources/<%= libraryNamespaceURI %>/qunit/testsuite.qunit.html",
        "test": "karma start --browsers=ChromeHeadless --singleRun=true",
        "ts-typecheck": "tsc --noEmit",
        "lint": "eslint ."
    }
  }<|MERGE_RESOLUTION|>--- conflicted
+++ resolved
@@ -3,15 +3,9 @@
     "version": "1.0.0",
     "devDependencies": {
       "<%= tsTypes %>": "<%= tsTypesVersion %>",
-<<<<<<< HEAD
       "eslint": "^9.38.0",
       "typescript-eslint": "^8.27.0",
-      "@ui5/cli": "^4.0.0",
-=======
-      "@typescript-eslint/eslint-plugin": "^7.1.1",
-      "@typescript-eslint/parser": "^7.1.1",
       "@ui5/cli": "^4.0.33",
->>>>>>> f35cfb5a
       "@ui5/ts-interface-generator": "^0.8.1",
       "karma": "^6.3.17",
       "karma-chrome-launcher": "^3.1.1",
