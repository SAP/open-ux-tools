import { join } from 'node:path';
import fg from 'fast-glob';
<<<<<<< HEAD
import { platform } from 'node:os';
import { existsSync } from 'node:fs';
=======
import { platform } from 'os';
>>>>>>> c196723c
import { FileName, type Package, getReuseLibs } from '@sap-ux/project-access';
import { UI5_CLI_LIB, UI5_CLI_MIN_VERSION, UI5_REPO_IGNORE, UI5_REPO_TEXT_FILES } from './constants';
import { coerce, satisfies } from 'semver';
import type { Editor } from 'mem-fs-editor';

/**
 * Adds a new UI5 dependency to the package.json.
 * No longer required for `@ui5/cli` v3 and above.
 *
 * @param fs - the memfs editor instance
 * @param basePath - the base path
 * @param depName - the dependency name
 */
export function addUi5Dependency(fs: Editor, basePath: string, depName: string): void {
    const filePath = join(basePath, FileName.Package);
    const packageJson = (fs.readJSON(filePath) ?? {}) as Package;

    const ui5CliVersion = coerce(packageJson?.devDependencies?.[UI5_CLI_LIB]);
    if (ui5CliVersion && satisfies(ui5CliVersion, `>=${UI5_CLI_MIN_VERSION}`)) {
        // https://sap.github.io/ui5-tooling/v3/updates/migrate-v3/#changes-to-dependency-configuration
        return;
    }

    packageJson.ui5 = packageJson.ui5 ?? {};
    packageJson.ui5.dependencies = packageJson.ui5.dependencies ?? [];

    if (!packageJson.ui5.dependencies.includes(depName)) {
        packageJson.ui5.dependencies.push(depName);
    }
    fs.writeJSON(filePath, packageJson);
}

/**
 * Returns the path of the library file.
 *
 * @param basePath - base path of the library
 * @returns the path of the library file
 */
export async function getLibraryPath(basePath: string): Promise<string> {
    return (
        await getReuseLibs([
            {
                projectRoot: basePath
            }
        ])
    )[0]?.path;
}

/**
 * Writes the UI5 repository file.
 *
 * @param fs - the memfs editor instance
 * @param basePath - the base path
 * @param ui5RepositoryFile - the UI5 repository file
 * @param addContent - the content to be added
 */
export const writeUi5RepositoryFile = (
    fs: Editor,
    basePath: string,
    ui5RepositoryFile: string,
    addContent: string
): void => {
    const filePath = join(basePath, ui5RepositoryFile);
    let content: string;
    if (fs.exists(filePath)) {
        content = fs.read(filePath);
        if (!content.includes(addContent)) {
            content = `${content}\n${addContent}`;
        }
    } else {
        content = addContent;
    }
    fs.write(filePath, content);
};

/**
 * Returns the typescript file paths.
 *
 * @param typescriptPattern - the pattern to search for typescript files
 * @returns the typescript file paths
 */
async function getTypescriptFilePaths(typescriptPattern: string): Promise<string[]> {
    const normalisedPath = platform() === 'win32' ? typescriptPattern.replace(/\\/g, '/') : typescriptPattern;
    const typeScriptFilesPaths: string[] = await fg(normalisedPath);
    return typeScriptFilesPaths;
}

/**
 * Writes the UI5 repository files if typescript files are found.
 *
 * @param fs - the memfs editor instance
 * @param path - the path where the file will be written
 */
export async function writeUi5RepositoryFiles(fs: Editor, path?: string): Promise<void> {
    if (path) {
        const typeScriptFilesPaths = await getTypescriptFilePaths(join(path, '/**/*.ts'));
        if (typeScriptFilesPaths?.length > 0) {
            writeUi5RepositoryFile(fs, path, UI5_REPO_TEXT_FILES, '^.*.ts$');
        }
    }
}

/**
 * Writes the UI5 repository ignore file if typescript files are found.
 *
 * @param fs - the memfs editor instance
 * @param path - the path where the file will be written
 */
export async function writeUi5RepositoryIgnore(fs: Editor, path?: string): Promise<void> {
    if (path) {
        const typeScriptFilesPaths = await getTypescriptFilePaths(join(path, '/**/*.ts'));
        if (typeScriptFilesPaths?.length > 0) {
            writeUi5RepositoryFile(fs, path, UI5_REPO_IGNORE, '^.*.ts$\n^.*.ts.map$');
        }
    }
}<|MERGE_RESOLUTION|>--- conflicted
+++ resolved
@@ -1,11 +1,6 @@
 import { join } from 'node:path';
 import fg from 'fast-glob';
-<<<<<<< HEAD
 import { platform } from 'node:os';
-import { existsSync } from 'node:fs';
-=======
-import { platform } from 'os';
->>>>>>> c196723c
 import { FileName, type Package, getReuseLibs } from '@sap-ux/project-access';
 import { UI5_CLI_LIB, UI5_CLI_MIN_VERSION, UI5_REPO_IGNORE, UI5_REPO_TEXT_FILES } from './constants';
 import { coerce, satisfies } from 'semver';
