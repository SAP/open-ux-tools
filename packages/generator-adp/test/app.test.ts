import fs from 'fs';
import { join } from 'path';
import { rimraf } from 'rimraf';
import yeomanTest from 'yeoman-test';
import { exec } from 'child_process';
import Generator from 'yeoman-generator';

import {
    SourceManifest,
    SystemLookup,
    fetchPublicVersions,
    getConfiguredProvider,
    getProviderConfig,
    loadApps,
    validateUI5VersionExists,
    getBaseAppInbounds
} from '@sap-ux/adp-tooling';
import * as Logger from '@sap-ux/logger';
import { isAppStudio } from '@sap-ux/btp-utils';
import type { ToolsLogger } from '@sap-ux/logger';
import type { Manifest } from '@sap-ux/project-access';
import { getCredentialsFromStore } from '@sap-ux/system-access';
import { isCli, sendTelemetry } from '@sap-ux/fiori-generator-shared';
import { type AbapServiceProvider, AdaptationProjectType } from '@sap-ux/axios-extension';
<<<<<<< HEAD
import type { AttributesAnswers, ConfigAnswers, Language, SourceApplication, VersionDetail } from '@sap-ux/adp-tooling';
=======
import { getHostEnvironment, hostEnvironment, sendTelemetry } from '@sap-ux/fiori-generator-shared';
import type { ManifestNamespace } from '@sap-ux/project-access';
>>>>>>> 65a33cfd

import {
    existsInWorkspace,
    showWorkspaceFolderWarning,
    handleWorkspaceFolderChoice,
    workspaceChoices
} from '../src/utils/workspace';
import adpGenerator from '../src/app';
import { initI18n, t } from '../src/utils/i18n';
import type { JsonInput } from '../src/app/types';
import { EventName } from '../src/telemetryEvents';
import type { AdpGeneratorOptions } from '../src/app';
import * as subgenHelpers from '../src/utils/subgenHelpers';
import { ConfigPrompter } from '../src/app/questions/configuration';
import { getDefaultProjectName } from '../src/app/questions/helper/default-values';

jest.mock('@sap-ux/feature-toggle', () => ({
    isInternalFeaturesSettingEnabled: jest.fn().mockReturnValue(false)
}));

jest.mock('../src/app/questions/helper/default-values.ts', () => ({
    ...jest.requireActual('../src/app/questions/helper/default-values.ts'),
    getDefaultProjectName: jest.fn()
}));

jest.mock('../src/app/questions/helper/validators.ts', () => ({
    ...jest.requireActual('../src/app/questions/helper/validators.ts'),
    validateExtensibilityGenerator: jest.fn().mockReturnValue(true)
}));

jest.mock('../src/app/extension-project/index.ts', () => ({
    ...jest.requireActual('../src/app/extension-project/index.ts'),
    resolveNodeModuleGenerator: jest.fn().mockReturnValue('my-generator-path')
}));

jest.mock('../src/app/questions/helper/conditions', () => ({
    ...jest.requireActual('../src/app/questions/helper/conditions'),
    showApplicationQuestion: jest.fn().mockReturnValue(true),
    showExtensionProjectQuestion: jest.fn().mockReturnValue(true)
}));

jest.mock('@sap-ux/system-access', () => ({
    ...jest.requireActual('@sap-ux/system-access'),
    getCredentialsFromStore: jest.fn()
}));

jest.mock('child_process', () => ({
    ...jest.requireActual('child_process'),
    exec: jest.fn()
}));

jest.mock('@sap-ux/adp-tooling', () => ({
    ...jest.requireActual('@sap-ux/adp-tooling'),
    getConfiguredProvider: jest.fn(),
    loadApps: jest.fn(),
    getProviderConfig: jest.fn(),
    validateUI5VersionExists: jest.fn(),
    fetchPublicVersions: jest.fn(),
<<<<<<< HEAD
    isCFEnvironment: jest.fn().mockReturnValue(false)
=======
    getBaseAppInbounds: jest.fn()
>>>>>>> 65a33cfd
}));

jest.mock('../src/utils/deps.ts', () => ({
    ...jest.requireActual('../src/utils/deps.ts'),
    getPackageInfo: jest.fn().mockReturnValue({ name: '@sap-ux/generator-adp', version: 'mocked-version' })
}));

jest.mock('../src/utils/appWizardCache.ts');

jest.mock('@sap-ux/fiori-generator-shared', () => ({
    ...(jest.requireActual('@sap-ux/fiori-generator-shared') as {}),
    sendTelemetry: jest.fn().mockReturnValue(new Promise(() => {})),
    TelemetryHelper: {
        initTelemetrySettings: jest.fn(),
        createTelemetryData: jest.fn().mockReturnValue({
            OperatingSystem: 'testOS',
            Platform: 'testPlatform'
        })
    },
    isExtensionInstalled: jest.fn().mockReturnValue(true),
    getHostEnvironment: jest.fn(),
    isCli: jest.fn(),
    getDefaultTargetFolder: jest.fn().mockReturnValue(undefined)
}));

jest.mock('@sap-ux/btp-utils', () => ({
    ...jest.requireActual('@sap-ux/btp-utils'),
    isAppStudio: jest.fn()
}));

jest.mock('uuid', () => ({
    v4: jest.fn().mockReturnValue('mocked-uuid')
}));

jest.mock('../src/utils/workspace', () => ({
    ...jest.requireActual('../src/utils/workspace'),
    existsInWorkspace: jest.fn(),
    showWorkspaceFolderWarning: jest.fn(),
    handleWorkspaceFolderChoice: jest.fn()
}));

const originalCwd = process.cwd();
const testOutputDir = join(__dirname, 'test-output');
const generatorPath = join(__dirname, '../src/app/index.ts');

const endpoints = [{ Name: 'SystemA', Client: '010', Url: 'urlA' }];
const apps: SourceApplication[] = [
    {
        ach: '',
        bspName: 'SOME_NAME',
        bspUrl: '/some/url',
        fileType: 'descriptor',
        id: 'sap.ui.demoapps.f1',
        registrationIds: ['F0303'],
        title: 'App One'
    }
];

const answers: ConfigAnswers & AttributesAnswers = {
    system: 'urlA',
    username: 'user1',
    password: 'pass1',
    application: apps[0],
    projectName: 'app.variant',
    namespace: 'customer.app.variant',
    title: 'App Title',
    ui5Version: '1.134.1',
    targetFolder: testOutputDir,
    enableTypeScript: false,
    shouldCreateExtProject: false,
    addDeployConfig: false,
    addFlpConfig: false
};

const inbounds = {
    'display-bank': {
        semanticObject: 'test',
        action: 'action',
        title: 'testTitle',
        subTitle: 'testSubTitle',
        icon: 'sap-icon://test',
        signature: {
            parameters: {
                param1: {
                    value: 'test1',
                    isRequired: true
                }
            }
        }
    }
} as unknown as ManifestNamespace.Inbound;

const activeLanguages: Language[] = [{ sap: 'value', i18n: 'DE' }];
const adaptationProjectTypes: AdaptationProjectType[] = [AdaptationProjectType.CLOUD_READY];
const mockManifest = { 'sap.ui5': { flexEnabled: true } } as Manifest;
const publicVersions = {
    latest: { version: '1.134.1' } as VersionDetail,
    '1.134.0': { version: '1.134.0' } as VersionDetail
};

const isAbapCloudMock = jest.fn();
const getAtoInfoMock = jest.fn();
const getSystemInfoMock = jest.fn().mockResolvedValue({ adaptationProjectTypes, activeLanguages });
const dummyProvider = {
    isAbapCloud: isAbapCloudMock,
    getAtoInfo: getAtoInfoMock,
    getLayeredRepository: jest.fn().mockReturnValue({
        getSystemInfo: getSystemInfoMock
    })
} as unknown as AbapServiceProvider;

const toolsLoggerErrorSpy = jest.fn();
const loggerMock: ToolsLogger = {
    debug: jest.fn(),
    info: jest.fn(),
    warn: jest.fn(),
    error: toolsLoggerErrorSpy
} as Partial<ToolsLogger> as ToolsLogger;
jest.spyOn(Logger, 'ToolsLogger').mockImplementation(() => loggerMock);

const executeCommandSpy = jest.fn();
const showWarningMessageSpy = jest.fn();
const getWorkspaceFolderSpy = jest.fn();
const onDidChangeWorkspaceFoldersSpy = jest.fn();
const updateWorkspaceFoldersSpy = jest.fn();

const vscodeMock = {
    commands: {
        executeCommand: executeCommandSpy.mockResolvedValue(undefined)
    },
    window: {
        showWarningMessage: showWarningMessageSpy
    },
    workspace: {
        getWorkspaceFolder: getWorkspaceFolderSpy,
        workspaceFolders: [],
        onDidChangeWorkspaceFolders: onDidChangeWorkspaceFoldersSpy,
        updateWorkspaceFolders: updateWorkspaceFoldersSpy
    },
    Uri: {
        file: jest.fn((path: string) => ({ path }))
    }
};

const isCliMock = isCli as jest.Mock;
const loadAppsMock = loadApps as jest.Mock;
const execMock = exec as unknown as jest.Mock;
const mockIsAppStudio = isAppStudio as jest.Mock;
const getProviderConfigMock = getProviderConfig as jest.Mock;
const fetchPublicVersionsMock = fetchPublicVersions as jest.Mock;
const sendTelemetryMock = sendTelemetry as jest.Mock;
const existsInWorkspaceMock = existsInWorkspace as jest.Mock;
const showWorkspaceFolderWarningMock = showWorkspaceFolderWarning as jest.Mock;
const handleWorkspaceFolderChoiceMock = handleWorkspaceFolderChoice as jest.Mock;
const getDefaultProjectNameMock = getDefaultProjectName as jest.Mock;
const getConfiguredProviderMock = getConfiguredProvider as jest.Mock;
const getCredentialsFromStoreMock = getCredentialsFromStore as jest.Mock;
const validateUI5VersionExistsMock = validateUI5VersionExists as jest.Mock;
const getBaseAppInboundsMock = getBaseAppInbounds as jest.Mock;

describe('Adaptation Project Generator Integration Test', () => {
    jest.setTimeout(60000);

    beforeEach(() => {
        fs.mkdirSync(testOutputDir, { recursive: true });

        loadAppsMock.mockResolvedValue(apps);
        jest.spyOn(ConfigPrompter.prototype, 'provider', 'get').mockReturnValue(dummyProvider);
        jest.spyOn(ConfigPrompter.prototype, 'ui5', 'get').mockReturnValue({
            publicVersions,
            ui5Versions: ['1.134.1 (latest)', '1.134.0'],
            systemVersion: '1.136.0'
        });
        jest.spyOn(ConfigPrompter.prototype, 'manifest', 'get').mockReturnValue(mockManifest);
        jest.spyOn(SourceManifest.prototype, 'getManifest').mockResolvedValue(mockManifest);
        validateUI5VersionExistsMock.mockReturnValue(true);
        jest.spyOn(SystemLookup.prototype, 'getSystems').mockResolvedValue(endpoints);
        jest.spyOn(SystemLookup.prototype, 'getSystemRequiresAuth').mockResolvedValue(false);
        getConfiguredProviderMock.mockResolvedValue(dummyProvider);
        execMock.mockImplementation((_: string, callback: Function) => {
            callback(null, { stdout: 'ok', stderr: '' });
        });
        isCliMock.mockReturnValue(false);
        getProviderConfigMock.mockResolvedValue({ url: 'urlA', client: '010' });
        isAbapCloudMock.mockResolvedValue(false);
        getAtoInfoMock.mockResolvedValue({ operationsType: 'P' });

        getDefaultProjectNameMock.mockReturnValue('app.variant1');
        getCredentialsFromStoreMock.mockResolvedValue(undefined);

        fetchPublicVersionsMock.mockResolvedValue(publicVersions);
        existsInWorkspaceMock.mockReturnValue(true);
        showWorkspaceFolderWarningMock.mockResolvedValue(workspaceChoices.OPEN_FOLDER);
        handleWorkspaceFolderChoiceMock.mockResolvedValue(undefined);
    });

    beforeAll(async () => {
        await initI18n();
    });

    afterEach(() => {
        jest.clearAllMocks();
    });

    afterAll(async () => {
        process.chdir(originalCwd);
        rimraf.sync(testOutputDir);
    });

    it('should throw error when writing phase fails', async () => {
        const error = new Error('Test error');
        mockIsAppStudio.mockReturnValue(false);
        getAtoInfoMock.mockRejectedValueOnce(error);

        const runContext = yeomanTest
            .create(adpGenerator, { resolved: generatorPath }, { cwd: testOutputDir })
            .withOptions({ shouldInstallDeps: false } as AdpGeneratorOptions)
            .withPrompts(answers);

        await expect(runContext.run()).rejects.toThrow(t('error.updatingApp'));
    });

    it('should call composeWith to generate an extension project in case the application is not supported', async () => {
        mockIsAppStudio.mockReturnValue(false);
        jest.spyOn(Generator.prototype, 'composeWith');
        const addExtProjectGenSpy = jest.spyOn(subgenHelpers, 'addExtProjectGen').mockResolvedValue();

        const runContext = yeomanTest
            .create(adpGenerator, { resolved: generatorPath }, { cwd: testOutputDir })
            .withOptions({ shouldInstallDeps: false, vscode: vscodeMock } as AdpGeneratorOptions)
            .withPrompts({ ...answers, shouldCreateExtProject: true });

        await expect(runContext.run()).resolves.not.toThrow();

        expect(addExtProjectGenSpy).toHaveBeenCalledWith(
            expect.objectContaining({
                attributeAnswers: {
                    addDeployConfig: false,
                    namespace: 'customer.app.variant',
                    projectName: 'app.variant',
                    targetFolder: testOutputDir,
                    title: 'App Title',
                    ui5Version: '1.134.1'
                },
                configAnswers: {
                    application: apps[0],
                    shouldCreateExtProject: true,
                    system: 'urlA'
                },
                systemLookup: expect.any(Object)
            }),
            expect.any(Function),
            expect.any(Object),
            expect.any(Object)
        );
    });

    it('should call composeWith for FLP and Deploy sub-generators and generate a cloud project successfully', async () => {
        mockIsAppStudio.mockReturnValue(false);
        existsInWorkspaceMock.mockReturnValue(false);
        jest.spyOn(ConfigPrompter.prototype, 'isCloud', 'get').mockReturnValue(true);
        jest.spyOn(Generator.prototype, 'composeWith').mockReturnValue([]);
        getBaseAppInboundsMock.mockResolvedValue(inbounds);

        const addDeployGenSpy = jest.spyOn(subgenHelpers, 'addDeployGen').mockReturnValue();
        const addFlpGenSpy = jest.spyOn(subgenHelpers, 'addFlpGen').mockReturnValue();

        const runContext = yeomanTest
            .create(adpGenerator, { resolved: generatorPath }, { cwd: testOutputDir })
            .withOptions({ shouldInstallDeps: false, vscode: vscodeMock } as AdpGeneratorOptions)
            .withPrompts({ ...answers, addDeployConfig: true, addFlpConfig: true });

        await expect(runContext.run()).resolves.not.toThrow();

        expect(addDeployGenSpy).toHaveBeenCalledWith(
            {
                client: '010',
                connectedSystem: 'urlA',
                projectName: 'app.variant',
                targetFolder: testOutputDir
            },
            expect.any(Function),
            expect.any(Object),
            expect.any(Object)
        );

        expect(addFlpGenSpy).toHaveBeenCalledWith(
            {
                inbounds: inbounds,
                projectRootPath: join(testOutputDir, answers.projectName),
                vscode: vscodeMock
            },
            expect.any(Function),
            expect.any(Object),
            expect.any(Object)
        );

        expect(executeCommandSpy).toHaveBeenCalledTimes(0);
        expect(showWorkspaceFolderWarningMock).toHaveBeenCalledTimes(1);
        expect(handleWorkspaceFolderChoiceMock).toHaveBeenCalledTimes(1);

        const generatedDirs = fs.readdirSync(testOutputDir);
        expect(generatedDirs).toContain(answers.projectName);
    });

    it('should generate an onPremise adaptation project successfully', async () => {
        mockIsAppStudio.mockReturnValue(false);

        const runContext = yeomanTest
            .create(adpGenerator, { resolved: generatorPath }, { cwd: testOutputDir })
            .withOptions({ shouldInstallDeps: true, vscode: vscodeMock } as AdpGeneratorOptions)
            .withPrompts(answers);

        await expect(runContext.run()).resolves.not.toThrow();

        expect(executeCommandSpy).toHaveBeenCalledTimes(1);

        const generatedDirs = fs.readdirSync(testOutputDir);
        expect(generatedDirs).toContain(answers.projectName);
        const projectFolder = join(testOutputDir, answers.projectName);

        const manifestPath = join(projectFolder, 'webapp', 'manifest.appdescr_variant');
        const i18nPath = join(projectFolder, 'webapp', 'i18n', 'i18n.properties');
        const ui5Yaml = join(projectFolder, 'ui5.yaml');

        expect(fs.existsSync(manifestPath)).toBe(true);
        expect(fs.existsSync(i18nPath)).toBe(true);
        expect(fs.existsSync(ui5Yaml)).toBe(true);

        const manifestContent = fs.readFileSync(manifestPath, 'utf8');
        const i18nContent = fs.readFileSync(i18nPath, 'utf8');
        const ui5Content = fs.readFileSync(ui5Yaml, 'utf8');
        expect(manifestContent).toMatchSnapshot();
        expect(i18nContent).toMatchSnapshot();
        expect(ui5Content).toMatchSnapshot();

        expect(sendTelemetryMock).toHaveBeenCalledWith(
            EventName.ADAPTATION_PROJECT_CREATED,
            expect.objectContaining({
                OperatingSystem: 'testOS',
                Platform: 'testPlatform'
            }),
            projectFolder
        );
    });

    it('should create adaptation project from json correctly', async () => {
        const jsonInput: JsonInput = {
            system: 'urlA',
            username: 'user1',
            password: 'pass1',
            client: '010',
            application: 'sap.ui.demoapps.f1',
            projectName: 'my.app',
            namespace: 'customer.my.app',
            applicationTitle: 'My app title',
            targetFolder: testOutputDir
        };
        const jsonInputString = JSON.stringify(jsonInput);

        const runContext = yeomanTest
            .create(adpGenerator, { resolved: generatorPath }, { cwd: testOutputDir })
            .withArguments([jsonInputString]);

        await expect(runContext.run()).resolves.not.toThrow();

        const generatedDirs = fs.readdirSync(testOutputDir);
        expect(generatedDirs).toContain(jsonInput.projectName);
        const projectFolder = join(testOutputDir, jsonInput.projectName!);

        const manifestPath = join(projectFolder, 'webapp', 'manifest.appdescr_variant');
        const i18nPath = join(projectFolder, 'webapp', 'i18n', 'i18n.properties');
        const ui5Yaml = join(projectFolder, 'ui5.yaml');

        expect(fs.existsSync(manifestPath)).toBe(true);
        expect(fs.existsSync(i18nPath)).toBe(true);
        expect(fs.existsSync(ui5Yaml)).toBe(true);

        const manifestContent = fs.readFileSync(manifestPath, 'utf8');
        const i18nContent = fs.readFileSync(i18nPath, 'utf8');
        const ui5Content = fs.readFileSync(ui5Yaml, 'utf8');
        expect(manifestContent).toMatchSnapshot();
        expect(i18nContent).toMatchSnapshot();
        expect(ui5Content).toMatchSnapshot();
    });
});<|MERGE_RESOLUTION|>--- conflicted
+++ resolved
@@ -20,14 +20,10 @@
 import type { ToolsLogger } from '@sap-ux/logger';
 import type { Manifest } from '@sap-ux/project-access';
 import { getCredentialsFromStore } from '@sap-ux/system-access';
+import type { ManifestNamespace } from '@sap-ux/project-access';
 import { isCli, sendTelemetry } from '@sap-ux/fiori-generator-shared';
 import { type AbapServiceProvider, AdaptationProjectType } from '@sap-ux/axios-extension';
-<<<<<<< HEAD
 import type { AttributesAnswers, ConfigAnswers, Language, SourceApplication, VersionDetail } from '@sap-ux/adp-tooling';
-=======
-import { getHostEnvironment, hostEnvironment, sendTelemetry } from '@sap-ux/fiori-generator-shared';
-import type { ManifestNamespace } from '@sap-ux/project-access';
->>>>>>> 65a33cfd
 
 import {
     existsInWorkspace,
@@ -86,11 +82,8 @@
     getProviderConfig: jest.fn(),
     validateUI5VersionExists: jest.fn(),
     fetchPublicVersions: jest.fn(),
-<<<<<<< HEAD
-    isCFEnvironment: jest.fn().mockReturnValue(false)
-=======
+    isCFEnvironment: jest.fn().mockReturnValue(false),
     getBaseAppInbounds: jest.fn()
->>>>>>> 65a33cfd
 }));
 
 jest.mock('../src/utils/deps.ts', () => ({
