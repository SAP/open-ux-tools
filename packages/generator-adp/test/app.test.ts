import { exec } from 'child_process';
import fs from 'fs';
import { join } from 'path';
import { rimraf } from 'rimraf';
import yeomanTest from 'yeoman-test';
<<<<<<< HEAD
import { exec } from 'child_process';
import Generator from 'yeoman-generator';

import * as Logger from '@sap-ux/logger';
import { isAppStudio } from '@sap-ux/btp-utils';
import type { ToolsLogger } from '@sap-ux/logger';
import { getCredentialsFromStore } from '@sap-ux/system-access';
import type { Language, SourceApplication, VersionDetail } from '@sap-ux/adp-tooling';
import { type AbapServiceProvider, AdaptationProjectType } from '@sap-ux/axios-extension';
import { sendTelemetry, getHostEnvironment, hostEnvironment } from '@sap-ux/fiori-generator-shared';
=======

import type { SourceApplication, VersionDetail } from '@sap-ux/adp-tooling';
>>>>>>> 8e9941a2
import {
    SystemLookup,
    fetchPublicVersions,
    getConfiguredProvider,
    getProviderConfig,
    loadApps,
    validateUI5VersionExists
} from '@sap-ux/adp-tooling';
import type { AbapServiceProvider } from '@sap-ux/axios-extension';
import { isAppStudio } from '@sap-ux/btp-utils';
import { getHostEnvironment, hostEnvironment, sendTelemetry } from '@sap-ux/fiori-generator-shared';
import type { ToolsLogger } from '@sap-ux/logger';
import * as Logger from '@sap-ux/logger';
import { getCredentialsFromStore } from '@sap-ux/system-access';

import type { AdpGeneratorOptions } from '../src/app';
import adpGenerator from '../src/app';
import { ConfigPrompter } from '../src/app/questions/configuration';
import { getDefaultProjectName } from '../src/app/questions/helper/default-values';
import type { JsonInput } from '../src/app/types';
import { EventName } from '../src/telemetryEvents';
import { initI18n, t } from '../src/utils/i18n';

jest.mock('@sap-devx/feature-toggle-node', () => ({
    // Is BAS this will mean that the layer is CUSTOMER_BASE
    isFeatureEnabled: jest.fn().mockResolvedValue(false)
}));

jest.mock('../src/app/questions/helper/default-values.ts', () => ({
    ...jest.requireActual('../src/app/questions/helper/default-values.ts'),
    getDefaultProjectName: jest.fn()
}));

jest.mock('../src/app/questions/helper/validators.ts', () => ({
    ...jest.requireActual('../src/app/questions/helper/validators.ts'),
    validateExtensibilityGenerator: jest.fn().mockReturnValue(true)
}));

jest.mock('../src/app/extension-project/index.ts', () => ({
    ...jest.requireActual('../src/app/extension-project/index.ts'),
    resolveNodeModuleGenerator: jest.fn().mockReturnValue('my-generator-path')
}));

jest.mock('../src/app/questions/helper/conditions', () => ({
    ...jest.requireActual('../src/app/questions/helper/conditions'),
    showApplicationQuestion: jest.fn().mockReturnValue(true),
    showExtensionProjectQuestion: jest.fn().mockReturnValue(true)
}));

jest.mock('@sap-ux/system-access', () => ({
    ...jest.requireActual('@sap-ux/system-access'),
    getCredentialsFromStore: jest.fn()
}));

jest.mock('child_process', () => ({
    ...jest.requireActual('child_process'),
    exec: jest.fn()
}));

jest.mock('@sap-ux/adp-tooling', () => ({
    ...jest.requireActual('@sap-ux/adp-tooling'),
    getConfiguredProvider: jest.fn(),
    loadApps: jest.fn(),
    getProviderConfig: jest.fn(),
    validateUI5VersionExists: jest.fn(),
    fetchPublicVersions: jest.fn()
}));

jest.mock('../src/utils/deps.ts', () => ({
    ...jest.requireActual('../src/utils/deps.ts'),
    getPackageInfo: jest.fn().mockReturnValue({ name: '@sap-ux/generator-adp', version: 'mocked-version' })
}));

jest.mock('@sap-ux/fiori-generator-shared', () => ({
    ...(jest.requireActual('@sap-ux/fiori-generator-shared') as {}),
    sendTelemetry: jest.fn().mockReturnValue(new Promise(() => {})),
    TelemetryHelper: {
        initTelemetrySettings: jest.fn(),
        createTelemetryData: jest.fn().mockReturnValue({
            OperatingSystem: 'testOS',
            Platform: 'testPlatform'
        })
    },
    isExtensionInstalled: jest.fn().mockReturnValue(true),
    getHostEnvironment: jest.fn(),
    isCli: jest.fn().mockReturnValue(false),
    getDefaultTargetFolder: jest.fn().mockReturnValue(undefined)
}));

jest.mock('@sap-ux/btp-utils', () => ({
    ...jest.requireActual('@sap-ux/btp-utils'),
    isAppStudio: jest.fn()
}));

jest.mock('uuid', () => ({
    v4: jest.fn().mockReturnValue('mocked-uuid')
}));

const originalCwd = process.cwd();
const testOutputDir = join(__dirname, 'test-output');
const generatorPath = join(__dirname, '../src/app/index.ts');

const endpoints = [{ Name: 'SystemA', Client: '010', Url: 'urlA' }];
const apps: SourceApplication[] = [
    {
        ach: '',
        bspName: 'SOME_NAME',
        bspUrl: '/some/url',
        fileType: 'descriptor',
        id: 'sap.ui.demoapps.f1',
        registrationIds: ['F0303'],
        title: 'App One'
    }
];

const answers = {
    system: 'urlA',
    username: 'user1',
    password: 'pass1',
    application: { id: 'sap.ui.demoapps.f1', title: 'App One' },
    projectName: 'app.variant',
    namespace: 'customer.app.variant',
    title: 'App Title',
    ui5Version: '1.134.1',
    targetFolder: testOutputDir,
    enableTypeScript: false,
    shouldCreateExtProject: false
};

<<<<<<< HEAD
const activeLanguages: Language[] = [{ sap: 'value', i18n: 'DE' }];
const adaptationProjectTypes: AdaptationProjectType[] = [AdaptationProjectType.CLOUD_READY];
=======
const publicVersions = {
    latest: { version: '1.134.1' } as VersionDetail,
    '1.134.0': { version: '1.134.0' } as VersionDetail
};
>>>>>>> 8e9941a2

const isAbapCloudMock = jest.fn();
const getAtoInfoMock = jest.fn();
const getSystemInfoMock = jest.fn().mockResolvedValue({ adaptationProjectTypes, activeLanguages });
const dummyProvider = {
    isAbapCloud: isAbapCloudMock,
    getAtoInfo: getAtoInfoMock,
    getLayeredRepository: jest.fn().mockReturnValue({
        getSystemInfo: getSystemInfoMock
    })
} as unknown as AbapServiceProvider;

const toolsLoggerErrorSpy = jest.fn();
const loggerMock: ToolsLogger = {
    debug: jest.fn(),
    info: jest.fn(),
    warn: jest.fn(),
    error: toolsLoggerErrorSpy
} as Partial<ToolsLogger> as ToolsLogger;
jest.spyOn(Logger, 'ToolsLogger').mockImplementation(() => loggerMock);

const executeCommandSpy = jest.fn();
const vscodeMock = {
    commands: {
        executeCommand: executeCommandSpy
    }
};

const loadAppsMock = loadApps as jest.Mock;
const execMock = exec as unknown as jest.Mock;
const mockIsAppStudio = isAppStudio as jest.Mock;
const getProviderConfigMock = getProviderConfig as jest.Mock;
const fetchPublicVersionsMock = fetchPublicVersions as jest.Mock;
const sendTelemetryMock = sendTelemetry as jest.Mock;
const getHostEnvironmentMock = getHostEnvironment as jest.Mock;
const getDefaultProjectNameMock = getDefaultProjectName as jest.Mock;
const getConfiguredProviderMock = getConfiguredProvider as jest.Mock;
const getCredentialsFromStoreMock = getCredentialsFromStore as jest.Mock;
const validateUI5VersionExistsMock = validateUI5VersionExists as jest.Mock;

describe('Adaptation Project Generator Integration Test', () => {
    jest.setTimeout(60000);

    beforeEach(() => {
        fs.mkdirSync(testOutputDir, { recursive: true });

        loadAppsMock.mockResolvedValue(apps);
        jest.spyOn(ConfigPrompter.prototype, 'provider', 'get').mockReturnValue(dummyProvider);
        jest.spyOn(ConfigPrompter.prototype, 'ui5', 'get').mockReturnValue({
            publicVersions,
            ui5Versions: ['1.134.1 (latest)', '1.134.0'],
            systemVersion: '1.136.0'
        });
        validateUI5VersionExistsMock.mockReturnValue(true);
        jest.spyOn(SystemLookup.prototype, 'getSystems').mockResolvedValue(endpoints);
        jest.spyOn(SystemLookup.prototype, 'getSystemRequiresAuth').mockResolvedValue(false);
        getConfiguredProviderMock.mockResolvedValue(dummyProvider);
        execMock.mockImplementation((_: string, callback: Function) => {
            callback(null, { stdout: 'ok', stderr: '' });
        });
        getHostEnvironmentMock.mockReturnValue(hostEnvironment.vscode);
        getProviderConfigMock.mockResolvedValue({ url: 'urlA', client: '010' });
        isAbapCloudMock.mockResolvedValue(false);
        getAtoInfoMock.mockResolvedValue({ operationsType: 'P' });

        getDefaultProjectNameMock.mockReturnValue('app.variant1');
        getCredentialsFromStoreMock.mockResolvedValue(undefined);

        fetchPublicVersionsMock.mockResolvedValue(publicVersions);
    });

    beforeAll(async () => {
        await initI18n();
    });

    afterEach(() => {
        jest.clearAllMocks();
    });

    afterAll(async () => {
        process.chdir(originalCwd);
        rimraf.sync(testOutputDir);
    });

    it('should throw error when writing phase fails', async () => {
        const error = new Error('Test error');
        mockIsAppStudio.mockReturnValue(false);
        getAtoInfoMock.mockRejectedValueOnce(error);

        const runContext = yeomanTest
            .create(adpGenerator, { resolved: generatorPath }, { cwd: testOutputDir })
            .withOptions({ shouldInstallDeps: false } as AdpGeneratorOptions)
            .withPrompts(answers);

        await expect(runContext.run()).rejects.toThrow(t('error.updatingApp'));
    });

    it('should call composeWith to generate an extension project in case the application is not supported', async () => {
        mockIsAppStudio.mockReturnValue(false);
        const composeWithSpy = jest.spyOn(Generator.prototype, 'composeWith').mockReturnValue([]);

        const runContext = yeomanTest
            .create(adpGenerator, { resolved: generatorPath }, { cwd: testOutputDir })
            .withOptions({ shouldInstallDeps: false, vscode: vscodeMock } as AdpGeneratorOptions)
            .withPrompts({ ...answers, shouldCreateExtProject: true });

        await expect(runContext.run()).resolves.not.toThrow();

        expect(composeWithSpy).toHaveBeenCalledWith(
            expect.stringMatching(''),
            expect.objectContaining({
                arguments: [
                    '{"destination":{"name":"SystemA"},"applicationNS":"customer.app.variant","applicationName":"app.variant","userUI5Ver":"1.134.1","namespace":"sap.ui.demoapps.f1"}'
                ],
                appWizard: expect.anything()
            })
        );
    });

    it('should generate an onPremise adaptation project successfully', async () => {
        mockIsAppStudio.mockReturnValue(false);

        const runContext = yeomanTest
            .create(adpGenerator, { resolved: generatorPath }, { cwd: testOutputDir })
            .withOptions({ shouldInstallDeps: true, vscode: vscodeMock } as AdpGeneratorOptions)
            .withPrompts(answers);

        await expect(runContext.run()).resolves.not.toThrow();

        expect(executeCommandSpy).toHaveBeenCalledTimes(1);

        const generatedDirs = fs.readdirSync(testOutputDir);
        expect(generatedDirs).toContain(answers.projectName);
        const projectFolder = join(testOutputDir, answers.projectName);

        const manifestPath = join(projectFolder, 'webapp', 'manifest.appdescr_variant');
        const i18nPath = join(projectFolder, 'webapp', 'i18n', 'i18n.properties');
        const ui5Yaml = join(projectFolder, 'ui5.yaml');

        expect(fs.existsSync(manifestPath)).toBe(true);
        expect(fs.existsSync(i18nPath)).toBe(true);
        expect(fs.existsSync(ui5Yaml)).toBe(true);

        const manifestContent = fs.readFileSync(manifestPath, 'utf8');
        const i18nContent = fs.readFileSync(i18nPath, 'utf8');
        const ui5Content = fs.readFileSync(ui5Yaml, 'utf8');
        expect(manifestContent).toMatchSnapshot();
        expect(i18nContent).toMatchSnapshot();
        expect(ui5Content).toMatchSnapshot();

        expect(sendTelemetryMock).toHaveBeenCalledWith(
            EventName.ADAPTATION_PROJECT_CREATED,
            expect.objectContaining({
                OperatingSystem: 'testOS',
                Platform: 'testPlatform'
            }),
            projectFolder
        );
    });

    it('should create adaptation project from json correctly', async () => {
        const jsonInput: JsonInput = {
            system: 'urlA',
            username: 'user1',
            password: 'pass1',
            client: '010',
            application: 'sap.ui.demoapps.f1',
            projectName: 'my.app',
            namespace: 'customer.my.app',
            applicationTitle: 'My app title',
            targetFolder: testOutputDir
        };
        const jsonInputString = JSON.stringify(jsonInput);

        const runContext = yeomanTest
            .create(adpGenerator, { resolved: generatorPath }, { cwd: testOutputDir })
            .withArguments([jsonInputString]);

        await expect(runContext.run()).resolves.not.toThrow();

        const generatedDirs = fs.readdirSync(testOutputDir);
        expect(generatedDirs).toContain(jsonInput.projectName);
        const projectFolder = join(testOutputDir, jsonInput.projectName!);

        const manifestPath = join(projectFolder, 'webapp', 'manifest.appdescr_variant');
        const i18nPath = join(projectFolder, 'webapp', 'i18n', 'i18n.properties');
        const ui5Yaml = join(projectFolder, 'ui5.yaml');

        expect(fs.existsSync(manifestPath)).toBe(true);
        expect(fs.existsSync(i18nPath)).toBe(true);
        expect(fs.existsSync(ui5Yaml)).toBe(true);

        const manifestContent = fs.readFileSync(manifestPath, 'utf8');
        const i18nContent = fs.readFileSync(i18nPath, 'utf8');
        const ui5Content = fs.readFileSync(ui5Yaml, 'utf8');
        expect(manifestContent).toMatchSnapshot();
        expect(i18nContent).toMatchSnapshot();
        expect(ui5Content).toMatchSnapshot();
    });
});<|MERGE_RESOLUTION|>--- conflicted
+++ resolved
@@ -1,23 +1,10 @@
-import { exec } from 'child_process';
 import fs from 'fs';
 import { join } from 'path';
 import { rimraf } from 'rimraf';
 import yeomanTest from 'yeoman-test';
-<<<<<<< HEAD
 import { exec } from 'child_process';
 import Generator from 'yeoman-generator';
 
-import * as Logger from '@sap-ux/logger';
-import { isAppStudio } from '@sap-ux/btp-utils';
-import type { ToolsLogger } from '@sap-ux/logger';
-import { getCredentialsFromStore } from '@sap-ux/system-access';
-import type { Language, SourceApplication, VersionDetail } from '@sap-ux/adp-tooling';
-import { type AbapServiceProvider, AdaptationProjectType } from '@sap-ux/axios-extension';
-import { sendTelemetry, getHostEnvironment, hostEnvironment } from '@sap-ux/fiori-generator-shared';
-=======
-
-import type { SourceApplication, VersionDetail } from '@sap-ux/adp-tooling';
->>>>>>> 8e9941a2
 import {
     SystemLookup,
     fetchPublicVersions,
@@ -26,20 +13,21 @@
     loadApps,
     validateUI5VersionExists
 } from '@sap-ux/adp-tooling';
-import type { AbapServiceProvider } from '@sap-ux/axios-extension';
+import * as Logger from '@sap-ux/logger';
 import { isAppStudio } from '@sap-ux/btp-utils';
+import type { ToolsLogger } from '@sap-ux/logger';
+import { getCredentialsFromStore } from '@sap-ux/system-access';
+import type { Language, SourceApplication, VersionDetail } from '@sap-ux/adp-tooling';
+import { type AbapServiceProvider, AdaptationProjectType } from '@sap-ux/axios-extension';
 import { getHostEnvironment, hostEnvironment, sendTelemetry } from '@sap-ux/fiori-generator-shared';
-import type { ToolsLogger } from '@sap-ux/logger';
-import * as Logger from '@sap-ux/logger';
-import { getCredentialsFromStore } from '@sap-ux/system-access';
-
+
+import adpGenerator from '../src/app';
+import { initI18n, t } from '../src/utils/i18n';
+import type { JsonInput } from '../src/app/types';
+import { EventName } from '../src/telemetryEvents';
 import type { AdpGeneratorOptions } from '../src/app';
-import adpGenerator from '../src/app';
 import { ConfigPrompter } from '../src/app/questions/configuration';
 import { getDefaultProjectName } from '../src/app/questions/helper/default-values';
-import type { JsonInput } from '../src/app/types';
-import { EventName } from '../src/telemetryEvents';
-import { initI18n, t } from '../src/utils/i18n';
 
 jest.mock('@sap-devx/feature-toggle-node', () => ({
     // Is BAS this will mean that the layer is CUSTOMER_BASE
@@ -147,15 +135,12 @@
     shouldCreateExtProject: false
 };
 
-<<<<<<< HEAD
 const activeLanguages: Language[] = [{ sap: 'value', i18n: 'DE' }];
 const adaptationProjectTypes: AdaptationProjectType[] = [AdaptationProjectType.CLOUD_READY];
-=======
 const publicVersions = {
     latest: { version: '1.134.1' } as VersionDetail,
     '1.134.0': { version: '1.134.0' } as VersionDetail
 };
->>>>>>> 8e9941a2
 
 const isAbapCloudMock = jest.fn();
 const getAtoInfoMock = jest.fn();
