import { AppRouterType } from '@sap-ux/adp-tooling';
import type { CFApp, SourceApplication } from '@sap-ux/adp-tooling';

import {
    getApplicationChoices,
    getCFAppChoices,
    getAppRouterChoices
} from '../../../../src/app/questions/helper/choices';

describe('Choices Helper Functions', () => {
    beforeEach(() => {
        jest.clearAllMocks();
    });

    describe('getApplicationChoices', () => {
        const mockSourceApp: SourceApplication = {
            id: 'test-app-id',
            title: 'Test Application',
            registrationIds: ['REG123'],
            ach: 'ACH456',
            fileType: 'application',
            bspUrl: '/test.bsp.com',
            bspName: 'test-bsp'
        };

        const mockSourceAppWithoutTitle: SourceApplication = {
            id: 'test-app-id-2',
            title: '',
            registrationIds: ['REG456'],
            ach: 'ACH789',
            fileType: 'application',
            bspUrl: '/test2.bsp.com',
            bspName: 'test-bsp-2'
        };

        test('should create choices from applications with title', () => {
            const apps = [mockSourceApp];
            const result = getApplicationChoices(apps);

            expect(result).toHaveLength(1);
            expect(result[0]).toEqual({
                value: mockSourceApp,
                name: 'Test Application (test-app-id, REG123, ACH456)'
            });
        });

        test('should create choices from applications without title', () => {
            const apps = [mockSourceAppWithoutTitle];
            const result = getApplicationChoices(apps);

            expect(result).toHaveLength(1);
            expect(result[0]).toEqual({
                value: mockSourceAppWithoutTitle,
                name: 'test-app-id-2 (REG456, ACH789)'
            });
        });

        test('should handle multiple applications', () => {
            const apps = [mockSourceApp, mockSourceAppWithoutTitle];
            const result = getApplicationChoices(apps);

            expect(result).toHaveLength(2);
            expect(result[0].name).toBe('Test Application (test-app-id, REG123, ACH456)');
            expect(result[1].name).toBe('test-app-id-2 (REG456, ACH789)');
        });

        test('should handle empty array', () => {
            const result = getApplicationChoices([]);
            expect(result).toHaveLength(0);
        });

        test('should handle non-array input', () => {
            const nonArray = 'not an array';
            const result = getApplicationChoices(nonArray as any);
            expect(result).toBe(nonArray);
        });
    });

    describe('getCFAppChoices', () => {
        const mockCFApp: CFApp = {
            appId: 'test-app-id',
            appName: 'Test App',
            appVersion: '1.0.0',
            appHostId: 'host-123',
            serviceName: 'test-service',
            title: 'Test Application'
        };

        const mockCFApp2: CFApp = {
            appId: 'test-app-id-2',
            appName: 'Test App 2',
            appVersion: '2.0.0',
            appHostId: 'host-456',
            serviceName: 'test-service-2',
            title: 'Test Application 2'
        };

<<<<<<< HEAD
        test('should create choices using formatDiscovery when available', () => {
=======
        test('should create choices when available', () => {
>>>>>>> 92a06a77
            const apps = [mockCFApp];

            const result = getCFAppChoices(apps);

            expect(result).toHaveLength(1);
            expect(result[0]).toEqual({
                value: mockCFApp,
                name: 'Test Application (test-app-id 1.0.0)'
            });
        });

        test('should handle multiple apps', () => {
            const apps = [mockCFApp, mockCFApp2];

            const result = getCFAppChoices(apps);

            expect(result).toHaveLength(2);
            expect(result[0]).toEqual({
                value: mockCFApp,
                name: 'Test Application (test-app-id 1.0.0)'
            });
            expect(result[1]).toEqual({
                value: mockCFApp2,
                name: 'Test Application 2 (test-app-id-2 2.0.0)'
            });
        });

        test('should handle empty array', () => {
            const result = getCFAppChoices([]);
            expect(result).toHaveLength(0);
        });
    });

    describe('getAppRouterChoices', () => {
        test('should return only MANAGED option when isInternalUsage is false', () => {
            const result = getAppRouterChoices(false);

            expect(result).toHaveLength(1);
            expect(result[0]).toEqual({
                name: AppRouterType.MANAGED,
                value: AppRouterType.MANAGED
            });
        });

        test('should return both MANAGED and STANDALONE options when isInternalUsage is true', () => {
            const result = getAppRouterChoices(true);

            expect(result).toHaveLength(2);
            expect(result[0]).toEqual({
                name: AppRouterType.MANAGED,
                value: AppRouterType.MANAGED
            });
            expect(result[1]).toEqual({
                name: AppRouterType.STANDALONE,
                value: AppRouterType.STANDALONE
            });
        });
    });
});<|MERGE_RESOLUTION|>--- conflicted
+++ resolved
@@ -95,11 +95,7 @@
             title: 'Test Application 2'
         };
 
-<<<<<<< HEAD
-        test('should create choices using formatDiscovery when available', () => {
-=======
         test('should create choices when available', () => {
->>>>>>> 92a06a77
             const apps = [mockCFApp];
 
             const result = getCFAppChoices(apps);
