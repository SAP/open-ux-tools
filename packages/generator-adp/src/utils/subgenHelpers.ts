import type Generator from 'yeoman-generator';
import type { AppWizard } from '@sap-devx/yeoman-ui-types';

import type { ToolsLogger } from '@sap-ux/logger';
import type { ManifestNamespace } from '@sap-ux/project-access';
<<<<<<< HEAD
import type { ILogWrapper } from '@sap-ux/fiori-generator-shared';
import type { ConfigAnswers, AttributesAnswers, SystemLookup, FlexLayer } from '@sap-ux/adp-tooling';
=======
import type { ConfigAnswers, AttributesAnswers, SystemLookup } from '@sap-ux/adp-tooling';
>>>>>>> 4cc0e7c1

import { t } from './i18n';
import { getExtensionProjectData, resolveNodeModuleGenerator } from '../app/extension-project';
/**
 * Parameters required for composing the extension project generator.
 */
interface ExtProjectGenProps {
    configAnswers: ConfigAnswers;
    attributeAnswers: AttributesAnswers;
    systemLookup: SystemLookup;
}

/**
 * Parameters required for composing the FLP config generator.
 */
interface FlpGenProps {
    vscode: unknown;
    projectRootPath: string;
    inbounds?: ManifestNamespace.Inbound;
    layer: FlexLayer;
}

/**
 * Options required to invoke the deploy-config subgenerator.
 */
interface DeployGenOptions {
    projectName: string;
    targetFolder: string;
    client?: string;
    connectedSystem: string;
    destinationName?: string;
}

/**
 * Composes the FLP config sub-generator using `composeWith`. This generator is used to scaffold
 * the FLP (Fiori Launchpad) configuration for the project.
 *
 * @param {FlpGenProps} options - Configuration object for the FLP generator.
 * @param {string} options.projectRootPath - Full path to the root of the project.
 * @param {string} options.system - System identifier string.
 * @param {Generator['composeWith']} composeWith - `composeWith` method provided by Yeoman Generator instance.
 * @param {ToolsLogger} logger - Logger instance for tracking operations and errors.
 * @param {AppWizard} appWizard - AppWizard instance for interacting with the UI (optional).
 */
export function addFlpGen(
    { projectRootPath, vscode, inbounds, layer }: FlpGenProps,
    composeWith: Generator['composeWith'],
    logger: ToolsLogger,
    appWizard: AppWizard
): void {
    try {
        /**
         * We are using this namespace for now because '@sap-ux/adp-flp-config-sub-generator' is not yet bundled in '@sap/generator-fiori'.
         */
        composeWith(require.resolve('@sap-ux/adp-flp-config-sub-generator/generators/app'), {
            launchAsSubGen: true,
            vscode,
            inbounds,
            layer,
            data: { projectRootPath },
            appWizard
        });
        logger.info(`'@sap-ux/adp-flp-config-sub-generator' was called.`);
    } catch (e) {
        logger.error(e);
        throw new Error(`Could not call '@sap-ux/adp-flp-config-sub-generator' sub-generator: ${e.message}`);
    }
}

/**
 * Composes the Fiori deploy-config sub-generator using `composeWith`. This sub-generator configures
 * deployment for Fiori applications, such as to ABAP or Cloud Foundry environments.
 *
 * @param {DeployGenOptions} options - Deployment generator input options
 * @param {string} options.projectName - Project name
 * @param {string} options.targetFolder - Folder where project will be generated
 * @param {string} options.applicationType - Type of application being deployed
 * @param {string} options.client - (Optional) ABAP client number
 * @param {string} options.connectedSystem - (Optional) Connected system data
 * @param {string} options.destinationName - (Optional) Destination name for deployment
 * @param {Generator['composeWith']} composeWith - Yeoman composeWith method from generator context
 * @param {ToolsLogger} logger - Logger for info and error output
 * @param {AppWizard} appWizard - Optional AppWizard instance for displaying UI messages
 */
export function addDeployGen(
    { projectName, targetFolder, client, connectedSystem, destinationName }: DeployGenOptions,
    composeWith: Generator['composeWith'],
    logger: ToolsLogger,
    appWizard: AppWizard
): void {
    try {
        const generatorOptions = {
            launchDeployConfigAsSubGenerator: true,
            projectName,
            projectPath: targetFolder,
            telemetryData: { appType: 'Fiori Adaptation' },
            appWizard,
            logWrapper: logger,
            target: 'abap',
            ...(client && { appGenClient: client }),
            ...(connectedSystem && { connectedSystem }),
            ...(destinationName && { appGenDestination: destinationName })
        };

        composeWith('@sap/fiori:deploy-config', generatorOptions);
        logger.info(`'@sap/fiori:deploy-config' was called.`);
    } catch (e) {
        logger.error(e);
        throw new Error(`Could not call '@sap/fiori:deploy-config' sub-generator: ${e.message}`);
    }
}

/**
 * Composes the extension project sub-generator if the base app is unsupported.
 *
 * @param {ExtProjectGenProps} options - Required options for composing the generator.
 * @param {ConfigAnswers} options.configAnswers - The collected config prompt answers.
 * @param {AttributesAnswers} options.attributeAnswers - The collected attribute prompt answers.
 * @param {SystemLookup} options.systemLookup - Instance of the system lookup.
 * @param {Generator['composeWith']} composeWith - `composeWith` method provided by Yeoman Generator instance.
 * @param {ToolsLogger} logger - Logger instance for tracking operations and errors.
 * @param {AppWizard} appWizard - AppWizard instance for interacting with the UI (optional).
 */
export async function addExtProjectGen(
    { configAnswers, attributeAnswers, systemLookup }: ExtProjectGenProps,
    composeWith: Generator['composeWith'],
    logger: ToolsLogger,
    appWizard?: AppWizard
): Promise<void> {
    try {
        const data = await getExtensionProjectData(configAnswers, attributeAnswers, systemLookup);
        const generator = resolveNodeModuleGenerator();

        composeWith(generator!, {
            arguments: [JSON.stringify(data)],
            appWizard
        });
        logger.info(`'@bas-dev/generator-extensibility-sub' was called.`);
    } catch (e) {
        logger.info(t('error.creatingExtensionProjectError'));
        logger.error(e);
        throw new Error(`Could not call '@bas-dev/generator-extensibility-sub' sub-generator: ${e.message}`);
    }
}<|MERGE_RESOLUTION|>--- conflicted
+++ resolved
@@ -3,12 +3,8 @@
 
 import type { ToolsLogger } from '@sap-ux/logger';
 import type { ManifestNamespace } from '@sap-ux/project-access';
-<<<<<<< HEAD
 import type { ILogWrapper } from '@sap-ux/fiori-generator-shared';
 import type { ConfigAnswers, AttributesAnswers, SystemLookup, FlexLayer } from '@sap-ux/adp-tooling';
-=======
-import type { ConfigAnswers, AttributesAnswers, SystemLookup } from '@sap-ux/adp-tooling';
->>>>>>> 4cc0e7c1
 
 import { t } from './i18n';
 import { getExtensionProjectData, resolveNodeModuleGenerator } from '../app/extension-project';
