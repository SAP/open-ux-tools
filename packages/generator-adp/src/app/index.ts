import { join } from 'path';
import Generator from 'yeoman-generator';
import { AppWizard, MessageType, Prompts as YeomanUiSteps, type IPrompt } from '@sap-devx/yeoman-ui-types';

import {
    FlexLayer,
    SystemLookup,
    fetchPublicVersions,
    generate,
    getConfig,
    getConfiguredProvider,
    loadApps,
    type AttributesAnswers,
    type ConfigAnswers,
    type UI5Version,
    SourceManifest,
    isCFEnvironment,
    getBaseAppInbounds
} from '@sap-ux/adp-tooling';
import { ToolsLogger } from '@sap-ux/logger';
import type { Manifest, ManifestNamespace } from '@sap-ux/project-access';
import type { AbapServiceProvider } from '@sap-ux/axios-extension';
import { isInternalFeaturesSettingEnabled } from '@sap-ux/feature-toggle';
import { TelemetryHelper, getDefaultTargetFolder, isCli, sendTelemetry } from '@sap-ux/fiori-generator-shared';

import { getFlexLayer } from './layer';
import { initI18n, t } from '../utils/i18n';
import { EventName } from '../telemetryEvents';
import { setHeaderTitle } from '../utils/opts';
<<<<<<< HEAD
import { getWizardPages } from '../utils/steps';
import AdpGeneratorLogger from '../utils/logger';
=======
import { getWizardPages, updateFlpWizardSteps, updateWizardSteps, getDeployPage } from '../utils/steps';
import AdpFlpConfigLogger from '../utils/logger';
>>>>>>> 65a33cfd
import { getPrompts } from './questions/attributes';
import { ConfigPrompter } from './questions/configuration';
import { validateJsonInput } from './questions/helper/validators';
import { getPackageInfo, installDependencies } from '../utils/deps';
import { addDeployGen, addExtProjectGen, addFlpGen } from '../utils/subgenHelpers';
import { getFirstArgAsString, parseJsonInput } from '../utils/parse-json-input';
import { cacheClear, cacheGet, cachePut, initCache } from '../utils/appWizardCache';
import { type AdpGeneratorOptions, type AttributePromptOptions, type JsonInput } from './types';
import { getDefaultNamespace, getDefaultProjectName } from './questions/helper/default-values';
import { existsInWorkspace, showWorkspaceFolderWarning, handleWorkspaceFolderChoice } from '../utils/workspace';

/**
 * Generator for creating an Adaptation Project.
 *
 * @extends Generator
 */
export default class extends Generator {
    setPromptsCallback: (fn: object) => void;
    private readonly appWizard: AppWizard;
    private readonly vscode: any;
    private readonly toolsLogger: ToolsLogger;
    private isCli: boolean;

    /**
     * A boolean flag indicating whether node_modules should be installed after project generation.
     */
    private readonly shouldInstallDeps: boolean;
    /**
     * A boolean flag indicating whether an extension project should be created.
     */
    private shouldCreateExtProject: boolean;
    /**
     * Generator prompts.
     */
    private readonly prompts: YeomanUiSteps;
    /**
     * Instance of the logger.
     */
    private logger: ToolsLogger;
    /**
     * Flex layer indicating customer or vendor base.
     */
    private layer: FlexLayer;
    /**
     * Answers collected from configuration prompts.
     */
    private configAnswers: ConfigAnswers;
    /**
     * Project attribute answers.
     */
    private attributeAnswers: AttributesAnswers;
    /**
     * SystemLookup instance for managing system endpoints.
     */
    private systemLookup: SystemLookup;
    /**
     * Instance of the configuration prompter class.
     */
    private prompter: ConfigPrompter;
    /**
     * JSON object representing the complete adaptation project configuration,
     * passed as a CLI argument.
     */
    private readonly jsonInput?: JsonInput;
    /**
     * Instance of AbapServiceProvider.
     */
    private abapProvider: AbapServiceProvider;
    /**
     * Application manifest.
     */
    private manifest: Manifest;
    /**
     * Publicly available UI5 versions.
     */
    private publicVersions: UI5Version;
    /**
     * Indicates if the current layer is based on a customer base.
     */
    private isCustomerBase: boolean;
    /**
     * Base application inbounds, if the base application is an FLP app.
     */
    private baseAppInbounds?: ManifestNamespace.Inbound;

    /**
     * Creates an instance of the generator.
     *
     * @param {string | string[]} args - The arguments passed to the generator.
     * @param {AdpGeneratorOptions} opts - The options for the generator.
     */
    constructor(args: string | string[], opts: AdpGeneratorOptions) {
        super(args, opts);
        this.appWizard = opts.appWizard ?? AppWizard.create(opts);
        this.shouldInstallDeps = opts.shouldInstallDeps ?? true;
        this.toolsLogger = new ToolsLogger();
        this.vscode = opts.vscode;
        this.options = opts;

        this._setupLogging();

        const jsonInputString = getFirstArgAsString(args);
        this.jsonInput = parseJsonInput(jsonInputString, this.logger);

        if (!this.jsonInput) {
            this.env.lookup({
                packagePatterns: ['@sap/generator-fiori', '@sap-ux/adp-flp-config-sub-generator']
            });
            setHeaderTitle(opts, this.logger);

            initCache(this.logger, this.appWizard);
            this.prompts = new YeomanUiSteps([]);
            this.setPromptsCallback = (fn): void => {
                if (this.prompts) {
                    this.prompts.setCallback(fn);
                }
            };
        }
    }

    async initializing(): Promise<void> {
        await initI18n();

        this.isCli = isCli();
        this.layer = getFlexLayer();
        this.isCustomerBase = this.layer === FlexLayer.CUSTOMER_BASE;
        this.systemLookup = new SystemLookup(this.logger);

        if (!this.jsonInput) {
            this.prompts.splice(0, 0, getWizardPages());
            this.prompter = this._getOrCreatePrompter();
        }

        await TelemetryHelper.initTelemetrySettings({
            consumerModule: {
                name: '@sap/generator-fiori:generator-adp',
                version: this.rootGeneratorVersion()
            },
            internalFeature: isInternalFeaturesSettingEnabled(),
            watchTelemetrySettingStore: false
        });
    }

    async prompting(): Promise<void> {
        if (this.jsonInput) {
            return;
        }

        const configQuestions = this.prompter.getPrompts({
            appValidationCli: { hide: !this.isCli },
            systemValidationCli: { hide: !this.isCli }
        });
        this.configAnswers = await this.prompt<ConfigAnswers>(configQuestions);
        this.shouldCreateExtProject = !!this.configAnswers.shouldCreateExtProject;

        this.logger.info(`System: ${this.configAnswers.system}`);
        this.logger.info(`Application: ${JSON.stringify(this.configAnswers.application, null, 2)}`);

        const { ui5Versions, systemVersion } = this.prompter.ui5;
        const promptConfig = {
            ui5Versions,
            isVersionDetected: !!systemVersion,
            isCloudProject: this.prompter.isCloud,
            layer: this.layer,
            prompts: this.prompts
        };
        const defaultFolder = getDefaultTargetFolder(this.options.vscode) ?? process.cwd();
        if (this.prompter.isCloud) {
            this.baseAppInbounds = await getBaseAppInbounds(this.configAnswers.application.id, this.prompter.provider);
        }
        const options: AttributePromptOptions = {
            targetFolder: { default: defaultFolder },
<<<<<<< HEAD
            ui5ValidationCli: { hide: !this.isCli },
            enableTypeScript: { hide: this.shouldCreateExtProject }
=======
            ui5ValidationCli: { hide: !isCLI },
            enableTypeScript: { hide: this.shouldCreateExtProject },
            addFlpConfig: { hasBaseAppInbounds: !!this.baseAppInbounds }
>>>>>>> 65a33cfd
        };
        const attributesQuestions = getPrompts(this.destinationPath(), promptConfig, options);

        this.attributeAnswers = await this.prompt(attributesQuestions);

        // Steps need to be updated here to be available after back navigation in Yeoman UI.
        this._updateWizardStepsAfterNavigation();

        this.logger.info(`Project Attributes: ${JSON.stringify(this.attributeAnswers, null, 2)}`);

        if (this.attributeAnswers?.addFlpConfig) {
            addFlpGen(
                {
                    vscode: this.vscode,
                    projectRootPath: this._getProjectPath(),
                    inbounds: this.baseAppInbounds
                },
                this.composeWith.bind(this),
                this.logger,
                this.appWizard
            );
        }

        if (this.attributeAnswers.addDeployConfig) {
            const client = (await this.systemLookup.getSystemByName(this.configAnswers.system))?.Client;
            addDeployGen(
                {
                    projectName: this.attributeAnswers.projectName,
                    targetFolder: this.attributeAnswers.targetFolder,
                    connectedSystem: this.configAnswers.system,
                    client
                },
                this.composeWith.bind(this),
                this.logger,
                this.appWizard
            );
        }
    }

    async writing(): Promise<void> {
        try {
            if (this.jsonInput) {
                await this._initFromJson();
            }

            if (this.shouldCreateExtProject) {
                await addExtProjectGen(
                    {
                        configAnswers: this.configAnswers,
                        attributeAnswers: this.attributeAnswers,
                        systemLookup: this.systemLookup
                    },
                    this.composeWith.bind(this),
                    this.logger,
                    this.appWizard
                );
                return;
            }

            const provider = this.jsonInput ? this.abapProvider : this.prompter.provider;
            const publicVersions = this.jsonInput ? this.publicVersions : this.prompter.ui5.publicVersions;
            const manifest = this.jsonInput ? this.manifest : this.prompter.manifest;

            const packageJson = getPackageInfo();
            const config = await getConfig({
                provider,
                configAnswers: this.configAnswers,
                attributeAnswers: this.attributeAnswers,
                systemVersion: this.prompter?.ui5?.systemVersion,
                publicVersions,
                manifest,
                layer: this.layer,
                packageJson,
                logger: this.toolsLogger
            });

            await generate(this._getProjectPath(), config, this.fs);
        } catch (e) {
            this.logger.error(`Writing phase failed: ${e}`);
            throw new Error(t('error.updatingApp'));
        } finally {
            cacheClear(this.appWizard, this.logger);
        }
    }

    async install(): Promise<void> {
        if (!this.shouldInstallDeps || this.shouldCreateExtProject) {
            return;
        }

        try {
            await installDependencies(this._getProjectPath());
        } catch (e) {
            this.logger.error(`Installation of dependencies failed: ${e.message}`);
        }
    }

    async end(): Promise<void> {
        const telemetryData =
            TelemetryHelper.createTelemetryData({
                appType: 'generator-adp',
                ...this.options.telemetryData
            }) ?? {};
        const projectPath = this._getProjectPath();
        if (telemetryData) {
            sendTelemetry(EventName.ADAPTATION_PROJECT_CREATED, telemetryData, projectPath).catch((error) => {
                this.logger.error(t('error.telemetry', { error }));
            });
        }

        if (isCFEnvironment(projectPath) || this.isCli) {
            return;
        }

        try {
            if (!existsInWorkspace(this.vscode, projectPath)) {
                const userChoice = await showWorkspaceFolderWarning(this.vscode, projectPath);
                if (!userChoice) {
                    return;
                }
                await handleWorkspaceFolderChoice(this.vscode, projectPath, userChoice);
                return;
            }
            await this.vscode?.commands?.executeCommand?.('sap.ux.application.info', { fsPath: projectPath });
        } catch (e) {
            this.appWizard.showError(e.message, MessageType.notification);
        }
    }

    /**
     * Retrieves the ConfigPrompter instance from cache if it exists, otherwise creates a new instance.
     *
     * @returns {ConfigPrompter} Cached config prompter if going back a page.
     */
    private _getOrCreatePrompter(): ConfigPrompter {
        const cached = cacheGet<ConfigPrompter>(this.appWizard, 'prompter', this.logger);
        if (cached) {
            return cached;
        }

        const prompter = new ConfigPrompter(this.systemLookup, this.layer, this.logger);
        cachePut(this.appWizard, { prompter }, this.logger);
        return prompter;
    }

    /**
     * Combines the target folder and project name.
     *
     * @returns {string} The project path from the answers.
     */
    private _getProjectPath(): string {
        return join(this.attributeAnswers.targetFolder, this.attributeAnswers.projectName);
    }

    /**
     * Configures logging for the generator.
     */
    private _setupLogging(): void {
        AdpGeneratorLogger.configureLogging(
            this.options.logger,
            this.rootGeneratorName(),
            this.log,
            this.options.vscode,
            this.options.logLevel,
            this.options.logWrapper
        );
        this.logger = AdpGeneratorLogger.logger as unknown as ToolsLogger;
    }

    /**
     * Initialize the project generator from a json.
     */
    private async _initFromJson(): Promise<void> {
        if (!this.jsonInput) {
            return;
        }

        const {
            system,
            client,
            username = '',
            password = '',
            application: baseApplicationName,
            applicationTitle,
            targetFolder = '/home/user/projects',
            projectName = getDefaultProjectName(targetFolder, `${baseApplicationName}.variant`),
            namespace = getDefaultNamespace(projectName, this.isCustomerBase)
        } = this.jsonInput;

        await validateJsonInput(this.systemLookup, this.isCustomerBase, {
            projectName,
            targetFolder,
            namespace,
            system
        });

        this.publicVersions = await fetchPublicVersions(this.logger);

        const providerOptions = {
            system,
            client,
            username,
            password
        };
        this.abapProvider = await getConfiguredProvider(providerOptions, this.logger);

        const applications = await loadApps(this.abapProvider, this.isCustomerBase);
        const application = applications.find((application) => application.id === baseApplicationName);
        if (!application) {
            throw new Error(t('error.applicationNotFound', { appName: baseApplicationName }));
        }

        const sourceManifest = new SourceManifest(this.abapProvider, application.id);
        this.manifest = await sourceManifest.getManifest();

        this.configAnswers = {
            system,
            username,
            password,
            application
        };

        this.attributeAnswers = {
            projectName,
            title: applicationTitle ?? `${application.title} (variant)`,
            namespace,
            targetFolder,
            // If not provided, latest ui5 version will be used. See getConfig() for a reference.
            ui5Version: '',
            enableTypeScript: false
        };
    }

    /**
     * Updates the FLP wizard steps in the prompt sequence if the FLP configuration page(s) does not already exist.
     *
     */
    private _updateWizardStepsAfterNavigation(): void {
        const pages: IPrompt[] = this.prompts['items'];
        const flpPagesExist = pages.some((p) => p.name === t('yuiNavSteps.flpConfigName'));
        const deployPageExists = pages.some((p) => p.name === t('yuiNavSteps.deployConfigName'));

        if (!deployPageExists) {
            updateWizardSteps(
                this.prompts,
                getDeployPage(),
                t('yuiNavSteps.projectAttributesName'),
                this.attributeAnswers.addDeployConfig
            );
        }

        if (!flpPagesExist) {
            updateFlpWizardSteps(
                !!this.baseAppInbounds,
                this.prompts,
                this.attributeAnswers.projectName,
                this.attributeAnswers.addFlpConfig
            );
        }
    }
}

export type { AdpGeneratorOptions };<|MERGE_RESOLUTION|>--- conflicted
+++ resolved
@@ -27,22 +27,17 @@
 import { initI18n, t } from '../utils/i18n';
 import { EventName } from '../telemetryEvents';
 import { setHeaderTitle } from '../utils/opts';
-<<<<<<< HEAD
-import { getWizardPages } from '../utils/steps';
 import AdpGeneratorLogger from '../utils/logger';
-=======
-import { getWizardPages, updateFlpWizardSteps, updateWizardSteps, getDeployPage } from '../utils/steps';
-import AdpFlpConfigLogger from '../utils/logger';
->>>>>>> 65a33cfd
 import { getPrompts } from './questions/attributes';
 import { ConfigPrompter } from './questions/configuration';
 import { validateJsonInput } from './questions/helper/validators';
 import { getPackageInfo, installDependencies } from '../utils/deps';
+import { getFirstArgAsString, parseJsonInput } from '../utils/parse-json-input';
 import { addDeployGen, addExtProjectGen, addFlpGen } from '../utils/subgenHelpers';
-import { getFirstArgAsString, parseJsonInput } from '../utils/parse-json-input';
 import { cacheClear, cacheGet, cachePut, initCache } from '../utils/appWizardCache';
+import { getDefaultNamespace, getDefaultProjectName } from './questions/helper/default-values';
 import { type AdpGeneratorOptions, type AttributePromptOptions, type JsonInput } from './types';
-import { getDefaultNamespace, getDefaultProjectName } from './questions/helper/default-values';
+import { getWizardPages, updateFlpWizardSteps, updateWizardSteps, getDeployPage } from '../utils/steps';
 import { existsInWorkspace, showWorkspaceFolderWarning, handleWorkspaceFolderChoice } from '../utils/workspace';
 
 /**
@@ -206,14 +201,9 @@
         }
         const options: AttributePromptOptions = {
             targetFolder: { default: defaultFolder },
-<<<<<<< HEAD
             ui5ValidationCli: { hide: !this.isCli },
-            enableTypeScript: { hide: this.shouldCreateExtProject }
-=======
-            ui5ValidationCli: { hide: !isCLI },
             enableTypeScript: { hide: this.shouldCreateExtProject },
             addFlpConfig: { hasBaseAppInbounds: !!this.baseAppInbounds }
->>>>>>> 65a33cfd
         };
         const attributesQuestions = getPrompts(this.destinationPath(), promptConfig, options);
 
