import { relative } from 'node:path';
import { fileURLToPath } from 'node:url';

import type { TextDocument } from 'vscode-languageserver-textdocument';
import { toReferenceUri } from '@sap-ux/project-access';

import type { NoUndefinedNamespaceData, AnnotationFile, Reference } from '@sap-ux/odata-annotation-core';
import {
    TextEdit,
    printOptions as defaultPrintOptions,
    Position,
    Edm,
    Range,
    rangeContained,
    TEXT_TYPE
} from '@sap-ux/odata-annotation-core';
import type { VocabularyService } from '@sap-ux/odata-vocabularies';

import { createMetadataCollector, type CdsCompilerFacade } from '@sap/ux-cds-compiler-facade';

import type { Annotation, Collection, Token } from '@sap-ux/cds-annotation-parser';
import {
    copyRange,
    ENUM_TYPE,
    STRING_LITERAL_TYPE,
    ReservedProperties,
    ANNOTATION_TYPE,
    COLLECTION_TYPE,
    RECORD_PROPERTY_TYPE,
    RECORD_TYPE,
    copyPosition,
    ANNOTATION_GROUP_TYPE,
    ANNOTATION_GROUP_ITEMS_TYPE
} from '@sap-ux/cds-annotation-parser';
import type { Target } from '@sap-ux/cds-odata-annotation-converter';
import { TARGET_TYPE, printPrimitiveValue, indent, print, printTarget } from '@sap-ux/cds-odata-annotation-converter';

import { increaseIndent, compareByRange } from '../utils';
import { ApiError } from '../error';

import type { Comment } from './comments';
import type { AstNode, CDSDocument, ContainerNode } from './document';
import { CDS_DOCUMENT_TYPE, getChildCount, getItems } from './document';
import type { DeletionRange } from './deletion';
import { getTextEditsForDeletionRanges, getDeletionRangeForNode } from './deletion';
import { getAstNodesFromPointer } from './pointer';

import type {
    CDSDocumentChange,
    DeleteAnnotation,
    InsertAnnotation,
    DeleteEmbeddedAnnotation,
    DeleteRecordProperty,
    DeletePrimitiveValue,
    InsertEmbeddedAnnotation,
    InsertCollection,
    InsertRecord,
    InsertRecordProperty,
    InsertPrimitiveValue,
    SetFlags,
    InsertQualifier,
    ReplaceTextValue,
    ReplaceRecordProperty,
    MoveCollectionValue,
    DeleteQualifier,
    InsertReference,
    InsertTarget,
    ReplaceNode,
    UpdatePrimitiveValue,
    DeleteRecord,
    DeleteTarget,
    ConvertToCompoundAnnotation,
    ElementInserts,
    DeleteAnnotationGroup
} from './change';
import {
    INSERT_PRIMITIVE_VALUE_TYPE,
    MOVE_COLLECTION_VALUE_CHANGE_TYPE,
    DELETE_ANNOTATION_CHANGE_TYPE,
    INSERT_ANNOTATION_CHANGE_TYPE,
    INSERT_TARGET_CHANGE_TYPE,
    INSERT_RECORD_CHANGE_TYPE,
    INSERT_COLLECTION_CHANGE_TYPE,
    INSERT_EMBEDDED_ANNOTATION_CHANGE_TYPE,
    INSERT_RECORD_PROPERTY_CHANGE_TYPE,
    INSERT_QUALIFIER_CHANGE_TYPE,
    INSERT_REFERENCE_CHANGE_TYPE,
    DELETE_EMBEDDED_ANNOTATION_CHANGE_TYPE,
    DELETE_PRIMITIVE_VALUE_CHANGE_TYPE,
    DELETE_QUALIFIER_CHANGE_TYPE,
    DELETE_RECORD_CHANGE_TYPE,
    DELETE_RECORD_PROPERTY_CHANGE_TYPE,
    REPLACE_NODE_CHANGE_TYPE,
    REPLACE_RECORD_PROPERTY_CHANGE_TYPE,
    SET_FLAGS_CHANGE_TYPE,
    UPDATE_PRIMITIVE_VALUE_CHANGE_TYPE,
    REPLACE_TEXT_VALUE_CHANGE_TYPE,
    DELETE_TARGET_CHANGE_TYPE,
    CONVERT_TO_COMPOUND_ANNOTATION_CHANGE_TYPE,
    DELETE_ANNOTATION_GROUP_CHANGE_TYPE,
    DELETE_ANNOTATION_GROUP_ITEMS_CHANGE_TYPE,
    createDeleteAnnotationChange
} from './change';
import { createReferenceElement, preprocessChanges } from './preprocessor';
import type { CompilerToken } from './cds-compiler-tokens';
import {
    findLastTokenBeforePosition,
    findFirstTokenAfterPosition,
    matchTokenByStart,
    createTokenRange,
    isOldToken,
    tokenLine,
    tokenColumn
} from './cds-compiler-tokens';
import { getIndentLevelFromPointer, getIndentLevelFromNode } from './indent';

const printOptions: typeof defaultPrintOptions = { ...defaultPrintOptions, useSnippetSyntax: false };

const ANNOTATION_START_PATTERN = /^@/i;

type ChangeHandlerFunction<T extends CDSDocumentChange> = (change: T, reversePath: AstNode[]) => void | Promise<void>;
type ChangeHandler = {
    [Change in CDSDocumentChange as Change['type']]: ChangeHandlerFunction<Change>;
};

/**
 *
 */
export class CDSWriter implements ChangeHandler {
    private readonly changes: CDSDocumentChange[] = [];
    private edits: TextEdit[] = [];
    private referenceEdits: TextEdit[] = [];
    private indentLevelCache: { [pointer: string]: number } = {};
    private vocabularyAliases = new Set<string>();
    private deletionRangesMapForTarget: Map<string, DeletionRange[]> = new Map();
    private uniqueInserts = new Set<string>();
    private processedChanges: CDSDocumentChange[] = [];

    /**
     *
     * @param facade - CDS compiler facade instance.
     * @param vocabularyService - Vocabulary API.
     * @param document - CDS document AST root.
     * @param comments - All comments of the document.
     * @param tokens - All tokens in the document.
     * @param textDocument - TextDocument instance.
     * @param projectRoot - Absolute path to the project root.
     * @param annotationFile - Internal representation of the annotation file.
     */
    constructor(
        private facade: CdsCompilerFacade,
        private vocabularyService: VocabularyService,
        private document: CDSDocument,
        private comments: Comment[],
        private tokens: CompilerToken[],
        private textDocument: TextDocument,
        private projectRoot: string,
        /**
         * This should be removed once it is no longer needed by deletion logic
         *
         * @deprecated
         */
        private annotationFile: AnnotationFile
    ) {
        for (const [, vocabulary] of this.vocabularyService.getVocabularies()) {
            this.vocabularyAliases.add(vocabulary.defaultAlias);
        }
    }

    /**
     * Adds change to the stack.
     *
     * @param change - New change.
     */
    public addChange(change: CDSDocumentChange): void {
        this.changes.push(change);
    }

    /**
     * Creates text edits for the changes in the stack.
     *
     * @returns - Text edits.
     */
    public async getTextEdits(): Promise<TextEdit[]> {
        this.resetState();
        this.processedChanges = preprocessChanges(this.document, this.changes, this.tokens);

        for (const change of this.processedChanges) {
            const path = getAstNodesFromPointer(this.document, change.pointer).reverse();
            const handler = this[change.type] as unknown as ChangeHandlerFunction<CDSDocumentChange>;
            const result = handler(change, path);
            if (result instanceof Promise) {
                await result;
            }
        }
        for (const key of this.deletionRangesMapForTarget.keys()) {
            const deletionRanges = this.deletionRangesMapForTarget.get(key) ?? [];
            if (deletionRanges.length > 0) {
                const targetDeletions = getTextEditsForDeletionRanges(
                    deletionRanges,
                    this.vocabularyAliases,
                    this.tokens,
                    this.annotationFile,
                    false
                );
                this.edits.push(...targetDeletions);
            }
        }
        this.edits.unshift(...this.referenceEdits);
        this.edits.sort(compareByRange);

        return this.edits;
    }

    /**
     * Building text edits is a stateful process and needs to be cleared after each {@link CDSWriter.getTextEdits} call.
     *
     */
    private resetState(): void {
        this.edits = [];
        this.referenceEdits = [];
        this.processedChanges = [];
        this.indentLevelCache = {};
        this.deletionRangesMapForTarget = new Map();
        this.uniqueInserts = new Set();
    }

    /**
     *
     * @param pointer
     */
    private getIndentLevel(pointer: string): number {
        const cachedValue = this.indentLevelCache[pointer];
        if (cachedValue !== undefined) {
            return cachedValue;
        }
        const level = getIndentLevelFromPointer(this.document, this.tokens, pointer);
        this.indentLevelCache[pointer] = level;
        return level;
    }

    //#region Inserts

    /**
     *
     * @param pointer
     * @param node
     * @param index
     */
    private isFirstInsert(pointer: string, node: ContainerNode, index: number = -1): boolean {
        const childCount = getChildCount(node);
        const i = index > -1 ? Math.min(index, childCount) : childCount;
        const insertPositionKey = `${pointer}/${i}`;
        const firstInsert = !this.uniqueInserts.has(insertPositionKey);
        this.uniqueInserts.add(insertPositionKey);
        return firstInsert;
    }

    // Change Handlers

    [INSERT_TARGET_CHANGE_TYPE] = (change: InsertTarget): void => {
        if (!this.document.range) {
            return;
        }

        let prefix = '';
        const position = this.document.range.end;
        if (this.document.range.end.character > 0) {
            prefix = '\n';
            position.character = 0;
        }

        const newElements = prefix + printTarget(change.target, change.complexTypePathSegments) + '\n';
        const edits = [TextEdit.insert(position, newElements)];
        this.edits.push(...edits);
    };

    [INSERT_RECORD_CHANGE_TYPE] = (change: InsertRecord, reversePath: AstNode[]): void => {
        const [astNode] = reversePath;
        const indentLevel = this.getIndentLevel(change.pointer);
        // inserting new record as value eg: annotate IncidentService.Incidents with @UI.Chart;
        if ((astNode?.type === ANNOTATION_TYPE || astNode?.type === RECORD_PROPERTY_TYPE) && astNode.range) {
            const recordText =
                ' : ' +
                indent(print(change.element, printOptions, { indentResult: false }), {
                    level: indentLevel,
                    skipFirstLine: true
                });
            const position = astNode.range.end;
            this.edits.push(TextEdit.insert(position, recordText));
        }
        if (astNode?.type === COLLECTION_TYPE) {
            const content = getContainerContent(astNode, this.comments, this.tokens);
            this.insertIntoNodeWithContent(
                content,
                astNode,
                change,
                indentLevel,
                this.isFirstInsert(change.pointer, astNode, change.index)
            );
        }
    };

    [INSERT_COLLECTION_CHANGE_TYPE] = (change: InsertCollection, reversePath: AstNode[]): void => {
        const [astNode] = reversePath;
        const indentLevel = this.getIndentLevel(change.pointer);
        const collectionText = change.element.content.length ? print(change.element) : '[]';
        const textWithPrefix = ` : ${collectionText}`;
        const position = astNode?.range?.end;
        if (position) {
            const text = indent(textWithPrefix, { level: indentLevel + 1, skipFirstLine: true });
            this.edits.push(TextEdit.insert(position, text));
        }
    };

    [INSERT_ANNOTATION_CHANGE_TYPE] = (change: InsertAnnotation, reversePath: AstNode[]): void => {
        const [astNode] = reversePath;
        if (astNode?.type !== TARGET_TYPE && astNode?.type !== ANNOTATION_GROUP_ITEMS_TYPE) {
            return;
        }
        const indentLevel = this.getIndentLevel(change.pointer);
        const content = getContainerContent(astNode, this.comments, this.tokens);
        this.convertInsertNodeToTextEdits(
            content,
            astNode,
            change,
            indentLevel,
            this.isFirstInsert(change.pointer, astNode, change.index)
        );
    };

    [INSERT_EMBEDDED_ANNOTATION_CHANGE_TYPE] = (change: InsertEmbeddedAnnotation, reversePath: AstNode[]): void => {
        const [astNode, parent] = reversePath;
        const indentLevel = this.getIndentLevel(change.pointer);
        if (astNode?.type === RECORD_TYPE) {
            const content = getContainerContent(astNode, this.comments, this.tokens);
            this.insertIntoNodeWithContent(
                content,
                astNode,
                change,
                indentLevel,
                this.isFirstInsert(change.pointer, astNode, change.index)
            );
        } else if (astNode?.type === ANNOTATION_TYPE) {
            // we're inserting into the parent, not the value
            let adjustedIndentLevel = indentLevel - 1;
            if (willTargetAnnotationIncreaseIndent(this.processedChanges, change.pointer)) {
                adjustedIndentLevel++;
            }

            if (
                astNode.value?.range &&
                (parent?.type === TARGET_TYPE || parent?.type === ANNOTATION_GROUP_ITEMS_TYPE)
            ) {
                const content = getContainerContent(parent, this.comments, this.tokens);
                this.insertIntoNodeWithContent(
                    content,
                    parent,
                    change,
                    adjustedIndentLevel,
                    // adjust pointer to match the parent node, because we're inserting into the parent
                    this.isFirstInsert(change.pointer.split('/').slice(0, -2).join('/'), parent, change.index),
                    astNode
                );
            }
        }
    };

    [INSERT_RECORD_PROPERTY_CHANGE_TYPE] = (change: InsertRecordProperty, reversePath: AstNode[]): void => {
        const [astNode] = reversePath;
        const indentLevel = this.getIndentLevel(change.pointer);
        if (astNode?.type !== RECORD_TYPE) {
            return;
        }
        const content = getContainerContent(astNode, this.comments, this.tokens);
        this.convertInsertNodeToTextEdits(
            content,
            astNode,
            change,
            indentLevel,
            this.isFirstInsert(change.pointer, astNode, change.index)
        );
    };

    [INSERT_PRIMITIVE_VALUE_TYPE] = (change: InsertPrimitiveValue, reversePath: AstNode[]): void => {
        const [astNode] = reversePath;
        const indentLevel = this.getIndentLevel(change.pointer);
        if (astNode?.type === COLLECTION_TYPE) {
            const content = getContainerContent(astNode, this.comments, this.tokens);
            this.convertInsertNodeToTextEdits(
                content,
                astNode,
                change,
                indentLevel,
                this.isFirstInsert(change.pointer, astNode, change.index)
            );
        } else if ((astNode?.type === RECORD_PROPERTY_TYPE || astNode?.type === ANNOTATION_TYPE) && astNode.range) {
            const textNode = change.element.content[0];
            const value = textNode?.type === TEXT_TYPE ? textNode.text : '';
            const recordText = ' : ' + indent(printPrimitiveValue(change.element.name, value));
            this.edits.push(TextEdit.insert(astNode.range.end, recordText));
        }
    };

    [INSERT_QUALIFIER_CHANGE_TYPE] = (change: InsertQualifier, reversePath: AstNode[]): void => {
        const [astNode] = reversePath;
        if (astNode?.type === ANNOTATION_TYPE && astNode.term.range) {
            this.edits.push(TextEdit.insert(astNode.term.range.end, ` #${change.value}`));
        }
    };

    [INSERT_REFERENCE_CHANGE_TYPE] = async (change: InsertReference): Promise<void> => {
        const { position, prependNewLine } = getInsertReferencePosition(this.document.references);
        // TODO: this breaks memfs concept
        const text = `${prependNewLine ? '\n' : ''}${await getTextEditForMissingRefs(
            change.references,
            this.document.uri,
            this.projectRoot
        )}`;
        this.referenceEdits.push(TextEdit.insert(position, text));
    };

    //#endregion

    //#region Deletes

    /**
     *
     * @param pointer
     * @param reversePath
     */
    private deleteNode(pointer: string, reversePath: AstNode[]): void {
        const [astNode, parent] = reversePath;
        const segments = pointer.split('/');
        const lastIndex = segments.pop();
        deleteValue(this.edits, pointer, astNode, parent, this.comments, this.tokens, lastIndex);
    }

    [DELETE_TARGET_CHANGE_TYPE] = (_change: DeleteTarget, reversePath: AstNode[]): void => {
        const [astNode] = reversePath;
        if (astNode?.type !== TARGET_TYPE || !astNode.range || !astNode.nameRange) {
            return;
        }

        // TODO: check if we can relay on target.kind instead of going through edmx conversions
        const { edmxPath } = this.facade.collectMetadataForAbsolutePath(
            astNode.name,
            astNode.kind,
            createMetadataCollector(new Map(), this.facade)
        );

        const ranges = astNode.assignments
            .flatMap((assignment) => (assignment.type === ANNOTATION_TYPE ? [assignment] : assignment.items.items))
            .map((annotation, i) => {
                return getDeletionRangeForNode(
                    this.vocabularyService,
                    this.vocabularyAliases,
                    i,
                    this.tokens,
                    annotation,
                    edmxPath
                );
            })
            .filter((range): range is DeletionRange => !!range);

        const targetDeletions = getTextEditsForDeletionRanges(
            ranges,
            this.vocabularyAliases,
            this.tokens,
            this.annotationFile,
            true
        );
        if (targetDeletions) {
            this.edits.push(...targetDeletions);
        }
    };

    [DELETE_RECORD_CHANGE_TYPE] = (change: DeleteRecord, reversePath: AstNode[]): void => {
        this.deleteNode(change.pointer, reversePath);
    };

    [DELETE_RECORD_PROPERTY_CHANGE_TYPE] = (change: DeleteRecordProperty, reversePath: AstNode[]): void => {
        this.deleteNode(change.pointer, reversePath);
    };

    [DELETE_ANNOTATION_GROUP_CHANGE_TYPE] = (change: DeleteAnnotationGroup, reversePath: AstNode[]): void => {
        const [astNode, parent] = reversePath;
        const segments = change.pointer.split('/');
        const lastIndex = segments.pop() ?? '';
        const index = Number.parseInt(lastIndex, 10);
        if (Number.isNaN(index) || astNode?.type !== ANNOTATION_GROUP_TYPE || parent?.type !== TARGET_TYPE) {
            return;
        }
        const content = getContainerContent(parent, this.comments, this.tokens);
        const { startContentIndex } = findContentIndices(content, index, index);
        deleteBlock(this.edits, content, startContentIndex);
    };

    [DELETE_ANNOTATION_GROUP_ITEMS_CHANGE_TYPE] = (): void => {
        // should never be called
        // preprocessor converts these changes to DeleteAnnotationGroup
    };

    /**
     *
     * @param annotation
     * @param target
     * @param index
     */
    private getDeletionRange(annotation: Annotation, target: Target, index: number): DeletionRange | undefined {
        const { edmxPath } = this.facade.collectMetadataForAbsolutePath(
            target.name,
            target.kind,
            createMetadataCollector(new Map(), this.facade)
        );
        return getDeletionRangeForNode(
            this.vocabularyService,
            this.vocabularyAliases,
            index,
            this.tokens,
            annotation,
            edmxPath
        );
    }

    [DELETE_ANNOTATION_CHANGE_TYPE] = (change: DeleteAnnotation, reversePath: AstNode[]): void => {
        const [annotation, parent, , greatGrandParent] = reversePath;
        const segments = change.pointer.split('/');
        const lastIndex = segments.pop();
        const isInAnnotationGroup = greatGrandParent?.type === TARGET_TYPE;
        const target = isInAnnotationGroup ? greatGrandParent : parent;
        if (!lastIndex || annotation?.type !== ANNOTATION_TYPE || target.type !== TARGET_TYPE) {
            return;
        }
        const targetPointer = change.pointer.split('/').slice(0, 3).join('/');

        const assignmentIndex = Number.parseInt(lastIndex, 10);
        if (Number.isNaN(assignmentIndex)) {
            return;
        }
        let index = 0;

        // We need to calculate correct indices for the annotations
        for (let i = 0; i < target.assignments.length; i++) {
            const assignment = target.assignments[i];
            if (assignment.type === ANNOTATION_GROUP_TYPE) {
                index += assignment.items.items.length;
            } else {
                if (i === assignmentIndex) {
                    break;
                }
                index++;
            }
        }

        const range = this.getDeletionRange(annotation, target, index);

        if (!range) {
            return;
        }

        let targetDeletionRanges = this.deletionRangesMapForTarget.get(targetPointer);

        if (!targetDeletionRanges) {
            targetDeletionRanges = [];
            this.deletionRangesMapForTarget.set(targetPointer, targetDeletionRanges);
        }

        targetDeletionRanges.push(range);
    };

    [DELETE_EMBEDDED_ANNOTATION_CHANGE_TYPE] = (change: DeleteEmbeddedAnnotation, reversePath: AstNode[]): void => {
        const [astNode, parent] = reversePath;
        if (astNode?.type === ANNOTATION_TYPE) {
            if (parent.type === RECORD_TYPE) {
                // Transform $value back to normal primitive value representation if last embedded annotation is being deleted
                const firstProperty = parent.properties[0];
                const isTransformPossible =
                    parent.annotations?.length === 1 &&
                    parent.properties.length === 1 &&
                    firstProperty.name.value === ReservedProperties.Value;
                if (isTransformPossible && parent.range && firstProperty.value?.range) {
                    // delete surrounding record parts, leaving property value only
                    this.edits.push(
                        TextEdit.del(Range.create(parent.range.start, firstProperty.value.range.start)),
                        TextEdit.del(Range.create(firstProperty.value.range.end, parent.range.end))
                    );
                } else {
                    this.deleteNode(change.pointer, reversePath);
                }
            } else {
                this[DELETE_ANNOTATION_CHANGE_TYPE](createDeleteAnnotationChange(change.pointer), reversePath);
            }
        }
    };
    [DELETE_PRIMITIVE_VALUE_CHANGE_TYPE] = (change: DeletePrimitiveValue, reversePath: AstNode[]): void => {
        this.deleteNode(change.pointer, reversePath);
    };

    [DELETE_QUALIFIER_CHANGE_TYPE] = (change: DeleteQualifier, reversePath: AstNode[]): void => {
        const [astNode] = reversePath;
        if (!astNode?.range) {
            return;
        }
        const range: Range = copyRange(astNode.range);
        range.start.character--; // also include # character
        this.edits.push(TextEdit.del(range));
    };

    //#endregion

    //#region Modifications

    [REPLACE_NODE_CHANGE_TYPE] = (change: ReplaceNode, reversePath: AstNode[]): void => {
        const [astNode] = reversePath;
        if (!astNode?.range) {
            return;
        }
        let indentLevel = this.getIndentLevel(change.pointer);

        if (willTargetAnnotationIncreaseIndent(this.processedChanges, change.pointer)) {
            indentLevel++;
        }

        const fragment = print(change.newElement, printOptions);
        const indentedFragment = increaseIndent(fragment, indentLevel, true);
        this.edits.push(TextEdit.replace(astNode.range, indentedFragment));
    };
    [REPLACE_RECORD_PROPERTY_CHANGE_TYPE] = (change: ReplaceRecordProperty, reversePath: AstNode[]): void => {
        const [astNode] = reversePath;
        const indentLevel = this.getIndentLevel(change.pointer);

        if (!astNode?.range) {
            return;
        }

        const text = indent(print(change.newProperty, printOptions, { indentResult: false }), {
            level: indentLevel + 1,
            skipFirstLine: true
        });

        this.edits.push(TextEdit.replace(astNode.range, text));
    };
    [REPLACE_TEXT_VALUE_CHANGE_TYPE] = (change: ReplaceTextValue, reversePath: AstNode[]): void => {
        const [astNode] = reversePath;
        if (!astNode?.range) {
            return;
        }
        let expressionType: string | undefined = '';
        if (astNode?.type) {
            expressionType = convertCDSAstToEdmType(astNode.type);
        }
        if (expressionType === undefined) {
            console.warn(
                `Could not determine expression type for ${JSON.stringify(
                    change,
                    undefined,
                    2
                )}. For changing enum flags "set-flags" change should be used.`
            );
            return;
        }

        this.edits.push(TextEdit.replace(astNode.range, printPrimitiveValue(expressionType, change.newValue)));
    };
    [UPDATE_PRIMITIVE_VALUE_CHANGE_TYPE] = (change: UpdatePrimitiveValue, reversePath: AstNode[]): void => {
        const [astNode] = reversePath;

        if (!astNode?.range) {
            return;
        }

        if (astNode.type === STRING_LITERAL_TYPE) {
            const range = copyRange(astNode.range);
            // string range includes quotes, but we only need to replace content.
            range.start.character++;
            range.end.character--;
            this.edits.push(TextEdit.replace(range, change.newValue));
        } else if (astNode.type === ENUM_TYPE && astNode.path.range) {
            this.edits.push(TextEdit.replace(astNode.range, printPrimitiveValue(Edm.EnumMember, change.newValue)));
        } else {
            this.edits.push(TextEdit.replace(astNode.range, change.newValue));
        }
    };
    //#endregion
    [SET_FLAGS_CHANGE_TYPE] = (change: SetFlags, reversePath: AstNode[]): void => {
        const [astNode] = reversePath;
        if (astNode?.type === COLLECTION_TYPE && astNode.range) {
            this.edits.push(TextEdit.replace(astNode.range, printPrimitiveValue(Edm.EnumMember, change.value)));
        } else if (astNode?.type === ENUM_TYPE) {
            console.warn(
                `Could not apply change "set-flags". Expected target to be '${COLLECTION_TYPE}, but got ${ENUM_TYPE}. To replace single enum value 'replace-text-value' change should be used`
            );
        }
    };
    [MOVE_COLLECTION_VALUE_CHANGE_TYPE] = (change: MoveCollectionValue, reversePath: AstNode[]): void => {
        const [astNode] = reversePath;
        if (astNode.type !== COLLECTION_TYPE) {
            return;
        }
        const content = getContainerContent(astNode, this.comments, this.tokens);
        const anchor = this.findInsertPosition(content, astNode, change.pointer, change.index);
        const indentLevel = this.getIndentLevel(change.pointer);
        if (anchor) {
            if (anchor.commaPosition) {
                this.edits.push(TextEdit.insert(anchor.commaPosition, ','));
            }
            const ranges = createElementRanges(this.document, this.tokens, change.fromPointers);
            const moveEdits = getTextEditsForMove(
                this.textDocument,
                this.comments,
                this.tokens,
                this.processedChanges,
                this.document,
                anchor.position,
                ranges,
                indentLevel
            );
            this.edits.push(...moveEdits);
            if (
                astNode.closeToken?.range &&
                astNode.closeToken?.range?.end?.line === astNode.openToken?.range?.end?.line
            ) {
                // [] is on the same line -> we need to expand this to multiple lines
                const indent = '    '.repeat(indentLevel);
                this.edits.push(TextEdit.insert(astNode.closeToken.range.start, '\n' + indent));
            }
        }
    };
    [CONVERT_TO_COMPOUND_ANNOTATION_CHANGE_TYPE] = (
        change: ConvertToCompoundAnnotation,
        reversePath: AstNode[]
    ): void => {
        const [astNode] = reversePath;
        if (astNode?.type !== TARGET_TYPE) {
            return;
        }
        const indentLevel = this.getIndentLevel(change.pointer);
        const conversionSteps = convertToCompoundAnnotation(
            this.tokens,
            astNode,
            indentLevel,
            change.applyContentIndentation
        );
        if (conversionSteps.length) {
            this.edits.push(...conversionSteps);
        }
    };

    /**
     *
     * @param content
     * @param parent
     * @param change
     * @param indentLevel
     * @param firstInsert
     * @param referenceNode
     */
    private insertIntoNodeWithContent<T extends ElementInserts>(
        content: ContainerContentBlock[],
        parent: ContainerNode,
        change: T,
        indentLevel: number,
        firstInsert: boolean,
        referenceNode?: Annotation
    ): void {
        const index = getIndexForInsertion(getChildCount(parent), change.index);
        // change.index should not be used in this scope, because changes with indices outside the container size are merged
        // and change.index would not correctly reflect the place where a change needs to be inserted
        if (!change || !parent.range) {
            return;
        }
        const newElements = printChange(parent, referenceNode)(change);
        if (getChildCount(parent) === 0) {
            const fragments: string[] = [];
            const range = copyRange(parent.range);
            // we need to adjust range to exclude boundary characters
            range.start.character++; // range includes '{' or '[' characters
            range.end.character--; // range includes '}' or ']' characters

            fragments.push('\n');
            fragments.push(newElements);
            fragments.push(',');
            const text = indent(deIndent(fragments.join('')), {
                level: indentLevel + 1,
                skipFirstLine: true
            });
            this.insertText(range, text, indentLevel, firstInsert);
        } else {
            const anchor = this.findInsertPosition(content, parent, change.pointer, index ?? -1);
            if (!anchor) {
                return;
            }
            const fragments: string[] = [];

            if (firstInsert && anchor.commaPosition) {
                // for repeated inserts at the same spot we'll already have the trailing comma
                this.edits.push(TextEdit.insert(anchor.commaPosition, ','));
            }

            fragments.push('\n');
            fragments.push(newElements);
            fragments.push(',');
            let finalText = fragments.join('');
            finalText = deIndent(finalText);
            const text = indent(finalText, {
                level: indentLevel + 1,
                skipFirstLine: true
            });
            this.edits.push(TextEdit.insert(anchor.position, text));
        }
    }

    /**
     *
     * @param range
     * @param text
     * @param indentLevel
     * @param firstInsert
     */
    private insertText(range: Range, text: string, indentLevel: number, firstInsert: boolean): void {
        if (firstInsert) {
            this.edits.push(TextEdit.replace(range, text + indent('\n', { level: indentLevel, skipFirstLine: true })));
        } else {
            // Multiple inserts will have the same replacement range, we need to group them because
            // only one text edit with that replacement range can be applied.
            const edit = this.edits.find((edit) => isRangesEqual(edit.range, range));
            if (edit) {
                const lines = edit.newText.split('\n');
                lines[lines.length - 2] += text;
                edit.newText = lines.join('\n');
            }
        }
    }

    /**
     *
     * @param content
     * @param parent
     * @param change
     * @param childIndentLevel
     * @param firstInsert
     */
    private convertInsertNodeToTextEdits<T extends ElementInserts>(
        content: ContainerContentBlock[],
        parent: ContainerNode | CDSDocument,
        change: T,
        childIndentLevel: number,
        firstInsert: boolean
    ): void {
        if (!change) {
            return;
        }
        if (parent.type !== CDS_DOCUMENT_TYPE) {
            this.insertIntoNodeWithContent(content, parent, change, childIndentLevel, firstInsert);
        }
    }

    /**
     *
     * @param content
     * @param parent
     * @param insertionPointer
     * @param index
     */
    private findInsertPosition(
        content: ContainerContentBlock[],
        parent: ContainerNode,
        insertionPointer: string,
        index = -1
    ): { position: Position; commaPosition?: Position } | undefined {
        const childCount = getChildCount(parent);
        if (childCount === 0) {
            if (!parent.range) {
                return undefined;
            }
            const position = copyPosition(parent.range.start);
            position.character++; // range includes '{' or '[' characters
            return { position };
        }
        const i = index > -1 ? Math.min(index, childCount) : childCount;
        const { previousContentIndex, startContentIndex } = findContentIndices(content, i);
        const anchor = getStartAnchor(content, parent, previousContentIndex, startContentIndex);
        const previousElement = content[previousContentIndex];
        if (anchor) {
            if (
                previousElement?.type === 'element' &&
                !previousElement.trailingComma &&
                previousElement.element.range
            ) {
                if (!skipCommaInsertion(this.changes, content, this.document, previousContentIndex)) {
                    return {
                        position: anchor,
                        commaPosition: copyPosition(previousElement.element.range.end)
                    };
                }
            }
            return { position: anchor };
        }
        return undefined;
    }
}

/**
 *
 * @param changes
 * @param pointer
 */
function willTargetAnnotationIncreaseIndent(changes: CDSDocumentChange[], pointer: string): boolean {
    const targetPointer = pointer.split('/').slice(0, 3).join('/');
    const conversionChange = changes.find(
        (change) => change.pointer === targetPointer && change.type === CONVERT_TO_COMPOUND_ANNOTATION_CHANGE_TYPE
    );

    return !!conversionChange;
}

/**
 *
 * @param tokens
 * @param node
 * @param indentLevel
 * @param indentContent
 */
function convertToCompoundAnnotation(
    tokens: CompilerToken[],
    node: Target,
    indentLevel: number,
    indentContent: boolean
): TextEdit[] {
    if (!node.range) {
        return [];
    }

    // All assignments are grouped to the same target, but we only need to replace the last one.
    const startPosition = node.assignments[node.assignments.length - 1]?.range?.start ?? node.range?.start;
    const startToken = findLastTokenBeforePosition(ANNOTATION_START_PATTERN, tokens, startPosition);
    if (!startToken) {
        return [];
    }
    const nextToken = tokens[startToken.tokenIndex + 1];
    if (!nextToken || nextToken.text === '(') {
        return [];
    }

    // there can be trailing comma before the closing token ')' or ';'
    const afterEndToken = findFirstTokenAfterPosition(/[^,]/, tokens, node.range?.end);
    // there should always be an afterEndToken
    // if it is an annotation on element then it would at least end with '}'
    // if it is an annotation on entity then it would be ';'
    if (!afterEndToken || afterEndToken.text === ')') {
        // either its a compound annotation or there is something else wrong and we should create text edits
        return [];
    }
    const endToken = findLastTokenBeforePosition(undefined, tokens, node.range?.end);
    if (!endToken) {
        return [];
    }
    const indentText = '    '.repeat(indentLevel + 1);
    const closingIndent = '    '.repeat(indentLevel);
    const contentIndent: TextEdit[] = [];
    const startTokenLine = tokenLine(startToken);
    const startTokenCharacter = tokenColumn(startToken);
    const endTokenLine = tokenLine(endToken);
    const endTokenCharacter = tokenColumn(endToken);
    if (indentContent) {
        for (let index = startTokenLine + 1; index <= endTokenLine; index++) {
            contentIndent.push(TextEdit.insert(Position.create(index, 0), '    '));
        }
    }

    // if annotation ends with ';' we need to insert closing ')' before ';' otherwise we need to insert it after the last token
    // sometimes element annotations many end without ';'
    const afterEndTokenCharacter = tokenColumn(afterEndToken);
    const afterEndTokenLine = tokenLine(afterEndToken);
    const endCharacter = afterEndToken.text === ';' ? afterEndTokenCharacter : endTokenCharacter + endToken.text.length;
    const endReplaceRangeStart = Position.create(endTokenLine, endCharacter);
    // if the closing '}' for element container is in the same line as the value it is likely there will be whitespace between,
    // we need to make sure that this whitespace is removed because `)` will be inserted in the same line
    const endReplaceRangeEnd =
        endTokenLine === afterEndTokenLine
            ? Position.create(afterEndTokenLine, afterEndTokenCharacter)
            : endReplaceRangeStart;
    return [
        TextEdit.insert(Position.create(startTokenLine, startTokenCharacter + 1), `(\n${indentText}`),
        ...contentIndent,
        TextEdit.replace(Range.create(endReplaceRangeStart, endReplaceRangeEnd), `\n${closingIndent})`)
    ];
}

/**
 *
 * @param edits
 * @param content
 * @param blockIndex
 */
function deleteBlock(edits: TextEdit[], content: ContainerContentBlock[], blockIndex: number): void {
    const block = content[blockIndex];
    if (block?.type !== 'element') {
        return;
    }
    edits.push(TextEdit.del(block.range));
    const previous = content[blockIndex - 1];
    const next = content[blockIndex + 1];
    if (previous?.range) {
        removeWhitespaceForConsequentDeletes(edits, content, blockIndex, block, next);
        // if the last child element is being deleted then white space between the last and previous should be removed as well
        deletePreviousElementWhiteSpaces(previous, block, edits);
    } else if (next?.range) {
        // there could be whitespace to the next element which should be removed
        edits.push(TextEdit.del(Range.create(block.range.end, next.range.start)));
    }
}

<<<<<<< HEAD
/**
 *
 * @param edits
 * @param content
 * @param blockIndex
 */
function enhanceDeletionRange(edits: TextEdit[], content: ContainerContentBlock[], blockIndex: number) {
    for (let i = blockIndex - 1; i > -1; i--) {
=======
function removeWhitespaceForConsequentDeletes(
    edits: TextEdit[],
    content: ContainerContentBlock[],
    blockIndex: number,
    block: ElementWithComments,
    next?: ContainerContentBlock
): void {
    let hasDeleteSequence = true;
    for (let i = 0; i <= blockIndex; i++) {
>>>>>>> 7cbf6395
        const prev = content[i];
        if (!edits.some((item) => isRangesEqual(item.range, prev.range))) {
            hasDeleteSequence = false;
            break;
        }
    }
    if (hasDeleteSequence && next?.range) {
        const edit = TextEdit.del(Range.create(block.range.end, next.range.start));
        // other deletion edits with the same range may already exist
        if (!edits.some((item) => isRangesEqual(item.range, edit.range))) {
            edits.push(edit);
        }
    }
}

/**
 *
 * @param previousElement
 * @param currentBlock
 * @param edits
 */
function deletePreviousElementWhiteSpaces(
    previousElement: ContainerContentBlock,
    currentBlock: ContainerContentBlock,
    edits: TextEdit[]
): void {
    const edit = TextEdit.del(Range.create(previousElement.range!.end, currentBlock.range!.start));
    // other deletion edits with the same range may already exist
    if (!edits.some((item) => isRangesEqual(item.range, edit.range))) {
        edits.push(edit);
    }
}

/**
 *
 * @param edits
 * @param pointer
 * @param astNode
 * @param parent
 * @param comments
 * @param tokens
 * @param lastIndex
 */
function deleteValue(
    edits: TextEdit[],
    pointer: string,
    astNode: AstNode,
    parent: AstNode,
    comments: Comment[],
    tokens: CompilerToken[],
    lastIndex?: string
): void {
    if (parent.type === COLLECTION_TYPE) {
        if (!lastIndex) {
            throw new ApiError(`${pointer} is not pointing to a collection element.`);
        }
        const content = getContainerContent(parent, comments, tokens);
        const index = Number.parseInt(lastIndex, 10);
        const { startContentIndex } = findContentIndices(content, index);
        deleteBlock(edits, content, startContentIndex);
    } else if (
        parent.type === RECORD_TYPE &&
        (astNode.type === RECORD_PROPERTY_TYPE || astNode.type === ANNOTATION_TYPE)
    ) {
        if (!lastIndex) {
            throw new ApiError(`${pointer} is not pointing to a record property.`);
        }
        const content = getContainerContent(parent, comments, tokens);
        const index = Number.parseInt(lastIndex, 10);
        const { startContentIndex } = findContentIndices(content, index, index, astNode.type);
        deleteBlock(edits, content, startContentIndex);
    } else if (parent.type === ANNOTATION_TYPE || parent.type === RECORD_PROPERTY_TYPE) {
        // delete record value including ':'
        if (parent.colon?.range && astNode.range) {
            const range = Range.create(parent.colon.range.start, astNode.range.end);
            edits.push(TextEdit.del(range));
        }
    } else {
        throw new ApiError(`Invalid ${pointer} for 'delete-record' change.`);
    }
}

/**
 *
 * @param parent
 * @param referenceNode
 */
function printChange(parent: ContainerNode | undefined, referenceNode?: Annotation) {
    return function (change: ElementInserts): string {
        if (change.type === INSERT_EMBEDDED_ANNOTATION_CHANGE_TYPE) {
            if (referenceNode) {
                const element = createReferenceElement(referenceNode);
                if (element) {
                    return print(change.element, printOptions, {
                        indentResult: false,
                        annotationContext: [element]
                    });
                }
            }
            return '@' + print(change.element, printOptions);
        } else if (change.type === INSERT_PRIMITIVE_VALUE_TYPE) {
            const text = change.element.content[0]?.type === TEXT_TYPE ? change.element.content[0].text : '';
            return printPrimitiveValue(change.element.name, text);
        } else if (parent?.type === RECORD_TYPE && change.element.name === Edm.Annotation) {
            return print(change.element, printOptions);
        } else {
            return print(change.element, printOptions);
        }
    };
}

/**
 *
 * @param containerSize
 * @param insertionIndex
 */
function getIndexForInsertion(containerSize: number, insertionIndex?: number): number {
    return insertionIndex !== undefined && insertionIndex > -1
        ? Math.min(insertionIndex, containerSize)
        : containerSize;
}

/**
 *
 * @param container
 * @param tokens
 */
function getCommas(container: ContainerNode, tokens: CompilerToken[]): Token[] {
    if (container.type === TARGET_TYPE) {
        if (!container.range) {
            return [];
        }
        return extractCommasFromCompilerTokens(container.range, container.assignments, tokens);
    } else {
        return container.commas;
    }
}

/**
 *
 * @param range
 * @param items
 * @param tokens
 */
function extractCommasFromCompilerTokens<T extends { range?: Range }>(
    range: Range,
    items: T[],
    tokens: CompilerToken[]
): Token[] {
    const result: Token[] = [];
    const { start, end } = range;
    const startTokenIndex = tokens.findIndex(matchTokenByStart(start));
    for (let i = startTokenIndex; i < tokens.length; i++) {
        const token = tokens[i];
        const tokenRange = createTokenRange(token);
        if (token.text === ',' && !items.some((item) => item.range && rangeContained(item.range, tokenRange))) {
            // we are only interested in commas separating items -> ignore commas that are inside an item
            result.push({
                type: 'token',
                value: ',',
                range: tokenRange
            });
        }
        if (isOldToken(token)) {
            if ((token.line === end.line + 1 && token.column >= end.character) || token.line > end.line + 1) {
                break;
            }
        } else if (
            (token.location.line === end.line + 1 && token.location.col >= end.character + 1) ||
            token.location.line > end.line + 1
        ) {
            break;
        }
    }
    return result;
}

/**
 *
 * @param content
 * @param parent
 * @param previous
 * @param index
 */
function getStartAnchor(
    content: ContainerContentBlock[],
    parent: ContainerNode,
    previous: number,
    index: number
): Position | undefined {
    const previousElement = content[previous];

    let startPosition = index === 0 ? parent.range?.start : previousElement?.range?.end;

    const element = content[index];
    if (startPosition) {
        startPosition = copyPosition(startPosition);

        if (index === 0) {
            startPosition.character++;
        }
    }
    if (!startPosition) {
        return undefined;
    }
    if (!element && previousElement?.type === 'element') {
        return startPosition;
    }
    const previousItem = content[index - 1];
    if (previousItem?.type === 'comment') {
        // multiple comments between previous item and starting item -> ignore them
        updatePosition(startPosition, previousItem.range.end);
    }
    return startPosition;
}

/**
 *
 * @param data
 */
function serializeReference(data: NoUndefinedNamespaceData): string {
    if (data.namespace) {
        if (data.alias) {
            return `using ${data.namespace} as ${data.alias} from '${data.referenceUri}';`;
        } else {
            return `using ${data.namespace} from '${data.referenceUri}';`;
        }
    } else {
        return `using from '${data.referenceUri}';`;
    }
}

/**
 *
 * @param missingReferences
 * @param fileUri
 * @param projectRoot
 */
async function getTextEditForMissingRefs(
    missingReferences: string[],
    fileUri: string,
    projectRoot: string
): Promise<string> {
    const missingReferencesTexts: string[] = [];
    for (const missingRef of missingReferences) {
        const relativePath = relative(projectRoot, fileURLToPath(fileUri));
        const referenceUri = await toReferenceUri(projectRoot, relativePath, missingRef);
        missingReferencesTexts.push(serializeReference({ namespace: '', referenceUri }));
    }
    return missingReferencesTexts.join('\n') + '\n';
}

/**
 *
 * @param range1
 * @param range2
 */
function isRangesEqual(range1: Range | undefined, range2: Range | undefined): boolean {
    if (!range1 || !range2) {
        return false;
    }

    return (
        range1.start.line === range2.start.line &&
        range1.start.character === range2.start.character &&
        range1.end.line === range2.end.line &&
        range1.end.character === range2.end.character
    );
}

/**
 *
 * @param kind
 */
function convertCDSAstToEdmType(kind: string): Edm | undefined {
    switch (kind) {
        case 'time':
            return Edm.TimeOfDay;
        case 'date':
            return Edm.Date;
        case 'timestamp':
            return Edm.DateTimeOffset;
        case 'binary':
            return Edm.Binary;
        case 'path':
            return Edm.Path;
        case 'boolean':
            return Edm.Bool;
        case 'string':
            return Edm.String;
        case 'enum':
            return Edm.EnumMember;
        case 'number':
            return Edm.Decimal;
        default:
            return undefined;
    }
}

/**
 *
 * @param text
 */
function deIndent(text: string): string {
    return text
        .split('\n')
        .map((val) => val.trimStart())
        .join('\n');
}

/**
 *
 * @param references
 */
function getInsertReferencePosition(references: Reference[]): { position: Position; prependNewLine: boolean } {
    const range = references[references.length - 1]?.uriRange;
    if (!range) {
        return { position: Position.create(0, 0), prependNewLine: false };
    }
    const position = copyPosition(range.end);
    // reference last position includes its last character, we need to insert after it.
    position.character++;
    return { position, prependNewLine: true };
}

interface CutRange {
    parent: Collection;
    indentLevel: number;
    start: number;
    end: number;
}

/**
 *
 * @param document
 * @param tokens
 * @param pointers
 */
function createElementRanges(document: CDSDocument, tokens: CompilerToken[], pointers: string[]): CutRange[] {
    const ranges: CutRange[] = [];
    const groups = pointers.reduce((acc, pointer) => {
        const segments = pointer.split('/');
        // remove /items/<index> suffix
        const containerPath = segments.slice(0, -2).join('/');
        const index = Number.parseInt(segments.slice(-1)[0], 10);
        const list = acc.get(containerPath);
        if (list) {
            list.push(index);
        } else {
            acc.set(containerPath, [index]);
        }
        return acc;
    }, new Map<string, number[]>());

    for (const [containerPath, indices] of groups) {
        const [parent] = getAstNodesFromPointer(document, containerPath).reverse();
        if (parent?.type === COLLECTION_TYPE) {
            const indentLevel = getIndentLevelFromNode(tokens, parent);
            indices.sort((index1, index2) => index1 - index2);
            for (let i = 1, start = indices[0], end = indices[0]; i <= indices.length; i++) {
                const current = indices[i];
                if (current === undefined) {
                    // end of collection
                    ranges.push({ parent, start, end, indentLevel });
                } else if (end + 1 === current) {
                    // indices are in sequence -> merge
                    end = current;
                } else {
                    // there is a gap between indices -> create a range
                    ranges.push({ parent, start, end, indentLevel });
                    start = end = current;
                }
            }
        }
    }
    return ranges;
}

/**
 *
 * @param document
 * @param comments
 * @param tokens
 * @param position
 * @param ranges
 * @param indentLevel
 */
function getTextEditsForMove(
    document: TextDocument,
    comments: Comment[],
    tokens: CompilerToken[],
    changes: CDSDocumentChange[],
    cdsDocument: CDSDocument,
    position: Position,
    ranges: ReturnType<typeof createElementRanges>,
    indentLevel: number
): TextEdit[] {
    const edits: TextEdit[] = [];
    const text: string[] = [];
    for (const range of ranges) {
        const sourceContent = getContainerContent(range.parent, comments, tokens);
        cutRange(document, changes, cdsDocument, sourceContent, range, indentLevel, text, edits);
    }
    edits.push(TextEdit.insert(position, ''.concat(...text)));
    return edits;
}

/**
 *
 * @param content
 * @param start
 * @param end
 * @param nodeType
 */
function findContentIndices(
    content: ContainerContentBlock[],
    start: number,
    end: number = start,
    nodeType?: typeof ANNOTATION_TYPE | typeof RECORD_PROPERTY_TYPE | typeof ANNOTATION_GROUP_TYPE
): {
    previousContentIndex: number;
    startContentIndex: number;
    endContentIndex: number;
} {
    let previousContentIndex = -1;
    let startContentIndex = -1;
    let endContentIndex = -1;

    for (let index = 0, contentIndex = 0; index < content.length; index++) {
        const element = content[index];
        if (element.type === 'element' && (!nodeType || element.element.type === nodeType)) {
            if (start - 1 === contentIndex) {
                previousContentIndex = index;
            }
            if (start === contentIndex) {
                startContentIndex = index;
            }
            if (end === contentIndex) {
                endContentIndex = index;
                break;
            }
            contentIndex++;
        }
    }
    return {
        previousContentIndex,
        startContentIndex,
        endContentIndex
    };
}

/**
 *
 * @param token
 */
function isComma(token: AstNode | Comment | ContainerContentBlock | undefined): token is Token {
    return token?.type === 'token' && token.value === ',';
}

<<<<<<< HEAD
/**
 *
 * @param textDocument
 * @param content
 * @param cutRange
 * @param indentLevel
 * @param text
 * @param edits
 */
=======
function findDeletionChange(document: CDSDocument, changes: CDSDocumentChange[], range: Range): boolean {
    return changes.some((change) => {
        if (change.type.startsWith('delete-')) {
            const [leaf] = getAstNodesFromPointer(document, change.pointer).reverse();
            if (leaf?.range) {
                return rangeContained(leaf.range, range);
            }
        }
        return false;
    });
}

>>>>>>> 7cbf6395
function cutRange(
    textDocument: TextDocument,
    changes: CDSDocumentChange[],
    cdsDocument: CDSDocument,
    content: ContainerContentBlock[],
    cutRange: CutRange,
    indentLevel: number,
    text: string[],
    edits: TextEdit[]
): void {
    const { parent, start, end } = cutRange;

    const { previousContentIndex, endContentIndex } = findContentIndices(content, start, end);
    const previousElement = content[previousContentIndex];
    const endElement = content[endContentIndex];
    let startPosition = start === 0 ? parent.openToken?.range?.end : previousElement?.range?.end;
    let endPosition = endElement?.range?.end;
    if (startPosition) {
        startPosition = copyPosition(startPosition);
    }
    if (endPosition) {
        endPosition = copyPosition(endPosition);
    }
    if (!startPosition || !endPosition) {
        return;
    }
    let suffix: string | undefined;

    if (endElement?.type === 'element') {
        if (!endElement.trailingComma && endElement.trailingComment && endElement.element.range) {
            // ...} // some comment
            // ___|_______________|
            //  |        |
            // cut    suffix  range
            const range = copyRange(Range.create(endElement.element.range.end, endElement.trailingComment.range.end));
            if (!findDeletionChange(cdsDocument, changes, range)) {
                edits.push(TextEdit.del(range));
            }
            suffix = ',' + textDocument.getText(range);
            updatePosition(endPosition, endElement.element.range.end);
        } else if (!endElement.trailingComma) {
            // ...}
            suffix = ',';
        }
    }

    const range = copyRange(Range.create(startPosition, endPosition));
    const originalText = textDocument.getText(range);
    text.push(makeCut(originalText, suffix, cutRange, indentLevel));
    if (!findDeletionChange(cdsDocument, changes, range)) {
        edits.push(TextEdit.del(range));
    }
}

/**
 *
 * @param originalText
 * @param suffix
 * @param cutRange
 * @param indentLevel
 */
function makeCut(originalText: string, suffix: string | undefined, cutRange: CutRange, indentLevel: number): string {
    let cut = originalText;
    const difference = indentLevel - cutRange.indentLevel;
    if (difference > 0) {
        const indent = '    '.repeat(difference);
        cut = cut.replaceAll('\n', '\n' + indent);
    } else if (difference < 0) {
        const indent = '    '.repeat(difference * -1);
        cut = cut.replaceAll('\n' + indent, '\n');
    }
    if (suffix !== undefined) {
        return cut + suffix;
    } else {
        return cut;
    }
}

/**
 *
 * @param a
 * @param b
 */
function updatePosition(a: Position, b: Position): void {
    a.line = b.line;
    a.character = b.character;
}

type ContainerContentBlock = ElementWithComments | Comment | Token;

interface ElementWithComments {
    type: 'element';
    leadingComment?: Comment;
    trailingComment?: Comment;
    trailingComma?: Token;
    element: AstNode;
    elementRange: Range;
    range: Range;
}

/**
 *
 * @param collection
 * @param comments
 * @param tokens
 */
function getContainerContent(
    collection: ContainerNode,
    comments: Comment[],
    tokens: CompilerToken[]
): ContainerContentBlock[] {
    if (!collection.range) {
        return [];
    }
    const items = getItems(collection);
    const commas = getCommas(collection, tokens);
    const commentsInContent = (
        collection.range !== undefined
            ? comments.filter((comment) => rangeContained(collection.range!, comment.range))
            : []
    ).filter((comment) => !items.some((item) => item.range && rangeContained(item.range, comment.range)));
    const source = [...commas, ...items, ...commentsInContent].sort(compareByRange);
    const content: ContainerContentBlock[] = [];
    for (const node of source) {
        processNode(content, node);
    }
    return content;
}

/**
 *
 * @param content
 * @param item
 */
function processNode(content: ContainerContentBlock[], item: Comment | AstNode): void {
    const previousItem = content[content.length - 1];

    if (!item.range) {
        return;
    }
    if (isComma(item)) {
        if (previousItem?.type === 'element') {
            previousItem.trailingComma = item;
            updatePosition(previousItem.range.end, item.range.end);
        } else {
            content.push(item);
        }
    } else if (item.type === 'comment') {
        if (previousItem?.type === 'element' && item.range.start.line === previousItem.range.end.line) {
            previousItem.trailingComment = item;
            updatePosition(previousItem.range.end, item.range.end);
        } else {
            content.push(item);
        }
    } else {
        const element: ElementWithComments = {
            type: 'element',
            element: item,
            elementRange: copyRange(item.range),
            range: copyRange(item.range)
        };
        const previousLine = element.range.start.line - 1;
        if (
            previousItem?.type === 'comment' &&
            (previousItem.range.end.line === previousLine || previousItem.range.end.line === element.range.start.line)
        ) {
            // typescript can't infer that content.pop() === previousItem
            element.leadingComment = content.pop() as Comment;
            updatePosition(element.range.start, previousItem.range.start);
        }
        content.push(element);
    }
}
/**
 *
 * @param changes
 * @param content
 * @param document
 * @param insertAfterIndex
 */
function skipCommaInsertion(
    changes: CDSDocumentChange[],
    content: ContainerContentBlock[],
    document: CDSDocument,
    insertAfterIndex: number
): boolean {
    return !!changes.find((change) => {
        if (!change.type.startsWith('delete')) {
            return false;
        }
        const astNodes = getAstNodesFromPointer(document, change.pointer);
        const toBeDeletedNodes = astNodes[astNodes.length - 1];
        const node = content[insertAfterIndex];
        if (node.type === 'element' && node?.element === toBeDeletedNodes) {
            if (toBeDeletedNodes.type === ANNOTATION_TYPE && content.length === 1) {
                return false;
            }
            return true;
        } else {
            return false;
        }
    });
}<|MERGE_RESOLUTION|>--- conflicted
+++ resolved
@@ -1012,16 +1012,14 @@
     }
 }
 
-<<<<<<< HEAD
 /**
  *
  * @param edits
  * @param content
  * @param blockIndex
- */
-function enhanceDeletionRange(edits: TextEdit[], content: ContainerContentBlock[], blockIndex: number) {
-    for (let i = blockIndex - 1; i > -1; i--) {
-=======
+ * @param block
+ * @param next
+ */
 function removeWhitespaceForConsequentDeletes(
     edits: TextEdit[],
     content: ContainerContentBlock[],
@@ -1031,7 +1029,6 @@
 ): void {
     let hasDeleteSequence = true;
     for (let i = 0; i <= blockIndex; i++) {
->>>>>>> 7cbf6395
         const prev = content[i];
         if (!edits.some((item) => isRangesEqual(item.range, prev.range))) {
             hasDeleteSequence = false;
@@ -1415,6 +1412,8 @@
  * @param document
  * @param comments
  * @param tokens
+ * @param changes
+ * @param cdsDocument
  * @param position
  * @param ranges
  * @param indentLevel
@@ -1491,17 +1490,12 @@
     return token?.type === 'token' && token.value === ',';
 }
 
-<<<<<<< HEAD
-/**
- *
- * @param textDocument
- * @param content
- * @param cutRange
- * @param indentLevel
- * @param text
- * @param edits
- */
-=======
+/**
+ *
+ * @param document
+ * @param changes
+ * @param range
+ */
 function findDeletionChange(document: CDSDocument, changes: CDSDocumentChange[], range: Range): boolean {
     return changes.some((change) => {
         if (change.type.startsWith('delete-')) {
@@ -1514,7 +1508,17 @@
     });
 }
 
->>>>>>> 7cbf6395
+/**
+ *
+ * @param textDocument
+ * @param changes
+ * @param cdsDocument
+ * @param content
+ * @param cutRange
+ * @param indentLevel
+ * @param text
+ * @param edits
+ */
 function cutRange(
     textDocument: TextDocument,
     changes: CDSDocumentChange[],
