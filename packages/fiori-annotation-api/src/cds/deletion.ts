import { isBefore } from '@sap-ux/odata-annotation-core';
import type { AnnotationFile, Target } from '@sap-ux/odata-annotation-core-types';
import { Position, Range, TextEdit } from '@sap-ux/odata-annotation-core-types';
import type { VocabularyService } from '@sap-ux/odata-vocabularies';

import { PrintPattern, resolveTarget } from '@sap-ux/cds-odata-annotation-converter';
import type { Annotation } from '@sap-ux/cds-annotation-parser';

import { getTokenRange } from './utils';
import { tokenColumn, tokenLine, type CompilerToken } from './cds-compiler-tokens';

interface IndexRange {
    start: number;
    end: number;
}

/**
 * Kind of what is currently already contained in deletion range
 * - used to expand range (e.g. with surrounding brackets) or merge ranges (if two are separated just by ',' or ';')
 */
export const enum DeletionRangeKind {
    UNDEFINED = 'Undefined',
    TERM_NAME = 'TermName', // term + value (without namespace), i.e. "Description: 'description'"
    TERM_FQ_NAME = 'TermFqName', // term + value (with namespace), i.e. "Core.Description: 'description'"
    ANNOTATION = 'Annotation', // annotation including @, i.e. "@Core.Description: 'description'"
    TARGET_ELEMENT = 'TargetElement', // with target element name, i.e. "price @Core.Description: 'description'"
    TARGET_ELEMENTS_LIST = 'TargetElementsList', // with target elements list, i.e. "{ price @Core.Description: 'description' }"
    TARGET_PARAMETER = 'TargetParameter', // with target parameter name, i.e. "rating @Core.IsCriticalParameter: true"
    TARGET_BOUND_ACTION = 'TargetBoundAction', // with bound target action name, i.e. "copy @Core.IsActionCritical: true"
    TARGET_ARTIFACT = 'TargetArtifact', // with target artifact name, i.e. "annotate AdminService.Books with @Core.Description: 'description'"
    TARGET_FROM_WITH = 'TargetFromWith' // deletion starts from 'with' keyword, i.e. "with @Core.Description: 'description'"
}

const cdsKeywords = [
    'ABSTRACT',
    'ACTION',
    'ANNOTATE',
    'ANNOTATION',
    'ASPECT',
    'CONTEXT',
    'DEFINE',
    'ENTITY',
    'EVENT',
    'EXTEND',
    'FUNCTION',
    'SERVICE',
    'TYPE',
    'USING',
    'VIEW'
];

const separatorForKind: {
    [kind: string]: string;
} = {
    Undefined: '',
    TermName: ',',
    TermFqName: ',',
    Annotation: '',
    TargetElement: ';',
    TargetBoundAction: ';',
    TargetParameter: ',',
    TargetArtifact: ';',
    TargetFromWith: ''
};

export interface DeletionRange {
    kind: DeletionRangeKind;
    printPattern: PrintPattern;
    termRange: IndexRange;
    tokenRange: IndexRange;
    isExpanded: boolean;
    includeTarget?: boolean;
}

interface Options {
    beforeTokenIndex: number; // index of token preceding deletion range
    afterTokenIndex: number; // index of token following deletion range
    separator: string; // separator character (i.e. ',' or ';') between content of deletion range and sibling
    vocabularyAliases: Set<string>;
    includeTarget: boolean;
}

/**
 * Converts deletion ranges to text edits.
 *
 * @param deletionRanges - Deletion ranges.
 * @param vocabularyAliases - Vocabulary aliases.
 * @param tokens - All tokens in the document.
 * @param annotationFile - Internal representation root.
 * @param includeTarget - Flag indicating if the target should also be deleted.
 * @returns Expanded text edit.
 */
export function getTextEditsForDeletionRanges(
    deletionRanges: DeletionRange[],
    vocabularyAliases: Set<string>,
    tokens: CompilerToken[],
    annotationFile: AnnotationFile,
    includeTarget: boolean
): TextEdit[] {
    let changed: boolean;
    // ranges need to be in order to be properly merged
    deletionRanges.sort((a, b) => a.termRange.start - b.termRange.start);
    do {
        expandDeletionRanges(vocabularyAliases, tokens, deletionRanges, annotationFile, includeTarget);
        changed = mergeDeletionRanges(tokens, deletionRanges);
    } while (changed);

    // build list of text edits for deletion (include neighboring sibling separators)
    const textEdits: TextEdit[] = [];
    for (const deletionRange of deletionRanges) {
        const {
            deletionRange: deletionRangeWithSeparator,
            previousSeparatorIncluded,
            siblingSeparatorFound
        } = includeSiblingSeparator(tokens, deletionRange);
        const range = getRangeFromTokenRange(
            tokens,
            deletionRangeWithSeparator.tokenRange,
            previousSeparatorIncluded,
            siblingSeparatorFound
        );
        if (range) {
            textEdits.push(TextEdit.del(range));
        }
    }

    return textEdits;
}

/**
 * Creates deletion ranges for a node.
 *
 * @param vocabularyService - Vocabulary API.
 * @param vocabularyAliases - Vocabulary aliases.
 * @param termIndex - Term index in the target.
 * @param tokens - All tokens in the document.
 * @param annotation - Annotation to be deleted.
 * @param target - Target name.
 * @returns Deletion range for the node.
 */
export function getDeletionRangeForNode(
    vocabularyService: VocabularyService,
    vocabularyAliases: Set<string>,
    termIndex: number,
    tokens: CompilerToken[],
    annotation: Annotation,
    target: string
): DeletionRange | undefined {
    if (annotation?.range) {
        const termValue = annotation.term.value;
        const nativeCdsTermName = vocabularyService.cdsVocabulary.reverseNameMap.get(termValue) ?? '';
        const tokenRange = getTokenRange(tokens, annotation.range);
        const kind = findTermKind(vocabularyAliases, tokens, tokenRange, nativeCdsTermName);

        return {
            kind,
            printPattern: resolveTarget(target).printPattern,
            termRange: { start: termIndex, end: termIndex },
            tokenRange,
            isExpanded: false
        };
    }
    return undefined;
}

function findTermKind(
    vocabularyAliases: Set<string>,
    tokens: CompilerToken[],
    tokenRange: IndexRange,
    nativeCdsTermName: string
): DeletionRangeKind {
    let deletionRangeKind: DeletionRangeKind | undefined;
    for (let i = tokenRange.start; i <= tokenRange.end && !deletionRangeKind; i++) {
        if (nativeCdsTermName && tokens[i].text === nativeCdsTermName) {
            deletionRangeKind = DeletionRangeKind.TERM_FQ_NAME; // e.g. @title
        } else if (vocabularyAliases.has(tokens[i].text) && tokens[i + 1].text === '.') {
            deletionRangeKind = DeletionRangeKind.TERM_FQ_NAME;
        } else if (/^\w+$/.test(tokens[i].text)) {
            // TODO use better regular expression for OData simple identifier
            deletionRangeKind = DeletionRangeKind.TERM_NAME;
        } else {
            deletionRangeKind = DeletionRangeKind.UNDEFINED;
        }
    }
    return deletionRangeKind ?? DeletionRangeKind.UNDEFINED;
}

function expandDeletionRanges(
    vocabularyAliases: Set<string>,
    tokens: CompilerToken[],
    deletionRanges: DeletionRange[],
    annotationFile: AnnotationFile,
    includeTarget: boolean
): void {
    deletionRanges
        .filter((deletionRange) => !deletionRange.isExpanded)
        .forEach((deletionRange) => {
            let changed;
            do {
                changed = true;
                const options: Options = {
                    separator: separatorForKind[deletionRange.kind],
                    beforeTokenIndex: deletionRange.tokenRange.start - 1,
                    afterTokenIndex: deletionRange.tokenRange.end + 1,
                    vocabularyAliases,
                    includeTarget
                };
                if (canIncludePrecedingComment(tokens, options)) {
                    // include comment before annotation (full lines, also block comments)
                    includePrecedingComment(deletionRange, options);
                } else if (canIncludeSubsequentComment(deletionRange, tokens, options)) {
                    // include comment after annotation (line comment only; in same line)
                    includeSubsequentComment(deletionRange, options);
                } else if (canIncludeSurroundingBrackets(deletionRange, tokens, options, true)) {
                    // include surrounding { }, maybe also <vocabularyAlias>:
                    includeSurroundingBrackets(deletionRange, tokens, options, true);
                } else if (canIncludeSurroundingBrackets(deletionRange, tokens, options)) {
                    // include surrounding ( )
                    includeSurroundingBrackets(deletionRange, tokens, options);
                } else if (
                    deletionRange.kind === DeletionRangeKind.TERM_FQ_NAME &&
                    tokens[options.beforeTokenIndex].text === '@'
                ) {
                    // @<fqTermNameWithValue> : include prefix @
                    deletionRange.tokenRange.start = options.beforeTokenIndex;
                    deletionRange.kind = DeletionRangeKind.ANNOTATION;
                } else if (canIncludeSimpleTargetName(deletionRange, tokens, options)) {
                    // <element|boundAction|param> <annotation> : include name before annotation
                    changed = includeSimpleTargetName(deletionRange, tokens, options);
                } else if (canIncludeSimpleTargetName(deletionRange, tokens, options, true)) {
                    // <annotation> <element|boundAction|param> : include name after annotation
                    changed = includeSimpleTargetName(deletionRange, tokens, options, true);
                } else if (canIncludeAnnotateWithStatement(deletionRange, tokens, options)) {
                    // annotate <entity> with <annotation> : include 'annotate <entity> with ' before annotation
                    // annotate <entity> with <elementAnnotations> : include 'annotate <entity> with ' before annotation
                    changed = includeAnnotateWithStatement(deletionRange, tokens, options, annotationFile);
                } else if (canIncludeAnnotateWithStatement(deletionRange, tokens, options, true)) {
                    // annotate <entity> with actions <actionAnnotations> : include 'annotate <entity> with actions' before annotation
                    // find index of token 'annotate', and accept any target in the form <segment1>.<segment2>.<entityName>
                    changed = includeAnnotateWithStatement(deletionRange, tokens, options, annotationFile, true);
                } else if (canIncludeAnnotateWithStatement(deletionRange, tokens, options, true, true)) {
                    // annotate <entity> with <otherAnnos> actions <actionAnnotations> : include 'actions' before annotation
                    changed = includeAnnotateWithStatement(deletionRange, tokens, options, annotationFile, true, true);
                } else {
                    // TODO remove orphaned target elements/entities ?
                    changed = false;
                }
            } while (changed);
            deletionRange.isExpanded = true;
        });
}

function mergeDeletionRanges(tokens: CompilerToken[], deletionRanges: DeletionRange[]): boolean {
    let changed = false;
    for (let rangeIndex = 0; rangeIndex < deletionRanges.length; rangeIndex++) {
        const current = deletionRanges[rangeIndex];
        let doMerge: boolean;
        do {
            doMerge = false;
            const next = rangeIndex + 1 < deletionRanges.length ? deletionRanges[rangeIndex + 1] : null;
<<<<<<< HEAD
            if (current.termRange.end + 1 === next?.termRange.start) {
=======
            if (current.termRange.end + 1 === next?.termRange?.start) {
>>>>>>> 4b8fa85f
                // merge possible if at most a single separator token is between deletion ranges
                const nonCommentTokenIndexes: number[] = [];
                let nextIndex = current.tokenRange.end;
                do {
                    nextIndex = getNeighboringTokenIndex(tokens, nextIndex, +1);
                    if (nextIndex > 0 && nextIndex < next.tokenRange.start) {
                        nonCommentTokenIndexes.push(nextIndex);
                    }
                } while (nextIndex > 0 && nextIndex < next.tokenRange.start);
                if (
                    nonCommentTokenIndexes.length === 0 ||
                    (nonCommentTokenIndexes.length === 1 &&
                        tokens[nonCommentTokenIndexes[0]].text === separatorForKind[current.kind])
                ) {
                    doMerge = true;
                }
                if (doMerge) {
                    // do the merge
                    current.termRange.end = next.termRange.end;
                    current.tokenRange.end = next.tokenRange.end;
                    current.isExpanded = false;
                    deletionRanges.splice(rangeIndex + 1, 1);
                    changed = true;
                }
            }
        } while (doMerge);
    }
    return changed;
}

function getNeighborIndex(tokens: CompilerToken[], index: number, next = false): number {
    let neighboringIndex = index + (next ? +1 : -1);
    if (!tokens[neighboringIndex]) {
        return -1;
    }
    while (isComment(tokens[neighboringIndex])) {
        neighboringIndex = neighboringIndex + (next ? +1 : -1);
        if (!tokens[neighboringIndex]) {
            return -1;
        }
    }
    return neighboringIndex;
}

/**
 * Get neighboring token index (ignoring comment tokens).
 *
 * @param tokens - All tokens in the document.
 * @param index - current token index.
 * @param offset - Token offset.
 * @returns Index of a token.
 */
function getNeighboringTokenIndex(tokens: CompilerToken[], index: number, offset: number): number {
    let resultIndex = index;
    for (let count = 0; count < Math.abs(offset) && resultIndex >= 0; count++) {
        resultIndex = getNeighborIndex(tokens, resultIndex, offset > 0);
    }
    return resultIndex;
}

/**
 * Can simple target name before/after annotation be included into deletion range?
 * i.e. <elementName|boundActionName|paramName> <annotation> or
 * <boundActionName> <annotatedParameter>.
 *
 * @param deletionRange - Deletion range.
 * @param tokens - All tokens in the document.
 * @param options - Deletion options.
 * @param nameIsAfter - Flag indicating where name is located.
 * @returns True if target name can be included in deletion range.
 */
function canIncludeSimpleTargetName(
    deletionRange: DeletionRange,
    tokens: CompilerToken[],
    options: Options,
    nameIsAfter?: boolean
): boolean {
    if (!options.includeTarget) {
        return false;
    }
    if (isEmbedded(tokens, deletionRange.tokenRange.start)) {
        return false;
    }
    if (deletionRange.printPattern === PrintPattern.boundParameter) {
        // cases: annotation on bound parameter and parameter bound action
        if (![DeletionRangeKind.ANNOTATION, DeletionRangeKind.TARGET_PARAMETER].includes(deletionRange.kind)) {
            return false;
        }
    } else if (deletionRange.kind !== DeletionRangeKind.ANNOTATION) {
        // for all other print patterns: deletion range needs to represent whole annotation
        return false;
    }
    let indexIdentifier = nameIsAfter ? options.afterTokenIndex : options.beforeTokenIndex;
    // skip comments token in between
    while (isComment(tokens[indexIdentifier])) {
        indexIdentifier = indexIdentifier + (nameIsAfter ? +1 : -1);
    }

    // check there are no further annotations targeting identifier
    let firstTokenIndex, lastTokenIndex;
    if (nameIsAfter) {
        firstTokenIndex = deletionRange.tokenRange.start;
        lastTokenIndex = indexIdentifier;
    } else {
        firstTokenIndex = indexIdentifier;
        lastTokenIndex = deletionRange.tokenRange.end;
    }
    if ([PrintPattern.element].includes(deletionRange.printPattern)) {
        if (
            !['{', ';'].includes(getNeighboringToken(tokens, firstTokenIndex, -1).text) ||
            !['}', ';'].includes(getNeighboringToken(tokens, lastTokenIndex, 1).text)
        ) {
            return false;
        }
    }

    switch (tokens[indexIdentifier]?.isIdentifier) {
        case 'Element':
        case 'ExtElement':
            return deletionRange.printPattern === PrintPattern.element;
        case 'Param':
        case 'ExtParam':
            return [PrintPattern.parameter, PrintPattern.boundParameter].includes(deletionRange.printPattern);
        case 'BoundAction':
        case 'ExtBoundAction':
            if (deletionRange.kind === DeletionRangeKind.TARGET_PARAMETER) {
                // target name is bound action - make sure it has no annotations itself
                if (!['{', ';'].includes(getNeighboringToken(tokens, indexIdentifier, -1)?.text)) {
                    return false;
                }
            }
            return [PrintPattern.boundAction, PrintPattern.boundParameter].includes(deletionRange.printPattern);
        default:
            return false;
    }
}
/**
 * Include simple target name before/after annotation into deletion range
 * i.e. <elementName|boundActionName|paramName> <annotation> or
 * <boundActionName> <annotatedParameter>.
 *
 * @param deletionRange - Deletion range.
 * @param tokens - All tokens in the document.
 * @param options - Deletion options.
 * @param nameIsAfter - Flag indicating where name is located.
 * @returns True if target name can be added to deletion range.
 */
function includeSimpleTargetName(
    deletionRange: DeletionRange,
    tokens: CompilerToken[],
    options: Options,
    nameIsAfter?: boolean
): boolean {
    // <element|boundAction|param> <annotation> : include name before/after annotation
    let changed = true;
    const checkIndex = nameIsAfter ? options.afterTokenIndex + 1 : options.afterTokenIndex;
    if (deletionRange.printPattern === PrintPattern.boundAction && hasParameterList(tokens, checkIndex)) {
        changed = false; // to be deleted bound action annotation is followed by parameter list - don't delete bound action name
    } else if (nameIsAfter) {
        deletionRange.tokenRange.end = getNeighboringTokenIndex(tokens, deletionRange.tokenRange.end, +1);
        deletionRange.kind = mapTokenIdentifierToKind(tokens[deletionRange.tokenRange.end]?.isIdentifier);
    } else {
        deletionRange.tokenRange.start = getNeighboringTokenIndex(tokens, deletionRange.tokenRange.start, -1);
        deletionRange.kind = mapTokenIdentifierToKind(tokens[deletionRange.tokenRange.start]?.isIdentifier);
    }
    return changed;
}

/**
 * Can include 'annotate with' statement
 * i.e. annotate <entity> with <annotation> : include 'annotate <entity> with ' before annotation
 * annotate <entity> with <elementAnnotations> : include 'annotate <entity> with ' before annotation
 * annotate <entity> with actions <actionAnnotations> : include 'annotate <entity> with actions' before annotation.
 *
 * @param deletionRange - Deletion range.
 * @param tokens - All tokens in the document.
 * @param options - Deletion options.
 * @param forAction - Check actions.
 * @param includeActionOnly - Delete only actions.
 * @returns True if `annotate with` can be deleted.
 */
function canIncludeAnnotateWithStatement(
    deletionRange: DeletionRange,
    tokens: CompilerToken[],
    options: Options,
    forAction?: boolean,
    includeActionOnly?: boolean
): boolean {
    if (!options.includeTarget) {
        return false;
    }
    if (deletionRange.kind === DeletionRangeKind.ANNOTATION) {
        if (deletionRange.printPattern !== PrintPattern.artifact) {
            return false;
        }
    } else if (deletionRange.kind === DeletionRangeKind.TARGET_ELEMENTS_LIST) {
        if (deletionRange.printPattern !== PrintPattern.element) {
            return false;
        }
    } else if (deletionRange.kind === DeletionRangeKind.TARGET_PARAMETER) {
        if (deletionRange.printPattern !== PrintPattern.parameter) {
            return false;
        }
    } else if (deletionRange.kind === DeletionRangeKind.TARGET_BOUND_ACTION) {
        if (![PrintPattern.boundAction, PrintPattern.boundParameter].includes(deletionRange.printPattern)) {
            return false;
        }
    } else {
        return false; // unsupported combination
    }
    if (getClosingTokenIndex(tokens, options.afterTokenIndex) < 0) {
        return false;
    } // annotate statement must be finished
    let beforeTokenIndex = options.beforeTokenIndex;
    while (isComment(tokens[beforeTokenIndex])) {
        --beforeTokenIndex;
    }
    if (forAction) {
        if (includeActionOnly) {
            return tokens[beforeTokenIndex].text.toUpperCase() === 'ACTIONS';
        } else {
            return (
                tokens[beforeTokenIndex].text.toUpperCase() === 'ACTIONS' &&
                getNeighboringToken(tokens, beforeTokenIndex, -1)?.text.toUpperCase() === 'WITH' &&
                ['Annotate', 'Extend', 'Ext'].includes(
                    getNeighboringToken(tokens, beforeTokenIndex, -2)?.isIdentifier ?? ''
                )
            );
        }
    } else {
        return (
            tokens[beforeTokenIndex].text.toUpperCase() === 'WITH' &&
            ['Annotate', 'Extend', 'Ext'].includes(
                getNeighboringToken(tokens, beforeTokenIndex, -1)?.isIdentifier ?? ''
            )
        );
    }
}

/**
 * Check if annotation is present before tokenIndex (pointing to 'annotate' keyword)
 * which targets the target of the 'annotate' statement.
 *
 * @param position - Start position of 'annotate' keyword.
 * @param annotationFile - Internal representation root.
 * @returns True if there are relevant annotations before the position.
 */
function annotationsPresentBefore(position: Position, annotationFile: AnnotationFile): boolean {
    // find target for annotation term positioned immediately before tokenIndex
    let targetOfPreviousAnnotation: Target | undefined;
    let previousTermEndPosition: Position; // closest term end position before tokenIndex

    annotationFile.targets.forEach((target) => {
        target.terms.forEach((term) => {
            const termRangeEndPosition = term.attributes?.['Term']?.valueRange?.end;
            if (termRangeEndPosition && isBefore(termRangeEndPosition, position)) {
                if (!previousTermEndPosition || isBefore(previousTermEndPosition, termRangeEndPosition)) {
                    previousTermEndPosition = termRangeEndPosition;
                    targetOfPreviousAnnotation = target;
                }
            }
        });
    });
    // if that target is starting after tokenIndexPosition, then current 'annotate' statement must not be deleted
    // example:
    // @title: 'foo' // this annotation targets "AdminService.Books"
    // annotate AdminService.Books with { ...  // don't delete, otherwise @title is orphaned
    return (
        !!targetOfPreviousAnnotation?.nameRange?.end && isBefore(position, targetOfPreviousAnnotation?.nameRange?.end)
    );
}

/**
 * Can preceding comment be included in deletion range ?
 *
 * @param tokens - All tokens in the document.
 * @param options - Deletion options.
 * @returns True if preceding comment can be added to deletion range.
 */
function canIncludePrecedingComment(tokens: CompilerToken[], options: Options): boolean {
    const { beforeTokenIndex } = options;
    const commentToken = tokens[beforeTokenIndex];
    if (!commentToken || !isComment(commentToken)) {
        return false;
    }
    // token represents a comment
    if (beforeTokenIndex === 0) {
        return true;
    } // file starts with this comment

    // comments are "associated" with current annotation only if they spans the whole line
    // (otherwise it is considered line end comment of previous content)
    const precedingNonCommentToken = getNeighboringToken(tokens, beforeTokenIndex, -1);
    return !precedingNonCommentToken || tokenLine(precedingNonCommentToken) < tokenLine(commentToken);
}

/**
 * Include preceding comment.
 *
 * @param deletionRange - Deletion range.
 * @param options - Deletion options.
 */
function includePrecedingComment(deletionRange: DeletionRange, options: Options): void {
    deletionRange.tokenRange.start = options.beforeTokenIndex;
}

/**
 * Can subsequent comment be included in deletion range ?
 *
 * @param deletionRange - Deletion range.
 * @param tokens - All tokens in the document.
 * @param options - Deletion options.
 * @returns True if subsequent comment can be deleted.
 */
function canIncludeSubsequentComment(deletionRange: DeletionRange, tokens: CompilerToken[], options: Options): boolean {
    const { afterTokenIndex } = options;
    const commentToken = tokens[afterTokenIndex];
    if (!isComment(commentToken)) {
        return false;
    }
    // token represents a comment
    // comments are "associated" with current range only if it is in same line as range end and next non-comment token is in next line
    if (tokenLine(commentToken) > tokenLine(tokens[deletionRange.tokenRange.end])) {
        return false;
    } // comment not in same line
    const nextToken = getNeighboringToken(tokens, afterTokenIndex, +1);
    return !nextToken || tokenLine(nextToken) > tokenLine(commentToken); // make sure no further non-comment token after comment
}

/**
 * Include subsequent comment.
 *
 * @param deletionRange - Deletion range.
 * @param options - Deletion options.
 */
function includeSubsequentComment(deletionRange: DeletionRange, options: Options): void {
    deletionRange.tokenRange.end = options.afterTokenIndex;
}

/**
 * Can surrounding brackets be included in deletion range ?
 *
 * @param deletionRange - Deletion range.
 * @param tokens - All tokens in the document.
 * @param options - Deletion options.
 * @param asCurlyBracket - True if `{}` should be checked otherwise `() will be checked.
 * @returns True if surrounding brackets can be deleted.
 */
function canIncludeSurroundingBrackets(
    deletionRange: DeletionRange,
    tokens: CompilerToken[],
    options: Options,
    asCurlyBracket?: boolean
): boolean {
    const { separator } = options;
    const beforeTokenIndex = getNeighboringTokenIndex(tokens, deletionRange.tokenRange.start, -1);
    const afterTokenIndex = getNeighboringTokenIndex(tokens, deletionRange.tokenRange.end, +1);
    const openingBracket = asCurlyBracket ? '{' : '(';
    const closingBracket = asCurlyBracket ? '}' : ')';
    const supportedKinds = asCurlyBracket
        ? [DeletionRangeKind.TERM_NAME, DeletionRangeKind.TARGET_ELEMENT, DeletionRangeKind.TARGET_BOUND_ACTION]
        : [DeletionRangeKind.TERM_FQ_NAME, DeletionRangeKind.TARGET_PARAMETER];
    if (!supportedKinds.includes(deletionRange.kind)) {
        return false;
    }
    if (tokens[beforeTokenIndex].text !== openingBracket) {
        return false;
    }
    return (
        tokens[afterTokenIndex].text === closingBracket ||
        (tokens[afterTokenIndex].text === separator &&
            getNeighboringToken(tokens, afterTokenIndex, +1)?.text === closingBracket)
    );
}

/**
 * Include surrounding brackets into deletion range.
 *
 * @param deletionRange - Deletion range.
 * @param tokens - All tokens in the document.
 * @param options - Deletion options.
 * @param asCurlyBracket - True if `{}` should be checked otherwise `() will be checked.
 */
function includeSurroundingBrackets(
    deletionRange: DeletionRange,
    tokens: CompilerToken[],
    options: Options,
    asCurlyBracket?: boolean
): void {
    // { <termNameWithValue> } : extend range to include surrounding curly brackets
    // { <targetElement with annotations> } : extend range to include surrounding curly brackets
    const { vocabularyAliases } = options;
    const beforeTokenIndex = getNeighboringTokenIndex(tokens, deletionRange.tokenRange.start, -1);
    const afterTokenIndex = getNeighboringTokenIndex(tokens, deletionRange.tokenRange.end, +1);
    const closingBracket = asCurlyBracket ? '}' : ')';
    deletionRange.tokenRange = {
        start: beforeTokenIndex,
        end:
            tokens[afterTokenIndex].text === closingBracket
                ? afterTokenIndex
                : getNeighboringTokenIndex(tokens, afterTokenIndex, +1)
    };
    if (
        asCurlyBracket &&
        deletionRange.kind === DeletionRangeKind.TERM_NAME &&
        getNeighboringToken(tokens, beforeTokenIndex, -1)?.text === ':' &&
        vocabularyAliases.has(getNeighboringToken(tokens, beforeTokenIndex, -2)?.text)
    ) {
        // <VocabularyALias>: <termNameWithValue> : include vocabulary alias name and colon
        deletionRange.tokenRange.start = getNeighboringTokenIndex(tokens, beforeTokenIndex, -2);
        deletionRange.kind = DeletionRangeKind.TERM_FQ_NAME;
    } else if (asCurlyBracket && deletionRange.kind === DeletionRangeKind.TARGET_ELEMENT) {
        deletionRange.kind = DeletionRangeKind.TARGET_ELEMENTS_LIST;
    }
}

/**
 * Include 'annotate with' statement
 * i.e. annotate <entity> with <annotation> : include 'annotate <entity> with ' before annotation
 * annotate <entity> with <elementAnnotations> : include 'annotate <entity> with ' before annotation
 * annotate <entity> with actions <actionAnnotations> : include 'annotate <entity> with actions' before annotation.
 *
 * @param deletionRange - Deletion range.
 * @param tokens - All tokens in the document.
 * @param options - Deletion options.
 * @param annotationFile - Internal representation root.
 * @param forAction - Deletion of actions.
 * @param withActionOnly - Deletes only actions.
 * @returns True if annotate statement can be deleted.
 */
function includeAnnotateWithStatement(
    deletionRange: DeletionRange,
    tokens: CompilerToken[],
    options: Options,
    annotationFile: AnnotationFile,
    forAction?: boolean,
    withActionOnly?: boolean
): boolean {
    let beforeTokenIndex = options.beforeTokenIndex;
    while (isComment(tokens[beforeTokenIndex])) {
        --beforeTokenIndex;
    }
    let startDeletionTokenIndex = beforeTokenIndex;
    if (!withActionOnly) {
        startDeletionTokenIndex = getNeighboringTokenIndex(tokens, startDeletionTokenIndex, forAction ? -3 : -2);
    }
    let changed = false;
    if (!withActionOnly) {
        // find index of token 'annotate', and accept any target in the form <segment1>.<segment2>.<entityName>
        let done = false;
        while (!done) {
            if (tokens[startDeletionTokenIndex].text.toUpperCase() === 'ANNOTATE') {
                done = true;
            } else if (tokens[startDeletionTokenIndex].text === '.') {
                startDeletionTokenIndex--; // accepted as part of target
            } else if (['Annotate', 'Extend', 'Ext'].includes(tokens[startDeletionTokenIndex]?.isIdentifier || '')) {
                startDeletionTokenIndex--; // accepted as part of target
            } else if (isComment(tokens[startDeletionTokenIndex])) {
                startDeletionTokenIndex--; // include comment
            } else {
                startDeletionTokenIndex = -1; // anything else found: don't delete this
                done = true;
            }
        }
    }
    const closingSemicolonIndex = getClosingTokenIndex(tokens, deletionRange.tokenRange.end);
    if (startDeletionTokenIndex > -1 && closingSemicolonIndex > -1) {
        // semicolon will be deleted as neighboring sibling separator
        deletionRange.tokenRange.end = closingSemicolonIndex - 1;
        const startDeletionPosition = getPositionFromToken(tokens[startDeletionTokenIndex]);
        if (withActionOnly) {
            deletionRange.tokenRange.start = startDeletionTokenIndex;
            deletionRange.kind = DeletionRangeKind.TARGET_FROM_WITH;
        } else if (startDeletionPosition && annotationsPresentBefore(startDeletionPosition, annotationFile)) {
            // only remove from the 'with' token - keep 'annotate <target>;' for preceding annotations
            deletionRange.tokenRange.start = forAction
                ? getNeighboringTokenIndex(tokens, beforeTokenIndex, -1)
                : beforeTokenIndex;
            deletionRange.kind = DeletionRangeKind.TARGET_FROM_WITH;
        } else {
            deletionRange.tokenRange.start = startDeletionTokenIndex;
            deletionRange.kind = DeletionRangeKind.TARGET_ARTIFACT;
        }
        changed = true;
    }
    return changed;
}

/**
 * UTILS
 */

/**
 * Find out if annotation is embedded
 * - i.e. search until preceding ';' or begin of file
 * - when finding 'annotate': not embedded
 * - when finding 'action' or 'function': embedded
 * - when finding none: consider embedded (to not delete metadata, can happen for element in element list).
 *
 * @param tokens - All tokens in the document.
 * @param startIndex - Start token index.
 * @returns True if annotation is embedded.
 */
function isEmbedded(tokens: CompilerToken[], startIndex: number): boolean {
    let annotateFound = false;
    let actionFunctionFound = false;
    let semicolonFound = false;
    let index = startIndex;
    while (index && !annotateFound && !actionFunctionFound && !semicolonFound) {
        index--;
        const token = tokens[index];
        if (token.text.toUpperCase() === 'ANNOTATE') {
            annotateFound = true;
        } else if (['ACTION', 'FUNCTION'].includes(token.text.toUpperCase())) {
            actionFunctionFound = true;
        } else if (token.text === ';') {
            semicolonFound = true;
        }
    }
    return actionFunctionFound ? true : !annotateFound;
}

function isComment(token: CompilerToken): boolean {
    return token?.text?.startsWith('//') || token?.text?.startsWith('/*');
}

/**
 * Get neighboring token (ignoring comment tokens).
 *
 * @param tokens - All tokens in the document.
 * @param index - Current token index.
 * @param offset - Token offset.
 * @returns Neighboring token.
 */
function getNeighboringToken(tokens: CompilerToken[], index: number, offset: number): CompilerToken {
    return tokens[getNeighboringTokenIndex(tokens, index, offset)];
}

/**
 * Get closing token index
 * - returns -1 if '(' or '{' is present before start of next statement (or end of file)
 * - looks forward in token stream until next cds key word, '@', '(', '{', ';' or end of file.
 *
 * @param tokens - All tokens in the document.
 * @param startIndex - Start token index.
 * @returns Token index.
 */
function getClosingTokenIndex(tokens: CompilerToken[], startIndex: number): number {
    let annoOrBracketPresent = false;
    let closingTokenIndex = -1;
    let commentStartIndex = -1; // start index of trailing comments
    let index = startIndex;
    while (index && tokens[index] && closingTokenIndex === -1 && !annoOrBracketPresent) {
        const token = tokens[index];
        if ([';', '@'].includes(token.text)) {
            // ';': semicolon terminates current annotate statement (but is not mandatory!)
            // '@': starts annotation targeting next statement
            //    (this is not possible: element/parameter list could be followed by annotations of entity/action)
            // only include trailing comments if they are followed by a semicolon
            closingTokenIndex = token.text !== ';' && commentStartIndex > 0 ? commentStartIndex : index;
        } else if (cdsKeywords.includes((token.text || '').toUpperCase())) {
            // start of next CDS statement
            closingTokenIndex = commentStartIndex > 0 ? commentStartIndex : index;
        } else if (['(', '{'].includes(token.text)) {
            // '(': action or bound action as target could be followed by parameter list
            // '{': entity could be followed by element list
            annoOrBracketPresent = true;
        }
        if (commentStartIndex < 0 && isComment(token)) {
            commentStartIndex = index;
        }
        if (commentStartIndex > 0 && !isComment(token)) {
            commentStartIndex = -1;
        }
        index++;
    }
    return closingTokenIndex;
}

/**
 * Map token identifier (token for name which is included into deletion range) to DeletionRangeKind.
 *
 * @param identifierKind - Identifier kind.
 * @returns Deletion range kind.
 */
function mapTokenIdentifierToKind(identifierKind: string | undefined): DeletionRangeKind {
    switch (identifierKind) {
        case 'Element':
        case 'ExtElement':
            return DeletionRangeKind.TARGET_ELEMENT;
        case 'BoundAction':
        case 'ExtBoundAction':
            return DeletionRangeKind.TARGET_BOUND_ACTION;
        case 'Param':
        case 'ExtParam':
            return DeletionRangeKind.TARGET_PARAMETER;
        default:
            return DeletionRangeKind.UNDEFINED;
    }
}

/**
 * Find out if parameter list starts i.e. if '(' occurs before '}'.
 *
 * @param tokens - All tokens in the document.
 * @param startIndex - Start token index.
 * @returns True if annotate statement contains parameter list.
 */
function hasParameterList(tokens: CompilerToken[], startIndex: number): boolean {
    let bracketPresent = false;
    let curlyBracketFound = false;
    let index = startIndex;
    while (index && tokens[index] && !curlyBracketFound && !bracketPresent) {
        const token = tokens[index];
        if (token.text === '}') {
            curlyBracketFound = true;
        } else if (token.text === '(') {
            // '(': action or bound action as target could be followed by parameter list
            bracketPresent = true;
        }
        index++;
    }
    return bracketPresent;
}

function getPositionFromToken(token: CompilerToken | undefined, endPosition = false): Position | undefined {
    if (!token) {
        return undefined;
    }
    const offset = endPosition ? token.text.length : 0;
    return Position.create(tokenLine(token), tokenColumn(token) + offset);
}

function getRangeFromTokenRange(
    tokens: CompilerToken[],
    tokenRange: IndexRange,
    previousSeparatorIncluded?: boolean,
    siblingSeparatorFound?: boolean
): Range | undefined {
    const doNotExpandToAfterEndToken = !siblingSeparatorFound && previousSeparatorIncluded; // the case when last annotation in a group is being deleted, to preserve group closing bracket indentation
    const startToken = tokens[tokenRange.start];
    const endToken = tokens[tokenRange.end + (doNotExpandToAfterEndToken ? 0 : 1)];
    const startPosition = getPositionFromToken(startToken);
    const endPosition = getPositionFromToken(endToken, doNotExpandToAfterEndToken);
    if (startPosition && endPosition) {
        return Range.create(startPosition, endPosition);
    }
    return undefined;
}

function includeSiblingSeparator(
    tokens: CompilerToken[],
    deletionRange: DeletionRange
): { deletionRange: DeletionRange; siblingSeparatorFound?: boolean; previousSeparatorIncluded?: boolean } {
    const separator = separatorForKind[deletionRange.kind];
    if (!separator) {
        return { deletionRange };
    }
    const endTokenIndex = deletionRange.tokenRange.end;
    const nextTokenIndex = getNeighboringTokenIndex(tokens, endTokenIndex, +1);
    const nextToken = tokens[nextTokenIndex];
    let siblingSeparatorFound = false;
    let previousSeparatorIncluded = false;
    if (nextToken?.text === separator) {
        // extend deletion range to include separator
        deletionRange.tokenRange.end = nextTokenIndex;
        siblingSeparatorFound = true;
        // include line comment in same line
        const commentToken = tokens[deletionRange.tokenRange.end + 1];
        if (commentToken?.text.startsWith('//')) {
            if (tokenLine(tokens[deletionRange.tokenRange.end]) === tokenLine(commentToken)) {
                ++deletionRange.tokenRange.end;
            }
        }
    }
    if (!siblingSeparatorFound) {
        const startTokenIndex = deletionRange.tokenRange.start;
        const previousTokenIndex = getNeighboringTokenIndex(tokens, startTokenIndex, -1);
        const previousToken = tokens[previousTokenIndex];
        if (previousToken.text === separator && deletionRange.kind !== DeletionRangeKind.TARGET_ARTIFACT) {
            // extend deletion range to include separator (except for whole annotate statement, there ';' might be needed)
            deletionRange.tokenRange.start = previousTokenIndex;
            previousSeparatorIncluded = true;
        }
    }
    return { deletionRange, siblingSeparatorFound, previousSeparatorIncluded };
}<|MERGE_RESOLUTION|>--- conflicted
+++ resolved
@@ -258,11 +258,7 @@
         do {
             doMerge = false;
             const next = rangeIndex + 1 < deletionRanges.length ? deletionRanges[rangeIndex + 1] : null;
-<<<<<<< HEAD
-            if (current.termRange.end + 1 === next?.termRange.start) {
-=======
             if (current.termRange.end + 1 === next?.termRange?.start) {
->>>>>>> 4b8fa85f
                 // merge possible if at most a single separator token is between deletion ranges
                 const nonCommentTokenIndexes: number[] = [];
                 let nextIndex = current.tokenRange.end;
