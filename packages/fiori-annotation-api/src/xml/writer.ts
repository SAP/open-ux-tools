import type { TextDocument } from 'vscode-languageserver-textdocument';

import { getIndentLevel, indent, isBefore, rangeContained } from '@sap-ux/odata-annotation-core';
import type { Element } from '@sap-ux/odata-annotation-core-types';
import { copyPosition, copyRange } from '@sap-ux/cds-annotation-parser';
import {
    createElementNode,
    Position,
    printOptions as defaultPrintOptions,
    TextEdit,
    Range,
    EDMX_NAMESPACE_ALIAS,
    EDM_NAMESPACE_ALIAS
} from '@sap-ux/odata-annotation-core-types';
import {
    printCsdlNodeToXmlString,
    transformRange,
    escapeAttribute,
    EDMX_V4_NAMESPACE,
    EDM_V4_NAMESPACE
} from '@sap-ux/xml-odata-annotation-converter';
import type { SourcePosition, XMLAstNode, XMLAttribute, XMLDocument, XMLElement } from '@xml-tools/ast';
import { DEFAULT_NS } from '@xml-tools/ast';

import { compareByRange } from '../utils';
import type { Comment } from './comments';
import type {
    DeleteAttribute,
    DeleteElement,
    InsertAttribute,
    InsertElement,
    MoveCollectionValue,
    ReplaceElement,
    ReplaceElementContent,
    UpdateAttributeName,
    UpdateAttributeValue,
    UpdateElementName,
    XMLDocumentChange
} from './changes';
import { DELETE_ELEMENT, REPLACE_ELEMENT_CONTENT } from './changes';
import { getNodeFromPointer } from './pointer';

const printOptions: typeof defaultPrintOptions = { ...defaultPrintOptions, useSnippetSyntax: false };

/**
 * Translates changes objects to XML text edits.
 */
export class XMLWriter {
    private readonly changes: XMLDocumentChange[] = [];
    private readonly elementContentCache = new Map<XMLElement, ElementContent[]>();

    /**
     *
     * @param document - XMLDocument AST node.
     * @param comments - Array of all the comments in the document.
     * @param textDocument - TextDocument instance.
     */
    constructor(
        private document: XMLDocument,
        private comments: Comment[],
        private textDocument: TextDocument
    ) {}
    /**
     *  Adds a new change to the change stack.
     *
     * @param change - Change to be added to the stack.
     */
    public addChange(change: XMLDocumentChange): void {
        this.changes.push(change);
    }

    /**
     * Transforms changes in the stack to text edits.
     *
     * @returns TextEdits.
     */
    public getTextEdits(): TextEdit[] {
        const edits: TextEdit[] = [];
        const changes = preprocessChanges(this.changes, this.document);
        const batches = getBatches(changes);
        for (const pointer of Object.keys(batches)) {
            edits.push(...this.getTextEditsForPointer(pointer, batches[pointer], changes));
        }
        edits.sort(compareByRange);
        return edits;
    }

    /**
     *
     * @param element
     */
    private getContent(element: XMLElement): ElementContent[] {
        let content = this.elementContentCache.get(element);
        if (!content) {
            content = getElementContent(element, this.comments);
            this.elementContentCache.set(element, content);
        }
        return content;
    }

    /**
     *
     * @param pointer
     * @param byType
     */
    private getTextEditsForPointer(
        pointer: string,
        byType: Map<XMLDocumentChange['type'], XMLDocumentChange[]>,
        changes: XMLDocumentChange[]
    ): TextEdit[] {
        const edits: TextEdit[] = [];
        const element = getNodeFromPointer(this.document, pointer);
        const childIndentLevel = getIndentFromElement(element);

        const inserts = (byType.get('insert-element') ?? []) as InsertElement[];
        const insertEdits = convertInsertElementToTextEdits(
            this.comments,
            element as XMLElement,
            inserts,
            childIndentLevel
        );
        edits.push(...insertEdits);

        const elementNameUpdates = (byType.get('update-element-name') ?? []) as UpdateElementName[];
        edits.push(...convertUpdateElementNameToTextEdits(elementNameUpdates, element));

        switch (element?.type) {
            case 'XMLElement': {
                const elementChanges = {
                    replacements: (byType.get('replace-element') ?? []) as ReplaceElement[],
                    contentReplacements: (byType.get(REPLACE_ELEMENT_CONTENT) ?? []) as ReplaceElementContent[],
                    elementDeletions: (byType.get('delete-element') ?? []) as DeleteElement[],
                    attributeInserts: (byType.get('insert-attribute') ?? []) as InsertAttribute[],
                    moveInCollection: (byType.get('move-collection-value') ?? []) as MoveCollectionValue[]
                };
                edits.push(
                    ...this.handleXmlElementChanges(elementChanges, element, pointer, childIndentLevel, changes)
                );
                break;
            }
            case 'XMLAttribute': {
                const attributeChanges = {
                    attributeDeletions: (byType.get('delete-attribute') ?? []) as DeleteAttribute[],
                    attributeNameUpdates: (byType.get('update-attribute-name') ?? []) as UpdateAttributeName[],
                    attributeValueUpdates: (byType.get('update-attribute-value') ?? []) as UpdateAttributeValue[]
                };
                edits.push(...handleXmlAttributeChanges(attributeChanges, element));
                break;
            }
            default:
                break;
        }
        return edits;
    }

    /**
     *
     * @param elementChanges
     * @param elementChanges.replacements
     * @param elementChanges.contentReplacements
     * @param elementChanges.elementDeletions
     * @param elementChanges.attributeInserts
     * @param elementChanges.moveInCollection
     * @param element
     * @param pointer
     * @param childIndentLevel
     */
    private handleXmlElementChanges(
        elementChanges: {
            replacements: ReplaceElement[];
            contentReplacements: ReplaceElementContent[];
            elementDeletions: DeleteElement[];
            attributeInserts: InsertAttribute[];
            moveInCollection: MoveCollectionValue[];
        },
        element: XMLElement,
        pointer: string,
        childIndentLevel: number,
        changes: XMLDocumentChange[]
    ) {
        const edits: TextEdit[] = [];
        const { replacements, contentReplacements, elementDeletions, attributeInserts, moveInCollection } =
            elementChanges;
        if (elementDeletions.length > 0) {
            const parent = element.parent;
            const content = parent.type === 'XMLElement' ? this.getContent(parent) : [];
            edits.push(...handleXmlElementDeletions(parent, pointer, content, element));
        } else if (replacements.length > 0) {
            edits.push(...handleXmlElementReplacements(element, replacements, childIndentLevel));
        } else if (contentReplacements.length > 0) {
            edits.push(...handleXmlElementContentReplacements(element, contentReplacements, childIndentLevel));
        } else if (moveInCollection.length > 0) {
            for (const moveChange of moveInCollection) {
                const insertPosition = findInsertPositionForMove(moveChange.index, element, this.comments);
                if (!insertPosition) {
                    continue;
                }
                const { textEdits, text } = this.prepareXmlElementMoveChange(moveChange, changes);
                edits.push(...textEdits);
                edits.push(...handleXmlElementMoveChange(element, childIndentLevel, text, insertPosition));
            }
        } else {
            edits.push(...handleXmlElementAttributeInserts(element, attributeInserts));
        }
        return edits;
    }

<<<<<<< HEAD
    /**
     *
     * @param moveChange
     */
    private prepareXmlElementMoveChange(moveChange: MoveCollectionValue): {
=======
    private prepareXmlElementMoveChange(
        moveChange: MoveCollectionValue,
        changes: XMLDocumentChange[]
    ): {
>>>>>>> 7cbf6395
        textEdits: TextEdit[];
        text: string[];
    } {
        const textEdits: TextEdit[] = [];
        const ranges = createElementRanges(this.document, moveChange.fromPointers);
        const text: string[] = [];
        for (const { parent, start, end } of ranges) {
            const content = this.getContent(parent);
            const range = getRangeForMove(content, parent, start, end);
            if (!range) {
                continue;
            }
            text.push(this.textDocument.getText(range));
            if (
                changes.some((change) => {
                    if (change.type !== DELETE_ELEMENT) {
                        return false;
                    }
                    const element = getNodeFromPointer(this.document, change.pointer);
                    const changeRange = element?.type === 'XMLElement' && transformRange(element.position);
                    return changeRange && rangeContained(changeRange, range);
                })
            ) {
                continue;
            }
            textEdits.push(TextEdit.del(range));
        }
        return { textEdits, text };
    }
}

/**
 *
 * @param attributeChanges
 * @param attributeChanges.attributeDeletions
 * @param attributeChanges.attributeNameUpdates
 * @param attributeChanges.attributeValueUpdates
 * @param element
 */
function handleXmlAttributeChanges(
    attributeChanges: {
        attributeDeletions: DeleteAttribute[];
        attributeNameUpdates: UpdateAttributeName[];
        attributeValueUpdates: UpdateAttributeValue[];
    },
    element: XMLAttribute
): TextEdit[] {
    const edits: TextEdit[] = [];
    const { attributeDeletions, attributeNameUpdates, attributeValueUpdates } = attributeChanges;
    if (attributeDeletions.length > 0) {
        const attributeRange = transformRange(element.position);
        if (attributeRange) {
            // There must be a space character before attribute and we should remove it with attribute.
            attributeRange.start.character--;
            edits.push(TextEdit.del(attributeRange));
        }
    } else {
        // if attribute is deleted, then we can ignore updates
        const nameRange = transformRange(element.syntax.key);
        if (nameRange && attributeNameUpdates.length > 0) {
            const newName = attributeNameUpdates[attributeNameUpdates.length - 1].newName;
            edits.push(TextEdit.replace(nameRange, newName));
        }

        const valueRange = transformRange(element.syntax.value);
        if (valueRange && attributeValueUpdates.length > 0) {
            const newValue = attributeValueUpdates[attributeValueUpdates.length - 1].newValue;
            // shift from start quote
            valueRange.start.character++;
            // shift from end quote
            valueRange.end.character--;
            edits.push(TextEdit.replace(valueRange, newValue));
        }
    }
    return edits;
}

/**
 *
 * @param element
 * @param attributeInserts
 */
function handleXmlElementAttributeInserts(element: XMLElement, attributeInserts: InsertAttribute[]): TextEdit[] {
    const openTagRange = transformRange(element.syntax.openBody);
    if (!openTagRange) {
        return [];
    }
    const edits: TextEdit[] = [];
    const byIndex = new Map<number | undefined, InsertAttribute[]>();
    for (const change of attributeInserts) {
        let insertsAtIndex = byIndex.get(change.index);
        if (!insertsAtIndex) {
            insertsAtIndex = [];
            byIndex.set(change.index, insertsAtIndex);
        }
        insertsAtIndex.push(change);
    }
    for (const [key, inserts] of byIndex.entries()) {
        const attributes: string[] = [];
        const position = getAttributeInsertPosition(element, openTagRange, key);
        if (!position) {
            // TODO: report error
            continue;
        }
        for (const attributeInsert of inserts) {
            // insert before open tag
            attributes.push(`${attributeInsert.name}="${escapeAttribute(attributeInsert.value)}"`);
        }
        if (attributes.length > 0) {
            const text = ` ${attributes.join(' ')}`;
            edits.push(TextEdit.insert(position, text));
        }
    }
    return edits;
}

/**
 *
 * @param text
 */
function getTextFragmentOffset(text: string): number {
    const lines = text.split('\n');
    const linesWithTextIndices = lines.map((line, idx) => (line.length > 0 ? idx : -1));
    const indentTextIndex = linesWithTextIndices.find((idx) => idx > -1);
    if (indentTextIndex === undefined) {
        return 0;
    }
    const indentLineText = lines[indentTextIndex];
    return indentLineText.length - indentLineText.trimStart().length;
}

/**
 *
 * @param text
 * @param requiredIndent
 */
function adjustFragmentIndentation(text: string, requiredIndent: number): string {
    const requiredOffset = requiredIndent * 4;
    const actual = getTextFragmentOffset(text);
    if (actual == requiredOffset) {
        return text;
    }
    const lines = text.split('\n');
    lines.forEach((line, idx) => {
        if (line.length) {
            if (actual < requiredOffset) {
                line = ' '.repeat(requiredOffset - actual) + line;
            } else if (line.startsWith(' '.repeat(actual - requiredOffset))) {
                line = line.substring(' '.repeat(actual - requiredOffset).length);
            } else {
                line = line.trim();
            }

            lines[idx] = line;
        }
    });
    return lines.join('\n');
}

/**
 *
 * @param element
 * @param childIndentLevel
 * @param text
 * @param insertPosition
 */
function handleXmlElementMoveChange(
    element: XMLElement,
    childIndentLevel: number,
    text: string[],
    insertPosition: Position
): TextEdit[] {
    const edits: TextEdit[] = [];
    const openTagRange = transformRange(element.syntax.openBody);
    const textWithNewIndentation = adjustFragmentIndentation(text.join(''), childIndentLevel);
    if (element.syntax.isSelfClosing && openTagRange) {
        const indent = '    '.repeat(childIndentLevel - 1);
        edits.push(
            TextEdit.replace(
                Range.create(
                    openTagRange.end.line,
                    openTagRange.end.character - 2,
                    openTagRange.end.line,
                    openTagRange.end.character
                ),
                `>${textWithNewIndentation}\n${indent}</${element.name}>`
            )
        );
    } else {
        edits.push(TextEdit.insert(insertPosition, textWithNewIndentation));
    }
    return edits;
}

/**
 *
 * @param element
 * @param contentReplacements
 * @param childIndentLevel
 */
function handleXmlElementContentReplacements(
    element: XMLElement,
    contentReplacements: ReplaceElementContent[],
    childIndentLevel: number
): TextEdit[] {
    const edits: TextEdit[] = [];
    const openTagRange = transformRange(element.syntax.openBody);
    const closeTagRange = transformRange(element.syntax.closeBody);
    const lastChange = contentReplacements.slice(-1)[0];
    const namespaceMap = getNamespaceMap(element);
    const text = replaceElementContentToText(lastChange, childIndentLevel - 1, namespaceMap);
    if (element.syntax.isSelfClosing && openTagRange) {
        edits.push(
            TextEdit.replace(
                Range.create(
                    openTagRange.end.line,
                    openTagRange.end.character - 2,
                    openTagRange.end.line,
                    openTagRange.end.character
                ),
                `>${text}</${element.name}>`
            )
        );
    } else if (openTagRange && closeTagRange) {
        edits.push(TextEdit.replace(Range.create(openTagRange.end, closeTagRange.start), text));
    }
    return edits;
}

/**
 *
 * @param element
 * @param replacements
 * @param childIndentLevel
 */
function handleXmlElementReplacements(
    element: XMLElement,
    replacements: ReplaceElement[],
    childIndentLevel: number
): TextEdit[] {
    const edits: TextEdit[] = [];
    const openTagRange = transformRange(element.syntax.openBody);
    const closeTagRange = transformRange(element.syntax.closeBody);
    const lastChange = replacements.slice(-1)[0];
    const namespaceMap = getNamespaceMap(element);
    const text = replaceElementToText(lastChange, childIndentLevel - 1, namespaceMap);
    if (element.syntax.isSelfClosing && openTagRange) {
        edits.push(TextEdit.replace(openTagRange, text));
    } else if (openTagRange && closeTagRange) {
        edits.push(TextEdit.replace(Range.create(openTagRange.start, closeTagRange.end), text));
    }
    return edits;
}

/**
 *
 * @param parent
 * @param pointer
 * @param content
 * @param element
 */
function handleXmlElementDeletions(
    parent: XMLDocument | XMLElement,
    pointer: string,
    content: ElementContent[],
    element: XMLElement
): TextEdit[] {
    const edits: TextEdit[] = [];
    const openTagRange = transformRange(element.syntax.openBody);
    if (parent.type === 'XMLElement') {
        const index = Number.parseInt(pointer.split('/').slice(-1)[0], 10);
        const { previousContentIndex, startContentIndex } = findContentIndices(index, index, content);

        const anchor = getStartAnchor(content, parent, previousContentIndex, startContentIndex);
        if (anchor) {
            const previousElement = content[previousContentIndex];
            const nextElement = content.find((item, i) => item.type === 'element' && i > startContentIndex);
            const parentCloseTagRange = transformRange(parent.syntax.closeBody);

            if (!nextElement && !previousElement && parentCloseTagRange) {
                updatePosition(anchor.end, parentCloseTagRange.start);
            }
            edits.push(TextEdit.del(anchor));
        }
    } else if (element.syntax.isSelfClosing && openTagRange) {
        // empty root element
        edits.push(TextEdit.del(openTagRange));
    } else {
        // root element with content
        const closeTagRange = transformRange(element.syntax.closeBody);
        if (openTagRange && closeTagRange) {
            edits.push(TextEdit.del(Range.create(openTagRange.start, closeTagRange.end)));
        }
    }
    return edits;
}

/**
 *
 * @param elementNameUpdates
 * @param element
 */
function convertUpdateElementNameToTextEdits(
    elementNameUpdates: UpdateElementName[],
    element: XMLAstNode | undefined
): TextEdit[] {
    const edits: TextEdit[] = [];
    if (elementNameUpdates.length > 0 && element?.type === 'XMLElement') {
        const newName = elementNameUpdates[elementNameUpdates.length - 1].newName;
        const openTagRange = transformRange(element.syntax.openBody);
        const closeTagRange = transformRange(element.syntax.closeBody);
        if (openTagRange) {
            const nameLength = element.name?.length ?? 0;
            openTagRange.start.character++; // <
            openTagRange.end.character = openTagRange.start.character + nameLength;
            edits.push(TextEdit.replace(openTagRange, newName));
            if (closeTagRange) {
                closeTagRange.start.character += 2; // </
                closeTagRange.end.character--; // >
                edits.push(TextEdit.replace(closeTagRange, newName));
            }
        }
    }
    return edits;
}

/**
 *
 * @param changes
 */
function getBatches(changes: XMLDocumentChange[]): {
    [pointer: string]: Map<XMLDocumentChange['type'], XMLDocumentChange[]>;
} {
    const batches: { [pointer: string]: Map<XMLDocumentChange['type'], XMLDocumentChange[]> } = {};
    for (const change of changes) {
        let byTypeMap = batches[change.pointer];
        if (!byTypeMap) {
            byTypeMap = new Map();
            batches[change.pointer] = byTypeMap;
        }
        let batch = byTypeMap.get(change.type);
        if (!batch) {
            batch = [];
            byTypeMap.set(change.type, batch);
        }
        batch.push(change);
    }
    return batches;
}

/**
 *
 * @param element
 * @param openTagRange
 * @param index
 */
function getAttributeInsertPosition(
    element: XMLElement,
    openTagRange: Range,
    index: number | undefined
): Position | undefined {
    if (index === undefined) {
        // /> or >
        const characterOffset = element.syntax.isSelfClosing === true ? 2 : 1;
        return Position.create(openTagRange.end.line, openTagRange.end.character - characterOffset);
    }
    const attribute = element.attributes[index];
    if (!attribute) {
        return undefined;
    }
    const range = transformRange(attribute.position);

    if (!range) {
        return undefined;
    }
    // There must be a space character before attribute and the insert position should be before it
    return Position.create(range.start.line, range.start.character - 1);
}

/**
 *
 * @param comments
 * @param element
 * @param changes
 * @param childIndentLevel
 */
function convertInsertElementToTextEdits(
    comments: Comment[],
    element: XMLElement | undefined,
    changes: InsertElement[],
    childIndentLevel: number
): TextEdit[] {
    if (!(element === undefined || element.type === 'XMLElement')) {
        return [];
    }
    if (changes.length === 0) {
        return [];
    }

    if (!element) {
        const change = changes.slice(-1)[0];
        const namespaceMap = getNamespaceMapForNewRootNode(change.element);
        const newElements = insertElementToText([change], childIndentLevel, namespaceMap);
        return [TextEdit.insert(Position.create(0, 0), newElements)];
    } else {
        const namespaceMap = getNamespaceMap(element);
        const openTagRange = transformRange(element.syntax.openBody);
        if (element.syntax.isSelfClosing && openTagRange) {
            const newElements = insertElementToText(changes, childIndentLevel, namespaceMap);
            const fragments: string[] = ['>', '\n', newElements];
            fragments.push('\n');
            const indentLevel = childIndentLevel > 0 ? childIndentLevel - 1 : 0;
            const indent = '    '.repeat(indentLevel);
            fragments.push(`${indent}</${element.name}>`);
            return [
                TextEdit.replace(
                    Range.create(
                        openTagRange.end.line,
                        openTagRange.end.character - 2,
                        openTagRange.end.line,
                        openTagRange.end.character
                    ),
                    fragments.join('')
                )
            ];
        } else {
            return insertIntoElementWithContent(comments, element, changes, childIndentLevel, namespaceMap);
        }
    }
}

/**
 *
 * @param comments
 * @param element
 * @param changes
 * @param childIndentLevel
 * @param namespaceMap
 */
function insertIntoElementWithContent(
    comments: Comment[],
    element: XMLElement,
    changes: InsertElement[],
    childIndentLevel: number,
    namespaceMap: Record<string, string>
): TextEdit[] {
    const edits: TextEdit[] = [];
    const [indices, changesByIndex] = indexInserts(changes);

    for (const index of indices) {
        const changeSet = changesByIndex.get(index);
        if (!changeSet) {
            continue;
        }

        const anchor = findInsertPosition(comments, element, index ?? -1);
        if (anchor.type === 'none') {
            continue;
        }

        const fragments: string[] = [];
        if (element.syntax.openBody?.endLine === element.syntax.closeBody?.startLine && !anchor.requiresNewLine) {
            fragments.push('\n');
        }

        const newElements = insertElementToText(changeSet, childIndentLevel, namespaceMap) + '\n';
        if (anchor.requiresNewLine) {
            fragments.push('\n');
        }
        fragments.push(newElements);
        if (!anchor.requiresNewLine) {
            edits.push(TextEdit.insert(anchor.position, fragments.join('')));
            continue;
        }
        const childIndent = indent(printOptions.tabWidth, printOptions.useTabs, childIndentLevel);
        fragments.push(childIndent);
        if (anchor.redundantWhitespace) {
            edits.push(TextEdit.del(anchor.redundantWhitespace));
        }
        edits.push(TextEdit.insert(anchor.position, fragments.join('')));
    }
    return edits;
}

/**
 *
 * @param changes
 */
function indexInserts(changes: InsertElement[]): [(number | undefined)[], Map<number | undefined, InsertElement[]>] {
    const changesByIndex = new Map<number | undefined, InsertElement[]>();
    const indices: (number | undefined)[] = [];
    for (const change of changes) {
        let changeSet = changesByIndex.get(change.index);
        if (!changeSet) {
            changeSet = [];
            indices.push(change.index);
            changesByIndex.set(change.index, changeSet);
        }
        changeSet.push(change);
    }
    return [indices, changesByIndex];
}

/**
 *
 * @param inserts
 * @param childIndentLevel
 * @param namespaceMap
 */
function insertElementToText(
    inserts: InsertElement[],
    childIndentLevel: number,
    namespaceMap: Record<string, string>
): string {
    return inserts
        .map((change) =>
            printCsdlNodeToXmlString(createElementNode(change.element), printOptions, {
                namespaces: namespaceMap,
                cursorIndentLevel: childIndentLevel
            })
        )
        .join('\n');
}

/**
 *
 * @param change
 * @param childIndentLevel
 * @param namespaceMap
 */
function replaceElementToText(
    change: ReplaceElement,
    childIndentLevel: number,
    namespaceMap: Record<string, string>
): string {
    return printCsdlNodeToXmlString(createElementNode(change.newElement), printOptions, {
        namespaces: namespaceMap,
        cursorIndentLevel: childIndentLevel
    }).trim();
}

/**
 *
 * @param change
 * @param childIndentLevel
 * @param namespaceMap
 */
function replaceElementContentToText(
    change: ReplaceElementContent,
    childIndentLevel: number,
    namespaceMap: Record<string, string>
): string {
    return printCsdlNodeToXmlString(change.newValue, printOptions, {
        namespaces: namespaceMap,
        cursorIndentLevel: childIndentLevel
    }).trim();
}

/**
 *
 * @param comments
 * @param element
 * @param index
 */
function findInsertPosition(
    comments: Comment[],
    element: XMLElement,
    index = -1
):
    | { position: Position; type: 'parent' | 'child'; requiresNewLine: boolean; redundantWhitespace?: Range }
    | { type: 'none' } {
    const child = index !== -1 ? element.subElements[index] : undefined;

    if (child) {
        const childRange = sourcePositionToRange(child.position);
        // keep associated comments with element together
        const comment = findComment(comments, childRange);
        const startAnchorRange = findStartAnchorRange(element, index);
        if (!startAnchorRange) {
            return { type: 'none' };
        }
        const anchorPosition = comment ? comment.range.start : childRange.start;
        const requiresNewLine = anchorPosition.line === startAnchorRange.end.line;
        // If we are not on the same line as the starting anchor,
        // then it means there should be only whitespace until the start of the line
        // and we can insert the snippet there
        const position = requiresNewLine ? anchorPosition : Position.create(anchorPosition.line, 0);
        const redundantWhitespace = requiresNewLine ? Range.create(startAnchorRange.end, anchorPosition) : undefined;
        return { type: 'child', position, requiresNewLine, redundantWhitespace };
    }
    const closeTagRange = transformRange(element.syntax.closeBody);
    const startAnchorRange = findStartAnchorRange(element, element.subElements.length);
    if (closeTagRange && startAnchorRange) {
        const anchorPosition = closeTagRange.start;
        const requiresNewLine = anchorPosition.line === startAnchorRange.end.line;
        const position = requiresNewLine ? anchorPosition : Position.create(anchorPosition.line, 0);
        return { type: 'parent', position, requiresNewLine: false };
    }
    return { type: 'none' };
}

/**
 * Finds a closest boundary structure before the given element and returns its range.
 * It could be either another sibling element or an opening tag of a parent.
 *
 * @param parent - Parent element.
 * @param index - Current element index.
 * @returns Anchor range.
 */
function findStartAnchorRange(parent: XMLElement, index: number): Range | undefined {
    const previousElement = parent.subElements[index - 1];
    if (index === 0) {
        return transformRange(parent.syntax.openBody);
    }
    if (previousElement) {
        return sourcePositionToRange(previousElement.position);
    }

    return undefined;
}

/**
 * Find comment that is associated with the range.
 * We consider comments right before an element to be associated.
 *
 * @param comments - Documents comments.
 * @param range - Range to which the comment should be associated to.
 * @returns Comment if it exists.
 */
function findComment(comments: Comment[], range: Range): Comment | undefined {
    const previousLine = range.start.line - 1;
    for (const comment of comments) {
        if (comment.range.end.line === previousLine || comment.range.start.line === range.end.line) {
            return comment;
        }
    }
    return undefined;
}

/**
 *
 * @param position
 */
function sourcePositionToRange(position: SourcePosition): Range {
    return Range.create(position.startLine - 1, position.startColumn - 1, position.endLine - 1, position.endColumn);
}

/**
 *
 * @param element
 */
function getIndentFromElement(element: XMLAstNode | undefined): number {
    if (element?.type === 'XMLElement') {
        const openTagRange = transformRange(element.syntax.openBody);

        if (openTagRange) {
            return getIndentLevel(openTagRange.start.character, printOptions.tabWidth) + 1;
        }
    }
    return 0;
}

/**
 *
 * @param document
 * @param pointers
 */
function createElementRanges(
    document: XMLDocument,
    pointers: string[]
): { parent: XMLElement; start: number; end: number }[] {
    const ranges: { parent: XMLElement; start: number; end: number }[] = [];
    const groups = pointers.reduce((acc, pointer) => {
        const segments = pointer.split('/');
        // remove /subElements/<index> suffix
        const containerPath = segments.slice(0, -2).join('/');
        const index = Number.parseInt(segments.slice(-1)[0], 10);
        const list = acc.get(containerPath);
        if (list) {
            list.push(index);
        } else {
            acc.set(containerPath, [index]);
        }
        return acc;
    }, new Map<string, number[]>());

    for (const [containerPath, indices] of groups) {
        const parent = getNodeFromPointer(document, containerPath);
        if (parent?.type === 'XMLElement') {
            indices.sort((index1, index2) => index1 - index2);
            for (let i = 1, start = indices[0], end = indices[0]; i <= indices.length; i++) {
                const current = indices[i];
                if (current === undefined) {
                    // end of collection
                    ranges.push({ parent, start, end });
                } else if (end + 1 === current) {
                    // indices are in sequence -> merge
                    end = current;
                } else {
                    // there is a gap between indices -> create a range
                    ranges.push({ parent, start, end });
                    start = end = current;
                }
            }
        }
    }
    return ranges;
}

interface ElementWithComments {
    type: 'element';
    leadingComment?: Comment;
    trailingComment?: Comment;
    element: XMLElement;
    elementRange: Range;
    range: Range;
}

type ElementContent = ElementWithComments | Comment;

/**
 *
 * @param element
 * @param comments
 */
function getElementContent(element: XMLElement, comments: Comment[]): ElementContent[] {
    const range = transformRange(element.position);
    if (!range) {
        return [];
    }
    const commentsInContent = comments.filter((comment) => isCommentInContent(range, comment, element));
    const source = [...element.subElements, ...commentsInContent].sort(compareRange);
    const content: ElementContent[] = [];
    for (let i = 0; i < source.length; i++) {
        const item = source[i];
        if (item.type !== 'XMLElement') {
            content.push(item);
            continue;
        }
        const range = transformRange(item.position);
        if (!range) {
            continue;
        }
        const element: ElementWithComments = {
            type: 'element',
            element: item,
            elementRange: range,
            range: copyRange(range)
        };
        const previousItem = content[content.length - 1];
        const previousLine = element.range.start.line - 1;
        if (
            previousItem?.type === 'comment' &&
            (previousItem.range.end.line === previousLine || previousItem.range.end.line === element.range.start.line)
        ) {
            // typescript can't infer that content.pop() === previousItem
            element.leadingComment = content.pop() as Comment;
            updatePosition(element.range.start, previousItem.range.start);
        }
        const nextItem = source[i + 1];
        if (nextItem?.type === 'comment' && nextItem.range.start.line === range.end.line) {
            element.trailingComment = nextItem;
            updatePosition(element.range.end, nextItem.range.end);
            i++;
        }
        content.push(element);
    }
    return content;
}

/**
 *
 * @param range
 * @param comment
 * @param element
 */
function isCommentInContent(range: Range, comment: Comment, element: XMLElement): boolean {
    return (
        rangeContained(range, comment.range) &&
        !element.subElements.some((item) => {
            const subElementRange = transformRange(item.position);
            if (!subElementRange) {
                return false;
            }
            return rangeContained(subElementRange, comment.range);
        })
    );
}

/**
 *
 * @param a
 * @param b
 */
function compareRange<T extends { range?: Range; syntax?: XMLElement['syntax'] }>(a: T, b: T): number {
    const aRange = a.range ?? transformRange(a.syntax?.closeBody ?? a.syntax?.openBody);
    const bRange = b.range ?? transformRange(b.syntax?.closeBody ?? b.syntax?.openBody);
    if (!aRange) {
        return 1;
    }
    if (!bRange) {
        return -1;
    }
    if (isBefore(aRange.start, bRange.start)) {
        return -1;
    } else if (isBefore(bRange.start, aRange.start)) {
        return 1;
    }
    return 0;
}

/**
 *
 * @param start
 * @param end
 * @param content
 */
function findContentIndices(
    start: number,
    end: number,
    content: ElementContent[]
): {
    previousContentIndex: number;
    startContentIndex: number;
    endContentIndex: number;
} {
    let previousContentIndex = -1;
    let startContentIndex = -1;
    let endContentIndex = -1;

    for (let index = 0, contentIndex = 0; index < content.length; index++) {
        const element = content[index];
        if (element.type === 'element') {
            if (start - 1 === contentIndex) {
                previousContentIndex = index;
            }
            if (start === contentIndex) {
                startContentIndex = index;
            }
            if (end === contentIndex) {
                endContentIndex = index;
                break;
            }
            contentIndex++;
        }
    }
    return {
        previousContentIndex,
        startContentIndex,
        endContentIndex
    };
}

/**
 *
 * @param content
 * @param parent
 * @param start
 * @param end
 */
function getRangeForMove(content: ElementContent[], parent: XMLElement, start: number, end: number): Range | undefined {
    const { previousContentIndex, startContentIndex, endContentIndex } = findContentIndices(start, end, content);
    const endElement = content[endContentIndex];

    let startPosition = getStartAnchor(content, parent, previousContentIndex, startContentIndex)?.start;
    let endPosition = endElement?.range?.end;
    if (startPosition) {
        startPosition = copyPosition(startPosition);
    }
    if (endPosition) {
        endPosition = copyPosition(endPosition);
    }
    if (!startPosition || !endElement) {
        return undefined;
    }

    return Range.create(startPosition, endPosition);
}

/**
 *
 * @param content
 * @param parent
 * @param previous
 * @param index
 */
function getStartAnchor(
    content: ElementContent[],
    parent: XMLElement,
    previous: number,
    index: number
): Range | undefined {
    const previousElement = content[previous];

    let startPosition = index === 0 ? transformRange(parent.syntax.openBody)?.end : previousElement?.range?.end;

    const item = content[index];
    if (startPosition) {
        startPosition = copyPosition(startPosition);
    }
    if (!startPosition || !item) {
        return undefined;
    }
    const previousItem = content[index - 1];
    if (previousItem?.type === 'comment') {
        // multiple comments between previous item and starting item -> ignore them
        updatePosition(startPosition, previousItem.range.end);
    }
    return Range.create(startPosition, copyPosition(item.range.end));
}

/**
 *
 * @param a
 * @param b
 */
function updatePosition(a: Position, b: Position): void {
    a.line = b.line;
    a.character = b.character;
}

/**
 *
 * @param comments
 * @param range
 */
function adjustRangeByComments(comments: Comment[], range: Range | undefined): void {
    if (!range) {
        return;
    }
    // find inline comment after planned insert position
    const inlineComments = comments.filter(
        (comment) => comment.range.start.line === range.end.line && comment.range.start.character > range.end.character
    );
    // search the right most inline comment, its end position should be the insertion position
    if (inlineComments.length) {
        let pos = range.end;
        for (const comment of inlineComments) {
            if (comment.range.start.character > pos.character) {
                pos = comment.range.end;
            }
        }
        range.end = pos;
    }
}

/**
 *
 * @param index
 * @param element
 * @param comments
 */
function findInsertPositionForMove(
    index: number | undefined,
    element: XMLElement,
    comments: Comment[]
): Position | undefined {
    if (index === 0) {
        const range = transformRange(element.syntax.openBody);
        return range?.end;
    } else if (index === undefined || index >= element.subElements.length) {
        const child = element.subElements[element.subElements.length - 1];
        if (!child) {
            return undefined;
        }
        // self closed elements only have "openBody"
        const range = transformRange(child.syntax.closeBody ?? child.syntax.openBody);
        adjustRangeByComments(comments, range);
        return range?.end;
    } else if (index > 0) {
        const child = element.subElements[index - 1];
        // end of the previous element
        // self closed elements only have "openBody"
        const range = transformRange(child.syntax.closeBody ?? child.syntax.openBody);
        adjustRangeByComments(comments, range);
        return range?.end;
    }
    return undefined;
}

/**
 *
 * @param parent
 */
function getNamespaceMap(parent: XMLElement): { [alias: string]: string } {
    const map: { [alias: string]: string } = {};
    for (const alias of Object.keys(parent.namespaces)) {
        if (alias === DEFAULT_NS) {
            continue;
        }
        const namespace = parent.namespaces[alias];
        if (namespace === EDMX_V4_NAMESPACE) {
            map[EDMX_NAMESPACE_ALIAS] = alias;
        } else if (namespace === EDM_V4_NAMESPACE) {
            map[EDM_NAMESPACE_ALIAS] = alias;
        }
    }

    return map;
}

/**
 *
 * @param element
 */
function getNamespaceMapForNewRootNode(element: Element): { [alias: string]: string } {
    const map: { [alias: string]: string } = {};
    for (const attributeName of Object.keys(element.attributes)) {
        if (!attributeName.startsWith('xmlns')) {
            continue;
        }
        const { name, value: namespace } = element.attributes[attributeName];
        const [, alias] = name.split(':');

        if (alias === undefined) {
            continue;
        }

        if (namespace === EDMX_V4_NAMESPACE) {
            map[EDMX_NAMESPACE_ALIAS] = alias;
        } else if (namespace === EDM_V4_NAMESPACE) {
            map[EDM_NAMESPACE_ALIAS] = alias;
        }
    }

    return map;
}

/**
 *
 * @param changes
 * @param document
 */
function preprocessChanges(changes: XMLDocumentChange[], document: XMLDocument): XMLDocumentChange[] {
    let result = removeDuplicates(changes);
    result = removeOverlappingDeletes(result);
    result = combineInsertsWithDeletions(result, document);
    return result;
}

/**
 *
 * @param changes
 * @param document
 */
function combineInsertsWithDeletions(changes: XMLDocumentChange[], document: XMLDocument): XMLDocumentChange[] {
    const result: XMLDocumentChange[] = [];
    const deletions = new Set<number>();
    const replacements = new Map<number, XMLDocumentChange>();
    // Inserts are usually merged together, so we need to replace the last insert of the batch for the same index
    for (let i = changes.length - 1; i >= 0; i--) {
        const change = changes[i];
        if (change.type !== 'insert-element') {
            continue;
        }
        // merge inserts and deletions
        const element = getNodeFromPointer(document, change.pointer);
        if (element?.type !== 'XMLElement') {
            continue;
        }
        const index = change.index ?? element.subElements.length - 1;
        const pointer = `${change.pointer}/subElements/${index}`;
        const deletionChangeIndex = changes.findIndex((c) => c.pointer === pointer && c.type === 'delete-element');

        if (deletionChangeIndex !== -1 && !replacements.has(deletionChangeIndex)) {
            replacements.set(deletionChangeIndex, {
                type: 'replace-element',
                pointer,
                newElement: change.element
            });
            deletions.add(i);
        }
    }
    for (let i = 0; i < changes.length; i++) {
        const change = changes[i];
        const replacement = replacements.get(i);
        if (replacement) {
            result.push(replacement);
        } else if (!deletions.has(i)) {
            result.push(change);
        }
    }
    return result;
}

/**
 *
 * @param changes
 */
function removeDuplicates(changes: XMLDocumentChange[]): XMLDocumentChange[] {
    const existingDeletions: string[] = [];
    const result: XMLDocumentChange[] = [];
    for (const change of changes) {
        if (change.type === 'delete-element') {
            if (existingDeletions.indexOf(change.pointer) === -1) {
                existingDeletions.push(change.pointer);
                result.push(change);
            }
        } else {
            result.push(change);
        }
    }
    return result;
}

/**
 *
 * @param changes
 */
function removeOverlappingDeletes(changes: XMLDocumentChange[]): XMLDocumentChange[] {
    const result: XMLDocumentChange[] = [];
    const deletions = new Set<number>();
    for (const change of changes) {
        if (change.type === 'delete-element') {
            const pointerLength = change.pointer.split('/').length;
            for (let j = 0; j < changes.length; j++) {
                const otherChange = changes[j];
                const otherPointerLength = otherChange.pointer.split('/').length;
                if (
                    (otherChange.type === 'delete-element' || otherChange.type === 'delete-attribute') &&
                    otherChange.pointer.startsWith(change.pointer) &&
                    otherChange.pointer !== change.pointer &&
                    // startsWith can match siblings because indices are converted to string and compared as strings
                    // we need to avoid .../subElements/1 matching to .../subElements/10
                    otherPointerLength !== pointerLength
                ) {
                    deletions.add(j);
                }
            }
        }
    }
    for (let i = 0; i < changes.length; i++) {
        const change = changes[i];
        if (!deletions.has(i)) {
            result.push(change);
        }
    }
    return result;
}<|MERGE_RESOLUTION|>--- conflicted
+++ resolved
@@ -102,6 +102,7 @@
      *
      * @param pointer
      * @param byType
+     * @param changes
      */
     private getTextEditsForPointer(
         pointer: string,
@@ -164,6 +165,7 @@
      * @param element
      * @param pointer
      * @param childIndentLevel
+     * @param changes
      */
     private handleXmlElementChanges(
         elementChanges: {
@@ -205,18 +207,15 @@
         return edits;
     }
 
-<<<<<<< HEAD
     /**
      *
      * @param moveChange
+     * @param changes
      */
-    private prepareXmlElementMoveChange(moveChange: MoveCollectionValue): {
-=======
     private prepareXmlElementMoveChange(
         moveChange: MoveCollectionValue,
         changes: XMLDocumentChange[]
     ): {
->>>>>>> 7cbf6395
         textEdits: TextEdit[];
         text: string[];
     } {
