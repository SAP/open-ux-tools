{
    "name": "@sap-ux/flp-config-sub-generator",
    "description": "Generator for creating Fiori Launcpad configuration",
<<<<<<< HEAD
    "version": "0.1.62",
=======
    "version": "0.1.63",
>>>>>>> 2c4e1308
    "repository": {
        "type": "git",
        "url": "https://github.com/SAP/open-ux-tools.git",
        "directory": "packages/flp-config-sub-generator"
    },
    "bugs": {
        "url": "https://github.com/SAP/open-ux-tools/issues?q=is%3Aopen+is%3Aissue"
    },
    "license": "Apache-2.0",
    "main": "generators/app/index.js",
    "scripts": {
        "build": "tsc --build",
        "clean": "rimraf --glob generators test/test-output coverage *.tsbuildinfo",
        "watch": "tsc --watch",
        "lint": "eslint . --ext .ts",
        "lint:fix": "eslint . --ext .ts --fix",
        "test": "jest --ci --forceExit --detectOpenHandles --colors --passWithNoTests",
        "test-u": "jest --ci --forceExit --detectOpenHandles --colors -u",
        "link": "pnpm link --global",
        "unlink": "pnpm unlink --global"
    },
    "files": [
        "LICENSE",
        "generators",
        "!generators/*.map",
        "!generators/**/*.map"
    ],
    "dependencies": {
        "@sap-devx/yeoman-ui-types": "1.14.4",
        "@sap-ux/app-config-writer": "workspace:*",
        "@sap-ux/deploy-config-generator-shared": "workspace:*",
        "@sap-ux/feature-toggle": "workspace:*",
        "@sap-ux/fiori-generator-shared": "workspace:*",
        "@sap-ux/flp-config-inquirer": "workspace:*",
        "@sap-ux/i18n": "workspace:*",
        "@sap-ux/inquirer-common": "workspace:*",
        "@sap-ux/project-access": "workspace:*",
        "i18next": "24.2.3",
        "inquirer": "8.2.6",
        "yeoman-generator": "5.10.0"
    },
    "devDependencies": {
        "@jest/types": "29.6.3",
        "@types/inquirer": "8.2.6",
        "@types/mem-fs": "1.1.2",
        "@types/mem-fs-editor": "7.0.1",
        "@types/yeoman-generator": "5.2.11",
        "@types/yeoman-environment": "2.10.11",
        "@types/yeoman-test": "4.0.6",
        "@sap-ux/nodejs-utils": "workspace:*",
        "@vscode-logging/logger": "2.0.0",
        "memfs": "3.4.13",
        "mem-fs-editor": "9.4.0",
        "lodash": "4.17.21",
        "@types/lodash": "4.14.202",
        "rimraf": "5.0.5",
        "unionfs": "4.4.0",
        "yeoman-test": "6.3.0"
    },
    "engines": {
        "node": ">=18.x"
    }
}<|MERGE_RESOLUTION|>--- conflicted
+++ resolved
@@ -1,11 +1,7 @@
 {
     "name": "@sap-ux/flp-config-sub-generator",
     "description": "Generator for creating Fiori Launcpad configuration",
-<<<<<<< HEAD
-    "version": "0.1.62",
-=======
     "version": "0.1.63",
->>>>>>> 2c4e1308
     "repository": {
         "type": "git",
         "url": "https://github.com/SAP/open-ux-tools.git",
