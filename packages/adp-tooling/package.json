--- conflicted
+++ resolved
@@ -58,12 +58,7 @@
         "@types/prompts": "2.0.14",
         "@types/supertest": "2.0.12",
         "@types/yazl": "2.4.2",
-<<<<<<< HEAD
-        "babel-preset-transform-ui5": "7.2.4",
-        "dotenv": "16.0.0",
-=======
         "dotenv": "16.3.1",
->>>>>>> 643f93a3
         "express": "4.18.2",
         "nock": "13.2.1",
         "rimraf": "5.0.1",
