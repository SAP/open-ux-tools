{
    "name": "@sap-ux/adp-tooling",
    "description": "Tooling for UI5 adaptation projects",
    "repository": {
        "type": "git",
        "url": "https://github.com/SAP/open-ux-tools.git",
        "directory": "packages/adp-tooling"
    },
    "bugs": {
        "url": "https://github.com/SAP/open-ux-tools/issues?q=is%3Aopen+is%3Aissue+label%3Abug+label%3Aadp-tooling"
    },
    "version": "0.15.35",
    "license": "Apache-2.0",
    "author": "@SAP/ux-tools-team",
    "main": "dist/index.js",
    "scripts": {
        "build": "tsc --build",
        "watch": "tsc --watch",
        "clean": "rimraf --glob dist test/test-output coverage *.tsbuildinfo",
        "format": "prettier --write '**/*.{js,json,ts,yaml,yml}' --ignore-path ../../.prettierignore",
        "lint": "eslint . --ext .ts",
        "lint:fix": "eslint . --ext .ts --fix",
        "test": "cross-env FIORI_TOOLS_DISABLE_SECURE_STORE=true jest --ci --forceExit --detectOpenHandles --colors --testPathPatterns=test/unit",
        "test-u": "cross-env FIORI_TOOLS_DISABLE_SECURE_STORE=true jest --ci --forceExit --detectOpenHandles --colors -u",
        "link": "pnpm link --global",
        "unlink": "pnpm unlink --global"
    },
    "files": [
        "LICENSE",
        "templates",
        "dist",
        "ui5.yaml",
        "bin",
        "!dist/*.map",
        "!dist/**/*.map"
    ],
    "dependencies": {
        "@sap-devx/yeoman-ui-types": "1.16.9",
        "@sap-ux/axios-extension": "workspace:*",
        "@sap-ux/btp-utils": "workspace:*",
        "@sap-ux/i18n": "workspace:*",
        "@sap-ux/inquirer-common": "workspace:*",
        "@sap-ux/logger": "workspace:*",
        "@sap-ux/nodejs-utils": "workspace:*",
        "@sap-ux/odata-service-writer": "workspace:*",
        "@sap-ux/project-access": "workspace:*",
        "@sap-ux/project-input-validator": "workspace:*",
        "@sap-ux/store": "workspace:*",
        "@sap-ux/system-access": "workspace:*",
        "@sap-ux/ui5-config": "workspace:*",
        "@sap-ux/ui5-info": "workspace:*",
        "@sap/cf-tools": "0.8.1",
        "adm-zip": "0.5.10",
        "axios": "1.8.2",
        "ejs": "3.1.10",
        "i18next": "25.3.0",
<<<<<<< HEAD
        "inquirer": "8.2.6",
        "js-yaml": "4.1.0",
=======
        "inquirer": "8.2.7",
>>>>>>> 69b07611
        "mem-fs": "2.1.0",
        "mem-fs-editor": "9.4.0",
        "prompts": "2.4.2",
        "sanitize-filename": "1.6.3",
        "uuid": "10.0.0"
    },
    "devDependencies": {
        "@sap-ux/store": "workspace:*",
        "@types/adm-zip": "0.5.5",
        "@types/ejs": "3.1.2",
        "@types/express": "4.17.21",
        "@types/inquirer": "8.2.6",
        "@types/js-yaml": "4.0.9",
        "@types/mem-fs": "1.1.2",
        "@types/mem-fs-editor": "7.0.1",
        "@types/prompts": "2.4.4",
        "@types/supertest": "2.0.12",
        "@types/uuid": "10.0.0",
        "adm-zip": "0.5.16",
        "cross-env": "^7.0.3",
        "dotenv": "16.3.1",
        "express": "4.21.2",
        "nock": "13.4.0",
        "rimraf": "5.0.5",
        "supertest": "7.1.4"
    },
    "engines": {
        "node": ">=20.x"
    }
}<|MERGE_RESOLUTION|>--- conflicted
+++ resolved
@@ -54,12 +54,8 @@
         "axios": "1.8.2",
         "ejs": "3.1.10",
         "i18next": "25.3.0",
-<<<<<<< HEAD
-        "inquirer": "8.2.6",
+        "inquirer": "8.2.7",
         "js-yaml": "4.1.0",
-=======
-        "inquirer": "8.2.7",
->>>>>>> 69b07611
         "mem-fs": "2.1.0",
         "mem-fs-editor": "9.4.0",
         "prompts": "2.4.2",
