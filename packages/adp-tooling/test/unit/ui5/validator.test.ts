--- conflicted
+++ resolved
@@ -3,13 +3,7 @@
 
 import { getOfficialBaseUI5VersionUrl, getFormattedVersion } from '../../../src/ui5/format';
 import { validateUI5VersionExists } from '../../../src';
-<<<<<<< HEAD
-import { fetchMock } from '../../__mock__/global';
 import { t, initI18n } from '../../../src/i18n';
-=======
-import { t } from '../../../src/i18n';
-import { initI18n } from '../../../src/i18n';
->>>>>>> 7fac1484
 
 jest.mock('@sap-ux/project-input-validator', () => ({
     validateEmptyString: jest.fn()
