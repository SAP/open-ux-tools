jest.mock('crypto', () => ({
    randomBytes: jest.fn()
}));

import type { Logger } from '@sap-ux/logger';
import type { Editor } from 'mem-fs-editor';
import * as crypto from 'crypto';

import {
    addXmlFragment,
    isAddXMLChange,
    moduleNameContentMap,
    tryFixChange
} from '../../../src/preview/change-handler';
import type { AddXMLChange, CommonChangeProperties } from '../../../src';

describe('change-handler', () => {
    describe('moduleNameContentMap', () => {
        it('should extract the codeRef without .js extension', () => {
            const change = {
                content: {
                    codeRef: 'coding/share.js'
                }
            };

            const result = moduleNameContentMap.codeExt(change as unknown as CommonChangeProperties);
            expect(result).toBe('coding/share');
        });

        it('should return an empty string if codeRef is undefined', () => {
            const change = {
                content: {}
            };

            const result = moduleNameContentMap.codeExt(change as unknown as CommonChangeProperties);
            expect(result).toBe('');
        });

        it('should return the fragmentPath', () => {
            const change = {
                content: {
                    fragmentPath: 'fragments/share.fragment.xml'
                }
            };

            const result = moduleNameContentMap.addXML(change as unknown as CommonChangeProperties);
            expect(result).toBe(change.content.fragmentPath);
        });

        it('should return an empty string if fragmentPath is undefined', () => {
            const change = {
                content: {}
            };

            const result = moduleNameContentMap.addXML(change as unknown as CommonChangeProperties);
            expect(result).toBe('');
        });
    });

    describe('tryFixChange', () => {
        const mockLogger = {
            warn: jest.fn()
        };

        beforeEach(() => {
            mockLogger.warn.mockClear();
        });

        it('should correctly update moduleName for a valid change', () => {
            const change = {
                reference: 'some.reference.path',
                changeType: 'codeExt',
                content: {
                    codeRef: 'coding/share.js'
                }
            } as unknown as CommonChangeProperties;

            tryFixChange(change, mockLogger as unknown as Logger);

            expect(change.moduleName).toBe('some/reference/path/changes/coding/share');
            expect(mockLogger.warn).not.toHaveBeenCalled();
        });

        it('should log a warning if changeType is not recognized', () => {
            const change = {
                reference: 'some.reference.path',
                changeType: 'unknownType'
            } as unknown as CommonChangeProperties;

            tryFixChange(change, mockLogger as unknown as Logger);

            expect(mockLogger.warn).toHaveBeenCalledWith('Could not fix missing module name.');
        });
    });

    describe('isAddXMLChange', () => {
        it('should return true for change objects with changeType "addXML"', () => {
            const addXMLChange = {
                changeType: 'addXML',
                content: {
                    fragmentPath: 'fragments/share.fragment.xml'
                }
            } as unknown as CommonChangeProperties;

            expect(isAddXMLChange(addXMLChange)).toBe(true);
        });

        it('should return false for change objects with a different changeType', () => {
            const codeExtChange = {
                changeType: 'codeExt',
                content: {
                    codeRef: 'coding/share.js'
                }
            } as unknown as CommonChangeProperties;

            expect(isAddXMLChange(codeExtChange)).toBe(false);
        });

        it('should return false for change objects without a changeType', () => {
            const unknownChange = {
                content: {}
            } as unknown as CommonChangeProperties;

            expect(isAddXMLChange(unknownChange as any)).toBe(false);
        });
    });

    describe('addXmlFragment', () => {
        const mockFs = {
            exists: jest.fn(),
            copy: jest.fn(),
            read: jest.fn(),
            write: jest.fn()
        };

        const mockLogger = {
            info: jest.fn(),
            error: jest.fn()
        };

        const path = 'project/path';
        const fragmentName = 'Share';
        const change = {
            content: {
                fragmentPath: `${fragmentName}.fragment.xml`
            }
        } as unknown as AddXMLChange;

        beforeEach(() => {
            mockFs.exists.mockClear();
            mockFs.copy.mockClear();
            mockFs.read.mockClear();
            mockFs.write.mockClear();
            mockLogger.info.mockClear();
            mockLogger.error.mockClear();
        });

        it('should create the XML fragment and log information if it does not exist', () => {
            mockFs.exists.mockReturnValue(false);

            addXmlFragment(path, change, mockFs as unknown as Editor, mockLogger as unknown as Logger);

            expect(mockFs.copy).toHaveBeenCalled();
            expect(mockLogger.info).toHaveBeenCalledWith(`XML Fragment "${fragmentName}.fragment.xml" was created`);
        });

        it('should log an error if the XML fragment creation fails', () => {
            mockFs.exists.mockReturnValue(false);
            mockFs.copy.mockImplementation(() => {
                throw new Error('Copy failed');
            });

            addXmlFragment(path, change, mockFs as unknown as Editor, mockLogger as unknown as Logger);

            expect(mockLogger.error).toHaveBeenCalledWith(
                expect.stringContaining(`Failed to create XML Fragment "${fragmentName}.fragment.xml"`)
            );
        });

        describe('custom fragments', () => {
            beforeEach(() => {
                jest.spyOn(crypto, 'randomBytes').mockImplementation((size: number) => Buffer.from('0'.repeat(size)));
            });
            it('should create Object Page custom section fragment', () => {
                mockFs.exists.mockReturnValue(false);
                const updatedChange = {
                    ...change,
                    content: {
                        ...change.content,
                        templateName: `OBJECT_PAGE_CUSTOM_SECTION`
                    }
                } as unknown as AddXMLChange;
                mockFs.read.mockReturnValue(`
id="<%- ids.objectPageSection %>"
id="<%- ids.objectPageSubSection %>"
id="<%- ids.hBox %>"`);
                addXmlFragment(path, updatedChange, mockFs as unknown as Editor, mockLogger as unknown as Logger);

                expect(mockFs.read).toHaveBeenCalled();
                expect(
                    (mockFs.read.mock.calls[0][0] as string)
                        .replace(/\\/g, '/')
                        .endsWith('templates/rta/common/op-custom-section.xml')
                ).toBe(true);

                expect(mockFs.write).toHaveBeenCalled();
                expect(mockFs.write.mock.calls[0][0].replace(/\\/g, '/')).toMatchInlineSnapshot(
                    `"project/path/changes/Share.fragment.xml"`
                );
                expect(mockFs.write.mock.calls[0][1]).toMatchInlineSnapshot(`
                        "
                        id=\\"op-section-30303030\\"
                        id=\\"op-subsection-30303030\\"
                        id=\\"hbox-30303030\\""
                    `);

                expect(mockLogger.info).toHaveBeenCalledWith(`XML Fragment "${fragmentName}.fragment.xml" was created`);
            });
<<<<<<< HEAD
=======

            it('should create Object Page header field fragment', () => {
                mockFs.exists.mockReturnValue(false);
                const updatedChange = {
                    ...change,
                    content: {
                        ...change.content,
                        templateName: `OBJECT_PAGE_HEADER_FIELD`
                    }
                } as unknown as AddXMLChange;
                mockFs.read.mockReturnValue(`
id="<%- ids.vBoxContainer %>"
id="<%- ids.label %>"`);
                addXmlFragment(path, updatedChange, mockFs as unknown as Editor, mockLogger as unknown as Logger);

                expect(mockFs.read).toHaveBeenCalled();
                expect(
                    (mockFs.read.mock.calls[0][0] as string)
                        .replace(/\\/g, '/')
                        .endsWith('templates/rta/common/header-field.xml')
                ).toBe(true);

                expect(mockFs.write).toHaveBeenCalled();
                expect(mockFs.write.mock.calls[0][0].replace(/\\/g, '/')).toMatchInlineSnapshot(
                    `"project/path/changes/Share.fragment.xml"`
                );
                expect(mockFs.write.mock.calls[0][1]).toMatchInlineSnapshot(`
"
id=\\"vBox-30303030\\"
id=\\"label-30303030\\""
`);

                expect(mockLogger.info).toHaveBeenCalledWith(`XML Fragment "${fragmentName}.fragment.xml" was created`);
            });
>>>>>>> 9b593930
        });
    });
});<|MERGE_RESOLUTION|>--- conflicted
+++ resolved
@@ -216,8 +216,6 @@
 
                 expect(mockLogger.info).toHaveBeenCalledWith(`XML Fragment "${fragmentName}.fragment.xml" was created`);
             });
-<<<<<<< HEAD
-=======
 
             it('should create Object Page header field fragment', () => {
                 mockFs.exists.mockReturnValue(false);
@@ -252,7 +250,6 @@
 
                 expect(mockLogger.info).toHaveBeenCalledWith(`XML Fragment "${fragmentName}.fragment.xml" was created`);
             });
->>>>>>> 9b593930
         });
     });
 });