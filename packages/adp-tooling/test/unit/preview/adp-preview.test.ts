--- conflicted
+++ resolved
@@ -192,12 +192,7 @@
         });
     });
     describe('addApis', () => {
-<<<<<<< HEAD
-        let server!: SuperTest<Test>;
-
-=======
         let server: SuperTest<Test>;
->>>>>>> 653b29d0
         beforeAll(async () => {
             const adp = new AdpPreview(
                 {
