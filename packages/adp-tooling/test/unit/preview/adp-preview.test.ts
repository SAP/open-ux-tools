import nock from 'nock';
import * as fs from 'fs';
import { join } from 'path';
import express from 'express';
import { renderFile } from 'ejs';
import supertest from 'supertest';
import type { Editor } from 'mem-fs-editor';
import type { ReaderCollection } from '@ui5/fs';
import type { SuperTest, Test } from 'supertest';

<<<<<<< HEAD
import { AdpPreview } from '../../../src';
import type { AdpPreviewConfig, CommonChangeProperties } from '../../../src';
=======
import { type Logger, ToolsLogger } from '@sap-ux/logger';
import * as systemAccess from '@sap-ux/system-access/dist/base/connect';
import * as serviceWriter from '@sap-ux/odata-service-writer/dist/data/annotations';

>>>>>>> 1d4ba46d
import * as helper from '../../../src/base/helper';
import * as editors from '../../../src/writer/editors';
import { AdpPreview } from '../../../src/preview/adp-preview';
import * as manifestService from '../../../src/base/abap/manifest-service';
import type { AdpPreviewConfig, CommonChangeProperties } from '../../../src';
import { addXmlFragment, tryFixChange } from '../../../src/preview/change-handler';

interface GetFragmentsResponse {
    fragments: { fragmentName: string }[];
    message: string;
}

interface GetControllersResponse {
    controllers: { controllerName: string }[];
    message: string;
}

interface CodeExtResponse {
    controllerExists: boolean;
    controllerPath: string;
    controllerPathFromRoot: string;
}

jest.mock('os', () => ({
    ...jest.requireActual('os'),
    platform: jest.fn().mockImplementation(() => 'win32')
}));

jest.mock('../../../src/preview/change-handler', () => ({
    ...jest.requireActual('../../../src/preview/change-handler'),
    tryFixChange: jest.fn(),
    addXmlFragment: jest.fn()
}));

jest.mock('@sap-ux/store', () => {
    return {
        ...jest.requireActual('@sap-ux/store'),
        getService: jest.fn().mockImplementation(() =>
            Promise.resolve({
                read: jest.fn().mockReturnValue({ username: '~user', password: '~pass' })
            })
        )
    };
});

jest.mock('ejs', () => ({
    ...jest.requireActual('ejs'),
    renderFile: jest.fn()
}));

const renderFileMock = renderFile as jest.Mock;

const tryFixChangeMock = tryFixChange as jest.Mock;
const addXmlFragmentMock = addXmlFragment as jest.Mock;

const mockProject = {
    byGlob: jest.fn().mockResolvedValue([])
};

jest.mock('fs', () => ({
    ...jest.requireActual('fs'),
    existsSync: jest.fn(),
    mkdirSync: jest.fn(),
    writeFileSync: jest.fn(),
    copyFileSync: jest.fn()
}));

const mockWriteFileSync = fs.writeFileSync as jest.Mock;
const mockExistsSync = fs.existsSync as jest.Mock;

describe('AdaptationProject', () => {
    const backend = 'https://sap.example';
    const descriptorVariant = fs.readFileSync(
        join(__dirname, '../../fixtures/adaptation-project/webapp', 'manifest.appdescr_variant'),
        'utf-8'
    );
    const mockMergedDescriptor = {
        asyncHints: {
            libs: [
                {
                    name: 'sap.ui.core'
                },
                {
                    name: 'sap.reuse.lib',
                    url: { url: '/sap/reuse/lib' }
                }
            ],
            components: [
                {
                    name: 'app.variant1',
                    url: { url: '/webapp' }
                },
                {
                    name: 'sap.io.lib.reuse'
                }
            ]
        },
        name: 'the.original.app',
        manifest: {
            'sap.app': {
                id: 'my.adaptation'
            }
        },
        url: '/my/adaptation'
    };

    const middlewareUtil = {
        getProject() {
            return {
                getRootPath() {
                    return '/projects/adp.project';
                },
                getSourcePath() {
                    return '/adp.project/webapp';
                },
                getName() {
                    return 'adp.project';
                },
                getNamespace() {
                    return 'adp/project';
                }
            };
        }
    };

    const logger = new ToolsLogger();
    describe('init', () => {
        beforeAll(() => {
            nock(backend)
                .get((path) => path.startsWith('/sap/bc/lrep/actions/getcsrftoken/'))
                .reply(200)
                .persist(true);
            nock(backend)
                .put('/sap/bc/lrep/appdescr_variant_preview/?workspacePath=//')
                .reply(200, {
                    'my.adaptation': mockMergedDescriptor
                })
                .persist(true);
        });
        afterAll(() => {
            nock.cleanAll();
        });
        test('default (no) config', async () => {
            const adp = new AdpPreview(
                {
                    target: {
                        url: backend
                    }
                },
                mockProject as unknown as ReaderCollection,
                middlewareUtil,
                logger
            );

            mockProject.byGlob.mockResolvedValueOnce([
                {
                    getPath: () => '/manifest.appdescr_variant',
                    getBuffer: () => Buffer.from(descriptorVariant)
                }
            ]);
            await adp.init(JSON.parse(descriptorVariant));
            expect(adp.descriptor).toEqual(mockMergedDescriptor);
            expect(adp.resources).toEqual({
                'sap.reuse.lib': '/sap/reuse/lib',
                'the.original.app': mockMergedDescriptor.url,
                'app.variant1': '/webapp'
            });
        });

        test('error on property access before init', async () => {
            const adp = new AdpPreview(
                {
                    target: {
                        url: backend
                    }
                },
                mockProject as unknown as ReaderCollection,
                middlewareUtil,
                logger
            );

            expect(() => adp.descriptor).toThrowError();
            expect(() => adp.resources).toThrowError();
            await expect(() => adp.sync()).rejects.toEqual(Error('Not initialized'));
        });
    });
    describe('sync', () => {
        let secondCall: boolean = false;
        beforeAll(() => {
            nock(backend)
                .get((path) => path.startsWith('/sap/bc/lrep/actions/getcsrftoken/'))
                .reply(200)
                .persist(true);
            nock(backend)
                .put('/sap/bc/lrep/appdescr_variant_preview/?workspacePath=//')
                .reply(200, () => {
                    if (secondCall) {
                        return {
                            'my.adaptation': 'testDescriptor'
                        };
                    }
                    return {
                        'my.adaptation': mockMergedDescriptor
                    };
                })
                .persist(true);
        });

        afterAll(() => {
            nock.cleanAll();
        });

        afterEach(() => {
            global.__SAP_UX_MANIFEST_SYNC_REQUIRED__ = false;
        });

        test('updates merged descriptor', async () => {
            global.__SAP_UX_MANIFEST_SYNC_REQUIRED__ = true;
            const adp = new AdpPreview(
                {
                    target: {
                        url: backend
                    }
                },
                mockProject as unknown as ReaderCollection,
                middlewareUtil,
                logger
            );

            mockProject.byGlob.mockResolvedValueOnce([
                {
                    getPath: () => '/manifest.appdescr_variant',
                    getBuffer: () => Buffer.from(descriptorVariant)
                }
            ]);
            await adp.init(JSON.parse(descriptorVariant));
            (adp as any).mergedDescriptor = undefined;
            await adp.sync();
            expect(adp.descriptor).toBeDefined();
        });

        test('skip updating the merge descriptor if no manifest changes and descriptor was already fetched', async () => {
            const adp = new AdpPreview(
                {
                    target: {
                        url: backend
                    }
                },
                mockProject as unknown as ReaderCollection,
                middlewareUtil,
                logger
            );

            mockProject.byGlob.mockResolvedValueOnce([
                {
                    getPath: () => '/manifest.appdescr_variant',
                    getBuffer: () => Buffer.from(descriptorVariant)
                }
            ]);
            await adp.init(JSON.parse(descriptorVariant));
            (adp as any).mergedDescriptor = undefined;
            await adp.sync();
            expect(adp.descriptor).toEqual(mockMergedDescriptor);
            secondCall = true;
            await adp.sync();
            secondCall = false;
            expect(adp.descriptor).not.toEqual('testDescriptor');
        });

        test('update descriptor if no manifest changes, but this is first descriptor fetch', async () => {
            const adp = new AdpPreview(
                {
                    target: {
                        url: backend
                    }
                },
                mockProject as unknown as ReaderCollection,
                middlewareUtil,
                logger
            );

            mockProject.byGlob.mockResolvedValueOnce([
                {
                    getPath: () => '/manifest.appdescr_variant',
                    getBuffer: () => Buffer.from(descriptorVariant)
                }
            ]);
            await adp.init(JSON.parse(descriptorVariant));
            (adp as any).mergedDescriptor = undefined;
            await adp.sync();
            expect(adp.descriptor).toEqual(mockMergedDescriptor);
        });

        test('update descriptor if descriptor was already fetched, but there are manifest changes', async () => {
            const adp = new AdpPreview(
                {
                    target: {
                        url: backend
                    }
                },
                mockProject as unknown as ReaderCollection,
                middlewareUtil,
                logger
            );

            mockProject.byGlob.mockResolvedValueOnce([
                {
                    getPath: () => '/manifest.appdescr_variant',
                    getBuffer: () => Buffer.from(descriptorVariant)
                }
            ]);
            await adp.init(JSON.parse(descriptorVariant));
            (adp as any).mergedDescriptor = undefined;
            await adp.sync();
            expect(adp.descriptor).toEqual(mockMergedDescriptor);
            secondCall = true;
            global.__SAP_UX_MANIFEST_SYNC_REQUIRED__ = true;
            await adp.sync();
            secondCall = false;
            expect(adp.descriptor).toEqual('testDescriptor');
        });
    });
    describe('proxy', () => {
        let server: SuperTest<Test>;
        const next = jest.fn().mockImplementation((_req, res) => res.status(200).send());
        beforeAll(async () => {
            nock(backend)
                .get((path) => path.startsWith('/sap/bc/lrep/actions/getcsrftoken/'))
                .reply(200)
                .persist(true);
            nock(backend)
                .put('/sap/bc/lrep/appdescr_variant_preview/?workspacePath=//')
                .reply(200, {
                    'my.adaptation': mockMergedDescriptor
                })
                .persist(true);
            const adp = new AdpPreview(
                {
                    target: {
                        url: backend
                    }
                },
                mockProject as unknown as ReaderCollection,
                middlewareUtil,
                logger
            );

            mockProject.byGlob.mockResolvedValueOnce([
                {
                    getPath: () => '/manifest.appdescr_variant',
                    getBuffer: () => Buffer.from(descriptorVariant)
                }
            ]);
            await adp.init(JSON.parse(descriptorVariant));

            const app = express();
            app.use(adp.descriptor.url, adp.proxy.bind(adp));
            app.get(`${mockMergedDescriptor.url}/original.file`, next);
            app.use((req) => fail(`${req.path} should have been intercepted.`));

            server = supertest(app);
        });

        afterAll(() => {
            nock.cleanAll();
        });

        afterEach(() => {
            global.__SAP_UX_MANIFEST_SYNC_REQUIRED__ = false;
        });

        test('/manifest.json with sync', async () => {
            global.__SAP_UX_MANIFEST_SYNC_REQUIRED__ = true;
            const syncSpy = jest.spyOn(AdpPreview.prototype, 'sync').mockImplementation(() => Promise.resolve());
            const response = await server.get('/my/adaptation/manifest.json').expect(200);
            expect(syncSpy).toHaveBeenCalledTimes(1);
            expect(JSON.parse(response.text)).toEqual(mockMergedDescriptor.manifest);
        });

        test('/manifest.json', async () => {
            const response = await server.get('/my/adaptation/manifest.json').expect(200);
            expect(JSON.parse(response.text)).toEqual(mockMergedDescriptor.manifest);
        });

        test('/Component-preload.js', async () => {
            await server.get('/my/adaptation/Component-preload.js').expect(404);
        });

        test('/local-file.ts', async () => {
            const localPath = '/local-file';
            mockProject.byGlob.mockResolvedValueOnce([
                {
                    getPath: () => `${localPath}.ts`
                }
            ]);
            const response = await server.get(`${mockMergedDescriptor.url}${localPath}.js`).expect(302);
            expect(response.text).toEqual(`Found. Redirecting to ${localPath}.js`);
            expect(mockProject.byGlob).toBeCalledWith(`${localPath}.*`);
        });

        test('/original.file', async () => {
            await server.get(`${mockMergedDescriptor.url}/original.file`).expect(200);
            expect(next).toBeCalled();
        });
    });

    describe('onChangeRequest', () => {
        const mockFs = {} as unknown as Editor;
        const mockLogger = { info: jest.fn(), warn: jest.fn(), error: jest.fn() } as unknown as Logger;

        const adp = new AdpPreview(
            {} as AdpPreviewConfig,
            mockProject as unknown as ReaderCollection,
            middlewareUtil,
            logger
        );

        const addXMLChange = {
            changeType: 'addXML',
            content: {
                fragmentPath: 'fragments/share.fragment.xml'
            },
            reference: 'some.reference'
        } as unknown as CommonChangeProperties;

        beforeEach(() => {
            jest.clearAllMocks();
        });

        it('should fix the change if type is "read" and conditions meet', async () => {
            await adp.onChangeRequest('read', addXMLChange, mockFs, mockLogger);

            expect(tryFixChangeMock).toHaveBeenCalledWith(addXMLChange, mockLogger);
        });

        it('should add an XML fragment if type is "write" and change is AddXMLChange', async () => {
            await adp.onChangeRequest('write', addXMLChange, mockFs, mockLogger);

            expect(addXmlFragmentMock).toHaveBeenCalledWith('/adp.project/webapp', addXMLChange, mockFs, mockLogger);
        });

        it('should not perform any action if type is "delete"', async () => {
            const change = { changeType: 'delete', content: {} } as unknown as CommonChangeProperties;
            await adp.onChangeRequest('delete', change, mockFs, mockLogger);

            expect(tryFixChange).not.toHaveBeenCalled();
            expect(addXmlFragment).not.toHaveBeenCalled();
        });
    });

    describe('addApis', () => {
        let server: SuperTest<Test>;
        beforeAll(async () => {
            nock(backend)
                .get((path) => path.startsWith('/sap/bc/lrep/actions/getcsrftoken/'))
                .reply(200)
                .persist(true);
            nock(backend)
                .put('/sap/bc/lrep/appdescr_variant_preview/?workspacePath=//')
                .reply(200, {
                    'my.adaptation': mockMergedDescriptor
                })
                .persist(true);
            const adp = new AdpPreview(
                {
                    target: {
                        url: backend
                    }
                },
                mockProject as unknown as ReaderCollection,
                middlewareUtil,
                logger
            );
            jest.spyOn(helper, 'getVariant').mockResolvedValue({
                content: [],
                id: 'adp/project',
                layer: 'VENDOR',
                namespace: 'test',
                reference: 'adp/project'
            });

            jest.spyOn(helper, 'getAdpConfig').mockResolvedValue({
                target: {
                    destination: 'testDestination'
                },
                ignoreCertErrors: false
            });
            jest.spyOn(helper, 'isTypescriptSupported').mockReturnValue(false);

            jest.spyOn(systemAccess, 'createAbapServiceProvider').mockResolvedValue({} as any);
            jest.spyOn(manifestService.ManifestService, 'initMergedManifest').mockResolvedValue({
                getDataSourceMetadata: jest.fn().mockResolvedValue(`
                    <?xml version="1.0" encoding="utf-8"?>
<edmx:Edmx Version="4.0" xmlns:edmx="http://docs.oasis-open.org/odata/ns/edmx" xmlns="http://docs.oasis-open.org/odata/ns/edm">
    <edmx:DataServices>
        <Schema Namespace="com.sap.gateway.srvd.c_salesordermanage_sd.v0001" Alias="SAP__self">
         </Schema>
    </edmx:DataServices>
</edmx:Edmx>`),
                getManifestDataSources: jest.fn().mockReturnValue({
                    mainService: {
                        type: 'OData',
                        uri: 'main/service/uri',
                        settings: {
                            annotations: ['annotation0']
                        }
                    },
                    annotation0: {
                        type: 'ODataAnnotation',
                        uri: `ui5://adp/project/annotation0.xml`
                    },
                    secondaryService: {
                        type: 'OData',
                        uri: 'secondary/service/uri',
                        settings: {
                            annotations: []
                        }
                    }
                })
            } as any);
            jest.spyOn(fs, 'existsSync').mockReturnValueOnce(true).mockReturnValue(false);
            jest.spyOn(serviceWriter, 'getAnnotationNamespaces').mockReturnValue([
                {
                    namespace: 'com.sap.gateway.srvd.c_salesordermanage_sd.v0001',
                    alias: 'test'
                }
            ]);
            jest.spyOn(editors, 'generateChange').mockResolvedValue({
                commit: jest.fn().mockResolvedValue('commited')
            } as any);
            const app = express();
            app.use(express.json());
            adp.addApis(app);
            server = supertest(app);
        });

        afterEach(() => {
            mockExistsSync.mockRestore();
            mockWriteFileSync.mockRestore();
        });

        test('GET /adp/api/fragment', async () => {
            const expectedNames = [{ fragmentName: 'my.fragment.xml' }, { fragmentName: 'other.fragment.xml' }];
            mockProject.byGlob.mockResolvedValueOnce([
                {
                    getName: () => expectedNames[0].fragmentName
                },
                {
                    getName: () => expectedNames[1].fragmentName
                }
            ]);
            const response = await server.get('/adp/api/fragment').expect(200);
            const data: GetFragmentsResponse = JSON.parse(response.text);
            expect(data.fragments).toEqual(expectedNames);
            expect(data.message).toEqual(`${expectedNames.length} fragments found in the project workspace.`);
        });

        test('GET /adp/api/fragment - returns empty array of fragment', async () => {
            const response = await server.get('/adp/api/fragment').expect(200);
            const data: GetFragmentsResponse = JSON.parse(response.text);
            expect(data.fragments.length).toEqual(0);
            expect(data.message).toEqual(`0 fragments found in the project workspace.`);
        });

        test('GET /adp/api/fragment - throws error', async () => {
            const errorMsg = 'Could not get fragment name';
            mockProject.byGlob.mockResolvedValueOnce([
                {
                    getName: () => {
                        throw new Error(errorMsg);
                    }
                }
            ]);
            const response = await server.get('/adp/api/fragment').expect(500);
            const data: GetFragmentsResponse = JSON.parse(response.text);
            expect(data.message).toEqual(errorMsg);
        });

        test('GET /adp/api/controller', async () => {
            const expectedNames = [{ controllerName: 'my.js' }, { controllerName: 'other.js' }];
            mockProject.byGlob.mockResolvedValueOnce([
                {
                    getName: () => expectedNames[0].controllerName
                },
                {
                    getName: () => expectedNames[1].controllerName
                }
            ]);
            const response = await server.get('/adp/api/controller').expect(200);
            const data: GetControllersResponse = JSON.parse(response.text);
            expect(data.controllers).toEqual(expectedNames);
            expect(data.message).toEqual(`${expectedNames.length} controllers found in the project workspace.`);
        });

        test('GET /adp/api/controller - returns empty array of controllers', async () => {
            const response = await server.get('/adp/api/controller').expect(200);
            const data: GetControllersResponse = JSON.parse(response.text);
            expect(data.controllers.length).toEqual(0);
            expect(data.message).toEqual(`0 controllers found in the project workspace.`);
        });

        test('GET /adp/api/controller - throws error', async () => {
            const errorMsg = 'Could not get controller name';
            mockProject.byGlob.mockResolvedValueOnce([
                {
                    getName: () => {
                        throw new Error(errorMsg);
                    }
                }
            ]);
            const response = await server.get('/adp/api/controller').expect(500);
            const data: GetControllersResponse = JSON.parse(response.text);
            expect(data.message).toEqual(errorMsg);
        });

        test('POST /adp/api/controller - creates controller', async () => {
            mockExistsSync.mockReturnValue(false);
            renderFileMock.mockImplementation((templatePath, data, options, callback) => {
                callback(undefined, 'test-js-controller');
            });
            const controllerName = 'Share';
            const controllerPath = join('/adp.project', 'webapp', 'changes', 'coding', 'Share.js');
            const response = await server.post('/adp/api/controller').send({ controllerName }).expect(201);

            const message = response.text;
            expect(mockWriteFileSync).toHaveBeenNthCalledWith(1, controllerPath, 'test-js-controller', {
                encoding: 'utf8'
            });
            expect(message).toBe('Controller extension created!');
        });

        test('POST /adp/api/controller - creates TypeScript controller', async () => {
            mockExistsSync.mockReturnValue(false);
            jest.spyOn(helper, 'isTypescriptSupported').mockReturnValue(true);
            renderFileMock.mockImplementation((templatePath, data, options, callback) => {
                callback(undefined, 'test-ts-controller');
            });

            const controllerName = 'Share';
            const controllerPath = join('/adp.project', 'webapp', 'changes', 'coding', 'Share.ts');
            const response = await server.post('/adp/api/controller').send({ controllerName }).expect(201);

            const message = response.text;
            expect(mockWriteFileSync).toHaveBeenNthCalledWith(1, controllerPath, 'test-ts-controller', {
                encoding: 'utf8'
            });
            expect(message).toBe('Controller extension created!');
        });

        test('POST /adp/api/controller - throws error during rendering a ts template', async () => {
            mockExistsSync.mockReturnValue(false);
            jest.spyOn(helper, 'isTypescriptSupported').mockReturnValue(true);
            renderFileMock.mockImplementation((templatePath, data, options, callback) => {
                callback(new Error('Failed to render template'), '');
            });

            const controllerName = 'Share';
            const response = await server.post('/adp/api/controller').send({ controllerName }).expect(500);

            const message = response.text;
            expect(mockWriteFileSync).not.toHaveBeenCalled();
            expect(message).toBe('Error rendering TypeScript template Failed to render template');
        });

        test('POST /adp/api/controller - controller already exists', async () => {
            mockExistsSync.mockReturnValueOnce(false).mockResolvedValueOnce(true);

            const controllerName = 'Share';
            const response = await server.post('/adp/api/controller').send({ controllerName }).expect(409);

            const message = response.text;
            expect(message).toBe(`Controller extension with name "${controllerName}" already exists`);
        });

        test('POST /adp/api/controller - controller name was not provided', async () => {
            const response = await server.post('/adp/api/controller').send({ controllerName: '' }).expect(400);

            const message = response.text;
            expect(message).toBe('Controller extension name was not provided!');
        });

        test('POST /adp/api/controller - throws error when controller name is undefined', async () => {
            const response = await server.post('/adp/api/controller').send({ controllerName: undefined }).expect(500);

            const message = response.text;
            expect(message).toBe('Input must be string');
        });

        test('GET /adp/api/code_ext/:controllerName - returns existing controller data', async () => {
            mockExistsSync.mockReturnValue(true);
            const changeFileStr =
                '{"selector":{"controllerName":"sap.suite.ui.generic.template.ListReport.view.ListReport"},"content":{"codeRef":"coding/share.js"}}';
            mockProject.byGlob.mockResolvedValueOnce([
                {
                    getString: () => changeFileStr,
                    getName: () => 'id_124_codeExt.change'
                }
            ]);
            const response = await server
                .get('/adp/api/code_ext/sap.suite.ui.generic.template.ListReport.view.ListReport')
                .expect(200);
            const data: CodeExtResponse = JSON.parse(response.text);
            expect(data.controllerExists).toEqual(true);
        });

        test('GET /adp/api/code_ext/:controllerName - returns empty existing controller data (no control found)', async () => {
            mockExistsSync.mockReturnValue(true);
            const changeFileStr =
                '{"selector":{"controllerName":"sap.suite.ui.generic.template.ListReport.view.ListReport"},"content":{"codeRef":"coding/share.js"}}';
            mockProject.byGlob.mockResolvedValueOnce([
                {
                    getString: () => changeFileStr
                }
            ]);
            const response = await server.get('/adp/api/code_ext/sap.suite.ui.generic.template.Dummy').expect(200);
            const data: CodeExtResponse = JSON.parse(response.text);
            expect(data.controllerExists).toEqual(false);
        });

        test('GET /adp/api/code_ext/:controllerName - returns not found if no controller extension file was found locally', async () => {
            mockExistsSync.mockReturnValue(false);
            const changeFileStr =
                '{"selector":{"controllerName":"sap.suite.ui.generic.template.ListReport.view.ListReport"},"content":{"codeRef":"coding/share.js"}}';
            mockProject.byGlob.mockResolvedValueOnce([
                {
                    getString: () => changeFileStr,
                    getName: () => 'id_124_codeExt.change'
                }
            ]);
            await server.get('/adp/api/code_ext/sap.suite.ui.generic.template.ListReport.view.ListReport').expect(404);
        });

        test('GET /adp/api/code_ext/:controllerName - throws error', async () => {
            const errorMsg = 'Could not retrieve existing controller data!';
            mockProject.byGlob.mockResolvedValueOnce([
                {
                    getString: () => {
                        throw new Error(errorMsg);
                    }
                }
            ]);

            try {
                await server.get('/adp/api/code_ext/sap.suite.ui.generic.template.ListReport.view.ListReport');
            } catch (e) {
                expect(e.message).toEqual(errorMsg);
            }
        });
        test('GET /adp/api/annotation', async () => {
            const response = await server.get('/adp/api/annotation').send().expect(200);

            const message = response.text;
            expect(message).toMatchInlineSnapshot(
                `"{\\"isRunningInBAS\\":false,\\"annotationDataSourceMap\\":{\\"mainService\\":{\\"annotationDetails\\":{\\"fileName\\":\\"annotation0.xml\\",\\"annotationPath\\":\\"//adp.project/webapp/annotation0.xml\\",\\"annotationPathFromRoot\\":\\"adp.project/annotation0.xml\\"},\\"serviceUrl\\":\\"main/service/uri\\"},\\"secondaryService\\":{\\"annotationDetails\\":{\\"annotationExistsInWS\\":false},\\"serviceUrl\\":\\"secondary/service/uri\\"}}}"`
            );
        });
    });
});<|MERGE_RESOLUTION|>--- conflicted
+++ resolved
@@ -8,18 +8,13 @@
 import type { ReaderCollection } from '@ui5/fs';
 import type { SuperTest, Test } from 'supertest';
 
-<<<<<<< HEAD
-import { AdpPreview } from '../../../src';
-import type { AdpPreviewConfig, CommonChangeProperties } from '../../../src';
-=======
 import { type Logger, ToolsLogger } from '@sap-ux/logger';
 import * as systemAccess from '@sap-ux/system-access/dist/base/connect';
 import * as serviceWriter from '@sap-ux/odata-service-writer/dist/data/annotations';
 
->>>>>>> 1d4ba46d
 import * as helper from '../../../src/base/helper';
 import * as editors from '../../../src/writer/editors';
-import { AdpPreview } from '../../../src/preview/adp-preview';
+import { AdpPreview } from '../../../src';
 import * as manifestService from '../../../src/base/abap/manifest-service';
 import type { AdpPreviewConfig, CommonChangeProperties } from '../../../src';
 import { addXmlFragment, tryFixChange } from '../../../src/preview/change-handler';
