--- conflicted
+++ resolved
@@ -62,13 +62,7 @@
 
         const prompts = getPrompts(mockPath, 'CUSTOMER_BASE');
 
-<<<<<<< HEAD
-        const validation = prompts.find((p) => p.name === 'name')?.validate;
-=======
-        const validation = namePrompt?.validate?.('customer.testName', {
-            dataSourceName: 'otherName'
-        } as NewModelAnswers);
->>>>>>> 5ebb6e9f
+        const validation = prompts.find((p) => p.name === 'name')?.validate;
 
         expect(typeof validation).toBe('function');
         expect(validation?.('customer.testName', { dataSourceName: 'otherName' } as NewModelAnswers)).toBe(true);
@@ -91,11 +85,7 @@
     it('should return error message when validating service name prompt and name is only "customer."', () => {
         const prompts = getPrompts(mockPath, 'CUSTOMER_BASE');
 
-<<<<<<< HEAD
-        const validation = prompts.find((p) => p.name === 'name')?.validate;
-=======
-        const validation = namePrompt?.validate?.('testName', { dataSourceName: 'otherName' } as NewModelAnswers);
->>>>>>> 5ebb6e9f
+        const validation = prompts.find((p) => p.name === 'name')?.validate;
 
         expect(typeof validation).toBe('function');
         expect(validation?.('customer.', { dataSourceName: 'otherName' } as NewModelAnswers)).toBe(
@@ -108,15 +98,7 @@
 
         const prompts = getPrompts(mockPath, 'CUSTOMER_BASE');
 
-<<<<<<< HEAD
-        const validation = prompts.find((p) => p.name === 'name')?.validate;
-=======
-        const namePrompt = prompts.find((p) => p.name === 'name');
-
-        const validation = namePrompt?.validate?.('customer.testName@', {
-            dataSourceName: 'otherName'
-        } as NewModelAnswers);
->>>>>>> 5ebb6e9f
+        const validation = prompts.find((p) => p.name === 'name')?.validate;
 
         expect(typeof validation).toBe('function');
         expect(validation?.('customer.testName@', { dataSourceName: 'otherName' } as NewModelAnswers)).toBe(
@@ -131,22 +113,12 @@
 
         const validation = prompts.find((p) => p.name === 'name')?.validate;
 
-<<<<<<< HEAD
         expect(typeof validation).toBe('function');
         expect(
             validation?.('customer.testName', {
                 dataSourceName: 'otherName'
             } as NewModelAnswers)
         ).toBe('OData Annotation or OData Service with the same name was already added to the project');
-=======
-        const validation = namePrompt?.validate?.('customer.testName', {
-            dataSourceName: 'otherName'
-        } as NewModelAnswers);
-
-        expect(validation).toBe(
-            'OData Annotation or OData Service with the same name was already added to the project'
-        );
->>>>>>> 5ebb6e9f
     });
 
     it('should return error message when validating service name prompt has name duplication', () => {
@@ -154,18 +126,10 @@
 
         const validation = prompts.find((p) => p.name === 'name')?.validate;
 
-<<<<<<< HEAD
         expect(typeof validation).toBe('function');
         expect(validation?.('customer.testName', { dataSourceName: 'customer.testName' } as NewModelAnswers)).toBe(
             'OData Service Name must be different from OData Annotation Data Source Name'
         );
-=======
-        const validation = namePrompt?.validate?.('customer.testName', {
-            dataSourceName: 'customer.testName'
-        } as NewModelAnswers);
-
-        expect(validation).toBe('OData Service Name must be different from OData Annotation Data Source Name');
->>>>>>> 5ebb6e9f
     });
 
     it('should return true when validating service uri prompt', () => {
@@ -173,14 +137,8 @@
 
         const validation = prompts.find((p) => p.name === 'uri')?.validate;
 
-<<<<<<< HEAD
         expect(typeof validation).toBe('function');
         expect(validation?.('/sap/odata/v4/')).toBe(true);
-=======
-        const validation = uriPrompt?.validate?.('/sap/odata/v4/');
-
-        expect(validation).toBe(true);
->>>>>>> 5ebb6e9f
     });
 
     it('should return error message when validating empty service uri prompt', () => {
@@ -188,13 +146,7 @@
 
         const prompts = getPrompts(mockPath, 'CUSTOMER_BASE');
 
-<<<<<<< HEAD
         const validation = prompts.find((p) => p.name === 'uri')?.validate;
-=======
-        const uriPrompt = prompts.find((p) => p.name === 'uri');
-
-        const validation = uriPrompt?.validate?.('');
->>>>>>> 5ebb6e9f
 
         expect(typeof validation).toBe('function');
         expect(validation?.('')).toBe('general.inputCannotBeEmpty');
@@ -207,16 +159,10 @@
 
         const validation = prompts.find((p) => p.name === 'uri')?.validate;
 
-<<<<<<< HEAD
         expect(typeof validation).toBe('function');
         expect(validation?.('/sap/opu /odata4/')).toBe(
             "Invalid URI. Should start and end with '/' and contain no spaces"
         );
-=======
-        const validation = uriPrompt?.validate?.('');
-
-        expect(validation).toBe("Invalid URI. Should start and end with '/' and contain no spaces");
->>>>>>> 5ebb6e9f
     });
 
     it('should return default value for odata version when uri answer is present', () => {
@@ -268,11 +214,7 @@
 
         const prompts = getPrompts(mockPath, 'CUSTOMER_BASE');
 
-<<<<<<< HEAD
         const validation = prompts.find((p) => p.name === 'modelName')?.validate;
-=======
-        const validation = modelNamePrompt?.validate?.('customer.testName');
->>>>>>> 5ebb6e9f
 
         expect(typeof validation).toBe('function');
         expect(validation?.('customer.testName')).toBe(true);
@@ -293,11 +235,7 @@
     it('should return error message when validating model name contains only "customer."', () => {
         const prompts = getPrompts(mockPath, 'CUSTOMER_BASE');
 
-<<<<<<< HEAD
         const validation = prompts.find((p) => p.name === 'modelName')?.validate;
-=======
-        const validation = modelNamePrompt?.validate?.('testName');
->>>>>>> 5ebb6e9f
 
         expect(typeof validation).toBe('function');
         expect(validation?.('customer.')).toBe(
@@ -312,16 +250,8 @@
 
         const validation = prompts.find((p) => p.name === 'modelName')?.validate;
 
-<<<<<<< HEAD
         expect(typeof validation).toBe('function');
         expect(validation?.('customer.testName@')).toBe('general.invalidValueForSpecialChars');
-=======
-        const validation = namePrompt?.validate?.('customer.testName@', {
-            dataSourceName: 'otherName'
-        } as NewModelAnswers);
-
-        expect(validation).toBe('general.invalidValueForSpecialChars');
->>>>>>> 5ebb6e9f
     });
 
     it('should return error message when validating model name prompt has content duplication', () => {
@@ -329,15 +259,7 @@
 
         const prompts = getPrompts(mockPath, 'CUSTOMER_BASE');
 
-<<<<<<< HEAD
         const validation = prompts.find((p) => p.name === 'modelName')?.validate;
-=======
-        const namePrompt = prompts.find((p) => p.name === 'modelName');
-
-        const validation = namePrompt?.validate?.('customer.testName', {
-            dataSourceName: 'otherName'
-        } as NewModelAnswers);
->>>>>>> 5ebb6e9f
 
         expect(typeof validation).toBe('function');
         expect(validation?.('customer.testName')).toBe(
@@ -348,13 +270,7 @@
     it('should return true when validating model settings prompt', () => {
         const prompts = getPrompts(mockPath, 'CUSTOMER_BASE');
 
-<<<<<<< HEAD
         const validation = prompts.find((p) => p.name === 'modelSettings')?.validate;
-=======
-        const modelSettPrompt = prompts.find((p) => p.name === 'modelSettings');
-
-        const validation = modelSettPrompt?.validate?.('"key": "value"');
->>>>>>> 5ebb6e9f
 
         expect(typeof validation).toBe('function');
         expect(validation?.('"key": "value"')).toBe(true);
@@ -366,29 +282,17 @@
         const prompts = getPrompts(mockPath, 'CUSTOMER_BASE');
 
         const validation = prompts.find((p) => p.name === 'modelSettings')?.validate;
-
-<<<<<<< HEAD
+ 
         expect(typeof validation).toBe('function');
         expect(validation?.('')).toBe(true);
-=======
-        const validation = modelSettPrompt?.validate?.('');
-
-        expect(validation).toBe(true);
->>>>>>> 5ebb6e9f
     });
 
     it('should return error message when validating model settings prompt with incorrect input', () => {
         jest.spyOn(validators, 'validateJSON').mockReturnValueOnce('general.invalidJSON');
 
         const prompts = getPrompts(mockPath, 'CUSTOMER_BASE');
-
-<<<<<<< HEAD
+ 
         const validation = prompts.find((p) => p.name === 'modelSettings')?.validate;
-=======
-        const modelSettPrompt = prompts.find((p) => p.name === 'modelSettings');
-
-        const validation = modelSettPrompt?.validate?.('{"key": "value"}');
->>>>>>> 5ebb6e9f
 
         expect(typeof validation).toBe('function');
         expect(validation?.('{"key": "value"}')).toBe('general.invalidJSON');
@@ -400,7 +304,6 @@
         const prompts = getPrompts(mockPath, 'CUSTOMER_BASE');
         const validation = prompts.find((p) => p.name === 'dataSourceName')?.validate;
 
-<<<<<<< HEAD
         expect(typeof validation).toBe('function');
         expect(validation?.('testName', { name: 'testName' } as NewModelAnswers)).toBe(
             "OData Annotation Data Source Name should start with 'customer.'"
@@ -409,9 +312,6 @@
 
     it('should return error message when validating data source name prompt with only "customer." prefix', () => {
         const prompts = getPrompts(mockPath, 'CUSTOMER_BASE');
-=======
-        const validation = dataSourcePrompt?.validate?.('testName', { dataSourceName: 'testName' } as NewModelAnswers);
->>>>>>> 5ebb6e9f
 
         const validation = prompts.find((p) => p.name === 'dataSourceName')?.validate;
 
@@ -426,13 +326,7 @@
 
         const prompts = getPrompts(mockPath, 'CUSTOMER_BASE');
 
-<<<<<<< HEAD
-        const validation = prompts.find((p) => p.name === 'dataSourceName')?.validate;
-=======
-        const validation = dataSourcePrompt?.validate?.('customer.testName', {
-            dataSourceName: 'otherName'
-        } as NewModelAnswers);
->>>>>>> 5ebb6e9f
+        const validation = prompts.find((p) => p.name === 'dataSourceName')?.validate;
 
         expect(typeof validation).toBe('function');
         expect(hasContentDuplicationSpy).toHaveBeenCalledWith('customer.testName', 'dataSource', []);
@@ -446,18 +340,10 @@
 
         const validation = prompts.find((p) => p.name === 'dataSourceName')?.validate;
 
-<<<<<<< HEAD
         expect(typeof validation).toBe('function');
         expect(validation?.('customer.testName@', { name: 'otherName' } as NewModelAnswers)).toBe(
             'general.invalidValueForSpecialChars'
         );
-=======
-        const validation = namePrompt?.validate?.('customer.testName@', {
-            dataSourceName: 'otherName'
-        } as NewModelAnswers);
-
-        expect(validation).toBe('general.invalidValueForSpecialChars');
->>>>>>> 5ebb6e9f
     });
 
     it('should return error message when validating data source name prompt has content duplication', () => {
@@ -467,16 +353,8 @@
 
         const validation = prompts.find((p) => p.name === 'dataSourceName')?.validate;
 
-<<<<<<< HEAD
         expect(typeof validation).toBe('function');
         expect(validation?.('customer.testName', { name: 'otherName' } as NewModelAnswers)).toBe(
-=======
-        const validation = namePrompt?.validate?.('customer.testName', {
-            dataSourceName: 'otherName'
-        } as NewModelAnswers);
-
-        expect(validation).toBe(
->>>>>>> 5ebb6e9f
             'OData Annotation or OData Service with the same name was already added to the project'
         );
     });
@@ -484,15 +362,7 @@
     it('should return error message when validating data source name prompt has name duplication', () => {
         const prompts = getPrompts(mockPath, 'CUSTOMER_BASE');
 
-<<<<<<< HEAD
-        const validation = prompts.find((p) => p.name === 'dataSourceName')?.validate;
-=======
-        const namePrompt = prompts.find((p) => p.name === 'dataSourceName');
-
-        const validation = namePrompt?.validate?.('customer.testName', {
-            name: 'customer.testName'
-        } as NewModelAnswers);
->>>>>>> 5ebb6e9f
+        const validation = prompts.find((p) => p.name === 'dataSourceName')?.validate;
 
         expect(typeof validation).toBe('function');
         expect(validation?.('customer.testName', { name: 'customer.testName' } as NewModelAnswers)).toBe(
@@ -503,11 +373,7 @@
     it('should return true when validating data source uri prompt', () => {
         const prompts = getPrompts(mockPath, 'CUSTOMER_BASE');
 
-<<<<<<< HEAD
         const validation = prompts.find((p) => p.name === 'dataSourceURI')?.validate;
-=======
-        const validation = dataSourceUriPrompt?.validate?.('customer.testName');
->>>>>>> 5ebb6e9f
 
         expect(typeof validation).toBe('function');
         expect(validation?.('/sap/opu/odata4Ann/')).toBe(true);
@@ -528,11 +394,7 @@
     it('should return true when validating annotation settings prompt', () => {
         const prompts = getPrompts(mockPath, 'CUSTOMER_BASE');
 
-<<<<<<< HEAD
         const validation = prompts.find((p) => p.name === 'annotationSettings')?.validate;
-=======
-        const validation = annotationSettPrompt?.validate?.('"key": "value"');
->>>>>>> 5ebb6e9f
 
         expect(typeof validation).toBe('function');
         expect(validation?.('"key": "value"')).toBe(true);
