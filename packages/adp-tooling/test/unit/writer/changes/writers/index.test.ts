--- conflicted
+++ resolved
@@ -166,9 +166,6 @@
         expect(getChangeMock).toHaveBeenCalledWith(
             expect.anything(),
             mockData.timestamp,
-<<<<<<< HEAD
-            expect.any(Object),
-=======
             {
                 'dataSource': {
                     'ODataService': {
@@ -196,7 +193,6 @@
                     }
                 }
             },
->>>>>>> 53aa66b7
             ChangeType.ADD_NEW_MODEL
         );
 
