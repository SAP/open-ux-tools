--- conflicted
+++ resolved
@@ -165,7 +165,7 @@
 
         expect(getChangeMock).toHaveBeenCalledWith(
             expect.anything(),
-<<<<<<< HEAD
+            mockData.timestamp,
             {
                 'dataSource': {
                     'ODataService': {
@@ -193,10 +193,6 @@
                     }
                 }
             },
-=======
-            mockData.timestamp,
-            expect.any(Object),
->>>>>>> a4f2dd0d
             ChangeType.ADD_NEW_MODEL
         );
 
