--- conflicted
+++ resolved
@@ -13,12 +13,8 @@
     ComponentUsagesData,
     DataSourceData,
     InboundData,
-<<<<<<< HEAD
-    DescriptorVariant
-=======
     DescriptorVariant,
     AddAnnotationsAnswers
->>>>>>> 267bc9f0
 } from '../../../../../src';
 import {
     AnnotationsWriter,
