--- conflicted
+++ resolved
@@ -12,15 +12,10 @@
     AnnotationsData,
     ComponentUsagesData,
     DataSourceData,
-<<<<<<< HEAD
-    DescriptorVariant,
-    InboundData,
-    NewModelData
-=======
+    NewModelData,
     InboundData,
     DescriptorVariant,
     AddAnnotationsAnswers
->>>>>>> 2c46fce7
 } from '../../../../../src';
 import {
     AnnotationsWriter,
