--- conflicted
+++ resolved
@@ -118,11 +118,16 @@
 resources:
   configuration:
     propertiesFileSourceEncoding: UTF-8
-<<<<<<< HEAD
 server:
   customMiddleware:
+    - name: fiori-tools-appreload
+      afterMiddleware: compression
+      configuration:
+        port: 35729
+        path: webapp
+        delay: 300
     - name: fiori-tools-preview
-      afterMiddleware: compression
+      afterMiddleware: fiori-tools-appreload
       configuration:
         adp:
           target:
@@ -133,6 +138,7 @@
       configuration:
         ignoreCertErrors: false
         ui5:
+          version: ''
           path:
             - /resources
             - /test-resources
@@ -188,14 +194,9 @@
         \\"xml-js\\": \\"^1.6.11\\"
     },
     \\"scripts\\": {
-        \\"build\\": \\"ui5 build --include-task=generateCachebusterInfo && npm run zip\\",
-        \\"prebuild\\": \\"npm run clean\\",
-        \\"zip\\": \\"cd dist && npx bestzip ../my-test-app.zip *\\",
-        \\"clean\\": \\"npx rimraf my-test-app.zip dist\\",
-        \\"build-ui5\\": \\"npm explore @ui5/task-adaptation && npm run rollup\\",
-        \\"deploy\\": \\"npm run build && fiori deploy --config ui5-deploy.yaml && rimraf archive.zip\\",
-        \\"undeploy\\": \\"fiori undeploy --config ui5-deploy.yaml\\",
-        \\"deploy-test\\": \\"npm run build && fiori deploy --config ui5-deploy.yaml --testMode true\\"
+        \\"build\\": \\"ui5 build --exclude-task generateFlexChangesBundle generateComponentPreload minify --clean-dest\\",
+        \\"start\\": \\"ui5 serve --open /test/flp.html#app-preview\\",
+        \\"start-editor\\": \\"ui5 serve --open /test/adaptation-editor.html\\"
     }
 }
 ",
@@ -231,295 +232,6 @@
 metadata:
   name: my-test-app
 type: application
-resources:
-  configuration:
-    propertiesFileSourceEncoding: UTF-8
-=======
->>>>>>> b950d63a
-server:
-  customMiddleware:
-    - name: fiori-tools-appreload
-      afterMiddleware: compression
-      configuration:
-        port: 35729
-        path: webapp
-        delay: 300
-    - name: fiori-tools-preview
-      afterMiddleware: fiori-tools-appreload
-      configuration:
-        adp:
-          target:
-            url: http://sap.example
-          ignoreCertErrors: false
-    - name: fiori-tools-proxy
-      afterMiddleware: fiori-tools-preview
-      configuration:
-        ignoreCertErrors: false
-        ui5:
-          version: ''
-          path:
-            - /resources
-            - /test-resources
-        backend:
-          - url: http://sap.example
-            path: /sap
-customConfiguration:
-  adp:
-    safeMode: false
-framework:
-  name: SAPUI5
-  version: 1.122.1
-  libraries:
-    - name: themelib_sap_fiori_3
-builder:
-  customTasks:
-    - name: app-variant-bundler-build
-      beforeTask: escapeNonAsciiCharacters
-      configuration:
-        type: abap
-        appName: bsp.test.app
-        languages:
-          - sap: testId
-            i18n: testKey
-        credentials:
-          username: env:ABAP_USERNAME
-          password: env:ABAP_PASSWORD
-",
-    "state": "modified",
-  },
-}
-`;
-
-exports[`ADP writer generate minimal config 1`] = `Object {}`;
-
-exports[`ADP writer generateCf add standalone approuter 1`] = `
-Object {
-  ".adp/config.json": Object {
-    "contents": "{
-  \\"componentname\\": \\"\\",
-  \\"safeMode\\": false,
-  \\"appvariant\\": \\"\\",
-  \\"layer\\": \\"VENDOR\\",
-  \\"isOVPApp\\": false,
-  \\"isFioriElement\\": false,
-  \\"environment\\": \\"\\",
-  \\"ui5Version\\": \\"\\",
-  \\"cfSpace\\": \\"\\",
-  \\"cfOrganization\\": \\"\\",
-  \\"cfApiUrl\\": \\"\\"
-}
-",
-    "state": "modified",
-  },
-  ".gitignore": Object {
-    "contents": "/node_modules/
-/preview/
-/dist/
-*.tar
-*.zip
-UIAdaptation*.html
-",
-    "state": "modified",
-  },
-  "approuter": Object {
-    "contents": null,
-  },
-  "approuter/package.json": Object {
-    "contents": "{
-	\\"name\\": \\"test_app-approuter\\",
-	\\"description\\": \\"Node.js based application router service for html5-apps\\",
-	\\"engines\\": {
-		\\"node\\": \\"^10.0.0\\"
-	},
-	\\"dependencies\\": {
-		\\"@sap/approuter\\": \\"^7.0.0\\"
-	},
-	\\"scripts\\": {
-		\\"start\\": \\"node node_modules/@sap/approuter/approuter.js\\"
-	}
-}
-",
-    "state": "modified",
-  },
-  "approuter/xs-app.json": Object {
-    "contents": "{
-	\\"welcomeFile\\": \\"/cp.portal\\",
-	\\"authenticationMethod\\": \\"route\\",
-	\\"logout\\": {
-		\\"logoutEndpoint\\": \\"/do/logout\\"
-	},
-	\\"routes\\": [
-		{
-			\\"source\\": \\"^(.*)$\\",
-			\\"target\\": \\"$1\\",
-			\\"service\\": \\"html5-apps-repo-rt\\",
-			\\"authenticationType\\": \\"xsuaa\\"
-		}
-	]
-}
-",
-    "state": "modified",
-  },
-  "package.json": Object {
-    "contents": "{
-	\\"name\\": \\"test_app\\",
-	\\"version\\": \\"1.0.0\\",
-	\\"description\\": \\"\\",
-	\\"main\\": \\"index.js\\",
-	\\"scripts\\": {
-		\\"build\\": \\"npm run clean && ui5 build --include-task=generateCachebusterInfo && npm run zip\\",
-		\\"zip\\": \\"cd dist && npx bestzip ../test_app.zip *\\",
-		\\"clean\\": \\"npx rimraf test_app.zip dist\\",
-		\\"build-ui5\\": \\"npm explore @ui5/task-adaptation -- npm run rollup\\"
-	},
-	\\"repository\\": {
-		\\"type\\": \\"git\\",
-		\\"build\\": \\"ui5.js build --verbose --include-task generateCachebusterInfo\\"
-	},
-	\\"ui5\\": {
-		\\"dependencies\\": [
-			\\"@sap/ui5-builder-webide-extension\\",
-			\\"@ui5/task-adaptation\\"
-		]
-	},
-	\\"devDependencies\\": {
-		\\"@sap/ui5-builder-webide-extension\\": \\"1.0.x\\",
-		\\"@sapui5/ts-types\\": \\"^1.85.1\\",
-		\\"@ui5/cli\\": \\"^2.7.0\\",
-		\\"@ui5/task-adaptation\\": \\"^1.0.x\\",
-		\\"bestzip\\": \\"2.1.4\\",
-		\\"rimraf\\": \\"3.0.2\\"
-	}
-}
-",
-    "state": "modified",
-  },
-  "ui5.yaml": Object {
-    "contents": "---
-specVersion: \\"2.2\\"
-type: application
-metadata:
-  name: test_app
-builder:
-  customTasks:
-    - name: app-variant-bundler-build
-      beforeTask: escapeNonAsciiCharacters
-      configuration:
-        appHostId: app.id
-        appName: test_app
-        appVersion: 
-        moduleName: test_app
-        org: 
-        space: 
-        html5RepoRuntime: 
-        sapCloudService: 
-",
-    "state": "modified",
-  },
-  "webapp/manifest.appdescr_variant": Object {
-    "contents": "{
-  \\"fileName\\": \\"manifest\\",
-  \\"layer\\": \\"VENDOR\\",
-  \\"fileType\\": \\"\\",
-  \\"reference\\": \\"\\",
-  \\"id\\": \\"\\",
-  \\"namespace\\": \\"\\",
-  \\"version\\": \\"\\",
-  \\"content\\": [
-    {
-      \\"changeType\\": \\"appdescr_app_setTitle\\",
-      \\"content\\": {},
-      \\"texts\\": {
-        \\"i18n\\": \\"i18n/i18n.properties\\"
-      }
-    },
-    {
-      \\"changeType\\": \\"appdescr_app_setTitle\\",
-      \\"content\\": {},
-      \\"texts\\": {
-        \\"i18n\\": \\"i18n/i18n.properties\\"
-      }
-    }
-  ]
-}
-",
-    "state": "modified",
-  },
-}
-`;
-
-exports[`ADP writer generateCf minimal config 1`] = `
-Object {
-  "../deploy/.gitignore": Object {
-    "contents": "node_modules/
-dist/
-.tmp
-.env
-*.zip",
-    "state": "modified",
-  },
-  "../deploy/package.json": Object {
-    "contents": "{
-    \\"name\\": \\"my-test-app\\",
-    \\"version\\": \\"0.1.0\\", 
-    \\"private\\": true,
-    \\"description\\": \\"Adaptation of the.original.app\\",
-    \\"keywords\\": [
-        \\"ui5\\",
-        \\"sapui5\\",
-        \\"adaptation-project\\"
-    ],
-    \\"devDependencies\\": {
-        \\"@sap-ux/backend-proxy-middleware\\": \\"^0.7.5\\",
-        \\"@sap-ux/preview-middleware\\": \\"^0.11.1\\",
-        \\"@sap-ux/ui5-proxy-middleware\\": \\"^1.3.0\\",
-        \\"@sap-ux/deploy-tooling\\": \\"^0.11.7\\",
-        \\"@ui5/cli\\": \\"^3.6.0\\"
-    },
-    \\"scripts\\": {
-        \\"build\\": \\"ui5 build --exclude-task generateFlexChangesBundle generateComponentPreload minify --clean-dest\\",
-        \\"start\\": \\"ui5 serve --open /test/flp.html#app-preview\\",
-        \\"start-editor\\": \\"ui5 serve --open /test/adaptation-editor.html\\",
-        \\"deploy\\": \\"ui5 build --config ui5-deploy.yaml --exclude-task abap-deploy-task generateFlexChangesBundle generateComponentPreload --clean-dest && deploy --config ui5-deploy.yaml\\",
-        \\"undeploy\\": \\"undeploy --config ui5-deploy.yaml --lrep \\\\\\"apps/the.original.app/appVariants/my.test.app/\\\\\\"\\"
-    }
-}
-",
-    "state": "modified",
-  },
-  "../deploy/ui5-deploy.yaml": Object {
-    "contents": "# yaml-language-server: $schema=https://sap.github.io/ui5-tooling/schema/ui5.yaml.json
-
-specVersion: \\"3.0\\"
-metadata:
-  name: my-test-app
-type: application
-<<<<<<< HEAD
-builder:
-  resources:
-    excludes:
-      - /test/**
-      - /localService/**
-  customTasks:
-    - name: abap-deploy-task
-      afterTask: generateCachebusterInfo
-      configuration:
-        target:
-          url: http://sap.example
-        app:
-          package: $TMP
-",
-    "state": "modified",
-  },
-  "../deploy/ui5.yaml": Object {
-    "contents": "# yaml-language-server: $schema=https://sap.github.io/ui5-tooling/schema/ui5.yaml.json
-
-specVersion: \\"3.0\\"
-metadata:
-  name: my-test-app
-type: application
-=======
->>>>>>> b950d63a
 resources:
   configuration:
     propertiesFileSourceEncoding: UTF-8
