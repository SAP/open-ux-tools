--- conflicted
+++ resolved
@@ -1,25 +1,21 @@
-<<<<<<< HEAD
 import { join } from 'path';
 import * as mockFs from 'fs';
 
-import { isCustomerBase, getVariant } from '../../../src/base/helper';
-=======
+import { UI5Config } from '@sap-ux/ui5-config';
 import type { CustomMiddleware } from '@sap-ux/ui5-config';
-import * as mockFs from 'fs';
-import { getVariant, getAdpConfig } from '../../../src/base/helper';
-import { join } from 'path';
-import { UI5Config } from '@sap-ux/ui5-config';
->>>>>>> 2c46fce7
+
+import { getVariant, getAdpConfig, isCustomerBase } from '../../../src/base/helper';
 
 jest.mock('fs');
 
 describe('helper', () => {
     const basePath = join(__dirname, '../../fixtures', 'adaptation-project');
-<<<<<<< HEAD
-
-    beforeEach(() => {
-        jest.clearAllMocks();
-    });
+    const mockAdp = {
+        target: {
+            url: 'https://sap.example',
+            client: '100'
+        }
+    };
 
     describe('isCustomerBase', () => {
         test('should return the correct value depending on the ', () => {
@@ -27,22 +23,6 @@
             expect(isCustomerBase('VENDOR')).toBe(false);
         });
     });
-
-    describe('getVariant', () => {
-        test('should read and return the correct file', () => {
-            const mockPath = join(basePath, 'webapp', 'manifest.appdescr_variant');
-            const mockVariant = jest.requireActual('fs').readFileSync(mockPath, 'utf-8');
-
-            jest.spyOn(mockFs, 'readFileSync').mockImplementation(() => mockVariant);
-
-            expect(getVariant(basePath)).toStrictEqual(JSON.parse(mockVariant));
-=======
-    const mockAdp = {
-        target: {
-            url: 'https://sap.example',
-            client: '100'
-        }
-    };
 
     describe('getVariant', () => {
         beforeEach(() => {
@@ -83,7 +63,6 @@
             } as Partial<UI5Config> as UI5Config);
 
             expect(await getAdpConfig(basePath, 'ui5.yaml')).toStrictEqual(mockAdp);
->>>>>>> 2c46fce7
         });
     });
 });