--- conflicted
+++ resolved
@@ -68,11 +68,7 @@
     });
 
     describe('flpConfigurationExists', () => {
-<<<<<<< HEAD
-        const appDescrPath = `${basePath}/webapp/${FileName.ManifestAppDescrVar}`;
-=======
         const appDescrPath = join(basePath, 'webapp', FileName.ManifestAppDescrVar);
->>>>>>> fea74e7f
 
         beforeEach(() => {
             jest.clearAllMocks();
