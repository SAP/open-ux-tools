--- conflicted
+++ resolved
@@ -6,11 +6,7 @@
 import { UI5Config } from '@sap-ux/ui5-config';
 import type { Inbound } from '@sap-ux/axios-extension';
 import type { DescriptorVariant } from '../../../src/types';
-<<<<<<< HEAD
-import type { CustomMiddleware, FioriToolsProxyConfig } from '@sap-ux/ui5-config';
-=======
 import type { CustomMiddleware } from '@sap-ux/ui5-config';
->>>>>>> 592ffaf1
 
 import {
     getVariant,
