import { cfGetAvailableOrgs, type Organization } from '@sap/cf-tools';

import type { ToolsLogger } from '@sap-ux/logger';

import type { CfConfig } from '../../../../src/types';
import { isExternalLoginEnabled, isLoggedInCf } from '../../../../src/cf/core/auth';

jest.mock('@sap/cf-tools', () => ({
    ...jest.requireActual('@sap/cf-tools'),
    cfGetAvailableOrgs: jest.fn()
}));

<<<<<<< HEAD
// eslint-disable-next-line @typescript-eslint/no-require-imports
const mockCFLocal = require('@sap/cf-tools/out/src/cf-local');
=======
const mockCfGetAvailableOrgs = cfGetAvailableOrgs as jest.MockedFunction<typeof cfGetAvailableOrgs>;
>>>>>>> fd36f307

const mockCfConfig: CfConfig = {
    org: {
        GUID: 'test-org-guid',
        Name: 'test-org'
    },
    space: {
        GUID: 'test-space-guid',
        Name: 'test-space'
    },
    token: 'test-token',
    url: 'https://test.cf.com'
};

const mockOrganizations: Organization[] = [
    {
        guid: 'org-1-guid',
        label: 'org-1'
    },
    {
        guid: 'org-2-guid',
        label: 'org-2'
    }
];

describe('CF Core Auth', () => {
    const mockLogger = {
        log: jest.fn(),
        error: jest.fn()
    } as unknown as ToolsLogger;

    beforeEach(() => {
        jest.clearAllMocks();
    });

    describe('isExternalLoginEnabled', () => {
        test('should return true when cf.login command is available', async () => {
            const mockVscode = {
                commands: {
                    getCommands: jest.fn().mockResolvedValue(['cf.login', 'other.command'])
                }
            };

            const result = await isExternalLoginEnabled(mockVscode);

            expect(result).toBe(true);
            expect(mockVscode.commands.getCommands).toHaveBeenCalledTimes(1);
        });

        test('should return false when cf.login command is not available', async () => {
            const mockVscode = {
                commands: {
                    getCommands: jest.fn().mockResolvedValue(['other.command', 'another.command'])
                }
            };

            const result = await isExternalLoginEnabled(mockVscode);

            expect(result).toBe(false);
            expect(mockVscode.commands.getCommands).toHaveBeenCalledTimes(1);
        });
    });

    describe('isLoggedInCf', () => {
        test('should return true when user is logged in and has organizations', async () => {
            mockCfGetAvailableOrgs.mockResolvedValue(mockOrganizations);

            const result = await isLoggedInCf(mockCfConfig, mockLogger);

            expect(result).toBe(true);
            expect(mockCfGetAvailableOrgs).toHaveBeenCalledTimes(1);
            expect(mockLogger.log).toHaveBeenCalledWith(
                `Available organizations: ${JSON.stringify(mockOrganizations)}`
            );
        });

        test('should return false when cfGetAvailableOrgs throws an error', async () => {
            const error = new Error('CF API error');
            mockCfGetAvailableOrgs.mockRejectedValue(error);

            const result = await isLoggedInCf(mockCfConfig, mockLogger);

            expect(result).toBe(false);
            expect(mockCfGetAvailableOrgs).toHaveBeenCalledTimes(1);
            expect(mockLogger.error).toHaveBeenCalledWith(
                `Error occurred while trying to check if it is logged in: ${error.message}`
            );
        });

        test('should return false when cfConfig is undefined', async () => {
            const result = await isLoggedInCf(undefined as any, mockLogger);

            expect(result).toBe(false);
            expect(mockCfGetAvailableOrgs).not.toHaveBeenCalled();
            expect(mockLogger.error).toHaveBeenCalledWith('CF config is not provided');
        });
    });
});<|MERGE_RESOLUTION|>--- conflicted
+++ resolved
@@ -10,12 +10,7 @@
     cfGetAvailableOrgs: jest.fn()
 }));
 
-<<<<<<< HEAD
-// eslint-disable-next-line @typescript-eslint/no-require-imports
-const mockCFLocal = require('@sap/cf-tools/out/src/cf-local');
-=======
 const mockCfGetAvailableOrgs = cfGetAvailableOrgs as jest.MockedFunction<typeof cfGetAvailableOrgs>;
->>>>>>> fd36f307
 
 const mockCfConfig: CfConfig = {
     org: {
