--- conflicted
+++ resolved
@@ -1,11 +1,3 @@
-{
-<<<<<<< HEAD
-    "extends": "../../tsconfig.json",
-    "include": ["../../types/ui5.d.ts", "../../types/mem-fs-editor.d.ts", "src"],
-    "compilerOptions": {
-        "rootDir": "src",
-        "outDir": "dist"
-=======
   "extends": "../../tsconfig.json",
   "include": [
     "../../types/ui5.d.ts",
@@ -19,7 +11,6 @@
   "references": [
     {
       "path": "../axios-extension"
->>>>>>> e5c5c005
     },
     {
       "path": "../btp-utils"
