module.exports = {
    extends: ['../../.eslintrc'],
    parserOptions: {
        project: './tsconfig.eslint.json',
        tsconfigRootDir: __dirname
    },
    rules: {
<<<<<<< HEAD
        'import/no-unresolved': 'off', // the rule has issues with UI5 imports
        '@typescript-eslint/no-use-before-define': 'warn',
        '@typescript-eslint/ban-ts-comment': 'warn',
        '@typescript-eslint/no-this-alias': 'warn',
        'consistent-this': 'warn', // that - this
        'space-before-function-paren': 'off',
        'jsdoc/match-description': 'off',
        'radix': 'off'
=======
        // ui5 modules are not available in file system
        'import/no-unresolved': ['error', { ignore: ['^sap/'] }]
>>>>>>> 2ba64bbb
    }
};<|MERGE_RESOLUTION|>--- conflicted
+++ resolved
@@ -5,8 +5,8 @@
         tsconfigRootDir: __dirname
     },
     rules: {
-<<<<<<< HEAD
-        'import/no-unresolved': 'off', // the rule has issues with UI5 imports
+        // ui5 modules are not available in file system
+        'import/no-unresolved': ['error', { ignore: ['^sap/'] }],
         '@typescript-eslint/no-use-before-define': 'warn',
         '@typescript-eslint/ban-ts-comment': 'warn',
         '@typescript-eslint/no-this-alias': 'warn',
@@ -14,9 +14,5 @@
         'space-before-function-paren': 'off',
         'jsdoc/match-description': 'off',
         'radix': 'off'
-=======
-        // ui5 modules are not available in file system
-        'import/no-unresolved': ['error', { ignore: ['^sap/'] }]
->>>>>>> 2ba64bbb
     }
 };