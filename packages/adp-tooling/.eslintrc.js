--- conflicted
+++ resolved
@@ -3,19 +3,5 @@
     parserOptions: {
         project: './tsconfig.eslint.json',
         tsconfigRootDir: __dirname
-<<<<<<< HEAD
-    },
-    rules: {
-        // ui5 modules are not available in file system
-        'import/no-unresolved': ['error', { ignore: ['^sap/'] }],
-        '@typescript-eslint/no-use-before-define': 'warn',
-        '@typescript-eslint/ban-ts-comment': 'warn',
-        '@typescript-eslint/no-this-alias': 'warn',
-        'consistent-this': 'warn', // that - this
-        'space-before-function-paren': 'off',
-        'jsdoc/match-description': 'off',
-        'radix': 'off'
-=======
->>>>>>> 495cec81
     }
 };