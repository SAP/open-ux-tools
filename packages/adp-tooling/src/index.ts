--- conflicted
+++ resolved
@@ -1,8 +1,4 @@
-<<<<<<< HEAD
-export { AdpPreviewConfig, AdpWriterConfig, CommonChangeProperties } from './types';
-=======
 export * from './types';
->>>>>>> d8b77f12
 export * from './preview/adp-preview';
 export { generate } from './writer';
 export { generateChange } from './writer/editors';
