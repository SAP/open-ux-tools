--- conflicted
+++ resolved
@@ -36,21 +36,6 @@
     return configWithDefaults;
 }
 
-async function writeUi5Yaml(basePath: string, config: AdpWriterConfig, fs: Editor) {
-    // ui5.yaml
-    const ui5ConfigPath = join(basePath, 'ui5.yaml');
-    const baseUi5ConfigContent = fs.read(ui5ConfigPath);
-    const ui5Config = await UI5Config.newInstance(baseUi5ConfigContent);
-    enhanceUI5Yaml(ui5Config, config);
-    fs.write(ui5ConfigPath, ui5Config.toString());
-    // ui5-deploy.yaml
-    if (hasDeployConfig(config)) {
-        const ui5DeployConfig = await UI5Config.newInstance(baseUi5ConfigContent);
-        enhanceUI5DeployYaml(ui5DeployConfig, config);
-        fs.write(join(basePath, 'ui5-deploy.yaml'), ui5DeployConfig.toString());
-    }
-}
-
 /**
  * Writes the adp-project template to the mem-fs-editor instance.
  *
@@ -63,23 +48,12 @@
     if (!fs) {
         fs = create(createStorage());
     }
-<<<<<<< HEAD
 
-    const tmplPath = join(__dirname, '../../templates/project');
     const fullConfig = setDefaults(config);
 
     writeTemplateToFolder(join(tmplPath, '**/*.*'), join(basePath), fullConfig, fs);
     await writeUI5DeployYaml(basePath, fullConfig, fs);
     await writeUI5Yaml(basePath, fullConfig, fs);
-=======
-    const fullConfig = setDefaults(config);
-
-    fs.copyTpl(join(tmplPath, '**/*.*'), join(basePath), fullConfig, undefined, {
-        globOptions: { dot: true },
-        processDestinationPath: (filePath: string) => filePath.replace(/gitignore.tmpl/g, '.gitignore')
-    });
-
-    await writeUi5Yaml(basePath, fullConfig, fs);
 
     return fs;
 }
@@ -97,7 +71,6 @@
     if (!fs) {
         fs = create(createStorage());
     }
->>>>>>> f79c7a1e
 
     const fullConfig = setDefaults(config);
 
