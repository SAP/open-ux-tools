<<<<<<< HEAD
import { join } from 'path';
=======
import { join } from 'node:path';
>>>>>>> 92a06a77

import type { ToolsLogger } from '@sap-ux/logger';
import type { Manifest, Package } from '@sap-ux/project-access';
import type { AbapServiceProvider } from '@sap-ux/axios-extension';

import type {
    AdpWriterConfig,
    AttributesAnswers,
    CfAdpWriterConfig,
    CloudApp,
    ConfigAnswers,
    CreateCfConfigParams,
    OnpremApp,
    UI5Version
} from '../types';
import {
    getFormattedVersion,
    getLatestVersion,
    getMinUI5VersionForManifest,
    getOfficialBaseUI5VersionUrl,
    getVersionToBeUsed,
    shouldSetMinUI5Version
} from '../ui5';
import { getProviderConfig } from '../abap';
import { getCustomConfig } from './project-utils';
import { AppRouterType, FlexLayer } from '../types';
import { t } from '../i18n';

export interface ConfigOptions {
    /**
     * The ABAP service provider instance used to retrieve system-specific information.
     */
    provider: AbapServiceProvider;
    /**
     * User-provided configuration details, including system and application data.
     */
    configAnswers: ConfigAnswers;
    /**
     * User-provided project attribute answers.
     */
    attributeAnswers: AttributesAnswers;
    /**
     * The FlexLayer indicating the deployment layer (e.g., CUSTOMER_BASE or VENDOR).
     */
    layer: FlexLayer;
    /**
     * The package.json information used to generate custom configuration.
     */
    packageJson: Package;
    /**
     * Public UI5 Versions.
     */
    publicVersions: UI5Version;
    /**
     * System UI5 Version.
     */
    systemVersion: string | undefined;
    /**
     * The application manifest.
     */
    manifest: Manifest | undefined;
    /**
     * Logger instance for debugging and error reporting.
     */
    logger: ToolsLogger;
}

/**
 * Generates the configuration object for the Adaptation Project.
 *
 * @param {ConfigOptions} options - The configuration options.
 * @param {AbapServiceProvider} options.provider - The ABAP service provider instance.
 * @param {ConfigAnswers} options.configAnswers - User-provided configuration details (system, application, etc.).
 * @param {FlexLayer} options.layer - The FlexLayer indicating the deployment layer.
 * @param {object} options.defaults - Default project parameters.
 * @param {string} options.defaults.namespace - The default namespace to be used.
 * @param {Package} options.packageJson - The package.json information for generating custom configuration.
 * @param {ToolsLogger} options.logger - The logger for debugging and error logging.
 * @returns {Promise<AdpWriterConfig>} A promise that resolves to the generated ADP writer configuration.
 */
export async function getConfig(options: ConfigOptions): Promise<AdpWriterConfig> {
    const {
        configAnswers,
        attributeAnswers,
        layer,
        logger,
        packageJson,
        provider,
        publicVersions,
        systemVersion,
        manifest
    } = options;

    const ato = await provider.getAtoInfo();
    const operationsType = ato.operationsType ?? 'P';

    const target = await getProviderConfig(configAnswers.system, logger);
    const customConfig = getCustomConfig(operationsType, packageJson);

    const isCloudProject = await provider.isAbapCloud();
    const isCustomerBase = layer === FlexLayer.CUSTOMER_BASE;

    const ui5Version = isCloudProject
        ? getLatestVersion(publicVersions)
        : getVersionToBeUsed(attributeAnswers.ui5Version, isCustomerBase, publicVersions);

    const { namespace, title, enableTypeScript } = attributeAnswers;
    const {
        application: { id, bspName },
        fioriId,
        ach
    } = configAnswers;

    const app: OnpremApp | CloudApp = {
        id: namespace,
        reference: id,
        layer,
        title,
        manifest,
        ach,
        fioriId
    };

    if (isCloudProject) {
        const lrep = provider.getLayeredRepository();
        const { activeLanguages: languages } = await lrep.getSystemInfo();

        Object.assign(app, {
            bspName,
            languages
        });
    }

    const ui5 = getUi5Config(ui5Version, publicVersions, systemVersion);

    return {
        app,
        ui5,
        customConfig,
        target,
        options: {
            fioriTools: true,
            enableTypeScript
        }
    };
}

/**
 * Generates the configuration details required for a SAPUI5 application based on system and selected UI5 versions.
 *
 * @param {string} ui5Version - The selected UI5 version.
 * @param {UI5Version} publicVersions - The publicly available UI5 versions.
 * @param {string | undefined} systemVersion - The SAPUI5 version detected on the target system.
 * @returns {AdpWriterConfig['ui5']} An object containing the required UI5 configuration for the writer config.
 */
export function getUi5Config(
    ui5Version: string,
    publicVersions: UI5Version,
    systemVersion: string | undefined
): AdpWriterConfig['ui5'] {
    return {
        minVersion: getMinUI5VersionForManifest(publicVersions, systemVersion),
        version: getFormattedVersion(ui5Version),
        frameworkUrl: getOfficialBaseUI5VersionUrl(ui5Version),
        shouldSetMinVersion: shouldSetMinUI5Version(systemVersion)
    };
}

/**
 * Create CF configuration from batch objects.
 *
 * @param {CreateCfConfigParams} params - The configuration parameters containing batch objects.
 * @returns {CfAdpWriterConfig} The CF configuration.
 */
export function getCfConfig(params: CreateCfConfigParams): CfAdpWriterConfig {
    const baseApp = params.cfServicesAnswers.baseApp;

    if (!baseApp) {
        throw new Error(t('errors.baseAppRequired'));
    }

    const ui5Version = getLatestVersion(params.publicVersions);

    return {
        app: {
            id: baseApp.appId,
            title: params.attributeAnswers.title,
            layer: params.layer,
            namespace: params.attributeAnswers.namespace,
            manifest: params.manifest
        },
        baseApp,
        cf: {
            url: params.cfConfig.url,
            org: params.cfConfig.org,
            space: params.cfConfig.space,
            html5RepoRuntimeGuid: params.html5RepoRuntimeGuid,
            approuter: params.cfServicesAnswers.approuter ?? AppRouterType.MANAGED,
            businessService: params.cfServicesAnswers.businessService ?? '',
            businessSolutionName: params.cfServicesAnswers.businessSolutionName
        },
        project: {
            name: params.attributeAnswers.projectName,
            path: params.projectPath,
            folder: join(params.projectPath, params.attributeAnswers.projectName)
        },
        ui5: {
            version: ui5Version
        },
        options: {
            addStandaloneApprouter: params.cfServicesAnswers.approuter === AppRouterType.STANDALONE
        }
    };
}<|MERGE_RESOLUTION|>--- conflicted
+++ resolved
@@ -1,8 +1,4 @@
-<<<<<<< HEAD
-import { join } from 'path';
-=======
 import { join } from 'node:path';
->>>>>>> 92a06a77
 
 import type { ToolsLogger } from '@sap-ux/logger';
 import type { Manifest, Package } from '@sap-ux/project-access';
