--- conflicted
+++ resolved
@@ -1,11 +1,6 @@
-<<<<<<< HEAD
 import type { CustomMiddleware, UI5Config, CustomTask, AbapTarget } from '@sap-ux/ui5-config';
 import { FlpConfigurationType } from '../types';
 import type { AdpCustomConfig, AdpWriterConfig, InboundChangeContent, Language, InboundChangeContentAddInboundId, FlpConfiguration, Content } from '../types';
-=======
-import type { CustomMiddleware, UI5Config } from '@sap-ux/ui5-config';
-import type { AdpCustomConfig, AdpWriterConfig } from '../types';
->>>>>>> b950d63a
 
 /**
  * Generate the configuration for the middlewares required for the ui5.yaml.
@@ -69,19 +64,6 @@
 }
 
 /**
- * Generate custom configuration required for the ui5.yaml.
- *
- * @param ui5Config configuration representing the ui5.yaml
- * @param config full project configuration
- */
-export function enhanceUI5YamlWithCustomConfig(ui5Config: UI5Config, config?: AdpCustomConfig) {
-    if (config?.adp) {
-        const { safeMode } = config.adp;
-        ui5Config.addCustomConfiguration('adp', { safeMode });
-    }
-}
-
-/**
  * Get a list of required middlewares using the Fiori tools.
  *
  * @param config full project configuration
@@ -114,11 +96,7 @@
             configuration: {
                 ignoreCertErrors: false,
                 ui5: {
-<<<<<<< HEAD
-                    version: config?.ui5?.minVersion,
-=======
                     version: config?.ui5?.minVersion ?? '', //default to latest if version is not set
->>>>>>> b950d63a
                     path: ['/resources', '/test-resources'],
                     url: config?.ui5?.frameworkUrl ?? 'https://ui5.sap.com'
                 },
