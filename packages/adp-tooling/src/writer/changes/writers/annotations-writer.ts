--- conflicted
+++ resolved
@@ -3,6 +3,7 @@
 
 import { ChangeType } from '../../../types';
 import type { IWriter, AnnotationsData } from '../../../types';
+import { getChange, writeAnnotationChange } from '../../../base/change-utils';
 import { getChange, writeAnnotationChange } from '../../../base/change-utils';
 
 /**
@@ -64,13 +65,8 @@
         const { variant } = data;
         data.fileName = this.getAnnotationFileName(data);
         const content = this.constructContent(data);
-<<<<<<< HEAD
         const timestamp = Date.now();
         const change = getChange(variant, timestamp, content, ChangeType.ADD_ANNOTATIONS_TO_ODATA);
         writeAnnotationChange(this.projectPath, timestamp, data, change, this.fs);
-=======
-        const change = getChange(data.projectData, data.timestamp, content, ChangeType.ADD_ANNOTATIONS_TO_ODATA);
-        writeAnnotationChange(this.projectPath, data, change, this.fs);
->>>>>>> 53aa66b7
     }
 }