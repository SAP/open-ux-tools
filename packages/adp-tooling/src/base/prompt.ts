import { v4 as uuidv4 } from 'uuid';
import prompts, { type Answers } from 'prompts';
import type { CustomConfig, AdpWriterConfig } from '../types';
import type { AbapTarget } from '@sap-ux/system-access';
import { createAbapServiceProvider } from '@sap-ux/system-access';
import type { Logger } from '@sap-ux/logger';
import type { UI5FlexLayer } from '@sap-ux/project-access';
import type { AppIndex } from '@sap-ux/axios-extension';
<<<<<<< HEAD
import { v4 as uuidv4 } from 'uuid';
=======
import { validateClient, validateEmptyString } from '@sap-ux/project-input-validator';
>>>>>>> f4458910
import { getPackageJSONInfo } from '../writer/project-utils';
import { isNotEmptyString, isValidSapClient } from './validators';

export type PromptDefaults = {
    id?: string;
    reference?: string;
    url?: string;
    client?: string;
    ignoreCertErrors?: boolean;
    ft?: boolean;
    package?: string;
    transport?: string;
};

/**
 * Prompt the user for the required properties for an adaptation project.
 *
 * @param defaults optional default values for the prompts
 * @param logger optional logger instance
 * @returns a configuration for the adp writer
 */
export async function promptGeneratorInput(
    defaults: PromptDefaults | undefined,
    logger: Logger
): Promise<AdpWriterConfig> {
    defaults = defaults ?? {};
    const { target, apps, layer, customConfig } = await promptTarget(defaults, logger);
    const app = await prompts([
        {
            type: 'autocomplete',
            name: 'reference',
            message: 'Original application:',
            initial: defaults.reference,
            choices: apps.map((app) => ({
                title: `${app['sap.app/title']} (${(app['sap.fiori/registrationIds'] ?? []).join(',')})`,
                value: app['sap.app/id']
            })),
            suggest: (input, choices) => Promise.resolve(choices.filter((i) => i.title.includes(input)))
        },
        {
            type: 'text',
            name: 'id',
            message: (_prev) => {
                if (layer === 'CUSTOMER_BASE') {
                    return 'New adaptation id (prefix "customer" will be automatically added to the id):';
                } else {
                    return 'New adaptation id:';
                }
            },
            initial: defaults.id,
            format: (input) => {
                if (layer === 'CUSTOMER_BASE' && !input.startsWith('customer.')) {
                    return `customer.${input}`;
                } else {
                    return input;
                }
            },
            validate: (input) => input?.length > 0
        },
        {
            type: 'text',
            name: 'title',
            message: 'Application title:'
        }
    ]);
    const deploy = await prompts([
        {
            type: 'text',
            name: 'package',
            message: 'Deployment package:',
            initial: defaults.package ?? '$TMP',
            validate: (input) => input?.length > 0
        },
        {
            type: 'text',
            name: 'transport',
            message: 'Transport request (optional):',
            initial: defaults.transport
        }
    ]);
    const options = await prompts([
        {
            type: 'confirm',
            name: 'fioriTools',
            message: 'Enable Fiori tools?',
            initial: defaults.ft !== false,
            validate: (input) => input?.length > 0
        }
    ]);

    return {
        app: {
            ...app,
            layer
        },
        target,
        options,
        deploy,
        customConfig
    };
}

/**
 * Prompt the user for the target system.
 *
 * @param defaults default values for the prompts
 * @param logger logger instance
 * @returns apps, layer, target url and client
 */
export async function promptTarget(
    defaults: PromptDefaults,
    logger: Logger
): Promise<{ apps: AppIndex; layer: UI5FlexLayer; target: AbapTarget; customConfig: CustomConfig }> {
    let count = 0;
    let target: Answers<'url' | 'client'> = { url: defaults.url, client: defaults.client };
    while (count < 3) {
        try {
            count++;
            target = await prompts([
                {
                    type: 'text',
                    name: 'url',
                    message: 'Target system url:',
                    initial: target.url,
                    validate: validateEmptyString,
                    format: (input) => input.trim()
                },
                {
                    type: 'text',
                    name: 'client',
                    message: 'Client (optional):',
                    initial: target.client,
                    validate: validateClient
                }
            ]);
            const systemInfo = await fetchSystemInformation(target, defaults.ignoreCertErrors, logger);
            return { target, ...systemInfo };
        } catch (error) {
            logger.error('Error while fetching system information. Please check your input.');
            logger.debug(error.message);
            if (error.code === 'UNABLE_TO_GET_ISSUER_CERT_LOCALLY') {
                logger.error('If you are using a self-signed certificate, please use the --ignore-cert-errors flag.');
                const confirm = await prompts([
                    {
                        type: 'confirm',
                        name: 'ignoreCertErrors',
                        message: 'Do you want to ignore certificate errors?'
                    }
                ]);
                defaults.ignoreCertErrors = confirm.ignoreCertErrors;
            }
        }
    }
    throw new Error('Unable to fetch system information.');
}

/**
 * Fetches the system information from the target system.
 *
 * @param target target system
 * @param ignoreCertErrors ignore certificate errors
 * @param logger logger instance
 * @returns app index and layer
 */
async function fetchSystemInformation(
    target: prompts.Answers<'url' | 'client'>,
    ignoreCertErrors: boolean | undefined,
    logger: Logger
): Promise<{ apps: AppIndex; layer: UI5FlexLayer; customConfig: CustomConfig }> {
    const provider = await createAbapServiceProvider(
        target,
        {
            ignoreCertErrors
        },
        true,
        logger
    );
    logger.info('Fetching system information...');
    const ato = await provider.getAtoInfo();
    const layer = ato.tenantType === 'SAP' ? 'VENDOR' : 'CUSTOMER_BASE';
    const packageJson = getPackageJSONInfo();
    const customConfig: CustomConfig = {
        adp: {
            environment: ato.operationsType ?? 'P',
            support: {
                id: packageJson.name,
                version: packageJson.version,
                toolsId: uuidv4()
            }
        }
    };
    logger.info(`Target layer: ${layer}`);
    logger.info('Fetching list of available applications... (it can take a moment)');
    const appIndex = provider.getAppIndex();

    const searchParams: Record<string, string> = {
        'sap.ui/technology': 'UI5',
        'sap.app/type': 'application'
    };
    if (customConfig.adp.environment === 'C') {
        searchParams['sap.fiori/cloudDevAdaptationStatus'] = 'released';
    }

    const apps = await appIndex.search(searchParams, ['sap.app/id', 'sap.app/title', 'sap.fiori/registrationIds']);
    return { apps, layer, customConfig };
}<|MERGE_RESOLUTION|>--- conflicted
+++ resolved
@@ -6,13 +6,8 @@
 import type { Logger } from '@sap-ux/logger';
 import type { UI5FlexLayer } from '@sap-ux/project-access';
 import type { AppIndex } from '@sap-ux/axios-extension';
-<<<<<<< HEAD
-import { v4 as uuidv4 } from 'uuid';
-=======
 import { validateClient, validateEmptyString } from '@sap-ux/project-input-validator';
->>>>>>> f4458910
 import { getPackageJSONInfo } from '../writer/project-utils';
-import { isNotEmptyString, isValidSapClient } from './validators';
 
 export type PromptDefaults = {
     id?: string;
