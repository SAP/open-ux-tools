--- conflicted
+++ resolved
@@ -5,12 +5,7 @@
 import type { Logger } from '@sap-ux/logger';
 import type { UI5FlexLayer } from '@sap-ux/project-access';
 import type { AppIndex } from '@sap-ux/axios-extension';
-import { isNotEmptyString, isValidSapClient } from './validators';
 import { v4 as uuidv4 } from 'uuid';
-<<<<<<< HEAD
-
-=======
->>>>>>> 267bc9f0
 import { getPackageJSONInfo } from '../writer/project-utils';
 import { isNotEmptyString, isValidSapClient } from './validators';
 
