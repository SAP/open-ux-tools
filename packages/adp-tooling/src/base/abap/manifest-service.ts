--- conflicted
+++ resolved
@@ -1,20 +1,9 @@
 import ZipFile from 'adm-zip';
-<<<<<<< HEAD
 
 import type { ToolsLogger } from '@sap-ux/logger';
 import type { Manifest, ManifestNamespace } from '@sap-ux/project-access';
 import { isAxiosError, type AbapServiceProvider, type Ui5AppInfoContent } from '@sap-ux/axios-extension';
 
-=======
-import type {
-    AbapServiceProvider,
-    Ui5AppInfoContent,
-    AxiosRequestConfig,
-    ProviderConfiguration
-} from '@sap-ux/axios-extension';
-import { isAxiosError } from '@sap-ux/axios-extension';
-import { createAbapServiceProvider } from '@sap-ux/system-access';
->>>>>>> 6a3d14a5
 import { getWebappFiles } from '../helper';
 import type { DescriptorVariant } from '../../types';
 
@@ -65,34 +54,6 @@
     private constructor(private readonly provider: AbapServiceProvider, private readonly logger: ToolsLogger) {}
 
     /**
-<<<<<<< HEAD
-=======
-     * Initializes the ManifestService with the given ADP configuration and logger.
-     *
-     * @param adpConfig - The ADP preview configuration.
-     * @param logger - The logger instance.
-     * @param requestOptions - Optional configuration options for the Axios request, such as headers, timeout, and base URL
-     * @returns A promise that resolves to an instance of ManifestService.
-     */
-    private static async init(
-        adpConfig: AdpPreviewConfig,
-        logger: ToolsLogger,
-        requestOptions?: AxiosRequestConfig & Partial<ProviderConfiguration>
-    ): Promise<ManifestService> {
-        const provider = await createAbapServiceProvider(
-            adpConfig.target,
-            {
-                ...requestOptions,
-                ignoreCertErrors: adpConfig.ignoreCertErrors ?? false
-            },
-            true,
-            logger
-        );
-        return new ManifestService(provider, logger);
-    }
-
-    /**
->>>>>>> 6a3d14a5
      * Creates an instance of the ManifestService and fetches the base manifest of the application.
      *
      * @param provider - The ABAP service provider instance.
@@ -104,17 +65,9 @@
     public static async initBaseManifest(
         provider: AbapServiceProvider,
         appId: string,
-<<<<<<< HEAD
         logger: ToolsLogger
     ): Promise<ManifestService> {
         const manifestService = new ManifestService(provider, logger);
-=======
-        adpConfig: AdpPreviewConfig,
-        logger: ToolsLogger,
-        requestOptions?: AxiosRequestConfig & Partial<ProviderConfiguration>
-    ): Promise<ManifestService> {
-        const manifestService = await this.init(adpConfig, logger, requestOptions);
->>>>>>> 6a3d14a5
         await manifestService.fetchBaseManifest(appId);
         return manifestService;
     }
@@ -133,17 +86,9 @@
         provider: AbapServiceProvider,
         basePath: string,
         variant: DescriptorVariant,
-<<<<<<< HEAD
         logger: ToolsLogger
     ): Promise<ManifestService> {
         const manifestService = new ManifestService(provider, logger);
-=======
-        adpConfig: AdpPreviewConfig,
-        logger: ToolsLogger,
-        requestOptions?: AxiosRequestConfig & Partial<ProviderConfiguration>
-    ): Promise<ManifestService> {
-        const manifestService = await this.init(adpConfig, logger, requestOptions);
->>>>>>> 6a3d14a5
         await manifestService.fetchMergedManifest(basePath, variant.id);
         await manifestService.fetchAppInfo(variant.reference);
         return manifestService;
