<<<<<<< HEAD
import { join } from 'path';
import type { DescriptorVariant } from '../types';
import { readFileSync } from 'fs';
=======
import type { DescriptorVariant, AdpPreviewConfig } from '../types';
import { readFileSync } from 'fs';
import { join, isAbsolute } from 'path';
import { UI5Config } from '@sap-ux/ui5-config';
>>>>>>> 267bc9f0

/**
 * Get the app descriptor variant.
 *
 * @param {string} basePath - The path to the adaptation project.
 * @returns {DescriptorVariant} The app descriptor variant.
 */
export function getVariant(basePath: string): DescriptorVariant {
    return JSON.parse(readFileSync(join(basePath, 'webapp', 'manifest.appdescr_variant'), 'utf-8'));
}

/**
 * Returns the adaptation project configuration, throws an error if not found.
 *
 * @param {string} basePath - The path to the adaptation project.
 * @param {string} yamlPath - The path to yaml configuration file.
 * @returns {Promise<AdpPreviewConfig>} the adp configuration
 */
<<<<<<< HEAD
export function isValidSapClient(input: string | undefined): boolean {
    return !input || (input.length < 4 && !!new RegExp(/^\d*$/).exec(input));
}

/**
 * Get the app descriptor variant.
 *
 * @param {string} basePath - The path to the adaptation project.
 * @returns {DescriptorVariant} The app descriptor variant.
 */
export function getVariant(basePath: string): DescriptorVariant {
    return JSON.parse(readFileSync(join(basePath, 'webapp', 'manifest.appdescr_variant'), 'utf-8'));
=======
export async function getAdpConfig(basePath: string, yamlPath: string): Promise<AdpPreviewConfig> {
    const ui5ConfigPath = isAbsolute(yamlPath) ? yamlPath : join(basePath, yamlPath);
    const ui5Conf = await UI5Config.newInstance(readFileSync(ui5ConfigPath, 'utf-8'));
    const customMiddlerware =
        ui5Conf.findCustomMiddleware<{ adp: AdpPreviewConfig }>('fiori-tools-preview') ??
        ui5Conf.findCustomMiddleware<{ adp: AdpPreviewConfig }>('preview-middleware');
    const adp = customMiddlerware?.configuration?.adp;
    if (!adp) {
        throw new Error('No system configuration found in ui5.yaml');
    }
    return adp;
>>>>>>> 267bc9f0
}<|MERGE_RESOLUTION|>--- conflicted
+++ resolved
@@ -1,13 +1,7 @@
-<<<<<<< HEAD
-import { join } from 'path';
-import type { DescriptorVariant } from '../types';
-import { readFileSync } from 'fs';
-=======
 import type { DescriptorVariant, AdpPreviewConfig } from '../types';
 import { readFileSync } from 'fs';
 import { join, isAbsolute } from 'path';
 import { UI5Config } from '@sap-ux/ui5-config';
->>>>>>> 267bc9f0
 
 /**
  * Get the app descriptor variant.
@@ -26,20 +20,6 @@
  * @param {string} yamlPath - The path to yaml configuration file.
  * @returns {Promise<AdpPreviewConfig>} the adp configuration
  */
-<<<<<<< HEAD
-export function isValidSapClient(input: string | undefined): boolean {
-    return !input || (input.length < 4 && !!new RegExp(/^\d*$/).exec(input));
-}
-
-/**
- * Get the app descriptor variant.
- *
- * @param {string} basePath - The path to the adaptation project.
- * @returns {DescriptorVariant} The app descriptor variant.
- */
-export function getVariant(basePath: string): DescriptorVariant {
-    return JSON.parse(readFileSync(join(basePath, 'webapp', 'manifest.appdescr_variant'), 'utf-8'));
-=======
 export async function getAdpConfig(basePath: string, yamlPath: string): Promise<AdpPreviewConfig> {
     const ui5ConfigPath = isAbsolute(yamlPath) ? yamlPath : join(basePath, yamlPath);
     const ui5Conf = await UI5Config.newInstance(readFileSync(ui5ConfigPath, 'utf-8'));
@@ -51,5 +31,14 @@
         throw new Error('No system configuration found in ui5.yaml');
     }
     return adp;
->>>>>>> 267bc9f0
+}
+
+/**
+ * Get the app descriptor variant.
+ *
+ * @param {string} basePath - The path to the adaptation project.
+ * @returns {DescriptorVariant} The app descriptor variant.
+ */
+export function getVariant(basePath: string): DescriptorVariant {
+    return JSON.parse(readFileSync(join(basePath, 'webapp', 'manifest.appdescr_variant'), 'utf-8'));
 }