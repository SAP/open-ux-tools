import type { Editor } from 'mem-fs-editor';
<<<<<<< HEAD
import { readdirSync, readFileSync } from 'fs';
import { join, isAbsolute, relative, basename, dirname } from 'path';
import { getWebappPath, FileName, readUi5Yaml } from '@sap-ux/project-access';
import type { UI5Config } from '@sap-ux/ui5-config';
=======
import { existsSync, readdirSync, readFileSync } from 'fs';
import { join, isAbsolute, relative } from 'path';

import { UI5Config } from '@sap-ux/ui5-config';

>>>>>>> 1d4ba46d
import type { DescriptorVariant, AdpPreviewConfig } from '../types';

/**
 * Get the app descriptor variant.
 *
 * @param {string} basePath - The path to the adaptation project.
 * @param {Editor} fs - The mem-fs editor instance.
 * @returns {Promise<DescriptorVariant>} The app descriptor variant.
 */
export async function getVariant(basePath: string, fs?: Editor): Promise<DescriptorVariant> {
    const webappPath = await getWebappPath(basePath);
    if (fs) {
        return fs.readJSON(join(webappPath, FileName.ManifestAppDescrVar)) as unknown as DescriptorVariant;
    }
    return JSON.parse(readFileSync(join(webappPath, FileName.ManifestAppDescrVar), 'utf-8'));
}

/**
 * Writes the updated variant content to the manifest.appdescr_variant file.
 *
 * @param {string} basePath - The base path of the project.
 * @param {DescriptorVariant} variant - The descriptor variant object.
 * @param {Editor} fs - The mem-fs editor instance.
 */
export async function updateVariant(basePath: string, variant: DescriptorVariant, fs: Editor): Promise<void> {
    fs.writeJSON(join(await getWebappPath(basePath), FileName.ManifestAppDescrVar), variant);
}

/**
 * Checks if FLP configuration changes exist in the manifest.appdescr_variant.
 *
 * This function determines whether there are changes of type `appdescr_app_changeInbound`
 * or `appdescr_app_addNewInbound` present in the content of the descriptor variant.
 *
 * @param {string} basePath - The base path of the project where the manifest.appdescr_variant is located.
 * @returns {Promise<boolean>} Returns `true` if FLP configuration changes exist, otherwise `false`.
 * @throws {Error} Throws an error if the variant could not be retrieved.
 */
export async function flpConfigurationExists(basePath: string): Promise<boolean> {
    try {
        const variant = await getVariant(basePath);
        return variant.content?.some(
            ({ changeType }) =>
                changeType === 'appdescr_app_changeInbound' || changeType === 'appdescr_app_addNewInbound'
        );
    } catch (error) {
        throw new Error(`Failed to check if FLP configuration exists: ${(error as Error).message}`);
    }
}

/**
 * Checks whether TypeScript is supported in the project by verifying the existence of `tsconfig.json`.
 *
 * @param basePath - The base path of the project.
 * @param fs - An optional `mem-fs-editor` instance to check for the file's existence.
 * @returns `true` if `tsconfig.json` exists, otherwise `false`.
 */
export function isTypescriptSupported(basePath: string, fs?: Editor): boolean {
    const path = join(basePath, 'tsconfig.json');
    return fs ? fs.exists(path) : existsSync(path);
}

/**
 * Returns the adaptation project configuration, throws an error if not found.
 *
 * @param {string} basePath - The path to the adaptation project.
 * @param {string} yamlPath - The path to yaml configuration file.
 * @returns {Promise<AdpPreviewConfig>} the adp configuration
 */
export async function getAdpConfig(basePath: string, yamlPath: string): Promise<AdpPreviewConfig> {
    const ui5ConfigPath = isAbsolute(yamlPath) ? yamlPath : join(basePath, yamlPath);
    let ui5Conf: UI5Config;
    let adp: AdpPreviewConfig | undefined;
    try {
        ui5Conf = await readUi5Yaml(dirname(ui5ConfigPath), basename(ui5ConfigPath));
        const customMiddleware =
            ui5Conf.findCustomMiddleware<{ adp: AdpPreviewConfig }>('fiori-tools-preview') ??
            ui5Conf.findCustomMiddleware<{ adp: AdpPreviewConfig }>('preview-middleware');
        adp = customMiddleware?.configuration?.adp;
    } catch (error) {
        // do nothing here
    }
    if (!adp) {
        throw new Error(`No system configuration found in ${basename(ui5ConfigPath)}`);
    }
    return adp;
}

/**
 * Get all files in the webapp folder.
 *
 * @param {string} basePath - The path to the adaptation project.
 * @returns {Promise<{ relativePath: string; content: string }[]>} The files in the webapp folder.
 */
export async function getWebappFiles(basePath: string): Promise<{ relativePath: string; content: string }[]> {
    const dir = await getWebappPath(basePath);
    const files: { relativePath: string; content: string }[] = [];

    const getFilesRecursivelySync = (directory: string): void => {
        const dirents = readdirSync(directory, { withFileTypes: true });
        for (const dirent of dirents) {
            const fullPath = join(directory, dirent.name);
            if (dirent.isFile()) {
                const content = readFileSync(fullPath, 'utf-8');
                const relativePath = relative(dir, fullPath);
                files.push({ relativePath, content });
            } else if (dirent.isDirectory()) {
                getFilesRecursivelySync(fullPath);
            }
        }
    };

    getFilesRecursivelySync(dir);
    return files;
}<|MERGE_RESOLUTION|>--- conflicted
+++ resolved
@@ -1,16 +1,9 @@
 import type { Editor } from 'mem-fs-editor';
-<<<<<<< HEAD
-import { readdirSync, readFileSync } from 'fs';
+import { existsSync, readdirSync, readFileSync } from 'fs';
 import { join, isAbsolute, relative, basename, dirname } from 'path';
 import { getWebappPath, FileName, readUi5Yaml } from '@sap-ux/project-access';
 import type { UI5Config } from '@sap-ux/ui5-config';
-=======
-import { existsSync, readdirSync, readFileSync } from 'fs';
-import { join, isAbsolute, relative } from 'path';
 
-import { UI5Config } from '@sap-ux/ui5-config';
-
->>>>>>> 1d4ba46d
 import type { DescriptorVariant, AdpPreviewConfig } from '../types';
 
 /**
