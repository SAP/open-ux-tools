--- conflicted
+++ resolved
@@ -1,6 +1,10 @@
-<<<<<<< HEAD
+import { readFileSync } from 'fs';
+import { join, isAbsolute } from 'path';
+
+import { UI5Config } from '@sap-ux/ui5-config';
 import { UI5FlexLayer } from '@sap-ux/project-access';
-import { getProjectNames } from './file-system';
+
+import type { DescriptorVariant, AdpPreviewConfig } from '../types';
 
 /**
  * Check environment is running in an customer scenario.
@@ -10,11 +14,7 @@
  */
 export function isCustomerBase(layer: UI5FlexLayer): boolean {
     return layer === 'CUSTOMER_BASE';
-=======
-import type { DescriptorVariant, AdpPreviewConfig } from '../types';
-import { readFileSync } from 'fs';
-import { join, isAbsolute } from 'path';
-import { UI5Config } from '@sap-ux/ui5-config';
+}
 
 /**
  * Get the app descriptor variant.
@@ -44,5 +44,4 @@
         throw new Error('No system configuration found in ui5.yaml');
     }
     return adp;
->>>>>>> 267bc9f0
 }