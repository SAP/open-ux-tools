--- conflicted
+++ resolved
@@ -1,9 +1,10 @@
-<<<<<<< HEAD
-import { join } from 'path';
 import { readFileSync } from 'fs';
+import { join, isAbsolute } from 'path';
 
+import { UI5Config } from '@sap-ux/ui5-config';
 import type { UI5FlexLayer } from '@sap-ux/project-access';
-import type { DescriptorVariant } from '../types';
+
+import type { DescriptorVariant, AdpPreviewConfig } from '../types';
 
 /**
  * Check environment is running in an customer scenario.
@@ -14,20 +15,6 @@
 export function isCustomerBase(layer: UI5FlexLayer): boolean {
     return layer === 'CUSTOMER_BASE';
 }
-
-/**
- * Get the app descriptor variant.
- *
- * @param {string} basePath - The path to the adaptation project.
- * @returns {DescriptorVariant} The app descriptor variant.
- */
-export function getVariant(basePath: string): DescriptorVariant {
-    return JSON.parse(readFileSync(join(basePath, 'webapp', 'manifest.appdescr_variant'), 'utf-8'));
-=======
-import type { DescriptorVariant, AdpPreviewConfig } from '../types';
-import { readFileSync } from 'fs';
-import { join, isAbsolute } from 'path';
-import { UI5Config } from '@sap-ux/ui5-config';
 
 /**
  * Get the app descriptor variant.
@@ -57,5 +44,4 @@
         throw new Error('No system configuration found in ui5.yaml');
     }
     return adp;
->>>>>>> 2c46fce7
 }