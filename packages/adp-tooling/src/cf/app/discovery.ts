import type AdmZip from 'adm-zip';

import type { ToolsLogger } from '@sap-ux/logger';

import { t } from '../../i18n';
import { getFDCApps } from '../services/api';
<<<<<<< HEAD
import { extractXSApp } from '../utils/validation';
import type { CfConfig, CFApp, CfCredentials, XsApp } from '../../types';
=======
import type { CfConfig, CFApp, ServiceKeys } from '../../types';
>>>>>>> b81ac051

/**
 * Get the app host ids.
 *
 * @param {ServiceKeys[]} serviceKeys - The service keys.
 * @returns {string[]} The app host ids.
 */
export function getAppHostIds(serviceKeys: ServiceKeys[]): string[] {
    const appHostIds: string[] = [];

    for (const serviceKey of serviceKeys) {
        const appHostId = serviceKey.credentials['html5-apps-repo']?.app_host_id;
        if (appHostId) {
            // There might be multiple appHostIds separated by comma
            const ids = appHostId.split(',').map((item: string) => item.trim());
            appHostIds.push(...ids);
        }
    }

    return [...new Set(appHostIds)];
}

/**
 * Extracts the backend URL from service key credentials. Iterates through all endpoint keys to find the first endpoint with a URL.
 *
 * @param {CfCredentials[]} credentials - The credentials from service keys.
 * @returns {string | undefined} The backend URL or undefined if not found.
 */
export function getBackendUrlFromCredentials(credentials: CfCredentials[]): string | undefined {
    if (!credentials || credentials.length === 0) {
        return undefined;
    }

    const endpoints = credentials[0]?.endpoints as Record<string, { url?: string }> | undefined;
    if (endpoints && typeof endpoints === 'object' && endpoints !== null) {
        for (const key in endpoints) {
            if (Object.prototype.hasOwnProperty.call(endpoints, key)) {
                const endpoint = endpoints[key] as { url?: string } | undefined;
                if (endpoint && typeof endpoint === 'object' && endpoint.url && typeof endpoint.url === 'string') {
                    return endpoint.url;
                }
            }
        }
    }

    return undefined;
}

/**
 * Extracts OAuth paths from xs-app.json routes that have a source property.
 * These paths should receive OAuth Bearer tokens in the middleware.
 *
 * @param {AdmZip.IZipEntry[]} zipEntries - The zip entries containing xs-app.json.
 * @returns {string[]} Array of path patterns (from route.source) that have a source property.
 */
export function getOAuthPathsFromXsApp(zipEntries: AdmZip.IZipEntry[]): string[] {
    const xsApp: XsApp | undefined = extractXSApp(zipEntries);
    if (!xsApp?.routes) {
        return [];
    }

    const pathsSet = new Set<string>();
    for (const route of xsApp.routes) {
        if (route.service === 'html5-apps-repo-rt' || !route.source) {
            continue;
        }

        let path = route.source;
        // Remove leading ^ and trailing $
        path = path.replace(/^\^/, '').replace(/\$$/, '');
        // Remove capture groups like (.*) or $1
        path = path.replace(/\([^)]*\)/g, '');
        // Remove regex quantifiers
        path = path.replace(/\$\d+/g, '');
        // Clean up any remaining regex characters at the end
        path = path.replace(/\/?\*$/, '');

        if (path) {
            pathsSet.add(path);
        }
    }

    return Array.from(pathsSet);
}

/**
 * Discover apps from FDC API based on credentials.
 *
 * @param {ServiceKeys[]} serviceKeys - The service keys containing app host IDs
 * @param {CfConfig} cfConfig - The CF configuration
 * @param {ToolsLogger} logger - The logger
 * @returns {Promise<CFApp[]>} The discovered apps
 */
export async function getCfApps(serviceKeys: ServiceKeys[], cfConfig: CfConfig, logger: ToolsLogger): Promise<CFApp[]> {
    const appHostIds = getAppHostIds(serviceKeys);
    logger?.log(`App Host Ids: ${JSON.stringify(appHostIds)}`);

    // Validate appHostIds array length (max 100 as per API specification)
    if (appHostIds.length > 100) {
        throw new Error(t('error.tooManyAppHostIds', { appHostIdsLength: appHostIds.length }));
    }

    return getFDCApps(appHostIds, cfConfig, logger);
}<|MERGE_RESOLUTION|>--- conflicted
+++ resolved
@@ -3,13 +3,9 @@
 import type { ToolsLogger } from '@sap-ux/logger';
 
 import { t } from '../../i18n';
+import { extractXSApp } from '../utils';
 import { getFDCApps } from '../services/api';
-<<<<<<< HEAD
-import { extractXSApp } from '../utils/validation';
-import type { CfConfig, CFApp, CfCredentials, XsApp } from '../../types';
-=======
-import type { CfConfig, CFApp, ServiceKeys } from '../../types';
->>>>>>> b81ac051
+import type { CfConfig, CFApp, ServiceKeys, XsApp } from '../../types';
 
 /**
  * Get the app host ids.
@@ -35,15 +31,15 @@
 /**
  * Extracts the backend URL from service key credentials. Iterates through all endpoint keys to find the first endpoint with a URL.
  *
- * @param {CfCredentials[]} credentials - The credentials from service keys.
+ * @param {ServiceKeys[]} serviceKeys - The credentials from service keys.
  * @returns {string | undefined} The backend URL or undefined if not found.
  */
-export function getBackendUrlFromCredentials(credentials: CfCredentials[]): string | undefined {
-    if (!credentials || credentials.length === 0) {
+export function getBackendUrlFromServiceKeys(serviceKeys: ServiceKeys[]): string | undefined {
+    if (!serviceKeys || serviceKeys.length === 0) {
         return undefined;
     }
 
-    const endpoints = credentials[0]?.endpoints as Record<string, { url?: string }> | undefined;
+    const endpoints = serviceKeys[0]?.credentials?.endpoints as Record<string, { url?: string }> | undefined;
     if (endpoints && typeof endpoints === 'object' && endpoints !== null) {
         for (const key in endpoints) {
             if (Object.prototype.hasOwnProperty.call(endpoints, key)) {
