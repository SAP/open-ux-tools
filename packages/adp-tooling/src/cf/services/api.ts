import * as fs from 'node:fs';
import axios from 'axios';
import * as path from 'node:path';
import type { AxiosRequestConfig } from 'axios';
import { Cli } from '@sap/cf-tools';

import { isAppStudio } from '@sap-ux/btp-utils';
import type { ToolsLogger } from '@sap-ux/logger';

import type {
    CfConfig,
    CFApp,
    RequestArguments,
    ServiceKeys,
    CfAPIResponse,
    CfServiceOffering,
    GetServiceInstanceParams,
    ServiceInstance,
    CfServiceInstance,
    MtaYaml,
    ServiceInfo
} from '../../types';
import { t } from '../../i18n';
import { getProjectNameForXsSecurity } from '../project';
import { createServiceKey, getServiceKeys, requestCfApi } from './cli';

interface FDCResponse {
    results: CFApp[];
}

interface CreateServiceOptions {
    xsSecurityProjectName?: string;
    templatePathOverwrite?: string;
    logger?: ToolsLogger;
}

const PARAM_MAP: Map<string, string> = new Map([
    ['spaceGuids', 'space_guids'],
    ['planNames', 'service_plan_names'],
    ['names', 'names']
]);

/**
 * Get the business service info.
 *
 * @param {string} businessService - The business service.
 * @param {CfConfig} config - The CF config.
 * @param {ToolsLogger} logger - The logger.
 * @returns {Promise<ServiceInfo | null>} The service info.
 */
export async function getBusinessServiceInfo(
    businessService: string,
    config: CfConfig,
    logger: ToolsLogger
): Promise<ServiceInfo | null> {
    const serviceKeys = await getServiceInstanceKeys(
        {
            spaceGuids: [config.space.GUID],
            names: [businessService]
        },
        logger
    );
    logger?.log(`Available service key instance : ${JSON.stringify(serviceKeys?.serviceInstance)}`);
    return serviceKeys;
}

/**
 * Get the FDC request arguments.
 *
 * @param {CfConfig} cfConfig - The CF config.
 * @returns {RequestArguments} The request arguments.
 */
export function getFDCRequestArguments(cfConfig: CfConfig): RequestArguments {
    const fdcUrl = 'https://ui5-flexibility-design-and-configuration.';
    const cfApiEndpoint = `https://api.cf.${cfConfig.url}`;
    const endpointParts = /https:\/\/api\.cf(?:\.([^-.]*)(-\d+)?(\.hana\.ondemand\.com)|(.*))/.exec(cfApiEndpoint);
    const options: AxiosRequestConfig = {
        withCredentials: true,
        headers: {
            'Content-Type': 'application/json'
        }
    };

    let url: string;

    if (endpointParts?.[3]) {
        // Public cloud - use mTLS enabled domain with "cert" prefix
        const region = endpointParts[1];
        url = `${fdcUrl}cert.cfapps.${region}.hana.ondemand.com`;
    } else if (endpointParts?.[4]?.endsWith('.cn')) {
        // China has a special URL pattern
        const parts = endpointParts[4].split('.');
        parts.splice(2, 0, 'apps');
        url = `${fdcUrl}sapui5flex${parts.join('.')}`;
    } else {
        url = `${fdcUrl}sapui5flex.cfapps${endpointParts?.[4]}`;
    }

    // Add authorization token for non-BAS environments or private cloud
    // For BAS environments with mTLS, the certificate authentication is handled automatically
    if (!isAppStudio() || !endpointParts?.[3]) {
        options.headers!['Authorization'] = `Bearer ${cfConfig.token}`;
    }

    return {
        url: url,
        options
    };
}

/**
 * Get the FDC apps.
 *
 * @param {string[]} appHostIds - The app host ids.
 * @param {CfConfig} cfConfig - The CF config.
 * @param {ToolsLogger} logger - The logger.
 * @returns {Promise<CFApp[]>} The FDC apps.
 */
export async function getFDCApps(appHostIds: string[], cfConfig: CfConfig, logger: ToolsLogger): Promise<CFApp[]> {
    const requestArguments = getFDCRequestArguments(cfConfig);
    logger?.log(`App Hosts: ${JSON.stringify(appHostIds)}, request arguments: ${JSON.stringify(requestArguments)}`);

    const appHostIdParams = appHostIds.map((id) => `appHostId=${encodeURIComponent(id)}`).join('&');
    const url = `${requestArguments.url}/api/business-service/discovery?${appHostIdParams}`;

    try {
        const response = await axios.get<FDCResponse>(url, requestArguments.options);

        if (response.status === 200) {
            logger?.log(`Retrieved FDC apps with request url: ${JSON.stringify(response.data)}`);
            return response.data.results;
        } else {
            throw new Error(t('error.failedToConnectToFDCService', { status: response.status }));
        }
    } catch (error) {
        logger?.error(`Getting FDC apps failed. Request url: ${url}. ${error}`);
        throw new Error(t('error.failedToGetFDCApps', { error: error.message }));
    }
}

/**
 * Creates a service instance.
 *
 * @param {string} plan - The service plan.
 * @param {string} serviceInstanceName - The service instance name.
 * @param {string} serviceName - The service name.
 * @param {CreateServiceOptions} [options] - Additional options.
 * @returns {Promise<void>} The promise.
 */
export async function createServiceInstance(
    plan: string,
    serviceInstanceName: string,
    serviceName: string,
    options?: CreateServiceOptions
): Promise<void> {
    const { xsSecurityProjectName, templatePathOverwrite, logger } = options ?? {};

    try {
        logger?.log(
            `Creating service instance '${serviceInstanceName}' of service '${serviceName}' with '${plan}' plan`
        );

        const commandParameters: string[] = ['create-service', serviceName, plan, serviceInstanceName];

        if (xsSecurityProjectName) {
            let xsSecurity = null;
            try {
                const baseTmplPath = path.join(__dirname, '../../../templates');
                const templatePath = templatePathOverwrite ?? baseTmplPath;
                const filePath = path.resolve(templatePath, 'cf/xs-security.json');
                const xsContent = fs.readFileSync(filePath, 'utf-8');
                xsSecurity = JSON.parse(xsContent) as unknown as { xsappname?: string };
                xsSecurity.xsappname = xsSecurityProjectName;
            } catch (err) {
                logger?.error(`Failed to parse xs-security.json file: ${err}`);
                throw new Error(t('error.xsSecurityJsonCouldNotBeParsed'));
            }

            commandParameters.push('-c', JSON.stringify(xsSecurity));
        }

        await Cli.execute(commandParameters);
        logger?.log(`Service instance '${serviceInstanceName}' created successfully`);
    } catch (e) {
        logger?.error(e);
        throw new Error(t('error.failedToCreateServiceInstance', { serviceInstanceName, error: e.message }));
    }
}

/**
 * Gets the service name by tags.
 *
 * @param {string} spaceGuid - The space GUID.
 * @param {string[]} tags - The service tags for discovery.
 * @returns {Promise<string>} The service name.
 */
export async function getServiceNameByTags(spaceGuid: string, tags: string[]): Promise<string> {
    const json: CfAPIResponse<CfServiceOffering> = await requestCfApi<CfAPIResponse<CfServiceOffering>>(
        `/v3/service_offerings?per_page=1000&space_guids=${spaceGuid}`
    );
    const serviceOffering = json?.resources?.find(
        (resource: CfServiceOffering) => resource.tags && tags.every((tag) => resource.tags?.includes(tag))
    );
    return serviceOffering?.name ?? '';
}

/**
 * Creates the services.
 *
 * @param {MtaYaml} yamlContent - The YAML content.
 * @param {string[]} initialServices - The initial services.
 * @param {string} timestamp - The timestamp.
 * @param {string} [templatePathOverwrite] - The template path overwrite.
 * @param {ToolsLogger} logger - The logger.
 * @returns {Promise<void>} The promise.
 */
export async function createServices(
    yamlContent: MtaYaml,
    initialServices: string[],
    timestamp: string,
    templatePathOverwrite?: string,
    logger?: ToolsLogger
): Promise<void> {
    const excludeServices = new Set([...initialServices, 'portal', 'html5-apps-repo']);
    const xsSecurityProjectName = getProjectNameForXsSecurity(yamlContent, timestamp);
    for (const resource of yamlContent.resources ?? []) {
        if (!excludeServices.has(resource?.parameters?.service ?? '')) {
            if (resource?.parameters?.service === 'xsuaa') {
                await createServiceInstance(
                    resource.parameters['service-plan'] ?? '',
                    resource.parameters['service-name'] ?? '',
                    resource.parameters.service,
                    {
                        xsSecurityProjectName,
                        templatePathOverwrite,
                        logger
                    }
                );
            } else {
                await createServiceInstance(
                    resource.parameters['service-plan'] ?? '',
                    resource.parameters['service-name'] ?? '',
                    resource.parameters.service ?? '',
                    {
                        templatePathOverwrite,
                        logger
                    }
                );
            }
        }
    }
}

/**
 * Gets the service instance keys.
 *
 * @param {GetServiceInstanceParams} serviceInstanceQuery - The service instance query.
 * @param {ToolsLogger} logger - The logger.
 * @returns {Promise<ServiceInfo | null>} The service instance keys.
 */
export async function getServiceInstanceKeys(
    serviceInstanceQuery: GetServiceInstanceParams,
    logger: ToolsLogger
): Promise<ServiceInfo | null> {
    try {
        const serviceInstances = await getServiceInstance(serviceInstanceQuery);
        if (serviceInstances?.length > 0) {
            // We can use any instance in the list to connect to HTML5 Repo
            logger?.log(`Use '${serviceInstances[0].name}' HTML5 Repo instance`);
            return {
                serviceKeys: await getOrCreateServiceKeys(serviceInstances[0], logger),
                serviceInstance: serviceInstances[0]
            };
        }
        return null;
    } catch (e) {
        const errorMessage = t('error.failedToGetServiceInstanceKeys', { error: e.message });
        logger?.error(errorMessage);
        throw new Error(errorMessage);
    }
}

/**
 * Gets the service instance.
 *
 * @param {GetServiceInstanceParams} params - The service instance parameters.
 * @returns {Promise<ServiceInstance[]>} The service instance.
 */
async function getServiceInstance(params: GetServiceInstanceParams): Promise<ServiceInstance[]> {
    const parameters = Object.entries(params)
        .filter(([_, value]) => value?.length > 0)
        .map(([key, value]) => `${PARAM_MAP.get(key)}=${value.join(',')}`);
    const uriParameters = parameters.length > 0 ? `?${parameters.join('&')}` : '';
    const uri = `/v3/service_instances` + uriParameters;

    try {
        const json = await requestCfApi<CfAPIResponse<CfServiceInstance>>(uri);
        if (!json?.resources || !Array.isArray(json.resources)) {
            throw new Error(t('error.noValidJsonForServiceInstance'));
        }

        return json.resources.map((service: CfServiceInstance) => ({
            name: service.name,
            guid: service.guid
        }));
    } catch (e) {
        throw new Error(t('error.failedToGetServiceInstance', { uriParameters, error: e.message }));
    }
}

/**
 * Gets the service instance keys.
 *
 * @param {ServiceInstance} serviceInstance - The service instance.
 * @param {ToolsLogger} logger - The logger.
 * @returns {Promise<ServiceKeys[]>} The service instance keys.
 */
<<<<<<< HEAD
export async function getOrCreateServiceKeys(
    serviceInstance: ServiceInstance,
    logger: ToolsLogger
): Promise<CfCredentials[]> {
=======
async function getOrCreateServiceKeys(serviceInstance: ServiceInstance, logger: ToolsLogger): Promise<ServiceKeys[]> {
>>>>>>> b81ac051
    const serviceInstanceName = serviceInstance.name;
    try {
        const credentials = await getServiceKeys(serviceInstance.guid);
        if (credentials?.length > 0) {
            return credentials;
        } else {
            const serviceKeyName = serviceInstanceName + '_key';
            logger?.log(`Creating service key '${serviceKeyName}' for service instance '${serviceInstanceName}'`);
            await createServiceKey(serviceInstanceName, serviceKeyName);
            return getServiceKeys(serviceInstance.guid);
        }
    } catch (e) {
        throw new Error(t('error.failedToGetOrCreateServiceKeys', { serviceInstanceName, error: e.message }));
    }
}<|MERGE_RESOLUTION|>--- conflicted
+++ resolved
@@ -315,14 +315,10 @@
  * @param {ToolsLogger} logger - The logger.
  * @returns {Promise<ServiceKeys[]>} The service instance keys.
  */
-<<<<<<< HEAD
 export async function getOrCreateServiceKeys(
     serviceInstance: ServiceInstance,
     logger: ToolsLogger
-): Promise<CfCredentials[]> {
-=======
-async function getOrCreateServiceKeys(serviceInstance: ServiceInstance, logger: ToolsLogger): Promise<ServiceKeys[]> {
->>>>>>> b81ac051
+): Promise<ServiceKeys[]> {
     const serviceInstanceName = serviceInstance.name;
     try {
         const credentials = await getServiceKeys(serviceInstance.guid);
