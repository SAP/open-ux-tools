{
    "prompts": {
        "oDataSourceLabel": "Target OData Service",
        "oDataSourceTooltip": "Select the OData service you want to replace",

        "oDataSourceURILabel": "OData Source URI",
        "oDataSourceURITooltip": "Enter the URI for the new OData source",

        "maxAgeLabel": "New maxAge",
        "maxAgeTooltip": "(Optional) Enter the time in seconds it takes for a cached response of the service to expire.",

        "oDataAnnotationSourceURILabel": "OData Annotation Data Source URI",
        "oDataAnnotationSourceURITooltip": "Server side annotations have been detected for the selected OData service. If needed, enter new annotation data source URI  for the changed service",
<<<<<<< HEAD

        "oDataURIInfoLabel": "Have in mind that common OData Service path prefixes are '{{- v2Prefix}}' or '{{- v4Prefix}}'",
        "isInSafeModeLabel": "Making manifest changes is not upgrade safe and the project will be set in advanced mode. Please continue if you are sure you want to have your project in advanced mode.",
        "oDataURIV2InfoLabel": "Have in mind that you are trying to replace OData {{versionOne}} Service with OData {{versionTwo}} Service",

        "component": {
            "usage": "Component usage",
            "usageIdLabel": "Component Usage ID",
            "usageIdTooltip": "Enter the component usage ID you want to add",
    
            "nameLabel": "Component Name",
            "nameTooltip": "Enter the name of the component you want to add",
    
            "isLazyLabel": "Set Component as Lazy",
            "isLazyTooltip": "Select if the component should be lazy or not",
    
            "settingsLabel": "Component Settings",
    
            "dataLabel": "Component Data",
        
            "tooltip": "If needed enter any additional {{input}} in the  \"key1\":\"value1\",\"key2\":\"value2\" format",
    
            "shouldAddLibraryLabel": "Do you want to add library reference?",
            "shouldAddLibraryTooltip": "Choose if you want to add library reference",
    
            "libraryLabel": "Library Reference",
            "libraryTooltip": "Enter the library reference",
    
            "libraryIsLazyLabel": "Set Library as Lazy",
            "libraryIsLazyTooltip": "Choose if you want the library reference to be lazy or not"
        }
=======
        "inboundId": "Inbound ID",
        "title": "Title",
        "subtitle": "Subtitle",
        "icon": "Icon"
    },
    "tooltips": {
        "title": "Enter title for your FLP configuration",
        "subtitle": "Enter subtitle for your FLP configuration",
        "icon": "Enter icon path for your FLP configuration"
    },
    "validators": {
        "manifestContainsNoODataServices": "Manifest contains no OData Services.",
        "inputCannotBeEmpty": "{{input}} cannot be empty.",
        "inpuCannotHaveSpaces": "{{input}} cannot contain spaces.",
        "missingIconOrTitleOrSubtitle": "At least one of Title, Subtitle and Icon should have a value.",
        "addAnnotationOdataSourceTooltip": "Select the annotation file from your workspace",
        "fileSelectOptionLabel": "Annotation XML",
        "fileSelectOptionTooltip": "Select the annotation file source",
        "filePathLabel": "Annotation File path",
        "filePathTooltip": "Select the annotation file from your workspace",
        "fileDoesNotExist": "The file doesn't exist",
        "annotationFileAlreadyExists": "There is already an annotation file with the same name, please choose another file or rename the file and select it again"
>>>>>>> 13d5ee59
    },
    "choices": {
        "true": "true",
        "false": "false",
        "annotationFile": {
            "selectFromWorkspace": "Select annotation file from workspace",
            "createEmptyFile": "Create an empty annotation file"
        }
<<<<<<< HEAD
    },
    "validators": {
        "inputCannotBeEmpty": "Input cannot be empty.",
        "fileDoesNotExist": "The file doesn't exist",
        "annotationFileAlreadyExists": "There is already an annotation file with the same name, please choose another file or rename the file and select it again",
        "manifestContainsNoODataServices": "Manifest contains no OData Services.",
        "inpuCannotHaveSpaces": "{{input}} cannot contain spaces.",
        "cannotBeEmpty": "{{input}} cannot be empty.",
        "cannotHaveSpaces": "{{input}} cannot contain spaces.",
        "invalidValue": "Invalid {{input}}",
        "errorDuplicatedValue": "{{value}} with the same name was already added to the project",
        "errorDuplicateNames": "{{value1}} must be different from {{value2}}",
        "errorInputInvalidValuePrefix": "{{value}} should start with '{{prefix}}'",
        "errorInvalidValueForSpecialChars": "{{value}} must contain only Latin alphanumeric characters or the following symbols: '-','_','$' and '.'",
        "addAnnotationOdataSourceTooltip": "Select the annotation file from your workspace",
        "fileSelectOptionLabel": "Annotation XML",
        "fileSelectOptionTooltip": "Select the annotation file source",
        "filePathLabel": "Annotation File path",
        "filePathTooltip": "Select the annotation file from your workspace"
=======
>>>>>>> 13d5ee59
    }
}<|MERGE_RESOLUTION|>--- conflicted
+++ resolved
@@ -11,7 +11,6 @@
 
         "oDataAnnotationSourceURILabel": "OData Annotation Data Source URI",
         "oDataAnnotationSourceURITooltip": "Server side annotations have been detected for the selected OData service. If needed, enter new annotation data source URI  for the changed service",
-<<<<<<< HEAD
 
         "oDataURIInfoLabel": "Have in mind that common OData Service path prefixes are '{{- v2Prefix}}' or '{{- v4Prefix}}'",
         "isInSafeModeLabel": "Making manifest changes is not upgrade safe and the project will be set in advanced mode. Please continue if you are sure you want to have your project in advanced mode.",
@@ -43,7 +42,6 @@
             "libraryIsLazyLabel": "Set Library as Lazy",
             "libraryIsLazyTooltip": "Choose if you want the library reference to be lazy or not"
         }
-=======
         "inboundId": "Inbound ID",
         "title": "Title",
         "subtitle": "Subtitle",
@@ -66,7 +64,6 @@
         "filePathTooltip": "Select the annotation file from your workspace",
         "fileDoesNotExist": "The file doesn't exist",
         "annotationFileAlreadyExists": "There is already an annotation file with the same name, please choose another file or rename the file and select it again"
->>>>>>> 13d5ee59
     },
     "choices": {
         "true": "true",
@@ -75,7 +72,6 @@
             "selectFromWorkspace": "Select annotation file from workspace",
             "createEmptyFile": "Create an empty annotation file"
         }
-<<<<<<< HEAD
     },
     "validators": {
         "inputCannotBeEmpty": "Input cannot be empty.",
@@ -95,7 +91,5 @@
         "fileSelectOptionTooltip": "Select the annotation file source",
         "filePathLabel": "Annotation File path",
         "filePathTooltip": "Select the annotation file from your workspace"
-=======
->>>>>>> 13d5ee59
     }
 }