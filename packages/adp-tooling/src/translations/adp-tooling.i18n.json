{
    "prompts": {
        "oDataSourceLabel": "Target OData Service",
        "oDataSourceTooltip": "Select the OData service you want to replace",
        "oDataSourceURILabel": "OData Source URI",
        "oDataSourceURITooltip": "Enter the URI for the new OData source",
        "maxAgeLabel": "New maxAge",
        "maxAgeTooltip": "(Optional) Enter the time in seconds it takes for a cached response of the service to expire.",
        "oDataAnnotationSourceURILabel": "OData Annotation Data Source URI",
        "oDataAnnotationSourceURITooltip": "Server side annotations have been detected for the selected OData service. If needed, enter new annotation data source URI  for the changed service",
<<<<<<< HEAD
        "oDataURIInfoLabel": "Have in mind that common OData Service path prefixes are '{{- v2Prefix}}' or '{{- v4Prefix}}'",
        "isInSafeModeLabel": "Making manifest changes is not upgrade safe and the project will be set in advanced mode. Please continue if you are sure you want to have your project in advanced mode.",
        "oDataURIV2InfoLabel": "Have in mind that you are trying to replace OData {{versionOne}} Service with OData {{versionTwo}} Service",

=======
        "inboundId": "Inbound ID",
        "title": "Title",
        "subtitle": "Subtitle",
        "icon": "Icon"
    },
    "tooltips": {
        "title": "Enter title for your FLP configuration",
        "subtitle": "Enter subtitle for your FLP configuration",
        "icon": "Enter icon path for your FLP configuration"
    },
    "validators": {
        "manifestContainsNoODataServices": "Manifest contains no OData Services.",
        "inputCannotBeEmpty": "{{input}} cannot be empty.",
        "inpuCannotHaveSpaces": "{{input}} cannot contain spaces.",
        "missingIconOrTitleOrSubtitle": "At least one of Title, Subtitle and Icon should have a value.",
        "addAnnotationOdataSourceTooltip": "Select the annotation file from your workspace",
>>>>>>> 13d5ee59
        "fileSelectOptionLabel": "Annotation XML",
        "fileSelectOptionTooltip": "Select the annotation file source",
        "filePathLabel": "Annotation File path",
        "filePathTooltip": "Select the annotation file from your workspace",
<<<<<<< HEAD
        "addAnnotationOdataSourceTooltip": "Select the annotation file from your workspace",

        "oDataServiceNameLabel": "OData Service Name",
        "oDataServiceNameTooltip": "Enter a name for the OData service you want to add",
        "oDataServiceUriLabel": "OData Service URI",
        "oDataServiceUriTooltip": "Enter the URI for the OData service you want to add",
        "oDataServiceVersionLabel": "OData Version",
        "oDataServiceVersionTooltip": "Select the version of OData of the service you want to add",
        "oDataServiceModelNameLabel": "OData Service SAPUI5 Model Name",
        "oDataServiceModelNameTooltip": "Enter a name for the SAPUI5 model you want to use from the service",
        "oDataServiceModelSettingsLabel": "OData Service SAPUI5 Model Settings",
        "oDataServiceModelSettingsTooltip": "If needed enter any additional model settings in the 'key1':'value1','key2':'value2' format",
        "oDataAnnotationDataSourceNameLabel": "OData Annotation Data Source Name",
        "oDataAnnotationDataSourceNameTooltip": "Enter a name for the OData annotation data source",
        "oDataAnnotationDataSourceUriLabel": "OData Annotation Data Source URI",
        "oDataAnnotationDataSourceUriTooltip": "Enter URI for the OData annotation data source",
        "oDataAnnotationSettingsLabel": "OData Annotation Settings",
        "oDataAnnotationSettingsTooltip": "If needed enter any additional {{value}} settings in the 'key':'value1','key2':'value2' format"
=======
        "fileDoesNotExist": "The file doesn't exist",
        "annotationFileAlreadyExists": "There is already an annotation file with the same name, please choose another file or rename the file and select it again"
>>>>>>> 13d5ee59
    },
    "choices": {
        "annotationFile": {
            "selectFromWorkspace": "Select annotation file from workspace",
            "createEmptyFile": "Create an empty annotation file"
        }
<<<<<<< HEAD
    },
    "validators": {
        "fileDoesNotExist": "The file doesn't exist",
        "annotationFileAlreadyExists": "There is already an annotation file with the same name, please choose another file or rename the file and select it again",
        "errorDuplicatedValueOData": "OData Annotation or OData Service with the same name was already added to the project",
        "errorDuplicatedValueSapui5Model": "SAPUI5 Model with the same name was already added to the project",
        "errorDuplicateNamesOData": "OData Service Name must be different from OData Annotation Data Source Name",
        "errorInputInvalidValuePrefix": "{{value}} should start with '{{prefix}}'"
=======
>>>>>>> 13d5ee59
    }
}<|MERGE_RESOLUTION|>--- conflicted
+++ resolved
@@ -8,12 +8,10 @@
         "maxAgeTooltip": "(Optional) Enter the time in seconds it takes for a cached response of the service to expire.",
         "oDataAnnotationSourceURILabel": "OData Annotation Data Source URI",
         "oDataAnnotationSourceURITooltip": "Server side annotations have been detected for the selected OData service. If needed, enter new annotation data source URI  for the changed service",
-<<<<<<< HEAD
         "oDataURIInfoLabel": "Have in mind that common OData Service path prefixes are '{{- v2Prefix}}' or '{{- v4Prefix}}'",
         "isInSafeModeLabel": "Making manifest changes is not upgrade safe and the project will be set in advanced mode. Please continue if you are sure you want to have your project in advanced mode.",
         "oDataURIV2InfoLabel": "Have in mind that you are trying to replace OData {{versionOne}} Service with OData {{versionTwo}} Service",
 
-=======
         "inboundId": "Inbound ID",
         "title": "Title",
         "subtitle": "Subtitle",
@@ -30,14 +28,11 @@
         "inpuCannotHaveSpaces": "{{input}} cannot contain spaces.",
         "missingIconOrTitleOrSubtitle": "At least one of Title, Subtitle and Icon should have a value.",
         "addAnnotationOdataSourceTooltip": "Select the annotation file from your workspace",
->>>>>>> 13d5ee59
         "fileSelectOptionLabel": "Annotation XML",
         "fileSelectOptionTooltip": "Select the annotation file source",
         "filePathLabel": "Annotation File path",
         "filePathTooltip": "Select the annotation file from your workspace",
-<<<<<<< HEAD
         "addAnnotationOdataSourceTooltip": "Select the annotation file from your workspace",
-
         "oDataServiceNameLabel": "OData Service Name",
         "oDataServiceNameTooltip": "Enter a name for the OData service you want to add",
         "oDataServiceUriLabel": "OData Service URI",
@@ -54,26 +49,17 @@
         "oDataAnnotationDataSourceUriTooltip": "Enter URI for the OData annotation data source",
         "oDataAnnotationSettingsLabel": "OData Annotation Settings",
         "oDataAnnotationSettingsTooltip": "If needed enter any additional {{value}} settings in the 'key':'value1','key2':'value2' format"
-=======
         "fileDoesNotExist": "The file doesn't exist",
-        "annotationFileAlreadyExists": "There is already an annotation file with the same name, please choose another file or rename the file and select it again"
->>>>>>> 13d5ee59
+        "annotationFileAlreadyExists": "There is already an annotation file with the same name, please choose another file or rename the file and select it again",
+        "errorDuplicatedValueOData": "OData Annotation or OData Service with the same name was already added to the project",
+        "errorDuplicatedValueSapui5Model": "SAPUI5 Model with the same name was already added to the project",
+        "errorDuplicateNamesOData": "OData Service Name must be different from OData Annotation Data Source Name",
+        "errorInputInvalidValuePrefix": "{{value}} should start with '{{prefix}}'"
     },
     "choices": {
         "annotationFile": {
             "selectFromWorkspace": "Select annotation file from workspace",
             "createEmptyFile": "Create an empty annotation file"
         }
-<<<<<<< HEAD
-    },
-    "validators": {
-        "fileDoesNotExist": "The file doesn't exist",
-        "annotationFileAlreadyExists": "There is already an annotation file with the same name, please choose another file or rename the file and select it again",
-        "errorDuplicatedValueOData": "OData Annotation or OData Service with the same name was already added to the project",
-        "errorDuplicatedValueSapui5Model": "SAPUI5 Model with the same name was already added to the project",
-        "errorDuplicateNamesOData": "OData Service Name must be different from OData Annotation Data Source Name",
-        "errorInputInvalidValuePrefix": "{{value}} should start with '{{prefix}}'"
-=======
->>>>>>> 13d5ee59
     }
 }