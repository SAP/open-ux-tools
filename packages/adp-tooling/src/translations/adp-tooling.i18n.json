--- conflicted
+++ resolved
@@ -16,11 +16,7 @@
         "oDataServiceNameLabel": "OData Service Name",
         "oDataServiceNameTooltip": "Enter a name for the OData service you want to add",
         "oDataServiceUriLabel": "OData Service URI",
-<<<<<<< HEAD
-        "oDataServiceUriTooltip": "Enter the URI for the OData service you want to add",
-=======
         "oDataServiceUriTooltip": "Enter the URI for the OData service you want to add, e.g. /path/to/odata/",
->>>>>>> f7cd5e26
         "oDataServiceVersionLabel": "OData Version",
         "oDataServiceVersionTooltip": "Select the version of OData of the service you want to add",
         "oDataServiceModelNameLabel": "OData Service SAPUI5 Model Name",
@@ -33,7 +29,6 @@
         "oDataAnnotationDataSourceUriTooltip": "Enter URI for the OData annotation data source",
         "oDataAnnotationSettingsLabel": "OData Annotation Settings",
         "oDataAnnotationSettingsTooltip": "If needed enter any additional {{value}} settings in the 'key':'value1','key2':'value2' format",
-<<<<<<< HEAD
         "component": {
             "usage": "Component usage",
             "usageIdLabel": "Component Usage ID",
@@ -52,8 +47,6 @@
             "libraryIsLazyLabel": "Set Library as Lazy",
             "libraryIsLazyTooltip": "Choose if you want the library reference to be lazy or not"
         },
-=======
->>>>>>> f7cd5e26
         "title": "Title",
         "subtitle": "Subtitle",
         "icon": "Icon"
@@ -69,16 +62,13 @@
         "annotationFileAlreadyExists": "There is already an annotation file with the same name, please choose another file or rename the file and select it again",
         "errorDuplicatedValueOData": "OData Annotation or OData Service with the same name was already added to the project",
         "errorDuplicatedValueSapui5Model": "SAPUI5 Model with the same name was already added to the project",
-<<<<<<< HEAD
         "errorDuplicateValueComponentId": "Component usage with the same name was already added to the project",
         "errorDuplicateValueLibrary": "Library with the same name was already added to the project",
         "errorDuplicateNamesOData": "OData Service Name must be different from OData Annotation Data Source Name",
         "errorInputInvalidValuePrefix": "{{value}} should start with '{{prefix}}'"
-=======
         "errorDuplicateNamesOData": "OData Service Name must be different from OData Annotation Data Source Name",
         "errorInputInvalidValuePrefix": "{{value}} should start with '{{prefix}}'",
         "errorInvalidDataSourceURI": "Invalid URI. Should start and end with '/' and contain no spaces"
->>>>>>> f7cd5e26
     },
     "choices": {
         "true": "true",
