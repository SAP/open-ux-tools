import type { ToolsLogger } from '@sap-ux/logger';
import type { Manifest, ManifestNamespace } from '@sap-ux/project-access';
import type { AbapServiceProvider } from '@sap-ux/axios-extension';

import { t } from '../i18n';
import { ApplicationType } from '../types';

/**
 * Evaluates whether the application described by the manifest is a SAP Fiori Elements version 4 application.
 *
 * @param {Manifest} manifest - The application manifest to evaluate.
 * @returns {boolean} True if the application uses SAP Fiori Elements version 4 libraries.
 */
export function isV4Application(manifest?: Manifest): boolean {
    return !!manifest?.['sap.ui5']?.dependencies?.libs?.['sap.fe.templates'];
}

/**
 * Retrieves the default Fiori ID from the application's manifest.
 *
 * @param {Manifest | undefined} manifest - The manager responsible for fetching and handling the application manifest.
 * @returns {Promise<string>} The Fiori registration IDs as a string if available, otherwise an empty string.
 */
export function getFioriId(manifest: Manifest | undefined): string {
    return manifest?.['sap.fiori']?.registrationIds?.toString() ?? '';
}

/**
 * Retrieves the default Application Component Hierarchy (ACH) from the application's manifest.
 *
 * @param {Manifest | undefined} manifest - The manager responsible for fetching and handling the application manifest.
 * @returns {Promise<string>} The ACH code as a string if available, otherwise an empty string.
 */
export function getAch(manifest: Manifest | undefined): string {
    return manifest?.['sap.app']?.ach?.toString() ?? '';
}

/**
 * Determines the type of UI5 application based on the content of its manifest file.
 * This function checks various properties within the manifest to classify the application
 * into predefined types such as Fiori Elements, Fiori Elements OVP, Free Style, or None.
 *
 * @param {Manifest} manifest - The manifest configuration object of the application.
 * @returns {ApplicationType} The type of the application as defined by the ApplicationType enum.
 *
 * The classification is done based on the presence and values of specific keys in the manifest:
 * - 'sap.ovp' indicates a Fiori Elements Overview Page (OVP).
 * - 'sap.ui.generic.app' or 'sap.app' with a specific sourceTemplate id indicates a Fiori Elements application.
 * - If none of these conditions are met, the function defaults to categorizing the application as Free Style.
 * - If the manifest is empty, it returns None.
 */
export function getApplicationType(manifest?: Manifest): ApplicationType {
    if (!manifest || Object.keys(manifest).length === 0) {
        return ApplicationType.NONE;
    }

    if (manifest['sap.ovp']) {
        return ApplicationType.FIORI_ELEMENTS_OVP;
    }

    const isSmartTemplate = !!manifest['sap.ui.generic.app'];
    const hasSmartTemplateId = manifest['sap.app']?.sourceTemplate?.id?.toLowerCase() === 'ui5template.smarttemplate';

    if (hasSmartTemplateId || isSmartTemplate) {
        return ApplicationType.FIORI_ELEMENTS;
    }

    return ApplicationType.FREE_STYLE;
}

/**
 * Checks if the application type is supported for ADAPTATION PROJECT.
 *
 * @param {ApplicationType} appType - The application type to check.
 * @returns {boolean} True if the application type is supported for ADAPTATION PROJECT, false otherwise.
 */
export function isSupportedAppTypeForAdp(appType: ApplicationType): boolean {
<<<<<<< HEAD
    if (
        appType === ApplicationType.FIORI_ELEMENTS ||
        appType === ApplicationType.FIORI_ELEMENTS_OVP ||
        appType === ApplicationType.FREE_STYLE
    ) {
        return true;
    }
    return false;
=======
    return [ApplicationType.FIORI_ELEMENTS, ApplicationType.FIORI_ELEMENTS_OVP, ApplicationType.FREE_STYLE].includes(
        appType
    );
>>>>>>> 92a06a77
}

/**
 * Checks if views are loaded synchronously or asynchronously in the UI5 settings of the manifest.
 * Sets the isAppSync property based on the loading method.
 *
 * @param {Manifest['sap.ui5']} ui5Settings - The UI5 settings part of the manifest.
 * @returns {boolean} Boolean if views are loaded synchronously or asynchronously.
 */
export function isSyncLoadedView(ui5Settings?: Manifest['sap.ui5']): boolean {
    if (ui5Settings?.rootView) {
        const rootView = ui5Settings?.rootView as ManifestNamespace.RootViewDefFlexEnabled;
        return !rootView.async;
    }
    if (ui5Settings?.routing && ui5Settings['routing']['config']) {
        return !ui5Settings['routing']['config']['async'];
    }

    return false;
}

/**
 * Service class for handling operations related to application manifests.
 * Manifest and URL are lazily loaded and stored internally.
 */
export class SourceManifest {
    /**
     * The parsed manifest object, loaded once and cached internally.
     */
    private manifest?: Manifest;

    /**
     * The manifest URL for the specified application, loaded once and cached internally.
     */
    private manifestUrl?: string;

    /**
     * Creates an instance of SourceManifest.
     *
     * @param {AbapServiceProvider} provider - The ABAP service provider for communicating with the system.
     * @param {string} appId - The ID of the application whose manifest should be managed.
     * @param {ToolsLogger} logger - Optional logger for debugging purposes.
     */
    constructor(
        private readonly provider: AbapServiceProvider,
        private readonly appId: string,
        private readonly logger?: ToolsLogger
    ) {}

    /**
     * Returns the manifest URL, loading it if not already available.
     *
     * @returns {Promise<string>} A promise resolving to the manifest URL string.
     */
    public async getManifestUrl(): Promise<string> {
        if (!this.manifestUrl) {
            this.manifestUrl = await this.loadManifestUrl();
        }
        return this.manifestUrl;
    }

    /**
     * Returns the parsed manifest, loading it if not already available.
     *
     * @returns A promise resolving to the parsed manifest object.
     */
    public async getManifest(): Promise<Manifest> {
        if (!this.manifest) {
            this.manifest = await this.loadManifest();
        }
        return this.manifest;
    }

    /**
     * Loads the manifest URL from the system using the application ID.
     * The result is stored internally for future access.
     *
     * @returns {Promise<string>} A promise that resolves once the URL has been fetched and set.
     */
    private async loadManifestUrl(): Promise<string> {
        const appIndex = this.provider.getAppIndex();
        const data = await appIndex.getAppInfo(this.appId);

        const appInfo = data ? Object.values(data)[0] : undefined;
        const url = appInfo?.manifestUrl ?? appInfo?.manifest ?? '';

        if (!url) {
            this.logger?.debug(`Manifest URL for app '${this.appId}' was not found!`);
            throw new Error(t('validators.appDoesNotSupportManifest'));
        }

        return url;
    }

    /**
     * Loads the manifest from the system and stores it internally.
     * Requires a manifest URL to be available (loads it if necessary).
     *
     * @returns {Promise<Manifest>} A promise that resolves once the manifest has been fetched and parsed.
     */
    private async loadManifest(): Promise<Manifest> {
        const url = this.manifestUrl ?? (await this.loadManifestUrl());

        try {
            const response = await this.provider.request({ url });
            const manifest = JSON.parse(response.data) as Manifest;

            if (typeof manifest !== 'object' || manifest === null) {
                throw new Error('Manifest parsing error. Manifest is not in expected format.');
            }

            return manifest;
        } catch (e) {
            this.logger?.debug(`Failed to load manifest for '${this.appId}', error: ${e.message}`);
            throw new Error(`Failed to load manifest from URL: ${e.message}`);
        }
    }
}<|MERGE_RESOLUTION|>--- conflicted
+++ resolved
@@ -75,20 +75,9 @@
  * @returns {boolean} True if the application type is supported for ADAPTATION PROJECT, false otherwise.
  */
 export function isSupportedAppTypeForAdp(appType: ApplicationType): boolean {
-<<<<<<< HEAD
-    if (
-        appType === ApplicationType.FIORI_ELEMENTS ||
-        appType === ApplicationType.FIORI_ELEMENTS_OVP ||
-        appType === ApplicationType.FREE_STYLE
-    ) {
-        return true;
-    }
-    return false;
-=======
     return [ApplicationType.FIORI_ELEMENTS, ApplicationType.FIORI_ELEMENTS_OVP, ApplicationType.FREE_STYLE].includes(
         appType
     );
->>>>>>> 92a06a77
 }
 
 /**
