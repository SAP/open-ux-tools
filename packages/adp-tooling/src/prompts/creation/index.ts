import { resolve } from 'path';

import { isAppStudio } from '@sap-ux/btp-utils';
import {
    AbapServiceProvider,
    AdaptationProjectType,
    AppIndex,
    AxiosRequestConfig,
    OperationsType,
    ProviderConfiguration,
    SystemInfo,
    UI5RtVersionService,
    UIFlexService
} from '@sap-ux/axios-extension';
import { Logger } from '@sap-ux/logger';
import type { Manifest, UI5FlexLayer } from '@sap-ux/project-access';
import { isExtensionInstalledVsCode } from '@sap-ux/environment-check';
<<<<<<< HEAD
import { AbapTarget, createAbapServiceProvider, getCredentialsFromStore } from '@sap-ux/system-access';
import type { ListQuestion, InputQuestion, YUIQuestion, PasswordQuestion } from '@sap-ux/inquirer-common';
=======
import { AbapTarget, createAbapServiceProvider } from '@sap-ux/system-access';
import type {
    ListQuestion,
    InputQuestion,
    YUIQuestion,
    PasswordQuestion,
    ConfirmQuestion
} from '@sap-ux/inquirer-common';
>>>>>>> 17d40027

import { t } from '../../i18n';
import { isCustomerBase } from '../../base/helper';
import {
    Application,
    BasicInfoAnswers,
    ChoiceOption,
    ConfigurationInfoAnswers,
    DeployConfigAnswers,
    FlexUISupportedSystem,
    InputChoice,
    Prompts,
    TargetEnvAnswers
} from '../../types';
import {
    isNotEmptyString,
    validateAbapRepository,
    validateAch,
    validateByRegex,
    validateClient,
    validateEmptyInput,
    validateEnvironment,
    validateNamespace,
    validatePackageChoiceInput,
    validateParameters,
    validateProjectName
} from '../../base/validators';

import { EndpointsService } from '../../base/services/endpoints-service';
import { UI5VersionService, isFeatureSupportedVersion } from '../../base/services/ui5-version-service';
import {
    generateValidNamespace,
    getDefaultProjectName,
    getEnvironments,
    getProjectNameTooltip
} from './prompt-helpers';
import { getApplicationType, isSupportedAppTypeForAdaptationProject } from '../../base/app-utils';
import { ABAP_APPS_PARAMS, ABAP_VARIANT_APPS_PARAMS, S4HANA_APPS_PARAMS } from './constants';
<<<<<<< HEAD
import { AuthenticationType } from '@sap-ux/store';

export function getInboundIds(manifest: Manifest): string[] {
    let inboundIds: string[] = [];
    if (manifest['sap.app'].crossNavigation && manifest['sap.app'].crossNavigation.inbounds) {
        // we are taking the first inbound id from the manifest
        inboundIds = Object.keys(manifest['sap.app'].crossNavigation.inbounds);
    }

    return inboundIds;
}
=======
import {
    ManifestService,
    getCachedACH,
    getCachedFioriId,
    getInboundIds,
    isV4Application
} from '../../base/services/manifest-service';
>>>>>>> 17d40027

export default class ProjectPrompter {
    private logger: Logger;
    private isCustomerBase: boolean;
    private hasSystemAuthentication: boolean;
    private isLoginSuccessfull: boolean;
    private flexUISystem: FlexUISupportedSystem | undefined;
    private systemInfo: SystemInfo;
    private applicationIds: any;
    private ui5VersionDetected = true;
    private isCloudProject: boolean;
    private isApplicationSupported: boolean;
    private isV4AppInternalMode: boolean;
    private isSupportedAdpOverAdp: boolean;
    private isPartiallySupportedAdpOverAdp: boolean;
    private extensibilitySubGenerator: string | undefined = undefined;

    private appSync: boolean;

    private versionsOnSystem: string[];
    private systemNames: string[];

    private provider: AbapServiceProvider;

    private inboundIds: string[];

    private readonly isExtensionInstalled: boolean;

    private ui5Service: UI5VersionService;
    private manifestService: ManifestService;
    private endpointsService: EndpointsService;

    private prompts?: Prompts;

    constructor(layer: UI5FlexLayer, prompts?: Prompts) {
        this.prompts = prompts;
        this.isCustomerBase = isCustomerBase(layer);
        this.isExtensionInstalled = isExtensionInstalledVsCode('sapse.sap-ux-application-modeler-extension');

        this.manifestService = new ManifestService();
        this.ui5Service = new UI5VersionService(this.isCustomerBase);
        this.endpointsService = new EndpointsService(this.isExtensionInstalled);
    }

    private modifyAdaptationProjectTypes(): void {
        const { adaptationProjectTypes } = this.systemInfo;
        if (adaptationProjectTypes.includes(AdaptationProjectType.CLOUD_READY) && !this.isCustomerBase) {
            this.systemInfo.adaptationProjectTypes = adaptationProjectTypes.filter(
                (type) => type != AdaptationProjectType.CLOUD_READY
            );
        }
    }

    public setAdditionalPagesForCloudProjects(): void {
        if (!this.prompts) {
            return;
        }

        const totalPagesCount = this.prompts.size();

        if (this.isCloudProject && totalPagesCount === 2) {
            const flpConfigPageLabel = {
                name: t('prompts.flpConfigurationStep'),
                description: t('prompts.flpConfigurationDescription')
            };
            const deployConfigPageLabel = {
                name: t('prompts.deploymentConfigStep'),
                description: t('prompts.deploymentConfigDescription')
            };

            this.prompts.splice(2, 0, [flpConfigPageLabel, deployConfigPageLabel]);
        } else if (!this.isCloudProject && totalPagesCount === 4) {
            this.prompts.splice(totalPagesCount - 2, 2, undefined);
        }
    }

    private validateAdaptationProjectTypes(): boolean | string {
        const { adaptationProjectTypes } = this.systemInfo;
        if (adaptationProjectTypes.length === 0) {
            return !this.isCustomerBase ? t('validators.unsupportedSystemInt') : t('validators.unsupportedSystemExt');
        }

        if (
            adaptationProjectTypes.length === 1 &&
            adaptationProjectTypes[0] === AdaptationProjectType.CLOUD_READY &&
            !isCustomerBase
        ) {
            this.systemInfo.adaptationProjectTypes = [];
            return t('validators.unsupportedCloudSystemInt');
        }

        // Internal users are not allowed to create adp cloud projects
        this.modifyAdaptationProjectTypes();

        return true;
    }

    private _allowExtensionProject() {
        return (
            !this.isCloudProject &&
            this.flexUISystem &&
            this.flexUISystem.isOnPremise &&
            isAppStudio() &&
            (!this.isApplicationSupported ||
                (this.isApplicationSupported &&
                    ((this.flexUISystem && (!this.flexUISystem.isOnPremise || !this.flexUISystem.isUIFlex)) ||
                        this.appSync)))
        );
    }

    private resolveNodeModuleGenerator() {
        const nodePath = process.env['NODE_PATH'];
        const nodePaths = nodePath?.split(':') || [];

        if (this.extensibilitySubGenerator) {
            return true;
        }

        for (let i = 0; i < nodePaths.length; i++) {
            try {
                this.extensibilitySubGenerator = require.resolve(
                    resolve(nodePaths[i], '@bas-dev/generator-extensibility-sub/generators/app')
                );
            } catch (e) {
                // We don't care if there's an error while resolving the module
                // Continue with the next node_module path
            }

            if (this.extensibilitySubGenerator !== undefined) {
                // this.logger.log(`'@bas-dev/generator-extensibility-sub' generator found for path: ${nodePaths[i]}.`);
                break;
            }
        }

        if (this.extensibilitySubGenerator === undefined) {
            // this.logger.log(
            //     `'@bas-dev/generator-extensibility-sub' generator was not found for paths: ${JSON.stringify(
            //         nodePaths
            //     )}.`
            // );
            return 'Extensibility Project generator plugin was not found in your dev space, and is required for this action. To proceed, please install the <SAPUI5 Layout Editor & Extensibility> extension.';
        }

        return true;
    }

    private async systemUI5VersionHandler(value: string): Promise<string[]> {
        if (value) {
            try {
                const service = await this.provider.getAdtService<UI5RtVersionService>(UI5RtVersionService);
                const version = await service?.getUI5Version();
                this.versionsOnSystem = await this.ui5Service.getSystemRelevantVersions(version);
            } catch (e) {
                this.versionsOnSystem = await this.ui5Service.getRelevantVersions();
            }
        } else {
            this.versionsOnSystem = await this.ui5Service.getRelevantVersions();
        }
        this.ui5VersionDetected = this.ui5Service.detectedVersion;
        return this.versionsOnSystem;
    }

    private async getVersionDefaultValue() {
        if (this.versionsOnSystem && (await this.ui5Service.validateUI5Version(this.versionsOnSystem[0])) === true) {
            return this.versionsOnSystem[0];
        } else {
            return '';
        }
    }

    public async validateSelectedApplication(
        applicationData: { fileType: string },
        checkForAdpOverAdpSupport: boolean,
        checkForAdpOverAdpPartialSupport: boolean,
        manifest: Manifest | null
    ): Promise<void> {
        if (!applicationData) {
            throw new Error(t('validators.selectCannotBeEmptyError', { value: 'Application' }));
        }

        if (!manifest) {
            throw new Error(t('validators.manifestCouldNotBeValidated'));
        }

        this.isV4AppInternalMode = false;
        const fileType = applicationData.fileType;

        this.setAdpOverAdpSupport(checkForAdpOverAdpSupport, checkForAdpOverAdpPartialSupport, fileType);
        await this.validateSmartTemplateApplication(manifest);
    }

    private setAdpOverAdpSupport(
        checkForAdpOverAdpSupport: boolean,
        checkForAdpOverAdpPartialSupport: boolean,
        fileType: string
    ) {
        this.isSupportedAdpOverAdp = !(checkForAdpOverAdpSupport && fileType === 'appdescr_variant');
        this.isPartiallySupportedAdpOverAdp = checkForAdpOverAdpPartialSupport && fileType === 'appdescr_variant';
    }

    private checkForSyncLoadedViews(ui5Settings: Manifest['sap.ui5']) {
        if (ui5Settings?.rootView) {
            // @ts-ignore // TODO:
            this.appSync = !ui5Settings['rootView']['async'];
            return;
        }
        if (ui5Settings?.routing && ui5Settings['routing']['config']) {
            this.appSync = !ui5Settings['routing']['config']['async'];
            return;
        }
        this.appSync = false;
    }

    private async validateSmartTemplateApplication(manifest: Manifest) {
        const isV4App = isV4Application(manifest);
        this.isV4AppInternalMode = isV4App && !this.isCustomerBase;
        const sAppType = getApplicationType(manifest);

        if (isSupportedAppTypeForAdaptationProject(sAppType)) {
            if (manifest['sap.ui5']) {
                if (manifest['sap.ui5'].flexEnabled === false) {
                    throw new Error(t('validators.appDoesNotSupportAdaptation'));
                }
                this.checkForSyncLoadedViews(manifest['sap.ui5']);
            }
        } else {
            throw new Error(t('validators.adpPluginSmartTemplateProjectError'));
        }
    }

    private async applicationPromptValidationHandler(value: Application): Promise<boolean | string> {
        if (value) {
            try {
                const res = await this.manifestService.isAppSupported(this.provider, value.id);

                if (res) {
                    await this.manifestService.loadManifest(this.provider, value.id);

                    const systemVersion = this.ui5Service.systemVersion;
                    const checkForAdpOverAdpSupport =
                        this.ui5VersionDetected && !isFeatureSupportedVersion('1.96.0', systemVersion);
                    const checkForAdpOverAdpPartialSupport =
                        this.ui5VersionDetected &&
                        checkForAdpOverAdpSupport &&
                        isFeatureSupportedVersion('1.90.0', systemVersion);

                    await this.validateSelectedApplication(
                        value,
                        checkForAdpOverAdpSupport,
                        checkForAdpOverAdpPartialSupport,
                        this.manifestService.getManifest(value.id)
                    );
                }
                this.isApplicationSupported = true;
            } catch (e) {
                // this.logger.log(e);
                return e.message;
            }
        } else {
            return t('validators.selectCannotBeEmptyError', { value: 'Application' });
        }
        return true;
    }

    public getIsSupportedAdpOverAdp() {
        return this.isSupportedAdpOverAdp && !this.isPartiallySupportedAdpOverAdp;
    }

    public getIsPartiallySupportedAdpOverAdp() {
        return this.isPartiallySupportedAdpOverAdp;
    }

    private async systemPromptValidationHandler(value: string): Promise<boolean | string> {
        this.manifestService.resetCache();
        this.applicationIds = [];
        this.ui5VersionDetected = true;

        if (!value) {
            if (isAppStudio()) {
                return t('validators.selectCannotBeEmptyError', { value: 'System' });
            }

            return t('validators.inputCannotBeEmpty');
        }

        this.hasSystemAuthentication = this.endpointsService.getSystemRequiresAuth(value);
        if (!this.hasSystemAuthentication) {
            try {
                await this.getSystemData(value);
                this.versionsOnSystem = await this.systemUI5VersionHandler(value);
                await this.getApplications(value);
                return this.validateAdaptationProjectTypes();
            } catch (e) {
                // this.logger.log(e);
                return e.message;
            }
        }

        return true;
    }

    private async setProvider(system: string, client?: string, username?: string, password?: string) {
        let target: AbapTarget;

        if (isAppStudio()) {
            target = {
                destination: system
            };
        } else {
            const auth = this.endpointsService.getSystemAuthDetails(system);

            target = {
                url: auth?.url,
                client: client ?? auth?.client,
                destination: ''
            };
            const storedSystem = await getCredentialsFromStore(
                { url: auth?.url ?? system, client: auth?.client },
                {} as Logger
            );

            if (storedSystem?.authenticationType === AuthenticationType.ReentranceTicket) {
                target.authenticationType = AuthenticationType.ReentranceTicket;
            }
        }

        const requestOptions: AxiosRequestConfig & Partial<ProviderConfiguration> = {
            ignoreCertErrors: false
        };

        if (username && password) {
            requestOptions.auth = { username, password };
        }

        this.provider = await createAbapServiceProvider(target, requestOptions, true, {} as Logger);
    }

    private async getSystemData(system: string, client?: string, username?: string, password?: string): Promise<void> {
        await this.setProvider(system, client, username, password);
        // this.flexUISystem = await this.isFlexUISupportedSystem(); // TODO: Does not work
        this.flexUISystem = { isOnPremise: true, isUIFlex: true }; // TODO: remove fake assign

        try {
            const lrep = this.provider.getLayeredRepository();
            this.systemInfo = await lrep.getSystemInfo();
        } catch (e) {
            // in case request to /sap/bc/lrep/dta_folder/system_info throws error we continue to standart onPremise flow
            this.systemInfo = {
                adaptationProjectTypes: [AdaptationProjectType.ON_PREMISE],
                activeLanguages: []
            };
        }
    }

    private async isFlexUISupportedSystem(): Promise<FlexUISupportedSystem | undefined> {
        if (!this.isCustomerBase) {
            return {
                isOnPremise: true,
                isUIFlex: true
            };
        }

        const adtService = await this.provider.getAdtService<UIFlexService>(UIFlexService);
        const settings = await adtService?.getUIFlex();

        return settings;
    }

    public async getApps(isCustomerBase: boolean, isCloudSystem: boolean) {
        let applicationIds = [];
        let result: AppIndex = [];

        const appIndex = this.provider.getAppIndex();

        try {
            if (isCloudSystem) {
                result = await appIndex.search(S4HANA_APPS_PARAMS);
            } else {
                result = await appIndex.search(ABAP_APPS_PARAMS);

                if (isCustomerBase) {
                    const extraApps = await appIndex.search(ABAP_VARIANT_APPS_PARAMS);
                    result = result.concat(extraApps);
                }
            }

            applicationIds = result
                .map((app) => {
                    return {
                        id: app['sap.app/id'] ?? '',
                        title: app['sap.app/title'] ?? '',
                        ach: app['sap.app/ach'],
                        registrationIds: app['sap.fiori/registrationIds'],
                        fileType: app['fileType'],
                        bspUrl: app['url'],
                        bspName: app['repoName']
                    };
                })
                .sort((appA, appB) => {
                    let titleA = appA.title.toUpperCase();
                    let titleB = appB.title.toUpperCase();
                    if (!titleA.trim()) {
                        titleA = appA.id.toUpperCase();
                    }

                    if (!titleB.trim()) {
                        titleB = appB.id.toUpperCase();
                    }

                    if (titleA < titleB) {
                        return -1;
                    }
                    if (titleA > titleB) {
                        return 1;
                    }
                    return 0;
                });
        } catch (e) {
            throw new Error(t('validators.cannotLoadApplicationsError'));
        }
        return applicationIds;
    }

    private async getApplications(
        system: string,
        username?: string,
        password?: string,
        client?: string
    ): Promise<void> {
        await this.setProvider(system, client, username, password);
        if (!this.flexUISystem) {
            this.flexUISystem = await this.isFlexUISupportedSystem();
        }

        this.applicationIds =
            this.isCloudProject || (this.flexUISystem && (this.flexUISystem.isOnPremise || this.flexUISystem.isUIFlex))
                ? await this.getApps(this.isCustomerBase, this.isCloudProject)
                : [];
        if (this.applicationIds.length === 0) {
            this.logger.log('Applications list is empty. No errors were thrown during execution of the request.');
        }
    }

    private shouldAuthenticate(answers: ConfigurationInfoAnswers): boolean | string {
        return answers.system && this.hasSystemAuthentication && (answers.username === '' || answers.password === '');
    }

    private getNamespacePrompt(isCustomerBase: boolean): YUIQuestion<BasicInfoAnswers> {
        const prompt: InputQuestion<BasicInfoAnswers> = {
            type: 'input',
            name: 'namespace',
            message: t('prompts.namespaceLabel'),
            guiOptions: {
                applyDefaultWhenDirty: true
            },
            default: (answers: BasicInfoAnswers) => generateValidNamespace(answers.projectName, isCustomerBase),
            store: false
        } as InputQuestion<BasicInfoAnswers>;

        if (!isCustomerBase) {
            if (prompt.guiOptions) {
                prompt.guiOptions.type = 'label';
            }
            prompt.when = (answers: BasicInfoAnswers) => {
                return !!answers.projectName;
            };
        } else {
            if (prompt.guiOptions) {
                prompt.guiOptions.mandatory = true;
            }
            prompt.validate = (value: string, answers: BasicInfoAnswers) =>
                validateNamespace(value, answers.projectName, isCustomerBase);
        }

        return prompt;
    }

    public getBasicInfoPrompts(path: string): YUIQuestion<BasicInfoAnswers>[] {
        return [
            {
                type: 'input',
                name: 'projectName',
                message: () => 'Project Name',
                default: () => getDefaultProjectName(path),
                guiOptions: {
                    mandatory: true,
                    hint: getProjectNameTooltip(this.isCustomerBase)
                },
                validate: (value: string) => {
                    return validateProjectName(value, path, this.isCustomerBase);
                },
                store: false
            } as InputQuestion<BasicInfoAnswers>,
            {
                type: 'input',
                name: 'applicationTitle',
                message: t('prompts.appTitleLabel'),
                default: () => t('prompts.appTitleDefault'),
                guiOptions: {
                    mandatory: true,
                    hint: t('prompts.appTitleTooltip')
                },
                validate: (value: string) => {
                    if (!isNotEmptyString(value)) {
                        return t('validators.cannotBeEmpty');
                    }
                    return true;
                },
                store: false
            } as InputQuestion<BasicInfoAnswers>,
            this.getNamespacePrompt(this.isCustomerBase)
        ];
    }

    private async getSystemPrompt() {
        return isAppStudio() ? await this.getSystemListPrompt() : await this.getSystemNativePrompt();
    }

    private async getSystemListPrompt(): Promise<YUIQuestion<ConfigurationInfoAnswers>> {
        return {
            type: 'list',
            name: 'system',
            message: t('prompts.systemLabel'),
            choices: () => this.systemNames,
            guiOptions: {
                hint: t('prompts.systemTooltip')
            },
            when: isAppStudio() ? this.systemInfo?.adaptationProjectTypes?.length : true,
            validate: this.systemPromptValidationHandler.bind(this)
        } as ListQuestion<ConfigurationInfoAnswers>;
    }

    private async getSystemNativePrompt(): Promise<YUIQuestion<ConfigurationInfoAnswers>> {
        return this.isExtensionInstalled ? this.getSystemListPrompt() : this.getSystemInputPrompt();
    }

    private getSystemInputPrompt(): YUIQuestion<ConfigurationInfoAnswers> {
        return {
            type: 'input',
            name: 'system',
            message: 'System URL',
            validate: this.systemPromptValidationHandler.bind(this),
            guiOptions: {
                mandatory: true
            },
            store: false
        } as InputQuestion<ConfigurationInfoAnswers>;
    }

    private getSystemClientPrompt(): YUIQuestion<ConfigurationInfoAnswers> {
        return {
            type: 'input',
            name: 'client',
            message: 'System client',
            validate: validateClient,
            when: (answers: ConfigurationInfoAnswers) => {
                if (answers.system) {
                    return isAppStudio() ? false : !this.isExtensionInstalled;
                }
                return false;
            },
            guiOptions: {
                mandatory: true
            },
            store: false
        } as InputQuestion<ConfigurationInfoAnswers>;
    }

    private getUsernamePrompt(): YUIQuestion<ConfigurationInfoAnswers> {
        return {
            type: 'input',
            name: 'username',
            message: t('prompts.usernameLabel'),
            validate: async (value: string) => {
                if (!isNotEmptyString(value)) {
                    return t('prompts.inputCannotBeEmpty');
                }
                return true;
            },
            when: (answers: ConfigurationInfoAnswers) => {
                if (answers.system) {
                    return this.hasSystemAuthentication;
                } else {
                    return false;
                }
            },
            guiOptions: {
                mandatory: true
            },
            store: false
        } as InputQuestion<ConfigurationInfoAnswers>;
    }

    private getPasswordPrompt(): YUIQuestion<ConfigurationInfoAnswers> {
        return {
            type: 'password',
            guiType: 'login',
            name: 'password',
            message: t('prompts.passwordLabel'),
            mask: '*',
            validate: async (value: string, answers: ConfigurationInfoAnswers) => {
                if (!isNotEmptyString(value)) {
                    return t('prompts.inputCannotBeEmpty');
                }

                // answers.password not set yet, use "value" instead
                try {
                    await this.getSystemData(answers.system, answers.client, answers.username, value);
                    this.versionsOnSystem = await this.systemUI5VersionHandler(answers.system);
                    await this.getApplications(answers.system, answers.username, value, answers.client);
                    this.isLoginSuccessfull = true;
                    if (isAppStudio()) {
                        return this.validateAdaptationProjectTypes();
                    }
                } catch (e) {
                    this.flexUISystem = undefined;
                    // return MessageUtils.getLoginErrorMessage(e?.response);
                    return e?.response;
                }

                return true;
            },
            when: (answers: ConfigurationInfoAnswers) => {
                if (answers.system) {
                    return this.hasSystemAuthentication;
                } else {
                    return false;
                }
            },
            guiOptions: {
                mandatory: true
            },
            store: false
        } as PasswordQuestion<ConfigurationInfoAnswers>;
    }

    private getProjectTypeListPrompt(): YUIQuestion<ConfigurationInfoAnswers> {
        return {
            type: 'list',
            name: 'projectType',
            message: t('prompts.projectTypeLabel'),
            when: (answers: ConfigurationInfoAnswers) =>
                !!answers.system &&
                !this.shouldAuthenticate(answers) &&
                this.systemInfo?.adaptationProjectTypes?.length &&
                this.systemInfo.adaptationProjectTypes.length > 1 &&
                (this.hasSystemAuthentication ? this.isLoginSuccessfull : true),
            choices: () => this.systemInfo.adaptationProjectTypes,
            default: () =>
                this.systemInfo.adaptationProjectTypes.includes(AdaptationProjectType.ON_PREMISE)
                    ? AdaptationProjectType.ON_PREMISE
                    : this.systemInfo.adaptationProjectTypes[0],
            validate: async (value: AdaptationProjectType, answers: ConfigurationInfoAnswers) => {
                this.isCloudProject = value === AdaptationProjectType.CLOUD_READY;
                this.setAdditionalPagesForCloudProjects();

                try {
                    await this.getApplications(answers.system, answers.username, answers.password, answers.client);
                } catch (e) {
                    return e.message;
                }

                if (!isNotEmptyString(value)) {
                    return t('prompts.inputCannotBeEmpty');
                }

                return true;
            },
            guiOptions: {
                hint: t('prompts.projectTypeTooltip'),
                applyDefaultWhenDirty: true
            }
        } as ListQuestion<ConfigurationInfoAnswers>;
    }

    private getProjectTypeLabelPrompt(projectType: AdaptationProjectType): YUIQuestion<ConfigurationInfoAnswers> {
        return {
            type: 'input',
            message: `Project Type: ${projectType}`,
            name: `projectType${projectType}Label`,
            value: this.systemInfo?.adaptationProjectTypes[0],
            when: (answers: ConfigurationInfoAnswers) =>
                !!answers.system &&
                !this.shouldAuthenticate(answers) &&
                this.systemInfo?.adaptationProjectTypes?.length &&
                this.systemInfo.adaptationProjectTypes.length == 1 &&
                this.systemInfo.adaptationProjectTypes[0] == projectType &&
                (this.hasSystemAuthentication ? this.isLoginSuccessfull : true),
            validate: async (_: string, answers: ConfigurationInfoAnswers) => {
                this.isCloudProject = projectType == AdaptationProjectType.CLOUD_READY;
                this.setAdditionalPagesForCloudProjects();

                try {
                    await this.getApplications(answers.system, answers.username, answers.password, answers.client);
                } catch (e) {
                    return e.message;
                }

                return true;
            },
            guiOptions: {
                type: 'label',
                hint: t('prompts.projectTypeInfoTooltip', { type: projectType })
            }
        } as InputQuestion<ConfigurationInfoAnswers>;
    }

    private getNotFlexAndNotDeployableSystemLabelPrompt(): YUIQuestion<ConfigurationInfoAnswers> {
        return {
            type: 'input',
            name: 'notDeployableAndNotFlexSystemLabel',
            message: t('validators.notDeployableNotFlexEnabledSystemError'),
            guiOptions: {
                type: 'label'
            },
            when: () =>
                this.flexUISystem &&
                !this.flexUISystem.isOnPremise &&
                !this.flexUISystem.isUIFlex &&
                !this.isCloudProject &&
                this.systemInfo?.adaptationProjectTypes?.length,
            store: false
        } as InputQuestion<ConfigurationInfoAnswers>;
    }

    private getNotFlexEnabledSystemLabelPrompt(): YUIQuestion<ConfigurationInfoAnswers> {
        return {
            type: 'input',
            name: 'notFlexEnabledSystemLabel',
            message: t('validators.notFlexEnabledError'),
            guiOptions: {
                type: 'label'
            },
            when: () =>
                this.flexUISystem &&
                !this.flexUISystem.isUIFlex &&
                this.flexUISystem.isOnPremise &&
                !this.isCloudProject &&
                this.systemInfo?.adaptationProjectTypes?.length,

            store: false
        } as InputQuestion<ConfigurationInfoAnswers>;
    }

    private getNotDeployableSystemLabelPrompt(): YUIQuestion<ConfigurationInfoAnswers> {
        return {
            type: 'input',
            name: 'notDeployableSystemLabel',
            message: t('validators.notDeployableSystemError'),
            guiOptions: {
                type: 'label'
            },
            when: () =>
                this.flexUISystem &&
                !this.flexUISystem.isOnPremise &&
                this.flexUISystem.isUIFlex &&
                !this.isCloudProject &&
                this.systemInfo?.adaptationProjectTypes?.length,
            store: false
        } as InputQuestion<ConfigurationInfoAnswers>;
    }

    private getApplicationPrompt(): YUIQuestion<ConfigurationInfoAnswers> {
        return this.prompts ? this.getApplicationListPrompt() : this.getApplicationInputPrompt();
    }

    private getApplicationListPrompt(): YUIQuestion<ConfigurationInfoAnswers> {
        return {
            type: 'list',
            name: 'application',
            message: t('prompts.applicationListLabel'),
            when: (answers: ConfigurationInfoAnswers) => {
                // show the field when the system is selected and the user is authenticated if needed
                return (
                    !!answers.system &&
                    !this.shouldAuthenticate(answers) &&
                    (this.hasSystemAuthentication ? this.isLoginSuccessfull : true) &&
                    this.systemInfo?.adaptationProjectTypes?.length
                );
            },
            choices: () => {
                return Array.isArray(this.applicationIds)
                    ? this.applicationIds.map((app) => {
                          const name = app.title
                              ? `${app.title} (${app.id}, ${app.registrationIds}, ${app.ach})`
                              : `${app.id} (${app.registrationIds}, ${app.ach})`;
                          return {
                              value: { id: app.id, fileType: app.fileType, bspUrl: app.bspUrl, bspName: app.bspName },
                              name: name
                                  .replace('(, )', '')
                                  .replace(', , ', ', ')
                                  .replace(', )', ')')
                                  .replace('(, ', '(')
                          };
                      })
                    : this.applicationIds;
            },
            default: '',
            guiOptions: {
                applyDefaultWhenDirty: true,
                hint: t('prompts.applicationListTooltip')
            },
            validate: async (value: Application) => {
                const validationResult = await this.applicationPromptValidationHandler(value);

                if (!isAppStudio()) {
                    return validationResult;
                }

                if (
                    validationResult === t('validators.appDoesNotSupportManifest') ||
                    validationResult === t('validators.appDoesNotSupportAdaptation')
                ) {
                    this.isApplicationSupported = false;
                    return true;
                }

                return validationResult;
            }
        } as ListQuestion<ConfigurationInfoAnswers>;
    }

    private getApplicationInputPrompt(): YUIQuestion<ConfigurationInfoAnswers> {
        return {
            type: 'input',
            name: 'application',
            message: t('prompts.applicationListLabel'),
            validate: this.applicationPromptValidationHandler.bind(this),
            store: false,
            guiOptions: {
                hint: t('prompts.applicationListTooltip')
            }
        } as InputQuestion<ConfigurationInfoAnswers>;
    }

    private getAdpOverAdpInfoPrompt(): YUIQuestion<ConfigurationInfoAnswers> {
        return {
            type: 'input',
            name: 'adpOverAdpInfo',
            message: t('prompts.notSupportedAdpOverAdpLabel'),
            when: (answers: ConfigurationInfoAnswers) =>
                !!answers.application &&
                !this.getIsSupportedAdpOverAdp() &&
                !this.getIsPartiallySupportedAdpOverAdp() &&
                this.isApplicationSupported,
            guiOptions: {
                type: 'label',
                applyDefaultWhenDirty: true
            }
        } as InputQuestion<ConfigurationInfoAnswers>;
    }

    private getAdpOverAdpPartialSupportInfoPrompt(): YUIQuestion<ConfigurationInfoAnswers> {
        return {
            type: 'input',
            name: 'adpOverAdpPartialInfo',
            message: t('prompts.isPartiallySupportedAdpOverAdpLabel'),
            when: (answers: ConfigurationInfoAnswers) =>
                !!answers.application && this.isPartiallySupportedAdpOverAdp && this.isApplicationSupported,
            guiOptions: {
                type: 'label',
                applyDefaultWhenDirty: true
            }
        } as InputQuestion<ConfigurationInfoAnswers>;
    }

    private getApplicationInfoPrompt(): YUIQuestion<ConfigurationInfoAnswers> {
        return {
            type: 'input',
            name: 'appInfo',
            message: t('prompts.appInfoLabel'),
            when: (answers: ConfigurationInfoAnswers) =>
                this.appSync && this.isApplicationSupported && !!answers.application,
            guiOptions: {
                type: 'label',
                applyDefaultWhenDirty: true
            }
        } as InputQuestion<ConfigurationInfoAnswers>;
    }

    private getApplicationV4InfoPrompt(): YUIQuestion<ConfigurationInfoAnswers> {
        return {
            type: 'input',
            name: 'v4Info',
            message: t('prompts.v4AppNotOfficialLabel'),
            when: () => this.isV4AppInternalMode,
            guiOptions: {
                type: 'label',
                applyDefaultWhenDirty: true
            }
        } as InputQuestion<ConfigurationInfoAnswers>;
    }

    private getUi5VersionPrompt(): YUIQuestion<ConfigurationInfoAnswers> {
        return {
            type: 'list',
            name: 'ui5Version',
            message: t('prompts.ui5VersionLabel'),
            when: (answers: ConfigurationInfoAnswers) => {
                // show the field when the system is selected
                return (
                    !!answers.system &&
                    !this.shouldAuthenticate(answers) &&
                    !this.isCloudProject &&
                    this.systemInfo?.adaptationProjectTypes?.length &&
                    (this.hasSystemAuthentication ? this.isLoginSuccessfull : true)
                );
            },
            choices: () => Promise.resolve(this.versionsOnSystem),
            guiOptions: {
                applyDefaultWhenDirty: true,
                hint: t('prompts.ui5VersionTooltip')
            },
            validate: this.ui5Service.validateUI5Version.bind(this),
            default: async () => await this.getVersionDefaultValue()
        } as ListQuestion<ConfigurationInfoAnswers>;
    }

    private getCurrentUI5VersionPrompt(): YUIQuestion<ConfigurationInfoAnswers> {
        return {
            type: 'input',
            name: 'latestUI5version',
            message: t('prompts.currentUI5VersionLabel', { version: this.ui5Service.latestVersion }),
            when: (answers: ConfigurationInfoAnswers) => {
                return answers.system && !this.shouldAuthenticate(answers) && this.isCloudProject;
            },
            guiOptions: {
                type: 'label',
                hint: t('prompts.currentUI5VersionTooltip')
            }
        } as InputQuestion<ConfigurationInfoAnswers>;
    }

    private getVersionInfoPrompt(): YUIQuestion<ConfigurationInfoAnswers> {
        return {
            type: 'input',
            name: 'versionInfo',
            message: t('validators.ui5VersionNotDetectedError'),
            when: (answers: ConfigurationInfoAnswers) =>
                !this.shouldAuthenticate(answers) &&
                !this.ui5VersionDetected &&
                !this.isCloudProject &&
                (this.hasSystemAuthentication ? this.isLoginSuccessfull : true),
            guiOptions: {
                type: 'label',
                applyDefaultWhenDirty: true
            }
        } as InputQuestion<ConfigurationInfoAnswers>;
    }

    private getFioriIdPrompt(): YUIQuestion<ConfigurationInfoAnswers> {
        return {
            type: 'input',
            name: 'fioriId',
            message: t('prompts.fioriIdLabel'),
            guiOptions: {
                hint: t('prompts.fioriIdHint')
            },
            when: (answers: ConfigurationInfoAnswers) => {
                // show the field when the system is selected and in internal mode
                return (
                    answers.system &&
                    !this.isCustomerBase &&
                    !this.shouldAuthenticate(answers) &&
                    this.isApplicationSupported
                );
            },
            default: (answers: ConfigurationInfoAnswers) => {
                const manifest = this.manifestService.getManifest(answers.application.id);
                return manifest ? getCachedFioriId(manifest) : '';
            },
            store: false
        } as InputQuestion<ConfigurationInfoAnswers>;
    }

    private getACHprompt(): YUIQuestion<ConfigurationInfoAnswers> {
        return {
            type: 'input',
            name: 'applicationComponentHierarchy',
            message: t('prompts.achLabel'),
            guiOptions: {
                hint: t('prompts.achHint'),
                mandatory: true
            },
            when: (answers: ConfigurationInfoAnswers) => {
                // show the field when the system is selected and in internal mode
                return (
                    answers.system &&
                    !this.isCustomerBase &&
                    !this.shouldAuthenticate(answers) &&
                    this.isApplicationSupported
                );
            },
            default: (answers: ConfigurationInfoAnswers) => {
                const manifest = this.manifestService.getManifest(answers.application.id);
                return manifest ? getCachedACH(manifest) : '';
            },
            validate: (value: string) => validateAch(value, this.isCustomerBase),
            store: false
        } as InputQuestion<ConfigurationInfoAnswers>;
    }

    private getAppInfoErrorPrompt(): YUIQuestion<ConfigurationInfoAnswers> {
        return {
            type: 'input',
            name: 'applicationInfoError',
            message: t('prompts.adpNotSupported'),
            when: (answers: ConfigurationInfoAnswers) => {
                return (
                    answers.application &&
                    isAppStudio() &&
                    !this.isApplicationSupported &&
                    this.flexUISystem &&
                    this.flexUISystem.isOnPremise &&
                    this.flexUISystem.isUIFlex
                );
            },
            store: false,
            guiOptions: {
                type: 'label',
                link: {
                    text: '(more)',
                    url: 'https://help.sap.com/docs/bas/developing-sap-fiori-app-in-sap-business-application-studio/adaptation-project-for-on-premise-system'
                }
            }
        } as InputQuestion<ConfigurationInfoAnswers>;
    }

    private getConfirmExtProjPrompt(projectName: string): YUIQuestion<ConfigurationInfoAnswers> {
        return {
            type: 'confirm',
            name: 'confirmPrompt',
            message: () => {
                return this.isApplicationSupported && this.appSync
                    ? t('prompts.createExtProjectWithSyncViewsLabel', { value: projectName })
                    : t('prompts.createExtProjectLabel', { value: projectName });
            },
            default: false,
            guiOptions: {
                applyDefaultWhenDirty: true
            },
            when: (answers: ConfigurationInfoAnswers) => answers.application && this._allowExtensionProject(),
            validate: (value: boolean) => {
                if (this.isApplicationSupported && this.appSync) {
                    return !value ? true : this.resolveNodeModuleGenerator();
                }

                return !value ? 'Please select whether you want to continue' : this.resolveNodeModuleGenerator();
            }
        } as ConfirmQuestion<ConfigurationInfoAnswers>;
    }

    public async getConfigurationPrompts(projectName: string): Promise<YUIQuestion<ConfigurationInfoAnswers>[]> {
        await this.endpointsService.getEndpoints();
        this.systemNames = this.endpointsService.getEndpointNames();

        return [
            await this.getSystemPrompt(),
            this.getSystemClientPrompt(),
            this.getUsernamePrompt(),
            this.getPasswordPrompt(),
            this.getProjectTypeListPrompt(),
            this.getProjectTypeLabelPrompt(AdaptationProjectType.CLOUD_READY),
            this.getProjectTypeLabelPrompt(AdaptationProjectType.ON_PREMISE),
            this.getNotFlexAndNotDeployableSystemLabelPrompt(),
            this.getNotFlexEnabledSystemLabelPrompt(),
            this.getNotDeployableSystemLabelPrompt(),
            this.getApplicationPrompt(),
            this.getAdpOverAdpInfoPrompt(),
            this.getAdpOverAdpPartialSupportInfoPrompt(),
            this.getApplicationInfoPrompt(),
            this.getApplicationV4InfoPrompt(),
            this.getUi5VersionPrompt(),
            this.getCurrentUI5VersionPrompt(),
            this.getVersionInfoPrompt(),
            this.getFioriIdPrompt(),
            this.getACHprompt(),
            this.getAppInfoErrorPrompt(),
            this.getConfirmExtProjPrompt(projectName)
        ];
    }

    //FLP Configuration prompts
    private getInboundListPrompt() {
        return {
            type: 'list',
            name: 'inboundId',
            message: t('prompts.inboundId'),
            choices: this.inboundIds,
            default: this.inboundIds[0],
            validate: (value: string) => validateEmptyInput(value, 'inboundId'),
            when: this.isCloudProject && this.inboundIds.length > 0,
            guiOptions: {
                hint: t('tooltips.inboundId')
            }
        };
    }

    private getFlpInfoPrompt(appId: string) {
        return {
            type: 'input',
            message: t('prompts.flpInfo'),
            guiOptions: {
                type: 'label',
                mandatory: false,
                link: {
                    text: 'application page.',
                    url: `https://fioriappslibrary.hana.ondemand.com/sap/fix/externalViewer/${
                        appId ? `index.html?appId=${appId}&releaseGroupTextCombined=SC` : '#/home'
                    }`
                }
            },
            when: this.isCloudProject && this.inboundIds.length === 0
        };
    }

    private getFlpConfigurationTypePrompt() {
        return {
            type: 'input',
            name: 'flpConfigurationTypeLabel',
            message: t('prompts.flpConfigurationType'),
            when: this.isCloudProject,
            validate: true,
            guiOptions: {
                type: 'label',
                hint: t('tooltips.flpConfigurationType'),
                mandatory: false
            }
        };
    }

    private getSemanticObjectPrompt() {
        return {
            type: 'input',
            name: 'semanticObject',
            message: t('prompts.semanticObject'),
            validate: (value: string) => validateByRegex(value, 'semanticObject', '^[A-Za-z0-9_]{0,30}$'),
            guiOptions: {
                hint: t('prompts.semanticObject'),
                mandatory: true
            },
            when: this.isCloudProject && !this.inboundIds.length
        };
    }

    private getActionPrompt() {
        return {
            type: 'input',
            name: 'action',
            message: t('prompts.action'),
            validate: (value: string) => validateByRegex(value, 'action', '^[A-Za-z0-9_]{0,60}$'),
            guiOptions: {
                hint: t('tooltips.action'),
                mandatory: true
            },
            when: this.isCloudProject && !this.inboundIds.length
        };
    }

    private getTitlePrompt() {
        return {
            type: 'input',
            name: 'title',
            message: t('prompts.title'),
            guiOptions: {
                mandatory: true,
                hint: t('tooltips.title')
            },
            when: this.isCloudProject,
            validate: (value: string) => validateEmptyInput(value, 'title')
        };
    }

    private getSubtitlePrompt() {
        return {
            type: 'input',
            name: 'subtitle',
            message: t('prompts.subtitle'),
            guiOptions: {
                hint: t('tooltips.subtitle')
            },
            when: this.isCloudProject
        };
    }

    private getParametersPrompt() {
        return {
            type: 'editor',
            name: 'parameters',
            message: t('prompts.parameters'),
            validate: (value: string) => validateParameters(value),
            store: false,
            guiOptions: {
                hint: t('tooltips.parameters'),
                mandatory: false
            },
            when: this.isCloudProject && this.inboundIds.length === 0
        };
    }

    public async getFlpConfigurationPrompts(appId: string): Promise<any> {
        //TODO: ADD RETURN TYPE
        if (!this.manifestService.getManifest(appId)) {
            await this.manifestService.loadManifest(this.provider, appId);
        }
        const manifest = this.manifestService.getManifest(appId);
        this.inboundIds = getInboundIds(manifest);

        return [
            this.getInboundListPrompt(),
            this.getFlpInfoPrompt(appId),
            this.getFlpConfigurationTypePrompt(),
            this.getSemanticObjectPrompt(),
            this.getActionPrompt(),
            this.getTitlePrompt(),
            this.getSubtitlePrompt(),
            this.getParametersPrompt()
        ];
    }

    //DEPLOY CONFIG PROMPTS
    private getAbapRepositoryPrompt(): YUIQuestion<DeployConfigAnswers> {
        return {
            type: 'input',
            name: 'abapRepository',
            message: t('prompts.abapRepository'),
            guiOptions: {
                hint: t('tooltips.abapRepository'),
                mandatory: true
            },
            validate: (value: string) => validateAbapRepository(value)
        };
    }

    private getInputChoiceChoices(): ChoiceOption[] {
        return [
            { name: InputChoice.ENTER_MANUALLY, value: InputChoice.ENTER_MANUALLY },
            { value: InputChoice.CHOOSE_FROM_EXISTING, name: InputChoice.CHOOSE_FROM_EXISTING }
        ];
    }

    private getDeployConfigDescriptionPrompt(): YUIQuestion<DeployConfigAnswers> {
        return {
            type: 'input',
            name: 'deployConfigDescription',
            message: t('prompts.deployConfigDescription'),
            guiOptions: {
                hint: t('tooltips.deployConfigDescription')
            }
        };
    }

    // private getPackageInputChoicePrompt(
    //     configurationInfoAnswers: ConfigurationInfoAnswers
    // ): ListQuestion<DeployConfigAnswers> {
    //     let packageInputChoiceValid: string | boolean = false;
    //     return {
    //         type: 'list',
    //         name: 'packageInputChoice',
    //         message: t('prompts.packageInputChoice'),
    //         choices: this.getInputChoiceChoices(),
    //         default: (answers: DeployConfigAnswers) => answers.packageInputChoice ?? InputChoice.ENTER_MANUALLY,
    //         guiOptions: {
    //             applyDefaultWhenDirty: true
    //         },
    //         validate: async (value: InputChoice) => {
    //             packageInputChoiceValid = await validatePackageChoiceInput(value, system);
    //             return packageInputChoiceValid;
    //         }
    //     };
    // }

    // public async getDeployConfigPrompts(system: string): Promise<YUIQuestion<DeployConfigAnswers>> {
    //     return [
    //         this.getAbapRepositoryPrompt(),
    //         this.getDeployConfigDescriptionPrompt(),
    //         this.getPackageInputChoicePrompt(system)
    //     ];
    // }
}<|MERGE_RESOLUTION|>--- conflicted
+++ resolved
@@ -15,11 +15,7 @@
 import { Logger } from '@sap-ux/logger';
 import type { Manifest, UI5FlexLayer } from '@sap-ux/project-access';
 import { isExtensionInstalledVsCode } from '@sap-ux/environment-check';
-<<<<<<< HEAD
 import { AbapTarget, createAbapServiceProvider, getCredentialsFromStore } from '@sap-ux/system-access';
-import type { ListQuestion, InputQuestion, YUIQuestion, PasswordQuestion } from '@sap-ux/inquirer-common';
-=======
-import { AbapTarget, createAbapServiceProvider } from '@sap-ux/system-access';
 import type {
     ListQuestion,
     InputQuestion,
@@ -27,7 +23,6 @@
     PasswordQuestion,
     ConfirmQuestion
 } from '@sap-ux/inquirer-common';
->>>>>>> 17d40027
 
 import { t } from '../../i18n';
 import { isCustomerBase } from '../../base/helper';
@@ -66,19 +61,7 @@
 } from './prompt-helpers';
 import { getApplicationType, isSupportedAppTypeForAdaptationProject } from '../../base/app-utils';
 import { ABAP_APPS_PARAMS, ABAP_VARIANT_APPS_PARAMS, S4HANA_APPS_PARAMS } from './constants';
-<<<<<<< HEAD
 import { AuthenticationType } from '@sap-ux/store';
-
-export function getInboundIds(manifest: Manifest): string[] {
-    let inboundIds: string[] = [];
-    if (manifest['sap.app'].crossNavigation && manifest['sap.app'].crossNavigation.inbounds) {
-        // we are taking the first inbound id from the manifest
-        inboundIds = Object.keys(manifest['sap.app'].crossNavigation.inbounds);
-    }
-
-    return inboundIds;
-}
-=======
 import {
     ManifestService,
     getCachedACH,
@@ -86,7 +69,7 @@
     getInboundIds,
     isV4Application
 } from '../../base/services/manifest-service';
->>>>>>> 17d40027
+
 
 export default class ProjectPrompter {
     private logger: Logger;
