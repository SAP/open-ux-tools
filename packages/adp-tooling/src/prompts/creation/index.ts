<<<<<<< HEAD
import { t } from '../../i18n';
import { isCustomerBase } from '../../base/helper';
import { getProjectNames } from '../../base/file-system';
import { BasicInfoAnswers, ConfigurationInfoAnswers, TargetEnvAnswers } from '../../types';
import {
    isNotEmptyString,
    validateAch,
    validateByRegex,
    validateClient,
    validateEmptyInput,
    validateEnvironment,
    validateNamespace,
    validateParameters,
    validateProjectName
} from '../../base/validators';

=======
>>>>>>> 861d76e9
import { isAppStudio } from '@sap-ux/btp-utils';
import {
    AbapServiceProvider,
    AdaptationProjectType,
    AppIndex,
    AxiosRequestConfig,
    OperationsType,
    ProviderConfiguration,
    SystemInfo,
    UI5RtVersionService,
    UIFlexService
} from '@sap-ux/axios-extension';
import { Logger } from '@sap-ux/logger';
import type { Manifest, UI5FlexLayer } from '@sap-ux/project-access';
import { isExtensionInstalledVsCode } from '@sap-ux/environment-check';
import { AbapTarget, createAbapServiceProvider } from '@sap-ux/system-access';
import type { ListQuestion, InputQuestion, YUIQuestion, PasswordQuestion } from '@sap-ux/inquirer-common';

import { t } from '../../i18n';
import { isCustomerBase } from '../../base/helper';
import {
    Application,
    Auth,
    BasicInfoAnswers,
    ChoiceOption,
    ConfigurationInfoAnswers,
    FlexUISupportedSystem,
    Prompts,
    TargetEnvAnswers
} from '../../types';
import {
    isNotEmptyString,
    validateAch,
    validateByRegex,
    validateClient,
    validateEmptyInput,
    validateEnvironment,
    validateNamespace,
    validateParameters,
    validateProjectName
} from '../../base/validators';

import { EndpointsService } from '../../base/services/endpoints-service';
import { UI5VersionService, isFeatureSupportedVersion } from '../../base/services/ui5-version-service';
import { generateValidNamespace, getDefaultProjectName, getProjectNameTooltip } from './prompt-helpers';
import { getApplicationType, isSupportedAppTypeForAdaptationProject, isV4Application } from '../../base/app-utils';

export function isVisible(isCFEnv: boolean, isLoggedIn: boolean): boolean {
    return !isCFEnv || (isCFEnv && isLoggedIn);
}

const S4HANAAppsParams = {
    'sap.app/type': 'application',
    'sap.fiori/cloudDevAdaptationStatus': 'released',
    'fields':
        'sap.app/id,repoName,sap.fiori/cloudDevAdaptationStatus,sap.app/ach,sap.fiori/registrationIds,sap.app/title,url,fileType'
};

const ABAPAppsParams = {
    'fields': 'sap.app/id,sap.app/ach,sap.fiori/registrationIds,sap.app/title,url,fileType,repoName',
    'sap.ui/technology': 'UI5',
    'sap.app/type': 'application',
    'fileType': 'appdescr'
};

const ABAPVariantsAppsParams = {
    'fields': 'sap.app/id,sap.app/ach,sap.fiori/registrationIds,sap.app/title,url,fileType,repoName',
    'sap.ui/technology': 'UI5',
    'sap.app/type': 'application',
    'fileType': 'appdescr_variant',
    'originLayer': 'VENDOR'
};

export function getEnvironments(isCfInstalled: boolean): ChoiceOption<OperationsType>[] {
    const choices: ChoiceOption<OperationsType>[] = [{ name: 'OnPremise', value: 'P' }];

    if (isCfInstalled) {
        choices.push({ name: 'Cloud Foundry', value: 'C' });
    } else {
        // TODO: What to do in case of an error case where you need to call appWizard?
        // TODO: Make mechanism that shows errors or messages vscode style based on environment CLI or yeoman
        // this.appWizard.showInformation(Messages.CLOUD_FOUNDRY_NOT_INSTALLED, MessageType.prompt);
        // console.log(Messages.CLOUD_FOUNDRY_NOT_INSTALLED);
    }

    return choices;
}

export function getNamespacePrompt(
    isCustomerBase: boolean,
    isCfMode: boolean,
    isLoggedIn: boolean
): YUIQuestion<BasicInfoAnswers> {
    const prompt = {
        type: 'input',
        name: 'namespace',
        message: t('prompts.namespaceLabel'),
        guiOptions: {
            applyDefaultWhenDirty: true
        },
        default: (answers: BasicInfoAnswers) => generateValidNamespace(answers.projectName, isCustomerBase),
        store: false,
        when: () => isVisible(isCfMode, isLoggedIn)
    } as InputQuestion<BasicInfoAnswers>;

    if (!isCustomerBase && isVisible(isCfMode, isLoggedIn)) {
        if (prompt.guiOptions) {
            prompt.guiOptions.type = 'label';
        }
        prompt.when = (answers: BasicInfoAnswers) => {
            return !!answers.projectName;
        };
    } else {
        if (prompt.guiOptions) {
            prompt.guiOptions.mandatory = true;
        }
        prompt.validate = (value: string, answers: BasicInfoAnswers) =>
            validateNamespace(value, answers.projectName, isCustomerBase);
    }

    return prompt;
}

export function getInboundIds(manifest: Manifest): string[] {
    let inboundIds: string[] = [];
    if (manifest['sap.app'].crossNavigation && manifest['sap.app'].crossNavigation.inbounds) {
        // we are taking the first inbound id from the manifest
        inboundIds = Object.keys(manifest['sap.app'].crossNavigation.inbounds);
    }

    return inboundIds;
}

export function getInboundIds(manifest: Manifest): string[] {
    let inboundIds: string[] = [];
    if (manifest['sap.app'].crossNavigation && manifest['sap.app'].crossNavigation.inbounds) {
        // we are taking the first inbound id from the manifest
        inboundIds = Object.keys(manifest['sap.app'].crossNavigation.inbounds);
    }

    return inboundIds;
}

export default class ProjectPrompter {
    private logger: Logger;
    private isCustomerBase: boolean;
    private hasSystemAuthentication: boolean;
    private isLoginSuccessfull: boolean;
    private isCFLoginSuccessfull: boolean;
    private flexUISystem: FlexUISupportedSystem | undefined;
    private systemInfo: SystemInfo;
    private applicationIds: any;
    private ui5VersionDetected = true;
    private isCloudProject: boolean;
    private isApplicationSupported: boolean;
    private isV4AppInternalMode: boolean;
    private isSupportedAdpOverAdp: boolean;
    private isPartiallySupportedAdpOverAdp: boolean;

    private appSync: boolean;

    private versionsOnSystem: string[];
    private systemNames: string[];

    private provider: AbapServiceProvider;

    private appManifest: Manifest | null;
    private appManifestUrl: string | null;

    private inboundIds: string[];

    private readonly isExtensionInstalled: boolean;

    private ui5Service: UI5VersionService;
    private endpointsService: EndpointsService;

    private prompts?: Prompts;

    constructor(layer: UI5FlexLayer, prompts?: Prompts) {
        this.prompts = prompts;
        this.isCustomerBase = isCustomerBase(layer);
        this.isExtensionInstalled = isExtensionInstalledVsCode('sapse.sap-ux-application-modeler-extension');

        this.ui5Service = new UI5VersionService(this.isCustomerBase);
        this.endpointsService = new EndpointsService(this.isExtensionInstalled);
    }

    private modifyAdaptationProjectTypes(): void {
        const { adaptationProjectTypes } = this.systemInfo;
        if (adaptationProjectTypes.includes(AdaptationProjectType.CLOUD_READY) && !this.isCustomerBase) {
            this.systemInfo.adaptationProjectTypes = adaptationProjectTypes.filter(
                (type) => type != AdaptationProjectType.CLOUD_READY
            );
        }
    }

    public setAdditionalPagesForCloudProjects(): void {
        if (!this.prompts) {
            return;
        }

        const totalPagesCount = this.prompts.size();

        if (this.isCloudProject && totalPagesCount === 3) {
            const flpConfigPageLabel = {
                name: t('prompts.flpConfigurationStep'),
                description: t('prompts.flpConfigurationDescription')
            };
            const deployConfigPageLabel = {
                name: t('prompts.deploymentConfigStep'),
                description: t('prompts.deploymentConfigDescription')
            };

            this.prompts.splice(3, 0, [flpConfigPageLabel, deployConfigPageLabel]);
        } else if (!this.isCloudProject && totalPagesCount === 5) {
            this.prompts.splice(totalPagesCount - 2, 2, undefined);
        }
    }

    private validateAdaptationProjectTypes(): boolean | string {
        const { adaptationProjectTypes } = this.systemInfo;
        if (adaptationProjectTypes.length === 0) {
            return !this.isCustomerBase ? t('validators.unsupportedSystemInt') : t('validators.unsupportedSystemExt');
        }

        if (
            adaptationProjectTypes.length === 1 &&
            adaptationProjectTypes[0] === AdaptationProjectType.CLOUD_READY &&
            !isCustomerBase
        ) {
            this.systemInfo.adaptationProjectTypes = [];
            return t('validators.unsupportedCloudSystemInt');
        }

        // Internal users are not allowed to create adp cloud projects
        this.modifyAdaptationProjectTypes();

        return true;
    }

    private async systemUI5VersionHandler(value: string): Promise<string[]> {
        if (value) {
            try {
                const service = await this.provider.getAdtService<UI5RtVersionService>(UI5RtVersionService);
                const version = await service?.getUI5Version();
                this.versionsOnSystem = await this.ui5Service.getSystemRelevantVersions(version);
            } catch (e) {
                this.versionsOnSystem = await this.ui5Service.getRelevantVersions();
            }
        } else {
            this.versionsOnSystem = await this.ui5Service.getRelevantVersions();
        }
        this.ui5VersionDetected = this.ui5Service.detectedVersion;
        return this.versionsOnSystem;
    }

    private async getVersionDefaultValue() {
        if (this.versionsOnSystem && (await this.ui5Service.validateUI5Version(this.versionsOnSystem[0])) === true) {
            return this.versionsOnSystem[0];
        } else {
            return '';
        }
    }

    private getCachedFioriId(): string {
        if (
            this.appManifest &&
            this.appManifest['sap.fiori'] &&
            this.appManifest['sap.fiori'].registrationIds &&
            this.appManifest['sap.fiori'].registrationIds.length > 0
        ) {
            return this.appManifest['sap.fiori'].registrationIds.toString();
        }
        return '';
    }

    public async isAppSupported(appId: string): Promise<boolean> {
        this.appManifest = null;
        this.appManifestUrl = null;

        const appIndex = this.provider.getAppIndex();
        const supportsManifest: boolean = await appIndex.getIsManiFirstSupported(appId);

        if (supportsManifest === true) {
            return await this.checkManifestUrlExists(appId);
        } else {
            throw new Error(t('validators.appDoesNotSupportManifest'));
        }
    }

    private async getManifestUrl(appId: string): Promise<string> {
        const appIndex = this.provider.getAppIndex();
        const data = await appIndex.getAppInfo(appId);

        let manifestUrl: string = '';
        if (data) {
            const appInfo = Object.values(data)[0];
            manifestUrl = appInfo?.manifestUrl ?? appInfo?.manifest ?? '';
        }

        this.appManifestUrl = manifestUrl;

        return manifestUrl;
    }

    private async checkManifestUrlExists(id: string) {
        const sManifestUrl = await this.getManifestUrl(id);
        if (sManifestUrl) {
            return true;
        } else {
            throw new Error(t('validators.adpPluginSmartTemplateProjectError'));
        }
    }

    public async validateSelectedApplication(
        applicationData: { fileType: string },
        checkForAdpOverAdpSupport: boolean,
        checkForAdpOverAdpPartialSupport: boolean,
        manifest: Manifest
    ): Promise<void> {
        if (!applicationData) {
            throw new Error(t('validators.selectCannotBeEmptyError', { value: 'Application' }));
        }

        this.isV4AppInternalMode = false;
        const fileType = applicationData.fileType;

        this.setAdpOverAdpSupport(checkForAdpOverAdpSupport, checkForAdpOverAdpPartialSupport, fileType);
        await this.validateSmartTemplateApplication(manifest);
    }

    private setAdpOverAdpSupport(
        checkForAdpOverAdpSupport: boolean,
        checkForAdpOverAdpPartialSupport: boolean,
        fileType: string
    ) {
        this.isSupportedAdpOverAdp = !(checkForAdpOverAdpSupport && fileType === 'appdescr_variant');
        this.isPartiallySupportedAdpOverAdp = checkForAdpOverAdpPartialSupport && fileType === 'appdescr_variant';
    }

    private checkForSyncLoadedViews(ui5Settings: Manifest['sap.ui5']) {
        if (ui5Settings?.rootView) {
            // @ts-ignore // TODO:
            this.appSync = !ui5Settings['rootView']['async'];
            return;
        }
        if (ui5Settings?.routing && ui5Settings['routing']['config']) {
            this.appSync = !ui5Settings['routing']['config']['async'];
            return;
        }
        this.appSync = false;
    }

    private async validateSmartTemplateApplication(manifest: Manifest) {
        const isV4App = isV4Application(manifest);
        this.isV4AppInternalMode = isV4App && !this.isCustomerBase;
        const sAppType = getApplicationType(manifest);

        if (isSupportedAppTypeForAdaptationProject(sAppType)) {
            if (manifest['sap.ui5']) {
                if (manifest['sap.ui5'].flexEnabled === false) {
                    throw new Error(t('validators.appDoesNotSupportAdaptation'));
                }
                this.checkForSyncLoadedViews(manifest['sap.ui5']);
            }
        } else {
            throw new Error(t('validators.adpPluginSmartTemplateProjectError'));
        }
    }

    public async getManifest(manifestUrl: string): Promise<Manifest> {
        try {
            const config: AxiosRequestConfig = {
                url: manifestUrl
            };

            const response = await this.provider.request(config);

            const data = JSON.parse(response.data);

            if (typeof data !== 'object') {
                throw new Error('Manifest parsing error: Manifest is not in expected format.');
            }

            this.appManifest = data;

            return data;
        } catch (error) {
            // this.log.error(`Failed to fetch the manifest with url ${manifestUrl}.`);
            // this.log.debug(error);
            throw error;
        }
    }

    private getCachedApplicationComponentHierarchy(): string {
        if (
            this.appManifest &&
            this.appManifest['sap.app'] &&
            this.appManifest['sap.app'].ach &&
            this.appManifest['sap.app'].ach.length > 0
        ) {
            return this.appManifest['sap.app'].ach.toString();
        }
        return '';
    }

    private async applicationPromptValidationHandler(
        value: Application,
        answers: ConfigurationInfoAnswers
    ): Promise<boolean | string> {
        if (value) {
            try {
                const res = await this.isAppSupported(value.id);

                if (res) {
                    const manifestUrl = await this.getManifestUrl(value.id);
                    const manifest = await this.getManifest(manifestUrl);

                    const systemVersion = this.ui5Service.systemVersion;
                    const checkForAdpOverAdpSupport =
                        this.ui5VersionDetected && !isFeatureSupportedVersion('1.96.0', systemVersion);
                    const checkForAdpOverAdpPartialSupport =
                        this.ui5VersionDetected &&
                        checkForAdpOverAdpSupport &&
                        isFeatureSupportedVersion('1.90.0', systemVersion);

                    await this.validateSelectedApplication(
                        value,
                        checkForAdpOverAdpSupport,
                        checkForAdpOverAdpPartialSupport,
                        manifest
                    );
                }
                this.isApplicationSupported = true;
            } catch (e) {
                // this.logger.log(e);
                return e.message;
            }
        } else {
            return t('validators.selectCannotBeEmptyError', { value: 'Application' });
        }
        return true;
    }

    public getIsSupportedAdpOverAdp() {
        return this.isSupportedAdpOverAdp && !this.isPartiallySupportedAdpOverAdp;
    }

    public getIsPartiallySupportedAdpOverAdp() {
        return this.isPartiallySupportedAdpOverAdp;
    }

    private async systemPromptValidationHandler(value: string): Promise<boolean | string> {
        this.applicationIds = [];
        this.ui5VersionDetected = true;

        if (!value) {
            if (isAppStudio()) {
                return t('validators.selectCannotBeEmptyError', { value: 'System' });
            }

            return t('validators.inputCannotBeEmpty');
        }

        this.hasSystemAuthentication = this.endpointsService.getSystemRequiresAuth(value);
        if (!this.hasSystemAuthentication) {
            try {
                await this.getSystemData(value);
                this.versionsOnSystem = await this.systemUI5VersionHandler(value);
                if (isAppStudio()) {
                    return this.validateAdaptationProjectTypes();
                } else {
                    await this.getApplications(value);
                }
            } catch (e) {
                // this.logger.log(e);
                return e.message;
            }
        }

        return true;
    }

    private async setProvider(system: string, client?: string, username?: string, password?: string) {
        let target: AbapTarget;

        if (isAppStudio()) {
            target = {
                destination: system
            };
        } else {
            const auth = this.endpointsService.getSystemAuthDetails(system);
            target = {
                url: auth?.url,
                client: client ?? auth?.client,
                destination: ''
            };
        }

        const requestOptions: AxiosRequestConfig & Partial<ProviderConfiguration> = {
            ignoreCertErrors: false
        };

        if (username && password) {
            requestOptions.auth = { username, password };
        }

        this.provider = await createAbapServiceProvider(target, requestOptions, true, {} as Logger);
    }

    private async getSystemData(system: string, client?: string, username?: string, password?: string): Promise<void> {
        await this.setProvider(system, client, username, password);
        // this.flexUISystem = await this.isFlexUISupportedSystem(); // TODO: Does not work
        this.flexUISystem = { isOnPremise: true, isUIFlex: true }; // TODO: remove fake assign
        if (isAppStudio()) {
            try {
                const lrep = this.provider.getLayeredRepository();
                this.systemInfo = await lrep.getSystemInfo();
            } catch (e) {
                // in case request to /sap/bc/lrep/dta_folder/system_info throws error we continue to standart onPremise flow
                this.systemInfo = {
                    adaptationProjectTypes: [AdaptationProjectType.ON_PREMISE],
                    activeLanguages: []
                };
            }
        }
    }

    private async isFlexUISupportedSystem(): Promise<FlexUISupportedSystem | undefined> {
        if (!this.isCustomerBase) {
            return {
                isOnPremise: true,
                isUIFlex: true
            };
        }

        const adtService = await this.provider.getAdtService<UIFlexService>(UIFlexService);
        const settings = await adtService?.getUIFlex();

        return settings;
    }

    public async getApps(isCustomerBase: boolean, isCloudSystem: boolean) {
        let applicationIds = [];
        let result: AppIndex = [];

        const appIndex = this.provider.getAppIndex();

        try {
            if (isCloudSystem) {
                result = await appIndex.search(S4HANAAppsParams);
            } else {
                result = await appIndex.search(ABAPAppsParams);

                if (isCustomerBase) {
                    const extraApps = await appIndex.search(ABAPVariantsAppsParams);
                    result = result.concat(extraApps);
                }
            }

            applicationIds = result
                .map((app) => {
                    return {
                        id: app['sap.app/id'] ?? '',
                        title: app['sap.app/title'] ?? '',
                        ach: app['sap.app/ach'],
                        registrationIds: app['sap.fiori/registrationIds'],
                        fileType: app['fileType'],
                        bspUrl: app['url'],
                        bspName: app['repoName']
                    };
                })
                .sort((appA, appB) => {
                    let titleA = appA.title.toUpperCase();
                    let titleB = appB.title.toUpperCase();
                    if (!titleA.trim()) {
                        titleA = appA.id.toUpperCase();
                    }

                    if (!titleB.trim()) {
                        titleB = appB.id.toUpperCase();
                    }

                    if (titleA < titleB) {
                        return -1;
                    }
                    if (titleA > titleB) {
                        return 1;
                    }
                    return 0;
                });
        } catch (e) {
            throw new Error(t('validators.cannotLoadApplicationsError'));
        }
        return applicationIds;
    }

    private async getApplications(
        system: string,
        username?: string,
        password?: string,
        client?: string
    ): Promise<void> {
        await this.setProvider(system, client, username, password);
        if (!this.flexUISystem) {
            this.flexUISystem = await this.isFlexUISupportedSystem();
        }

        this.applicationIds =
            this.isCloudProject || (this.flexUISystem && (this.flexUISystem.isOnPremise || this.flexUISystem.isUIFlex))
                ? await this.getApps(this.isCustomerBase, this.isCloudProject)
                : [];
        if (this.applicationIds.length === 0) {
            this.logger.log('Applications list is empty. No errors were thrown during execution of the request.');
        }
    }

    private shouldAuthenticate(answers: ConfigurationInfoAnswers): boolean | string {
        return answers.system && this.hasSystemAuthentication && (answers.username === '' || answers.password === '');
    }

    public getTargetEnvPrompt(loginEnabled: boolean, isCfInstalled: boolean): YUIQuestion<TargetEnvAnswers>[] {
        return [
            {
                type: 'list',
                name: 'targetEnv',
                message: t('prompts.targetEnvLabel'),
                choices: () => getEnvironments(isCfInstalled),
                default: () => getEnvironments(isCfInstalled)[0]?.name,
                guiOptions: {
                    mandatory: true,
                    hint: t('prompts.targetEnvTooltip')
                },
                validate: (value: OperationsType) => validateEnvironment(value, loginEnabled)
            } as ListQuestion<TargetEnvAnswers>
        ];
    }

    private getNamespacePrompt(
        isCustomerBase: boolean,
        isCfMode: boolean,
        isLoggedIn: boolean
    ): YUIQuestion<BasicInfoAnswers> {
        const prompt: InputQuestion<BasicInfoAnswers> = {
            type: 'input',
            name: 'namespace',
            message: t('prompts.namespaceLabel'),
            guiOptions: {
                applyDefaultWhenDirty: true
            },
            default: (answers: BasicInfoAnswers) => generateValidNamespace(answers.projectName, isCustomerBase),
            store: false,
            when: () => isVisible(isCfMode, isLoggedIn)
        } as InputQuestion<BasicInfoAnswers>;

        if (!isCustomerBase && isVisible(isCfMode, isLoggedIn)) {
            if (prompt.guiOptions) {
                prompt.guiOptions.type = 'label';
            }
            prompt.when = (answers: BasicInfoAnswers) => {
                return !!answers.projectName;
            };
        } else {
            if (prompt.guiOptions) {
                prompt.guiOptions.mandatory = true;
            }
            prompt.validate = (value: string, answers: BasicInfoAnswers) =>
                validateNamespace(value, answers.projectName, isCustomerBase);
        }

        return prompt;
    }

    public getBasicInfoPrompts(path: string, isLoggedIn = false, isCFEnv = false): YUIQuestion<BasicInfoAnswers>[] {
        return [
            {
                type: 'input',
                name: 'projectName',
                message: () => (isCFEnv ? 'Module Name' : 'Project Name'),
                default: () => getDefaultProjectName(path),
                guiOptions: {
                    mandatory: true,
                    hint: getProjectNameTooltip(this.isCustomerBase)
                },
                validate: (value: string) => {
                    return validateProjectName(value, path, this.isCustomerBase, isCFEnv);
                },
                when: () => isVisible(isCFEnv, isLoggedIn),
                store: false
            } as InputQuestion<BasicInfoAnswers>,
            {
                type: 'input',
                name: 'applicationTitle',
                message: t('prompts.appTitleLabel'),
                default: () => t('prompts.appTitleDefault'),
                guiOptions: {
                    mandatory: true,
                    hint: t('prompts.appTitleTooltip')
                },
                validate: (value: string) => {
                    if (!isNotEmptyString(value)) {
                        return t('validators.cannotBeEmpty');
                    }
                    return true;
                },
                when: () => {
                    return isVisible(isCFEnv, isLoggedIn);
                },
                store: false
            } as InputQuestion<BasicInfoAnswers>,
            this.getNamespacePrompt(this.isCustomerBase, isCFEnv, isLoggedIn)
        ];
    }

    private async getSystemPrompt() {
        return isAppStudio() ? await this.getSystemListPrompt() : await this.getSystemNativePrompt();
    }

    private async getSystemListPrompt(): Promise<YUIQuestion<ConfigurationInfoAnswers>> {
        return {
            type: 'list',
            name: 'system',
            message: t('prompts.systemLabel'),
            choices: () => this.systemNames,
            guiOptions: {
                hint: t('prompts.systemTooltip')
            },
            when: isAppStudio() ? this.systemInfo?.adaptationProjectTypes?.length : true,
            validate: this.systemPromptValidationHandler.bind(this)
        } as ListQuestion<ConfigurationInfoAnswers>;
    }

    private async getSystemNativePrompt(): Promise<YUIQuestion<ConfigurationInfoAnswers>> {
        return this.isExtensionInstalled ? this.getSystemListPrompt() : this.getSystemInputPrompt();
    }

    private getSystemInputPrompt(): YUIQuestion<ConfigurationInfoAnswers> {
        return {
            type: 'input',
            name: 'system',
            message: 'System URL',
            validate: this.systemPromptValidationHandler.bind(this),
            guiOptions: {
                mandatory: true
            },
            store: false
        } as InputQuestion<ConfigurationInfoAnswers>;
    }

    private getSystemClientPrompt(): YUIQuestion<ConfigurationInfoAnswers> {
        return {
            type: 'input',
            name: 'client',
            message: 'System client',
            validate: validateClient,
            when: (answers: ConfigurationInfoAnswers) => {
                if (answers.system) {
                    return isAppStudio() ? false : !this.isExtensionInstalled;
                }
                return false;
            },
            guiOptions: {
                mandatory: true
            },
            store: false
        } as InputQuestion<ConfigurationInfoAnswers>;
    }

    private getUsernamePrompt(): YUIQuestion<ConfigurationInfoAnswers> {
        return {
            type: 'input',
            name: 'username',
            message: t('prompts.usernameLabel'),
            validate: async (value: string) => {
                if (!isNotEmptyString(value)) {
                    return t('prompts.inputCannotBeEmpty');
                }
                return true;
            },
            when: (answers: ConfigurationInfoAnswers) => {
                if (answers.system) {
                    return this.hasSystemAuthentication;
                } else {
                    return false;
                }
            },
            guiOptions: {
                mandatory: true
            },
            store: false
        } as InputQuestion<ConfigurationInfoAnswers>;
    }

    private getPasswordPrompt(): YUIQuestion<ConfigurationInfoAnswers> {
        return {
            type: 'password',
            guiType: 'login',
            name: 'password',
            message: t('prompts.passwordLabel'),
            mask: '*',
            validate: async (value: string, answers: ConfigurationInfoAnswers) => {
                if (!isNotEmptyString(value)) {
                    return t('prompts.inputCannotBeEmpty');
                }

                // answers.password not set yet, use "value" instead
                try {
                    await this.getSystemData(answers.system, answers.client, answers.username, value);
                    this.versionsOnSystem = await this.systemUI5VersionHandler(answers.system);
                    await this.getApplications(answers.system, answers.username, value, answers.client);
                    this.isLoginSuccessfull = true;
                    if (isAppStudio()) {
                        return this.validateAdaptationProjectTypes();
                    }
                } catch (e) {
                    this.flexUISystem = undefined;
                    this.isCFLoginSuccessfull = false;
                    // return MessageUtils.getLoginErrorMessage(e?.response);
                    return e?.response;
                }

                return true;
            },
            when: (answers: ConfigurationInfoAnswers) => {
                if (answers.system) {
                    return this.hasSystemAuthentication;
                } else {
                    return false;
                }
            },
            guiOptions: {
                mandatory: true
            },
            store: false
        } as PasswordQuestion<ConfigurationInfoAnswers>;
    }

    private getProjectTypeListPrompt(): YUIQuestion<ConfigurationInfoAnswers> {
        return {
            type: 'list',
            name: 'projectType',
            message: t('prompts.projectTypeLabel'),
            when: (answers: ConfigurationInfoAnswers) =>
                !!answers.system &&
                !this.shouldAuthenticate(answers) &&
                this.systemInfo?.adaptationProjectTypes?.length &&
                this.systemInfo.adaptationProjectTypes.length > 1 &&
                isAppStudio() &&
                (this.hasSystemAuthentication ? this.isLoginSuccessfull : true),
            choices: () => this.systemInfo.adaptationProjectTypes,
            default: () =>
                this.systemInfo.adaptationProjectTypes.includes(AdaptationProjectType.ON_PREMISE)
                    ? AdaptationProjectType.ON_PREMISE
                    : this.systemInfo.adaptationProjectTypes[0],
            validate: async (value: AdaptationProjectType, answers: ConfigurationInfoAnswers) => {
                this.isCloudProject = value === AdaptationProjectType.CLOUD_READY;
                this.setAdditionalPagesForCloudProjects();

                try {
                    await this.getApplications(answers.system, answers.username, answers.password, answers.client);
                } catch (e) {
                    return e.message;
                }

                if (!isNotEmptyString(value)) {
                    return t('prompts.inputCannotBeEmpty');
                }

                return true;
            },
            guiOptions: {
                hint: t('prompts.projectTypeTooltip'),
                applyDefaultWhenDirty: true
            }
        } as ListQuestion<ConfigurationInfoAnswers>;
    }

    private getProjectTypeLabelPrompt(projectType: AdaptationProjectType): YUIQuestion<ConfigurationInfoAnswers> {
        return {
            type: 'input',
            message: `Project Type: ${projectType}`,
            name: `projectType${projectType}Label`,
            value: this.systemInfo?.adaptationProjectTypes[0],
            when: (answers: ConfigurationInfoAnswers) =>
                !!answers.system &&
                !this.shouldAuthenticate(answers) &&
                this.systemInfo?.adaptationProjectTypes?.length &&
                this.systemInfo.adaptationProjectTypes.length == 1 &&
                this.systemInfo.adaptationProjectTypes[0] == projectType &&
                isAppStudio() &&
                (this.hasSystemAuthentication ? this.isLoginSuccessfull : true),
            validate: async (_: string, answers: ConfigurationInfoAnswers) => {
                this.isCloudProject = projectType == AdaptationProjectType.CLOUD_READY;
                this.setAdditionalPagesForCloudProjects();

                try {
                    await this.getApplications(answers.system, answers.username, answers.password, answers.client);
                } catch (e) {
                    return e.message;
                }

                return true;
            },
            guiOptions: {
                type: 'label',
                hint: t('prompts.projectTypeInfoTooltip', { type: projectType })
            }
        } as InputQuestion<ConfigurationInfoAnswers>;
    }

    private getNotFlexAndNotDeployableSystemLabelPrompt(): YUIQuestion<ConfigurationInfoAnswers> {
        return {
            type: 'input',
            name: 'notDeployableAndNotFlexSystemLabel',
            message: t('validators.notDeployableNotFlexEnabledSystemError'),
            guiOptions: {
                type: 'label'
            },
            when: () =>
                this.flexUISystem &&
                !this.flexUISystem.isOnPremise &&
                !this.flexUISystem.isUIFlex &&
                !this.isCloudProject &&
                (isAppStudio() ? this.systemInfo?.adaptationProjectTypes?.length : true),
            store: false
        } as InputQuestion<ConfigurationInfoAnswers>;
    }

    private getNotFlexEnabledSystemLabelPrompt(): YUIQuestion<ConfigurationInfoAnswers> {
        return {
            type: 'input',
            name: 'notFlexEnabledSystemLabel',
            message: t('validators.notFlexEnabledError'),
            guiOptions: {
                type: 'label'
            },
            when: () =>
                this.flexUISystem &&
                !this.flexUISystem.isUIFlex &&
                this.flexUISystem.isOnPremise &&
                !this.isCloudProject &&
                (isAppStudio() ? this.systemInfo?.adaptationProjectTypes?.length : true),

            store: false
        } as InputQuestion<ConfigurationInfoAnswers>;
    }

    private getNotDeployableSystemLabelPrompt(): YUIQuestion<ConfigurationInfoAnswers> {
        return {
            type: 'input',
            name: 'notDeployableSystemLabel',
            message: t('validators.notDeployableSystemError'),
            guiOptions: {
                type: 'label'
            },
            when: () =>
                this.flexUISystem &&
                !this.flexUISystem.isOnPremise &&
                this.flexUISystem.isUIFlex &&
                !this.isCloudProject &&
                (isAppStudio() ? this.systemInfo?.adaptationProjectTypes?.length : true),
            store: false
        } as InputQuestion<ConfigurationInfoAnswers>;
    }

    private getApplicationPrompt(): YUIQuestion<ConfigurationInfoAnswers> {
        return this.prompts ? this.getApplicationListPrompt() : this.getApplicationInputPrompt();
    }

    private getApplicationListPrompt(): YUIQuestion<ConfigurationInfoAnswers> {
        return {
            type: 'list',
            name: 'application',
            message: t('prompts.applicationListLabel'),
            when: (answers: ConfigurationInfoAnswers) => {
                // show the field when the system is selected and the user is authenticated if needed
                return (
                    !!answers.system &&
                    !this.shouldAuthenticate(answers) &&
                    (this.hasSystemAuthentication ? this.isLoginSuccessfull : true) &&
                    // In vscode the flow does not rely on systemInfo
                    (isAppStudio() ? this.systemInfo?.adaptationProjectTypes?.length : true)
                );
            },
            choices: () => {
                return Array.isArray(this.applicationIds)
                    ? this.applicationIds.map((app) => {
                          const name = app.title
                              ? `${app.title} (${app.id}, ${app.registrationIds}, ${app.ach})`
                              : `${app.id} (${app.registrationIds}, ${app.ach})`;
                          return {
                              value: { id: app.id, fileType: app.fileType, bspUrl: app.bspUrl, bspName: app.bspName },
                              name: name
                                  .replace('(, )', '')
                                  .replace(', , ', ', ')
                                  .replace(', )', ')')
                                  .replace('(, ', '(')
                          };
                      })
                    : this.applicationIds;
            },
            default: '',
            guiOptions: {
                applyDefaultWhenDirty: true,
                hint: t('prompts.applicationListTooltip')
            },
            validate: async (value: Application, answers: ConfigurationInfoAnswers) => {
                const validationResult = await this.applicationPromptValidationHandler(value, answers);

                if (!isAppStudio()) {
                    return validationResult;
                }

                if (
                    validationResult === t('validators.appDoesNotSupportManifest') ||
                    validationResult === t('validators.appDoesNotSupportAdaptation')
                ) {
                    this.isApplicationSupported = false;
                    return true;
                }

                return validationResult;
            }
        } as ListQuestion<ConfigurationInfoAnswers>;
    }

    private getApplicationInputPrompt(): YUIQuestion<ConfigurationInfoAnswers> {
        return {
            type: 'input',
            name: 'application',
            message: t('prompts.applicationListLabel'),
            validate: this.applicationPromptValidationHandler.bind(this),
            store: false,
            guiOptions: {
                hint: t('prompts.applicationListTooltip')
            }
        } as InputQuestion<ConfigurationInfoAnswers>;
    }

    private getAdpOverAdpInfoPrompt(): YUIQuestion<ConfigurationInfoAnswers> {
        return {
            type: 'input',
            name: 'adpOverAdpInfo',
            message: t('prompts.notSupportedAdpOverAdpLabel'),
            when: (answers: ConfigurationInfoAnswers) =>
                !!answers.application &&
                !this.getIsSupportedAdpOverAdp() &&
                !this.getIsPartiallySupportedAdpOverAdp() &&
                this.isApplicationSupported,
            guiOptions: {
                type: 'label',
                applyDefaultWhenDirty: true
            }
        } as InputQuestion<ConfigurationInfoAnswers>;
    }

    private getAdpOverAdpPartialSupportInfoPrompt(): YUIQuestion<ConfigurationInfoAnswers> {
        return {
            type: 'input',
            name: 'adpOverAdpPartialInfo',
            message: t('prompts.isPartiallySupportedAdpOverAdpLabel'),
            when: (answers: ConfigurationInfoAnswers) =>
                !!answers.application && this.isPartiallySupportedAdpOverAdp && this.isApplicationSupported,
            guiOptions: {
                type: 'label',
                applyDefaultWhenDirty: true
            }
        } as InputQuestion<ConfigurationInfoAnswers>;
    }

    private getApplicationInfoPrompt(): YUIQuestion<ConfigurationInfoAnswers> {
        return {
            type: 'input',
            name: 'appInfo',
            message: t('prompts.appInfoLabel'),
            when: (answers: ConfigurationInfoAnswers) =>
                this.appSync && this.isApplicationSupported && !!answers.application,
            guiOptions: {
                type: 'label',
                applyDefaultWhenDirty: true
            }
        } as InputQuestion<ConfigurationInfoAnswers>;
    }

    private getApplicationV4InfoPrompt(): YUIQuestion<ConfigurationInfoAnswers> {
        return {
            type: 'input',
            name: 'v4Info',
            message: t('prompts.v4AppNotOfficialLabel'),
            when: () => this.isV4AppInternalMode,
            guiOptions: {
                type: 'label',
                applyDefaultWhenDirty: true
            }
        } as InputQuestion<ConfigurationInfoAnswers>;
    }

    private getUi5VersionPrompt(): YUIQuestion<ConfigurationInfoAnswers> {
        return {
            type: 'list',
            name: 'ui5Version',
            message: t('prompts.ui5VersionLabel'),
            when: (answers: ConfigurationInfoAnswers) => {
                // show the field when the system is selected
                return (
                    !!answers.system &&
                    !this.shouldAuthenticate(answers) &&
                    !this.isCloudProject &&
                    (!isAppStudio() ? true : this.systemInfo?.adaptationProjectTypes?.length) &&
                    (this.hasSystemAuthentication ? this.isLoginSuccessfull : true)
                );
            },
            choices: () => Promise.resolve(this.versionsOnSystem),
            guiOptions: {
                applyDefaultWhenDirty: true,
                hint: t('prompts.ui5VersionTooltip')
            },
            validate: this.ui5Service.validateUI5Version.bind(this),
            default: async () => await this.getVersionDefaultValue()
        } as ListQuestion<ConfigurationInfoAnswers>;
    }

    private getCurrentUI5VersionPrompt(): YUIQuestion<ConfigurationInfoAnswers> {
        return {
            type: 'input',
            name: 'latestUI5version',
            message: t('prompts.currentUI5VersionLabel', { version: this.ui5Service.latestVersion }),
            when: (answers: ConfigurationInfoAnswers) => {
                return answers.system && !this.shouldAuthenticate(answers) && this.isCloudProject;
            },
            guiOptions: {
                type: 'label',
                hint: t('prompts.currentUI5VersionTooltip')
            }
        } as InputQuestion<ConfigurationInfoAnswers>;
    }

    private getVersionInfoPrompt(): YUIQuestion<ConfigurationInfoAnswers> {
        return {
            type: 'input',
            name: 'versionInfo',
            message: t('validators.ui5VersionNotDetectedError'),
            when: (answers: ConfigurationInfoAnswers) =>
                !this.shouldAuthenticate(answers) &&
                !this.ui5VersionDetected &&
                !this.isCloudProject &&
                (this.hasSystemAuthentication ? this.isLoginSuccessfull : true),
            guiOptions: {
                type: 'label',
                applyDefaultWhenDirty: true
            }
        } as InputQuestion<ConfigurationInfoAnswers>;
    }

    private getFioriIdPrompt(): YUIQuestion<ConfigurationInfoAnswers> {
        return {
            type: 'input',
            name: 'fioriId',
            message: t('prompts.fioriIdLabel'),
            guiOptions: {
                hint: t('prompts.fioriIdHint')
            },
            when: (answers: ConfigurationInfoAnswers) => {
                // show the field when the system is selected and in internal mode
                return (
                    answers.system &&
                    !this.isCustomerBase &&
                    !this.shouldAuthenticate(answers) &&
                    this.isApplicationSupported
                );
            },
            default: this.getCachedFioriId(),
            store: false
        } as InputQuestion<ConfigurationInfoAnswers>;
    }

    private getACHprompt(): YUIQuestion<ConfigurationInfoAnswers> {
        return {
            type: 'input',
            name: 'applicationComponentHierarchy',
            message: t('prompts.achLabel'),
            guiOptions: {
                hint: t('prompts.achHint'),
                mandatory: true
            },
            when: (answers: ConfigurationInfoAnswers) => {
                // show the field when the system is selected and in internal mode
                return (
                    answers.system &&
                    !this.isCustomerBase &&
                    !this.shouldAuthenticate(answers) &&
                    this.isApplicationSupported
                );
            },
            default: () => {
                return this.appManifest ? this.getCachedApplicationComponentHierarchy() : '';
            },
            validate: (value: string) => validateAch(value, this.isCustomerBase),
            store: false
        } as InputQuestion<ConfigurationInfoAnswers>;
    }

    private getAppInfoErrorPrompt(): YUIQuestion<ConfigurationInfoAnswers> {
        return {
            type: 'input',
            name: 'applicationInfoError',
            message: t('prompts.adpNotSupported'),
            when: (answers: ConfigurationInfoAnswers) => {
                return (
                    answers.application &&
                    isAppStudio() &&
                    !this.isApplicationSupported &&
                    this.flexUISystem &&
                    this.flexUISystem.isOnPremise &&
                    this.flexUISystem.isUIFlex
                );
            },
            store: false,
            guiOptions: {
                type: 'label',
                link: {
                    text: '(more)',
                    url: 'https://help.sap.com/docs/bas/developing-sap-fiori-app-in-sap-business-application-studio/adaptation-project-for-on-premise-system'
                }
            }
        } as InputQuestion<ConfigurationInfoAnswers>;
    }

    // ----

    public async getConfigurationPrompts(): Promise<YUIQuestion<ConfigurationInfoAnswers>[]> {
        await this.endpointsService.getEndpoints();
        this.systemNames = this.endpointsService.getEndpointNames();

        return [
            await this.getSystemPrompt(),
            this.getSystemClientPrompt(),
            this.getUsernamePrompt(),
            this.getPasswordPrompt(),
            this.getProjectTypeListPrompt(),
            this.getProjectTypeLabelPrompt(AdaptationProjectType.CLOUD_READY),
            this.getProjectTypeLabelPrompt(AdaptationProjectType.ON_PREMISE),
            this.getNotFlexAndNotDeployableSystemLabelPrompt(),
            this.getNotFlexEnabledSystemLabelPrompt(),
            this.getNotDeployableSystemLabelPrompt(),
            this.getApplicationPrompt(),
            this.getAdpOverAdpInfoPrompt(),
            this.getAdpOverAdpPartialSupportInfoPrompt(),
            this.getApplicationInfoPrompt(),
            this.getApplicationV4InfoPrompt(),
            this.getUi5VersionPrompt(),
            this.getCurrentUI5VersionPrompt(),
            this.getVersionInfoPrompt(),
            this.getFioriIdPrompt(),
            this.getACHprompt(),
            this.getAppInfoErrorPrompt()
            // ....
        ];
    }

    //FLP Configuration prompts
    private getInboundListPrompt() {
        return {
            type: 'list',
            name: 'inboundId',
            message: t('prompts.inboundId'),
            choices: this.inboundIds,
            default: this.inboundIds[0],
            validate: (value: string) => validateEmptyInput(value, 'inboundId'),
            when: this.isCloudProject && this.inboundIds.length > 0,
            guiOptions: {
                hint: t('tooltips.inboundId')
            }
        };
    }

    private getFlpInfoPrompt(appId: string) {
        return {
            type: 'input',
            message: t('prompts.flpInfo'),
            guiOptions: {
                type: 'label',
                mandatory: false,
                link: {
                    text: 'application page.',
                    url: `https://fioriappslibrary.hana.ondemand.com/sap/fix/externalViewer/${
                        appId ? `index.html?appId=${appId}&releaseGroupTextCombined=SC` : '#/home'
                    }`
                }
            },
            when: this.isCloudProject && this.inboundIds.length === 0
        };
    }

    private getFlpConfigurationTypePrompt() {
        return {
            type: 'input',
            name: 'flpConfigurationTypeLabel',
            message: t('prompts.flpConfigurationType'),
            when: this.isCloudProject,
            validate: true,
            guiOptions: {
                type: 'label',
                hint: t('tooltips.flpConfigurationType'),
                mandatory: false
            }
        };
    }

    private getSemanticObjectPrompt() {
        return {
            type: 'input',
            name: 'semanticObject',
            message: t('prompts.semanticObject'),
            validate: (value: string) => validateByRegex(value, 'semanticObject', '^[A-Za-z0-9_]{0,30}$'),
            guiOptions: {
                hint: t('prompts.semanticObject'),
                mandatory: true
            },
            when: this.isCloudProject && !this.inboundIds.length
        };
    }

    private getActionPrompt() {
        return {
            type: 'input',
            name: 'action',
            message: t('prompts.action'),
            validate: (value: string) => validateByRegex(value, 'action', '^[A-Za-z0-9_]{0,60}$'),
            guiOptions: {
                hint: t('tooltips.action'),
                mandatory: true
            },
            when: this.isCloudProject && !this.inboundIds.length
        };
    }

    public getTitlePrompt() {
        return {
            type: 'input',
            name: 'title',
            message: t('prompts.title'),
            guiOptions: {
                mandatory: true,
                hint: t('tooltips.title')
            },
            when: this.isCloudProject,
            validate: (value: string) => validateEmptyInput(value, 'title')
        };
    }

    public getSubtitlePrompt() {
        return {
            type: 'input',
            name: 'subtitle',
            message: t('prompts.subtitle'),
            guiOptions: {
                hint: t('tooltips.subtitle')
            },
            when: this.isCloudProject
        };
    }

    public getParametersPrompt() {
        return {
            type: 'editor',
            name: 'parameters',
            message: t('prompts.parameters'),
            validate: (value: string) => validateParameters(value),
            store: false,
            guiOptions: {
                hint: t('tooltips.parameters'),
                mandatory: false
            },
            when: this.isCloudProject && this.inboundIds.length === 0
        };
    }

    public async getFlpConfigurationPrompts(appId: string): Promise<any> {
        if (!this.appManifest) {
            if (!this.appManifestUrl) {
                this.appManifestUrl = await this.getManifestUrl(appId);
            }

            this.appManifest = await this.getManifest(this.appManifestUrl);
        }

        this.inboundIds = getInboundIds(this.appManifest);

        return [
            this.getInboundListPrompt(),
            this.getFlpInfoPrompt(appId),
            this.getFlpConfigurationTypePrompt(),
            this.getSemanticObjectPrompt(),
            this.getActionPrompt(),
            this.getTitlePrompt(),
            this.getSubtitlePrompt(),
            this.getParametersPrompt()
        ];
    }
}<|MERGE_RESOLUTION|>--- conflicted
+++ resolved
@@ -1,4 +1,3 @@
-<<<<<<< HEAD
 import { t } from '../../i18n';
 import { isCustomerBase } from '../../base/helper';
 import { getProjectNames } from '../../base/file-system';
@@ -15,8 +14,6 @@
     validateProjectName
 } from '../../base/validators';
 
-=======
->>>>>>> 861d76e9
 import { isAppStudio } from '@sap-ux/btp-utils';
 import {
     AbapServiceProvider,
