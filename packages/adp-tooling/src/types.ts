import type { UI5FlexLayer, ManifestNamespace } from '@sap-ux/project-access';
import type { DestinationAbapTarget, UrlAbapTarget } from '@sap-ux/system-access';
import type { Adp, BspApp } from '@sap-ux/ui5-config';
import type { OperationsType } from '@sap-ux/axios-extension';
import type { Editor } from 'mem-fs-editor';

export interface DescriptorVariant {
    layer: UI5FlexLayer;
    reference: string;
    id: string;
    namespace: string;
    content: object[];
}

/**
 * Reduce the options exposed as target configuration.
 */
type AbapTarget = DestinationAbapTarget | Pick<UrlAbapTarget, 'url' | 'client' | 'scp'>;

export interface AdpPreviewConfig {
    target: AbapTarget;

    /**
     * If set to true then certification validation errors are ignored.
     */
    ignoreCertErrors?: boolean;
}

export interface OnpremApp {
    /** Application variant id. */
    id: string;
    /** Reference associated with the ID of the base application. */
    reference: string;
    layer?: UI5FlexLayer;
    title?: string;
    /** Optional: Application variant change content. */
    content?: Content[];
}

export interface CloudApp extends OnpremApp {
    /** bspName associated with the ABAP Cloud repository name of the base application. */
    bspName: string;
    /** Cloud app active languages. */
    languages: Language[];
}

export type App = OnpremApp | CloudApp;

export type DeployConfig = Adp | BspApp;

export interface AdpWriterConfig {
    app: App;
    target: AbapTarget;
    ui5?: {
        minVersion?: string;
        version?: string;
        frameworkUrl?: string;
    };
    package?: {
        name?: string;
        description?: string;
    };
    flp?: FlpConfig;
    customConfig?: CustomConfig;
    /**
     * Optional: configuration for deployment to ABAP
     */
    deploy?: DeployConfig;
    options?: {
        /**
         * Optional: if set to true then the generated project will be recognized by the SAP Fiori tools
         */
        fioriTools?: boolean;
    };
}

export interface ChangeInboundNavigation {
    /** Identifier for the inbound navigation. */
    inboundId: string;
    /** Title associated with the inbound navigation. */
    title?: string;
    /** Subtitle associated with the inbound navigation. */
    subTitle?: string;
}

export interface NewInboundNavigation {
    /** Represent business entities that reflect a specific scenario. */
    semanticObject: string;
    /** Operations which can be performed on a semantic object. */
    action: string;
    //** Defined instance of the semantic object (e.g. by specifying the employee ID). */
    additionalParameters?: object;
    /** Title associated with the inbound navigation. */
    title: string;
    /** Optional: Subtitle associated with the inbound navigation. */
    subTitle?: string;
}

export interface InternalInboundNavigation extends NewInboundNavigation {
    /** Identifier for the inbound navigation. */
    inboundId: string;
    /** Flag indicating if the new inbound navigation should be added. */
    addInboundId: boolean;
}

export type FlpConfig = ChangeInboundNavigation | NewInboundNavigation;

export interface Language {
    sap: string;
    i18n: string;
}

export interface ManifestAppdescr {
    fileName: string;
    layer: string;
    fileType: string;
    reference: string;
    id: string;
    namespace: string;
    version: string;
    content: Content[];
}

export interface Content {
    changeType: string;
    content: object;
    texts?: object;
}

export interface CommonChangeProperties {
    changeType: string;
    reference: string;
    namespace: string;
    projectId: string;
    moduleName: string;
    support: {
        generator: string;
        sapui5Version: string;
        command?: string;
    };
    originalLanguage: string;
    layer: string;
    fileType: string;
    fileName: string;
    texts: Record<string, unknown>;
}

export interface ManifestChangeProperties {
    fileName: string;
    fileType: string;
    namespace: string;
    layer: string;
    packageName: string;
    reference: string;
    support: { generator: string };
    changeType: string;
    creation: string;
    content: object;
}

export interface AddXMLChange extends CommonChangeProperties {
    changeType: 'addXML';
    creation: string;
    packageName: string;
    content: {
        targetAggregation: string;
        index: number;
        fragmentPath: string;
    };
    selector: {
        id: string;
        idIsLocal: boolean;
    };
    dependentSelector: Record<string, unknown>;
    jsOnly: boolean;
}

export interface CodeExtChange extends CommonChangeProperties {
    changeType: 'codeExt';
    content: {
        codeRef: string;
    };
    selector: {
        controllerName: string;
    };
}

export const enum TemplateFileName {
    Fragment = 'fragment.xml',
    Controller = 'controller.ejs'
}

export const enum HttpStatusCodes {
    OK = 200,
    CREATED = 201,
    NO_CONTENT = 204,
    BAD_REQUEST = 400,
    UNAUTHORIZED = 401,
    FORBIDDEN = 403,
    NOT_FOUND = 404,
    METHOD_NOT_ALLOWED = 405,
    CONFLICT = 409,
    INTERNAL_SERVER_ERROR = 500,
    NOT_IMPLEMETED = 501,
    SERVICE_UNAVAILABLE = 503
}

export type OperationType = 'read' | 'write' | 'delete';

/**
 * Represents a constructor type that creates an instance of IWriter.
 *
 * @param fs - An instance of Editor used for file system operations.
 * @param projectPath - The root path of the project.
 * @returns An instance of IWriter for handling specific data writing operations.
 */
export type Writer = new (fs: Editor, projectPath: string) => IWriter<any>;

/**
 * Generic interface for handling data associated with specific writer operations.
 * Allows for the typing of data passed to IWriter implementations based on the change type.
 *
 * @template T - The subtype of ChangeType that specifies the kind of change and associated data.
 */
export type IWriterData<T extends ChangeType> = IWriter<GeneratorData<T>>;

/**
 * Defines a generic interface for writer classes, specialized by the type of data they handle.
 *
 * @template T - The specific type of data the writer will handle, determined by the associated ChangeType.
 */
export interface IWriter<T> {
    /**
     * Writes the provided data to the project.
     *
     * @param data - The data needed for the writer function, specific to the type of change being made.
     */
    write(data: T): Promise<void>;
}

/**
 * Enumerates the types of changes that can be made, each representing a specific kind of modification.
 */
export const enum ChangeType {
    ADD_NEW_MODEL = 'appdescr_ui5_addNewModel',
    ADD_ANNOTATIONS_TO_ODATA = 'appdescr_app_addAnnotationsToOData',
    CHANGE_DATA_SOURCE = 'appdescr_app_changeDataSource',
    ADD_COMPONENT_USAGES = 'appdescr_ui5_addComponentUsages',
    ADD_LIBRARY_REFERENCE = 'appdescr_ui5_addLibraries',
    CHANGE_INBOUND = 'appdescr_app_changeInbound'
}

/**
 * Maps a ChangeType to the corresponding data structure needed for that type of change.
 * This conditional type ensures type safety by linking each change type with its relevant data model.
 *
 * @template T - A subtype of ChangeType indicating the specific type of change.
 */
export type GeneratorData<T extends ChangeType> = T extends ChangeType.ADD_ANNOTATIONS_TO_ODATA
    ? AnnotationsData
    : T extends ChangeType.ADD_COMPONENT_USAGES
    ? ComponentUsagesData
    : T extends ChangeType.ADD_LIBRARY_REFERENCE
    ? ComponentUsagesData
    : T extends ChangeType.ADD_NEW_MODEL
    ? NewModelData
    : T extends ChangeType.CHANGE_DATA_SOURCE
    ? DataSourceData
    : T extends ChangeType.CHANGE_INBOUND
    ? InboundData
    : never;

export interface AnnotationsData {
    projectData: AdpProjectData;
    timestamp: number;
    /** Indicates whether the annotation is for internal use only. */
    isInternalUsage: boolean;
    annotation: {
        /** Optional name of the annotation file. */
        fileName?: string;
        /** Data source associated with the annotation. */
        dataSource: string;
        /** Path to the annotation file. */
        filePath: string;
    };
}

export interface ComponentUsagesData {
    projectData: AdpProjectData;
    timestamp: number;
    component: {
        /** Indicates whether the component is loaded lazily. */
        isLazy: string;
        /** Unique ID for the component usage. */
        usageId: string;
        /** Name of the component. */
        name: string;
        /** Serialized data specific to the component. */
        data: string;
        /** Settings related to the component. */
        settings: string;
    };
    library: {
        /** Reference to the component's library. */
        reference: string;
        /** Optional flag indicating if the library reference is lazy. */
        referenceIsLazy?: string;
    };
}

export interface NewModelData {
    projectData: AdpProjectData;
    timestamp: number;
    annotation: {
        /** Name of the OData annotation data source. */
        dataSourceName: string;
        /** Optional URI of the OData annotation data source. */
        dataSourceURI?: string;
        /** Optional settings for the OData annotation. */
        settings?: string;
    };
    service: {
        /** Name of the OData service. */
        name: string;
        /** URI of the OData service. */
        uri: string;
        /** Name of the OData service model. */
        modelName: string;
        /** Version of OData used. */
        version: string;
        /** Settings for the OData service model. */
        modelSettings: string;
    };
    /** Indicates whether annotation mode is added. */
    addAnnotationMode: boolean;
}

export interface DataSourceData {
    variant: DescriptorVariant;
    dataSources: Record<string, ManifestNamespace.DataSource>;
    answers: ChangeDataSourceAnswers;
}

export interface InboundData {
    projectData: AdpProjectData;
    timestamp: number;
    /** Identifier for the inbound navigation data. */
    inboundId: string;
    flp: {
        /** Title associated with the inbound navigation data. */
        title: PropertyValueType;
        /** Subtitle associated with the inbound navigation data. */
        subTitle: PropertyValueType;
        /** Icon associated with the inbound navigation data. */
        icon: PropertyValueType;
    };
    /** Optional flag indicating if the project is in safe mode. */
    isInSafeMode?: boolean;
}

export interface InboundContent {
    inboundId: string;
    entityPropertyChange: { propertyPath: string; operation: string; propertyValue: unknown }[];
}

export type DataSourceItem = {
    uri?: string;
    type: string;
    settings: {
        [key: string]: unknown;
    };
};

export type PropertyValueType = 'boolean' | 'number' | 'string' | 'binding' | 'object';

export interface AdpProjectData {
    path: string;
    title: string;
    namespace: string;
    ui5Version: string;
    name: string;
    layer: UI5FlexLayer;
    environment: string;
    safeMode: boolean;
    sourceSystem: string;
    applicationIdx: string;
    reference: string;
    id: string;
}

<<<<<<< HEAD
export interface ChangeDataSourceAnswers {
    /** Data Source identifier  */
    id: string;
    /** Data Source URI */
    uri: string;
    /** Data Source Max Age */
    maxAge?: number;
    /** Data Source Annotation URI */
    annotationUri?: string;
}

export type DataSource = ManifestNamespace.DataSource & { dataSourceName: string; annotations: string[] };

export interface AdpCustomConfig {
=======
export interface CustomConfig {
>>>>>>> aaa14d03
    adp: {
        safeMode: boolean;
        environment: OperationsType;
    };
}

export interface InboundChangeContentAddInboundId {
    inbound: {
        [inboundId: string]: AddInboundModel;
    };
}
export interface AddInboundModel {
    /** Represent business entities that reflect a specific scenario. */
    semanticObject: string;
    /** Operations which can be performed on a semantic object. */
    action: string;
    /** Title associated with the inbound navigation data. */
    title: string;
    /** Optional: Subtitle associated with the inbound navigation data. */
    subTitle?: string;
    signature: AddInboundSignitureModel;
}
export interface AddInboundSignitureModel {
    parameters: InboundParameters;
    //** Defined instance of the semantic object (e.g. by specifying the employee ID). */
    additionalParameters: string;
}
export interface InboundParameters {
    'sap-appvar-id'?: object;
    'sap-priority'?: object;
}

export interface InboundChange {
    inbound: {
        [key: string]: {
            /** Represent business entities that reflect a specific scenario. */
            semanticObject: string;
            /** Operations which can be performed on a semantic object. */
            action: string;
            /** Icon associated with the inbound navigation data. */
            icon: string;
            /** Title associated with the inbound navigation data. */
            title: string;
            /** Subtitle associated with the inbound navigation data. */
            subTitle: string;
            signature: {
                parameters: object | string;
                //** Defined instance of the semantic object (e.g. by specifying the employee ID). */
                additionalParameters: 'allowed';
            };
        };
    };
}<|MERGE_RESOLUTION|>--- conflicted
+++ resolved
@@ -388,7 +388,6 @@
     id: string;
 }
 
-<<<<<<< HEAD
 export interface ChangeDataSourceAnswers {
     /** Data Source identifier  */
     id: string;
@@ -402,10 +401,7 @@
 
 export type DataSource = ManifestNamespace.DataSource & { dataSourceName: string; annotations: string[] };
 
-export interface AdpCustomConfig {
-=======
 export interface CustomConfig {
->>>>>>> aaa14d03
     adp: {
         safeMode: boolean;
         environment: OperationsType;
