--- conflicted
+++ resolved
@@ -40,15 +40,9 @@
      */
     ignoreCertErrors?: boolean;
     /**
-<<<<<<< HEAD
-     * For CF ADP projects: when set to 'dist', serve resources from local dist instead of backend merge.
-     */
-    useLocal?: string;
-=======
      * For CF ADP projects: path to build output folder (e.g., 'dist') to serve resources directly.
      */
     cfBuildPath?: string;
->>>>>>> 7c7cdf7c
 }
 
 export interface OnpremApp {
@@ -1065,15 +1059,9 @@
          */
         serviceInstanceGuid?: string;
         /**
-<<<<<<< HEAD
          * Backend URLs from service instance keys.
          */
         backendUrls?: string[];
-=======
-         * Backend URL from service instance keys.
-         */
-        backendUrl?: string;
->>>>>>> 7c7cdf7c
         /**
          * OAuth paths extracted from xs-app.json routes that have a source property.
          */
@@ -1108,11 +1096,7 @@
     manifest: Manifest;
     html5RepoRuntimeGuid: string;
     serviceInstanceGuid?: string;
-<<<<<<< HEAD
     backendUrls?: string[];
-=======
-    backendUrl?: string;
->>>>>>> 7c7cdf7c
     oauthPaths?: string[];
     projectPath: string;
     addStandaloneApprouter?: boolean;
