--- conflicted
+++ resolved
@@ -83,17 +83,12 @@
     action: string;
     //** Defined instance of the semantic object (e.g. by specifying the employee ID). */
     additionalParameters?: object;
-<<<<<<< HEAD
-    configurationType: FlpConfigurationType;
-}
-=======
     title: string;
     subTitle?: string;
     inboundId?: string;
 }
 
 export type FlpConfig = ChangeInboundNavigation | NewInboundNavigation;
->>>>>>> 328b15de
 
 export interface Language {
     sap: string;
