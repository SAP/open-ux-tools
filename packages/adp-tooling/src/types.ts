--- conflicted
+++ resolved
@@ -391,7 +391,6 @@
     annotationUri?: string;
 }
 
-<<<<<<< HEAD
 export interface AddAnnotationsAnswers {
     /** Data Source identifier  */
     id: string;
@@ -403,12 +402,38 @@
 
 export type DataSource = ManifestNamespace.DataSource & { dataSourceName: string; annotations: string[] };
 
-export interface AdpCustomConfig {
-=======
-export type DataSource = ManifestNamespace.DataSource & { dataSourceName: string; annotations: string[] };
+export interface ChangeDataSourceAnswers {
+    /** Data Source identifier  */
+    id: string;
+    /** Data Source URI */
+    uri: string;
+    /** Data Source Max Age */
+    maxAge?: number;
+    /** Data Source Annotation URI */
+    annotationUri?: string;
+}
+
+export interface AddAnnotationsAnswers {
+    /** Data Source identifier  */
+    id: string;
+    /** Selected option for Annotation File */
+    fileSelectOption: number;
+    /** Annotation File path */
+    filePath: string;
+}
+
+export interface ChangeDataSourceAnswers {
+    /** Data Source identifier  */
+    id: string;
+    /** Data Source URI */
+    uri: string;
+    /** Data Source Max Age */
+    maxAge?: number;
+    /** Data Source Annotation URI */
+    annotationUri?: string;
+}
 
 export interface CustomConfig {
->>>>>>> 53aa66b7
     adp: {
         safeMode: boolean;
         environment: OperationsType;
