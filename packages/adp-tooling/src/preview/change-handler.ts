import type { Editor } from 'mem-fs-editor';
import type { AddXMLChange, CommonChangeProperties, CodeExtChange } from '../types';
import { join } from 'path';
import { DirName } from '@sap-ux/project-access';
import type { Logger } from '@sap-ux/logger';
import { render } from 'ejs';
import { randomBytes } from 'crypto';

const OBJECT_PAGE_CUSTOM_SECTION = 'OBJECT_PAGE_CUSTOM_SECTION';
<<<<<<< HEAD
=======
const OBJECT_PAGE_HEADER_FIELD = 'OBJECT_PAGE_HEADER_FIELD';
>>>>>>> 9b593930

interface FragmentTemplateConfig<T = { [key: string]: any }> {
    /**
     * Relative path to ../../templates/rta, includes template file name
     */
    path: string;
    getData: () => T;
}

const fragmentTemplateDefinitions: Record<string, FragmentTemplateConfig> = {
    [OBJECT_PAGE_CUSTOM_SECTION]: {
        path: 'common/op-custom-section.xml',
        getData: () => {
            const uuid = randomBytes(4).toString('hex');
            return {
                ids: {
                    objectPageSection: `op-section-${uuid}`,
                    objectPageSubSection: `op-subsection-${uuid}`,
                    hBox: `hbox-${uuid}`
                }
            };
        }
<<<<<<< HEAD
=======
    },
    [OBJECT_PAGE_HEADER_FIELD]: {
        path: 'common/header-field.xml',
        getData: () => {
            const uuid = randomBytes(4).toString('hex');
            return {
                ids: {
                    vBoxContainer: `vBox-${uuid}`,
                    label: `label-${uuid}`
                }
            };
        }
>>>>>>> 9b593930
    }
};

/**
 * A mapping object that defines how to extract change content data from changes based on their type.
 */
export const moduleNameContentMap: { [key: string]: (change: CommonChangeProperties) => string } = {
    codeExt: (change) => ((change as CodeExtChange).content?.codeRef ?? '').replace('.js', ''),
    addXML: (change) => (change as AddXMLChange).content?.fragmentPath ?? ''
} as const;

/**
 * Sets the moduleName property of the provided change to also support old changes with newer UI5 versions.
 *
 * @param change change to be fixed
 * @param logger logger instance
 */

/**
 * Attempts to fix a change object by setting its moduleName based on its reference and changeType
 * to also support old changes with newer UI5 versions.
 *
 * @param {CommonChangeProperties} change - The change object to be fixed.
 * @param {Logger} logger - An instance for logging warnings, errors, or informational messages.
 */
export function tryFixChange(change: CommonChangeProperties, logger: Logger) {
    try {
        const prefix = change.reference.replace(/\./g, '/');
        change.moduleName = `${prefix}/changes/${moduleNameContentMap[change.changeType](change)}`;
    } catch (error) {
        logger.warn('Could not fix missing module name.');
    }
}

/**
 * Determines whether a given change is of type `AddXMLChange`.
 *
 * @param {CommonChangeProperties} change - The change object to check.
 * @returns {boolean} `true` if the `changeType` is either 'addXML' or 'addXMLAtExtensionPoint',
 *          indicating the change is of type `AddXMLChange`.
 */
export function isAddXMLChange(change: CommonChangeProperties): change is AddXMLChange {
    return change.changeType === 'addXML' || change.changeType === 'addXMLAtExtensionPoint';
}

/**
 * Asynchronously adds an XML fragment to the project if it doesn't already exist.
 *
 * @param {string} basePath - The base path of the project.
 * @param {AddXMLChange} change - The change data, including the fragment path.
 * @param {Editor} fs - The mem-fs-editor instance.
 * @param {Logger} logger - The logging instance.
 */
export function addXmlFragment(basePath: string, change: AddXMLChange, fs: Editor, logger: Logger): void {
    const { fragmentPath } = change.content;
    const fullPath = join(basePath, DirName.Changes, fragmentPath);
    const templateConfig = fragmentTemplateDefinitions[change.content?.templateName ?? ''];
    try {
        if (templateConfig) {
            const fragmentTemplatePath = join(__dirname, '../../templates/rta', templateConfig.path);
            const text = fs.read(fragmentTemplatePath);
            const template = render(text, templateConfig.getData());
            fs.write(fullPath, template);
        } else {
            // copy default fragment template
            const templateName = 'fragment.xml'; /* TemplateFileName.Fragment */
            const fragmentTemplatePath = join(__dirname, '../../templates/rta', templateName);
            fs.copy(fragmentTemplatePath, fullPath);
        }
        logger.info(`XML Fragment "${fragmentPath}" was created`);
    } catch (error) {
        logger.error(`Failed to create XML Fragment "${fragmentPath}": ${error}`);
    }
}<|MERGE_RESOLUTION|>--- conflicted
+++ resolved
@@ -7,10 +7,7 @@
 import { randomBytes } from 'crypto';
 
 const OBJECT_PAGE_CUSTOM_SECTION = 'OBJECT_PAGE_CUSTOM_SECTION';
-<<<<<<< HEAD
-=======
 const OBJECT_PAGE_HEADER_FIELD = 'OBJECT_PAGE_HEADER_FIELD';
->>>>>>> 9b593930
 
 interface FragmentTemplateConfig<T = { [key: string]: any }> {
     /**
@@ -33,8 +30,6 @@
                 }
             };
         }
-<<<<<<< HEAD
-=======
     },
     [OBJECT_PAGE_HEADER_FIELD]: {
         path: 'common/header-field.xml',
@@ -47,7 +42,6 @@
                 }
             };
         }
->>>>>>> 9b593930
     }
 };
 
