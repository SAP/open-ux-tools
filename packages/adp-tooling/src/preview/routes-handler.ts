import * as fs from 'fs';
import * as os from 'os';
import * as path from 'path';
import { renderFile } from 'ejs';
import sanitize from 'sanitize-filename';
import { isAppStudio } from '@sap-ux/btp-utils';
import type { ToolsLogger } from '@sap-ux/logger';
import type { MiddlewareUtils } from '@ui5/server';
import type { ReaderCollection, Resource } from '@ui5/fs';
import type { NextFunction, Request, Response } from 'express';
import { createAbapServiceProvider } from '@sap-ux/system-access';
import { DirName, filterDataSourcesByType } from '@sap-ux/project-access';

import { getVariant } from '../base/helper';
import { TemplateFileName, HttpStatusCodes } from '../types';
<<<<<<< HEAD
import type { AdpPreviewConfig, CodeExtChange } from '../types';
import { ManifestService } from '../base/abap/manifest-service';
import { ODataService, getDataSources } from '../base/abap/odata-service';
=======
import { DirName, FileName } from '@sap-ux/project-access';
import { type CodeExtChange } from '../types';
import { ManifestService } from '../base/abap/manifest-service';
import type { DataSources } from '../base/abap/manifest-service';
import { getAdpConfig, getVariant } from '../base/helper';
import { createAbapServiceProvider } from '@sap-ux/system-access';
>>>>>>> 2ee6ef8d

interface WriteControllerBody {
    controllerName: string;
    projectId: string;
}

interface AnnotationFileDetails {
    fileName?: string;
    annotationPath?: string;
    annotationPathFromRoot?: string;
    annotationExistsInWS: boolean;
}

interface AnnotationDataSourceMap {
    [key: string]: {
        serviceUrl: string;
        annotationDetails: AnnotationFileDetails;
    };
}
export interface AnnotationDataSourceResponse {
    isRunningInBAS: boolean;
    annotationDataSourceMap: AnnotationDataSourceMap;
}

/**
 * @description Handles API Routes
 */
export default class RoutesHandler {
    /**
     * Constructor taking project as input.
     *
     * @param config - The adaptation project's configuration.
     * @param project - Reference to the root of the project.
     * @param util - middleware utilities provided by the UI5 CLI.
     * @param logger - Logger instance.
     */
    constructor(
        private readonly config: AdpPreviewConfig,
        private readonly project: ReaderCollection,
        private readonly util: MiddlewareUtils,
        private readonly logger: ToolsLogger
    ) {}

    /**
     * Reads files from workspace by given search pattern.
     *
     * @param pattern Search pattern
     * @returns Array of files
     */
    private async readAllFilesByGlob(pattern: string): Promise<Resource[]> {
        return this.project.byGlob(pattern);
    }

    /**
     * Sends response with data to the client.
     *
     * @param res Response
     * @param data Data that is sent to the client
     * @param contentType Content type, defaults to json
     */
    private sendFilesResponse(res: Response, data: object | string, contentType: string = 'application/json') {
        res.status(HttpStatusCodes.OK).contentType(contentType).send(data);
    }

    /**
     * Sanitizes and handles error messages.
     *
     * @param res Response
     * @param next Next function
     * @param e Error
     * @param e.message Error message
     */
    private handleErrorMessage(res: Response, next: NextFunction, e: { message: string }): void {
        const sanitizedMsg = sanitize(e.message);
        this.logger.error(sanitizedMsg);
        res.status(HttpStatusCodes.INTERNAL_SERVER_ERROR).send({ message: sanitizedMsg });
        next(e);
    }

    /**
     * Handler for reading all fragment files from the workspace.
     *
     * @param _ Request
     * @param res Response
     * @param next Next Function
     */
    public handleReadAllFragments = async (_: Request, res: Response, next: NextFunction) => {
        try {
            const files = await this.readAllFilesByGlob('/**/changes/fragments/*.fragment.xml');

            const fileNames = files.map((f) => ({
                fragmentName: f.getName()
            }));

            this.sendFilesResponse(res, {
                fragments: fileNames,
                message: `${fileNames.length} fragments found in the project workspace.`
            });
            this.logger.debug(`Read fragments ${JSON.stringify(fileNames)}`);
        } catch (e) {
            this.handleErrorMessage(res, next, e);
        }
    };

    /**
     * Handler for reading all controller extension files from the workspace.
     *
     * @param _ Request
     * @param res Response
     * @param next Next Function
     */
    public handleReadAllControllers = async (_: Request, res: Response, next: NextFunction) => {
        try {
            const files = await this.readAllFilesByGlob('/**/changes/coding/*.js');

            const fileNames = files.map((f) => ({
                controllerName: f.getName()
            }));

            this.sendFilesResponse(res, {
                controllers: fileNames,
                message: `${fileNames.length} controllers found in the project workspace.`
            });
            this.logger.debug(`Read controllers ${JSON.stringify(fileNames)}`);
        } catch (e) {
            this.handleErrorMessage(res, next, e);
        }
    };

    /**
     * Handler for retrieving existing controller extension data from the workspace.
     *
     * @param req Request
     * @param res Response
     * @param next Next Function
     */
    public handleGetControllerExtensionData = async (req: Request, res: Response, next: NextFunction) => {
        try {
            const params = req.params as { controllerName: string };
            const controllerName = sanitize(params.controllerName);
            const codeExtFiles = await this.readAllFilesByGlob('/**/changes/*_codeExt.change');

            let controllerPathFromRoot = '';
            let controllerExists = false;
            let controllerPath = '';
            let changeFilePath = '';

            const project = this.util.getProject();
            const sourcePath = project.getSourcePath();
            const projectName = project.getName();

            const getPath = (projectPath: string, fileName: string, folder: string = DirName.Coding) =>
                path.join(projectPath, DirName.Changes, folder, fileName).split(path.sep).join(path.posix.sep);

            for (const file of codeExtFiles) {
                const fileStr = await file.getString();
                const change = JSON.parse(fileStr) as CodeExtChange;

                if (change.selector.controllerName === controllerName) {
                    const fileName = change.content.codeRef.replace('coding/', '');
                    controllerPath = getPath(sourcePath, fileName);
                    controllerPathFromRoot = getPath(projectName, fileName);
                    changeFilePath = getPath(projectName, file.getName(), '');
                    controllerExists = true;
                    break;
                }
            }

            if (controllerExists && !fs.existsSync(controllerPath)) {
                const errorMsg = `Please delete the change file at "${changeFilePath}" and retry creating the controller extension.`;
                this.logger.debug(errorMsg);
                res.status(HttpStatusCodes.NOT_FOUND).send({ message: errorMsg });
                return;
            }

            const isRunningInBAS = isAppStudio();

            this.sendFilesResponse(res, {
                controllerExists,
                controllerPath: os.platform() === 'win32' ? `/${controllerPath}` : controllerPath,
                controllerPathFromRoot,
                isRunningInBAS
            });
            this.logger.debug(
                controllerExists
                    ? `Controller exists at '${controllerPath}'`
                    : `Controller with controllerName '${controllerName}' does not exist`
            );
        } catch (e) {
            this.handleErrorMessage(res, next, e);
        }
    };

    /**
     * Handler for writing a controller extension file to the workspace.
     *
     * @param req Request
     * @param res Response
     * @param next Next Function
     */
    public handleWriteControllerExt = async (req: Request, res: Response, next: NextFunction) => {
        try {
            const data = req.body as WriteControllerBody;

            const controllerExtName = sanitize(data.controllerName);
            const projectId = data.projectId;

            const sourcePath = this.util.getProject().getSourcePath();

            if (!controllerExtName) {
                res.status(HttpStatusCodes.BAD_REQUEST).send('Controller extension name was not provided!');
                this.logger.debug('Bad request. Controller extension name was not provided!');
                return;
            }

            const fullPath = path.join(sourcePath, DirName.Changes, DirName.Coding);
            const filePath = path.join(fullPath, `${controllerExtName}.js`);

            if (!fs.existsSync(fullPath)) {
                fs.mkdirSync(fullPath, { recursive: true });
            }

            if (fs.existsSync(filePath)) {
                res.status(HttpStatusCodes.CONFLICT).send(
                    `Controller extension with name "${controllerExtName}" already exists`
                );
                this.logger.debug(`Controller extension with name "${controllerExtName}" already exists`);
                return;
            }

            const controllerExtPath = `${projectId}.${controllerExtName}`;

            const controllerTemplateFilePath = path.join(__dirname, '../../templates/rta', TemplateFileName.Controller);

            renderFile(controllerTemplateFilePath, { controllerExtPath }, {}, (err, str) => {
                if (err) {
                    throw new Error('Error rendering template: ' + err.message);
                }

                fs.writeFileSync(filePath, str, { encoding: 'utf8' });
            });

            const message = 'Controller extension created!';
            res.status(HttpStatusCodes.CREATED).send(message);
            this.logger.debug(`Controller extension with name "${controllerExtName}" was created`);
        } catch (e) {
            const sanitizedMsg = sanitize(e.message);
            this.logger.error(sanitizedMsg);
            res.status(HttpStatusCodes.INTERNAL_SERVER_ERROR).send(sanitizedMsg);
            next(e);
        }
    };

<<<<<<< HEAD
    public handleMetadataCheck = async (_: Request, res: Response, next: NextFunction): Promise<void> => {
        const project = this.util.getProject();
        const basePath = project.getRootPath();
        const variant = getVariant(basePath);

        try {
            const provider = await createAbapServiceProvider(
                this.config.target,
                { ignoreCertErrors: this.config.ignoreCertErrors },
                true,
                this.logger
            );

            const manifestService = await ManifestService.initMergedManifest(provider, basePath, variant, this.logger);
            const manifest = manifestService.getManifest();
            const metadataService = new ODataService(manifest, manifestService.getAppInfo(), provider, this.logger);
            const allDataSources = getDataSources(manifest);
            const dataSourceIds = Object.entries(filterDataSourcesByType(allDataSources, 'OData'));

            const results: Record<string, { success: boolean; metadata?: string; uri: string; message?: string }> = {};

            for (const [id, { uri }] of dataSourceIds) {
                try {
                    const metadata = await metadataService.getMetadata(id);
                    results[id] = {
                        success: true,
                        metadata,
                        uri
                    };
                } catch (e) {
                    this.logger.error(`Failed to retrieve metadata for '${id}': ${e.message}`);
                    // Record the failure in the results object
                    results[id] = {
                        success: false,
                        message: e.message,
                        uri
                    };
                }
            }

            res.status(200).json({
                success: true,
                results
            });
        } catch (e: any) {
            this.logger.error(`Failed to retrieve metadata for data sources. Error: ${e.message}`);
            this.handleErrorMessage(res, next, e);
        }
    };
=======
    /**
     * Handler for mapping annotation files with datasoruce.
     *
     * @param _req Request
     * @param res Response
     * @param next Next Function
     */
    public handleGetAllAnnotationFilesMappedByDataSource = async (_req: Request, res: Response, next: NextFunction) => {
        try {
            const isRunningInBAS = isAppStudio();

            const manifestService = await this.getManifestService();
            const dataSources = manifestService.getManifestDataSources();
            const apiResponse: AnnotationDataSourceResponse = {
                isRunningInBAS,
                annotationDataSourceMap: {}
            };

            for (const dataSourceId in dataSources) {
                if (dataSources[dataSourceId].type === 'OData') {
                    apiResponse.annotationDataSourceMap[dataSourceId] = {
                        annotationDetails: {
                            annotationExistsInWS: false
                        },
                        serviceUrl: dataSources[dataSourceId].uri
                    };
                }
                this.fillAnnotationDataSourceMap(dataSources, dataSourceId, apiResponse.annotationDataSourceMap);
            }
            this.sendFilesResponse(res, apiResponse);
        } catch (e) {
            this.handleErrorMessage(res, next, e);
        }
    };

    /**
     * Add local annotation details to api response.
     *
     * @param dataSources DataSources
     * @param dataSourceId string
     * @param apiResponse AnnotationDataSourceMap
     */
    private fillAnnotationDataSourceMap(
        dataSources: DataSources,
        dataSourceId: string,
        apiResponse: AnnotationDataSourceMap
    ): void {
        const project = this.util.getProject();
        const getPath = (projectPath: string, relativePath: string): string =>
            path.join(projectPath, relativePath).split(path.sep).join(path.posix.sep);
        const annotations = [...(dataSources[dataSourceId].settings?.annotations ?? [])].reverse();
        for (const annotation of annotations) {
            const annotationSetting = dataSources[annotation];
            if (annotationSetting.type === 'ODataAnnotation') {
                const ui5NamespaceUri = `ui5://${project.getNamespace()}`;
                if (annotationSetting.uri.startsWith(ui5NamespaceUri)) {
                    const localAnnotationUri = annotationSetting.uri.replace(ui5NamespaceUri, '');
                    const annotationPath = getPath(project.getSourcePath(), localAnnotationUri);
                    const annotationPathFromRoot = getPath(project.getName(), localAnnotationUri);
                    const annotationExists = fs.existsSync(annotationPath);
                    apiResponse[dataSourceId].annotationDetails = {
                        fileName: path.parse(localAnnotationUri).base,
                        annotationPath: os.platform() === 'win32' ? `/${annotationPath}` : annotationPath,
                        annotationPathFromRoot,
                        annotationExistsInWS: annotationExists
                    };
                }
                if (apiResponse[dataSourceId].annotationDetails.annotationExistsInWS) {
                    break;
                }
            }
        }
    }

    /**
     * Returns manifest service.
     *
     * @returns Promise<ManifestService>
     */
    private async getManifestService(): Promise<ManifestService> {
        const project = this.util.getProject();
        const basePath = project.getRootPath();
        const variant = getVariant(basePath);
        const { target, ignoreCertErrors = false } = await getAdpConfig(
            basePath,
            path.join(basePath, FileName.Ui5Yaml)
        );
        const provider = await createAbapServiceProvider(target, { ignoreCertErrors }, true, this.logger);
        return await ManifestService.initMergedManifest(provider, basePath, variant, this.logger);
    }
>>>>>>> 2ee6ef8d
}<|MERGE_RESOLUTION|>--- conflicted
+++ resolved
@@ -9,22 +9,13 @@
 import type { ReaderCollection, Resource } from '@ui5/fs';
 import type { NextFunction, Request, Response } from 'express';
 import { createAbapServiceProvider } from '@sap-ux/system-access';
-import { DirName, filterDataSourcesByType } from '@sap-ux/project-access';
-
-import { getVariant } from '../base/helper';
+import { DirName, FileName, filterDataSourcesByType } from '@sap-ux/project-access';
+
+import { getAdpConfig, getVariant } from '../base/helper';
 import { TemplateFileName, HttpStatusCodes } from '../types';
-<<<<<<< HEAD
 import type { AdpPreviewConfig, CodeExtChange } from '../types';
 import { ManifestService } from '../base/abap/manifest-service';
-import { ODataService, getDataSources } from '../base/abap/odata-service';
-=======
-import { DirName, FileName } from '@sap-ux/project-access';
-import { type CodeExtChange } from '../types';
-import { ManifestService } from '../base/abap/manifest-service';
-import type { DataSources } from '../base/abap/manifest-service';
-import { getAdpConfig, getVariant } from '../base/helper';
-import { createAbapServiceProvider } from '@sap-ux/system-access';
->>>>>>> 2ee6ef8d
+import { DataSources, ODataService, getDataSources } from '../base/abap/odata-service';
 
 interface WriteControllerBody {
     controllerName: string;
@@ -278,7 +269,6 @@
         }
     };
 
-<<<<<<< HEAD
     public handleMetadataCheck = async (_: Request, res: Response, next: NextFunction): Promise<void> => {
         const project = this.util.getProject();
         const basePath = project.getRootPath();
@@ -328,7 +318,6 @@
             this.handleErrorMessage(res, next, e);
         }
     };
-=======
     /**
      * Handler for mapping annotation files with datasoruce.
      *
@@ -341,7 +330,7 @@
             const isRunningInBAS = isAppStudio();
 
             const manifestService = await this.getManifestService();
-            const dataSources = manifestService.getManifestDataSources();
+            const dataSources = getDataSources(manifestService.getManifest());
             const apiResponse: AnnotationDataSourceResponse = {
                 isRunningInBAS,
                 annotationDataSourceMap: {}
@@ -419,5 +408,4 @@
         const provider = await createAbapServiceProvider(target, { ignoreCertErrors }, true, this.logger);
         return await ManifestService.initMergedManifest(provider, basePath, variant, this.logger);
     }
->>>>>>> 2ee6ef8d
 }