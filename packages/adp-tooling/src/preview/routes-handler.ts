import * as fs from 'fs';
import * as os from 'os';
import * as path from 'path';
import { renderFile } from 'ejs';
import sanitize from 'sanitize-filename';
import type { ToolsLogger } from '@sap-ux/logger';
import type { MiddlewareUtils } from '@ui5/server';
import type { ReaderCollection, Resource } from '@ui5/fs';
import type { NextFunction, Request, Response } from 'express';

import { TemplateFileName, HttpStatusCodes } from '../types';
import { DirName } from '@sap-ux/project-access';
import type { CodeExtChange } from '../types';

interface WriteControllerBody {
    controllerName: string;
    projectId: string;
}

/**
 * @description Handles API Routes
 */
export default class RoutesHandler {
    /**
     * Constructor taking project as input.
     *
     * @param project Reference to the root of the project
     * @param util middleware utilities provided by the UI5 CLI
     * @param logger Logger instance
     */
    constructor(
        private readonly project: ReaderCollection,
        private readonly util: MiddlewareUtils,
        private readonly logger: ToolsLogger
    ) {}

    /**
     * Reads files from workspace by given search pattern.
     *
     * @param pattern Search pattern
     * @returns Array of files
     */
    private async readAllFilesByGlob(pattern: string): Promise<Resource[]> {
        return this.project.byGlob(pattern);
    }

    /**
     * Sends response with data to the client.
     *
     * @param res Response
     * @param data Data that is sent to the client
     * @param contentType Content type, defaults to json
     */
    private sendFilesResponse(res: Response, data: object | string, contentType: string = 'application/json') {
        res.status(HttpStatusCodes.OK).contentType(contentType).send(data);
    }

    /**
     * Sanitizes and handles error messages.
     *
     * @param res Response
     * @param next Next function
     * @param e Error
     * @param e.message Error message
     */
    private handleErrorMessage(res: Response, next: NextFunction, e: { message: string }): void {
        const sanitizedMsg = sanitize(e.message);
        this.logger.error(sanitizedMsg);
        res.status(HttpStatusCodes.INTERNAL_SERVER_ERROR).send({ message: sanitizedMsg });
        next(e);
    }

    /**
     * Handler for reading all fragment files from the workspace.
     *
     * @param _ Request
     * @param res Response
     * @param next Next Function
     */
    public handleReadAllFragments = async (_: Request, res: Response, next: NextFunction) => {
        try {
            const files = await this.readAllFilesByGlob('/**/changes/fragments/*.fragment.xml');

            const fileNames = files.map((f) => ({
                fragmentName: f.getName()
            }));

            this.sendFilesResponse(res, {
                fragments: fileNames,
                message: `${fileNames.length} fragments found in the project workspace.`
            });
            this.logger.debug(`Read fragments ${JSON.stringify(fileNames)}`);
        } catch (e) {
            this.handleErrorMessage(res, next, e);
        }
    };

    /**
<<<<<<< HEAD
=======
     * Handler for writing a fragment file to the workspace.
     *
     * @param req Request
     * @param res Response
     * @param next Next Function
     */
    public handleWriteFragment = async (req: Request, res: Response, next: NextFunction) => {
        try {
            const data = req.body as WriteFragmentBody;

            const fragmentName = sanitize(data.fragmentName);

            const sourcePath = this.util.getProject().getSourcePath();

            if (!fragmentName) {
                res.status(HttpStatusCodes.BAD_REQUEST).send('Fragment name was not provided!');
                this.logger.debug('Bad request. Fragment name was not provided!');
                return;
            }

            const fullPath = path.join(sourcePath, DirName.Changes, DirName.Fragments);
            const filePath = path.join(fullPath, `${fragmentName}.fragment.xml`);

            if (!fs.existsSync(fullPath)) {
                fs.mkdirSync(fullPath, { recursive: true });
            }

            if (fs.existsSync(filePath)) {
                res.status(HttpStatusCodes.CONFLICT).send(`Fragment with name "${fragmentName}" already exists`);
                this.logger.debug(`XML Fragment with name "${fragmentName}" was created`);
                return;
            }

            // Copy the template XML Fragment to the project's workspace
            const fragmentTemplatePath = path.join(__dirname, '../../templates/rta', TemplateFileName.Fragment);
            fs.copyFileSync(fragmentTemplatePath, filePath);

            const message = 'XML Fragment created';
            res.status(HttpStatusCodes.CREATED).send(message);
            this.logger.debug(`XML Fragment with name "${fragmentName}" was created`);
        } catch (e) {
            const sanitizedMsg = sanitize(e.message);
            this.logger.error(sanitizedMsg);
            res.status(HttpStatusCodes.INTERNAL_SERVER_ERROR).send(sanitizedMsg);
            next(e);
        }
    };

    /**
>>>>>>> 67b0be25
     * Handler for reading all controller extension files from the workspace.
     *
     * @param _ Request
     * @param res Response
     * @param next Next Function
     */
    public handleReadAllControllers = async (_: Request, res: Response, next: NextFunction) => {
        try {
            const files = await this.readAllFilesByGlob('/**/changes/coding/*.js');

            const fileNames = files.map((f) => ({
                controllerName: f.getName()
            }));

            this.sendFilesResponse(res, {
                controllers: fileNames,
                message: `${fileNames.length} controllers found in the project workspace.`
            });
            this.logger.debug(`Read controllers ${JSON.stringify(fileNames)}`);
        } catch (e) {
            this.handleErrorMessage(res, next, e);
        }
    };

    /**
     * Handler for retrieving existing controller extension data from the workspace.
     *
     * @param req Request
     * @param res Response
     * @param next Next Function
     */
    public handleGetControllerExtensionData = async (req: Request, res: Response, next: NextFunction) => {
        try {
            const params = req.params as { controllerName: string };
            const controllerName = sanitize(params.controllerName);
            const codeExtFiles = await this.readAllFilesByGlob('/**/changes/*_codeExt.change');

            let controllerPathFromRoot = '';
            let controllerExists = false;
            let controllerPath = '';
            let changeFilePath = '';

            const project = this.util.getProject();
            const sourcePath = project.getSourcePath();
            const projectName = project.getName();

            const getPath = (projectPath: string, fileName: string, folder: string = DirName.Coding) =>
                path.join(projectPath, DirName.Changes, folder, fileName).split(path.sep).join(path.posix.sep);

            for (const file of codeExtFiles) {
                const fileStr = await file.getString();
                const change = JSON.parse(fileStr) as CodeExtChange;

                if (change.selector.controllerName === controllerName) {
                    const fileName = change.content.codeRef.replace('coding/', '');
                    controllerPath = getPath(sourcePath, fileName);
                    controllerPathFromRoot = getPath(projectName, fileName);
                    changeFilePath = getPath(projectName, file.getName(), '');
                    controllerExists = true;
                    break;
                }
            }

            if (controllerExists && !fs.existsSync(controllerPath)) {
                const errorMsg = `Please delete the change file at "${changeFilePath}" and retry creating the controller extension.`;
                this.logger.debug(errorMsg);
                res.status(HttpStatusCodes.NOT_FOUND).send({ message: errorMsg });
                return;
            }

            this.sendFilesResponse(res, {
                controllerExists,
                controllerPath: os.platform() === 'win32' ? `/${controllerPath}` : controllerPath,
                controllerPathFromRoot
            });
            this.logger.debug(
                controllerExists
                    ? `Controller exists at '${controllerPath}'`
                    : `Controller with controllerName '${controllerName}' does not exist`
            );
        } catch (e) {
            this.handleErrorMessage(res, next, e);
        }
    };

    /**
     * Handler for writing a controller extension file to the workspace.
     *
     * @param req Request
     * @param res Response
     * @param next Next Function
     */
    public handleWriteControllerExt = async (req: Request, res: Response, next: NextFunction) => {
        try {
            const data = req.body as WriteControllerBody;

            const controllerExtName = sanitize(data.controllerName);
            const projectId = data.projectId;

            const sourcePath = this.util.getProject().getSourcePath();

            if (!controllerExtName) {
                res.status(HttpStatusCodes.BAD_REQUEST).send('Controller extension name was not provided!');
                this.logger.debug('Bad request. Controller extension name was not provided!');
                return;
            }

            const fullPath = path.join(sourcePath, DirName.Changes, DirName.Coding);
            const filePath = path.join(fullPath, `${controllerExtName}.js`);

            if (!fs.existsSync(fullPath)) {
                fs.mkdirSync(fullPath, { recursive: true });
            }

            if (fs.existsSync(filePath)) {
                res.status(HttpStatusCodes.CONFLICT).send(
                    `Controller extension with name "${controllerExtName}" already exists`
                );
                this.logger.debug(`Controller extension with name "${controllerExtName}" already exists`);
                return;
            }

            const controllerExtPath = `${projectId}.${controllerExtName}`;

            const controllerTemplateFilePath = path.join(__dirname, '../../templates/rta', TemplateFileName.Controller);

            renderFile(controllerTemplateFilePath, { controllerExtPath }, {}, (err, str) => {
                if (err) {
                    throw new Error('Error rendering template: ' + err.message);
                }

                fs.writeFileSync(filePath, str, { encoding: 'utf8' });
            });

            const message = 'Controller extension created!';
            res.status(HttpStatusCodes.CREATED).send(message);
            this.logger.debug(`Controller extension with name "${controllerExtName}" was created`);
        } catch (e) {
            const sanitizedMsg = sanitize(e.message);
            this.logger.error(sanitizedMsg);
            res.status(HttpStatusCodes.INTERNAL_SERVER_ERROR).send(sanitizedMsg);
            next(e);
        }
    };
}<|MERGE_RESOLUTION|>--- conflicted
+++ resolved
@@ -96,58 +96,6 @@
     };
 
     /**
-<<<<<<< HEAD
-=======
-     * Handler for writing a fragment file to the workspace.
-     *
-     * @param req Request
-     * @param res Response
-     * @param next Next Function
-     */
-    public handleWriteFragment = async (req: Request, res: Response, next: NextFunction) => {
-        try {
-            const data = req.body as WriteFragmentBody;
-
-            const fragmentName = sanitize(data.fragmentName);
-
-            const sourcePath = this.util.getProject().getSourcePath();
-
-            if (!fragmentName) {
-                res.status(HttpStatusCodes.BAD_REQUEST).send('Fragment name was not provided!');
-                this.logger.debug('Bad request. Fragment name was not provided!');
-                return;
-            }
-
-            const fullPath = path.join(sourcePath, DirName.Changes, DirName.Fragments);
-            const filePath = path.join(fullPath, `${fragmentName}.fragment.xml`);
-
-            if (!fs.existsSync(fullPath)) {
-                fs.mkdirSync(fullPath, { recursive: true });
-            }
-
-            if (fs.existsSync(filePath)) {
-                res.status(HttpStatusCodes.CONFLICT).send(`Fragment with name "${fragmentName}" already exists`);
-                this.logger.debug(`XML Fragment with name "${fragmentName}" was created`);
-                return;
-            }
-
-            // Copy the template XML Fragment to the project's workspace
-            const fragmentTemplatePath = path.join(__dirname, '../../templates/rta', TemplateFileName.Fragment);
-            fs.copyFileSync(fragmentTemplatePath, filePath);
-
-            const message = 'XML Fragment created';
-            res.status(HttpStatusCodes.CREATED).send(message);
-            this.logger.debug(`XML Fragment with name "${fragmentName}" was created`);
-        } catch (e) {
-            const sanitizedMsg = sanitize(e.message);
-            this.logger.error(sanitizedMsg);
-            res.status(HttpStatusCodes.INTERNAL_SERVER_ERROR).send(sanitizedMsg);
-            next(e);
-        }
-    };
-
-    /**
->>>>>>> 67b0be25
      * Handler for reading all controller extension files from the workspace.
      *
      * @param _ Request
