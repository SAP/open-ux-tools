import ZipFile from 'adm-zip';
import type { Editor } from 'mem-fs-editor';
import type { ReaderCollection } from '@ui5/fs';
import type { MiddlewareUtils } from '@ui5/server';
import type { NextFunction, Request, Response, Router, RequestHandler } from 'express';

import type { Logger, ToolsLogger } from '@sap-ux/logger';
import type { UI5FlexLayer } from '@sap-ux/project-access';
import { createAbapServiceProvider } from '@sap-ux/system-access';
import type { LayeredRepositoryService, MergedAppDescriptor } from '@sap-ux/axios-extension';

import RoutesHandler from './routes-handler';
<<<<<<< HEAD
import { addXmlFragment, isAddXMLChange, moduleNameContentMap, tryFixChange } from './change-handler';
import type { AdpPreviewConfig, CommonChangeProperties, DescriptorVariant, OperationType } from '../types';
=======
import type { AdpPreviewConfig, CommonChangeProperties, DescriptorVariant, OperationType } from '../types';
import type { Editor } from 'mem-fs-editor';
import {
    addAnnotationFile,
    addXmlFragment,
    isAddAnnotationChange,
    isAddXMLChange,
    moduleNameContentMap,
    tryFixChange
} from './change-handler';
>>>>>>> 2ee6ef8d
declare global {
    // false positive, const can't be used here https://github.com/eslint/eslint/issues/15896
    // eslint-disable-next-line no-var
    var __SAP_UX_MANIFEST_SYNC_REQUIRED__: boolean | undefined;
}

export const enum ApiRoutes {
    FRAGMENT = '/adp/api/fragment',
    CONTROLLER = '/adp/api/controller',
    CODE_EXT = '/adp/api/code_ext/:controllerName',
<<<<<<< HEAD
    METADATA = '/adp/api/metadata'
=======
    ANNOTATION = '/adp/api/annotation'
>>>>>>> 2ee6ef8d
}

/**
 * Instance of an adaptation project handling requests and data transformation.
 */
export class AdpPreview {
    /**
     * Merged descriptor variant with reference app manifest
     */
    private mergedDescriptor: MergedAppDescriptor;
    /**
     * Routes handler class to handle API requests
     */
    private routesHandler: RoutesHandler;

    private lrep: LayeredRepositoryService | undefined;
    private descriptorVariantId: string | undefined;

    /**
     * @returns merged manifest.
     */
    get descriptor(): MergedAppDescriptor {
        if (this.mergedDescriptor) {
            return this.mergedDescriptor;
        } else {
            throw new Error('Not initialized');
        }
    }

    /**
     * @returns a list of resources required to the adaptation project as well as the original app.
     */
    get resources(): {
        [name: string]: string;
    } {
        if (this.mergedDescriptor) {
            const resources = {
                [this.mergedDescriptor.name]: this.mergedDescriptor.url
            };
            this.mergedDescriptor.asyncHints.libs?.forEach((lib) => {
                if (lib.url?.url) {
                    resources[lib.name] = lib.url.url;
                }
            });
            this.mergedDescriptor.asyncHints.components?.forEach((comp) => {
                if (comp.url?.url) {
                    resources[comp.name] = comp.url.url;
                }
            });
            return resources;
        } else {
            throw new Error('Not initialized');
        }
    }

    /**
     * Constructor taking the config and a logger as input.
     *
     * @param config adp config
     * @param project reference to the root of the project
     * @param util middleware utilities provided by the UI5 CLI
     * @param logger logger instance
     */
    constructor(
        private readonly config: AdpPreviewConfig,
        private readonly project: ReaderCollection,
        private readonly util: MiddlewareUtils,
        private readonly logger: ToolsLogger
    ) {
        this.routesHandler = new RoutesHandler(config, project, util, logger);
    }

    /**
     * Fetch all required configurations from the backend and initialize all configurations.
     *
     * @param descriptorVariant descriptor variant from the project
     * @returns the UI5 flex layer for which editing is enabled
     */
    async init(descriptorVariant: DescriptorVariant): Promise<UI5FlexLayer> {
        this.descriptorVariantId = descriptorVariant.id;
        const provider = await createAbapServiceProvider(
            this.config.target,
            { ignoreCertErrors: this.config.ignoreCertErrors },
            true,
            this.logger
        );
        this.lrep = provider.getLayeredRepository();
        // fetch a merged descriptor from the backend
        await this.lrep.getCsrfToken();

        await this.sync();
        return descriptorVariant.layer;
    }

    /**
     * Synchronize local changes with the backend.
     * The descriptor is refreshed only if the global flag is set to true.
     */
    async sync(): Promise<void> {
        if (!global.__SAP_UX_MANIFEST_SYNC_REQUIRED__ && this.mergedDescriptor) {
            return;
        }
        if (!this.lrep || !this.descriptorVariantId) {
            throw new Error('Not initialized');
        }
        const zip = new ZipFile();
        const files = await this.project.byGlob('**/*.*');
        for (const file of files) {
            zip.addFile(file.getPath().substring(1), await file.getBuffer());
        }
        const buffer = zip.toBuffer();

        this.mergedDescriptor = (await this.lrep.mergeAppDescriptorVariant(buffer, '//'))[this.descriptorVariantId];
        global.__SAP_UX_MANIFEST_SYNC_REQUIRED__ = false;
    }

    /**
     * Proxy for the merged application manifest.json and blocking of preload files.
     *
     * @param req incoming request
     * @param res outgoing response object
     * @param next next middleware that is to be called if the request cannot be handled
     */
    async proxy(req: Request, res: Response, next: NextFunction): Promise<void> {
        if (req.path === '/manifest.json') {
            await this.sync();
            res.status(200);
            res.send(JSON.stringify(this.descriptor.manifest, undefined, 2));
        } else if (req.path === '/Component-preload.js') {
            res.status(404).send();
        } else {
            // check if the requested file exists in the file system (replace .js with .* for typescript)
            const files = await this.project.byGlob(req.path.replace('.js', '.*'));
            if (files.length === 1) {
                // redirect to the exposed path so that other middlewares can handle it
                res.redirect(302, req.path);
            } else {
                next();
            }
        }
    }

    /**
     * Add additional APIs to the router that are required for adaptation projects only.
     *
     * This method sets up various GET and POST routes for handling fragments, controllers,
     * and code extensions. For POST routes to work correctly, ensure that the router is
     * using the **express.json()** middleware. This middleware is responsible for parsing
     * incoming requests with JSON payloads and is based on body-parser.
     *
     * Usage:
     * ```ts
     * import express from "express";
     *
     * const app = express();
     * const router = express.Router();
     *
     * // Ensure express.json() middleware is applied to the router or app
     * router.use(express.json());
     *
     * const adp = new AdpPreview();
     * adp.addApis(router);
     *
     * app.use('/', router);
     * ```
     *
     * @param {Router} router - The router that is to be enhanced with the API.
     * @returns {void} A promise that resolves when the APIs have been added.
     */
    addApis(router: Router): void {
        router.get(ApiRoutes.FRAGMENT, this.routesHandler.handleReadAllFragments as RequestHandler);

        router.get(ApiRoutes.CONTROLLER, this.routesHandler.handleReadAllControllers as RequestHandler);
        router.post(ApiRoutes.CONTROLLER, this.routesHandler.handleWriteControllerExt as RequestHandler);

        router.get(ApiRoutes.CODE_EXT, this.routesHandler.handleGetControllerExtensionData as RequestHandler);
<<<<<<< HEAD

        router.get(
            ApiRoutes.METADATA,
            async (req: Request, res: Response, next: NextFunction) =>
                await this.routesHandler.handleMetadataCheck(req, res, next)
=======
        router.get(
            ApiRoutes.ANNOTATION,
            this.routesHandler.handleGetAllAnnotationFilesMappedByDataSource as RequestHandler
>>>>>>> 2ee6ef8d
        );
    }

    /**
     * Handles different types of change requests to project files.
     *
     * @param {string} type - The type of change request.
     * @param {CommonChangeProperties} change - An object containing properties common to all change types.
     * @param {Editor} fs - An instance of an editor interface for file system operations.
     * @param {Logger} logger - An instance of a logging interface for message logging.
     * @returns {Promise<void>} A promise that resolves when the change request has been processed.
     */
    async onChangeRequest(
        type: OperationType,
        change: CommonChangeProperties,
        fs: Editor,
        logger: Logger
    ): Promise<void> {
        switch (type) {
            case 'read':
                if (moduleNameContentMap[change.changeType] && !change.moduleName) {
                    tryFixChange(change, logger);
                }
                break;
            case 'write':
                if (isAddXMLChange(change)) {
                    addXmlFragment(this.util.getProject().getSourcePath(), change, fs, logger);
                }
                if (isAddAnnotationChange(change)) {
                    await addAnnotationFile(
                        this.util.getProject().getSourcePath(),
                        this.util.getProject().getRootPath(),
                        change,
                        fs,
                        logger
                    );
                }
                break;
            default:
                // no need to handle delete changes
                break;
        }
    }
}<|MERGE_RESOLUTION|>--- conflicted
+++ resolved
@@ -10,12 +10,7 @@
 import type { LayeredRepositoryService, MergedAppDescriptor } from '@sap-ux/axios-extension';
 
 import RoutesHandler from './routes-handler';
-<<<<<<< HEAD
-import { addXmlFragment, isAddXMLChange, moduleNameContentMap, tryFixChange } from './change-handler';
 import type { AdpPreviewConfig, CommonChangeProperties, DescriptorVariant, OperationType } from '../types';
-=======
-import type { AdpPreviewConfig, CommonChangeProperties, DescriptorVariant, OperationType } from '../types';
-import type { Editor } from 'mem-fs-editor';
 import {
     addAnnotationFile,
     addXmlFragment,
@@ -24,7 +19,6 @@
     moduleNameContentMap,
     tryFixChange
 } from './change-handler';
->>>>>>> 2ee6ef8d
 declare global {
     // false positive, const can't be used here https://github.com/eslint/eslint/issues/15896
     // eslint-disable-next-line no-var
@@ -35,11 +29,8 @@
     FRAGMENT = '/adp/api/fragment',
     CONTROLLER = '/adp/api/controller',
     CODE_EXT = '/adp/api/code_ext/:controllerName',
-<<<<<<< HEAD
-    METADATA = '/adp/api/metadata'
-=======
+    METADATA = '/adp/api/metadata',
     ANNOTATION = '/adp/api/annotation'
->>>>>>> 2ee6ef8d
 }
 
 /**
@@ -216,17 +207,16 @@
         router.post(ApiRoutes.CONTROLLER, this.routesHandler.handleWriteControllerExt as RequestHandler);
 
         router.get(ApiRoutes.CODE_EXT, this.routesHandler.handleGetControllerExtensionData as RequestHandler);
-<<<<<<< HEAD
 
         router.get(
             ApiRoutes.METADATA,
             async (req: Request, res: Response, next: NextFunction) =>
                 await this.routesHandler.handleMetadataCheck(req, res, next)
-=======
+        );
+
         router.get(
             ApiRoutes.ANNOTATION,
             this.routesHandler.handleGetAllAnnotationFilesMappedByDataSource as RequestHandler
->>>>>>> 2ee6ef8d
         );
     }
 
