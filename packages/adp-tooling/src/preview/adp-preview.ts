--- conflicted
+++ resolved
@@ -8,7 +8,6 @@
 import type { ToolsLogger } from '@sap-ux/logger';
 import type { UI5FlexLayer } from '@sap-ux/project-access';
 import { createAbapServiceProvider } from '@sap-ux/system-access';
-<<<<<<< HEAD
 import type { MergedAppDescriptor } from '@sap-ux/axios-extension';
 
 import RoutesHandler from './routes-handler';
@@ -18,8 +17,6 @@
     FRAGMENT = '/adp/api/fragment',
     CONTROLLER = '/adp/api/controller'
 }
-=======
->>>>>>> 495cec81
 
 /**
  * Create a buffer based on the given zip file object.
