import type { ToolsLogger } from '@sap-ux/logger';
import { ZipFile } from 'yazl';
import type { AdpPreviewConfig, DescriptorVariant } from '../types';
import type { NextFunction, Request, Response } from 'express';
import type { MergedAppDescriptor } from '@sap-ux/axios-extension';
import type { ReaderCollection } from '@ui5/fs';
import type { UI5FlexLayer } from '@sap-ux/project-access';
<<<<<<< HEAD
import { join } from 'path';
=======
import { createAbapServiceProvider } from '@sap-ux/system-access';

/**
 * Create a buffer based on the given zip file object.
 *
 * @param zip object representing a zip file
 * @returns a buffer
 */
async function createBuffer(zip: ZipFile): Promise<Buffer> {
    await new Promise<void>((resolve) => {
        zip.end({ forceZip64Format: false }, () => {
            resolve();
        });
    });

    const chunks: Buffer[] = [];
    for await (const chunk of zip.outputStream) {
        chunks.push(chunk as Buffer);
    }

    return Buffer.concat(chunks);
}
>>>>>>> eb7c1d6f

/**
 * Instance of an adaptation project handling requests and data transformation.
 */
export class AdpPreview {
    /**
     * Merged descriptor variant with reference app manifest
     */
    private mergedDescriptor: MergedAppDescriptor;

    /**
     * @returns merged manifest.
     */
    get descriptor() {
        if (this.mergedDescriptor) {
            return this.mergedDescriptor;
        } else {
            throw new Error('Not initialized');
        }
    }

    /**
     * @returns a list of resources required to the adaptation project as well as the original app.
     */
    get resources() {
        if (this.mergedDescriptor) {
            const resources = {
                [this.mergedDescriptor.name]: this.mergedDescriptor.url
            };
            this.mergedDescriptor.asyncHints.libs.forEach((lib) => {
                if (lib.url?.url) {
                    resources[lib.name] = lib.url.url;
                }
            });
            return resources;
        } else {
            throw new Error('Not initialized');
        }
    }

    get pluginScriptLocation() {
        return join(__dirname, '../../rta');
    }

    /**
     * Constructor taking the config and a logger as input.
     *
     * @param config adp config
     * @param project reference to the root of the project
     * @param logger logger instance
     */
    constructor(
        private readonly config: AdpPreviewConfig,
        private readonly project: ReaderCollection,
        private readonly logger: ToolsLogger
    ) {}

    /**
     * Fetch all required configurations from the backend and initialize all configurations.
     *
     * @param descriptorVariant descriptor variant from the project
     * @returns the UI5 flex layer for which editing is enabled
     */
    async init(descriptorVariant: DescriptorVariant): Promise<UI5FlexLayer> {
        const provider = await createAbapServiceProvider(
            this.config.target,
            { ignoreCertErrors: this.config.ignoreCertErrors },
            true,
            this.logger
        );
        const lrep = provider.getLayeredRepository();

        const zip = new ZipFile();
        const files = await this.project.byGlob('**/*.*');
        for (const file of files) {
            zip.addBuffer(await file.getBuffer(), file.getPath().substring(1));
        }
        const buffer = await createBuffer(zip);

        // validate namespace & layer combination and fetch csrf token
        await lrep.isExistingVariant(descriptorVariant.namespace, descriptorVariant.layer);
        this.mergedDescriptor = (await lrep.mergeAppDescriptorVariant(buffer))[descriptorVariant.id];

        return descriptorVariant.layer;
    }

    /**
     * Proxy for the merged application manifest.json and blocking of preload files.
     *
     * @param req incoming request
     * @param res outgoing response object
     * @param next next middleware that is to be called if the request cannot be handled
     */
    async proxy(req: Request, res: Response, next: NextFunction) {
        if (req.path === '/manifest.json') {
            res.status(200);
            res.send(JSON.stringify(this.descriptor.manifest, undefined, 2));
        } else if (req.path === '/Component-preload.js') {
            res.status(404).send();
        } else {
            const files = await this.project.byGlob(req.path);
            if (files.length === 1) {
                res.status(200).send(await files[0].getString());
            } else {
                next();
            }
        }
    }
}<|MERGE_RESOLUTION|>--- conflicted
+++ resolved
@@ -5,10 +5,8 @@
 import type { MergedAppDescriptor } from '@sap-ux/axios-extension';
 import type { ReaderCollection } from '@ui5/fs';
 import type { UI5FlexLayer } from '@sap-ux/project-access';
-<<<<<<< HEAD
+import { createAbapServiceProvider } from '@sap-ux/system-access';
 import { join } from 'path';
-=======
-import { createAbapServiceProvider } from '@sap-ux/system-access';
 
 /**
  * Create a buffer based on the given zip file object.
@@ -30,7 +28,6 @@
 
     return Buffer.concat(chunks);
 }
->>>>>>> eb7c1d6f
 
 /**
  * Instance of an adaptation project handling requests and data transformation.
