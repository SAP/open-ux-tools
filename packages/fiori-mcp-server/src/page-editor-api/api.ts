--- conflicted
+++ resolved
@@ -21,10 +21,7 @@
      */
     constructor(
         public appAccess: ApplicationAccess,
-<<<<<<< HEAD
-=======
         appModel?: Parser.ApplicationModel,
->>>>>>> 4b8fa85f
         public pageId?: string
     ) {
         this.ftfsIO = new SapuxFtfsFileIO(appAccess);
