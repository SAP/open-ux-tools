--- conflicted
+++ resolved
@@ -19,14 +19,11 @@
      * @param appModel - Optional application model  from specification.
      * @param pageId - Optional page identifier
      */
-<<<<<<< HEAD
     constructor(
         public appAccess: ApplicationAccess,
+        appModel?: Parser.ApplicationModel,
         public pageId?: string
     ) {
-=======
-    constructor(public appAccess: ApplicationAccess, appModel?: Parser.ApplicationModel, public pageId?: string) {
->>>>>>> 84c3c23b
         this.ftfsIO = new SapuxFtfsFileIO(appAccess);
         this.appModel = appModel;
     }
