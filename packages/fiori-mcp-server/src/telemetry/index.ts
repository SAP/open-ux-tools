--- conflicted
+++ resolved
@@ -12,11 +12,8 @@
 import osName from 'os-name';
 import i18next from 'i18next';
 import { version } from '../../package.json';
-<<<<<<< HEAD
 import z from 'zod';
-=======
 import { logger } from '../utils/logger';
->>>>>>> 92a06a77
 
 export const mcpServerName = '@sap-ux/fiori-mcp-server';
 export const unknownTool = 'unknown-tool';
