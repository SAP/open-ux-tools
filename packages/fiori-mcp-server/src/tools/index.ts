import type { Tool } from '@modelcontextprotocol/sdk/types.js';
import * as Input from '../types/input';
import * as Output from '../types/output';
import { convertToSchema } from './utils';

export { docSearch } from './hybrid-search';
export { listFioriApps } from './list-fiori-apps';
export { listFunctionalities } from './list-functionalities';
export { getFunctionalityDetails } from './get-functionality-details';
export { executeFunctionality } from './execute-functionality';

export const tools = [
    {
        name: 'doc-search',
        title: 'Search in Fiori Documentation',
        description:
            "Searches code snippets of Fiori Elements, Annotations, SAPUI5, Fiori tools documentation for the given query. You MUST use this tool if you're unsure about Fiori APIs. Optionally returns only code blocks.",
        inputSchema: {
            type: 'object',
            properties: {
                query: {
                    type: 'string',
                    description: 'Search query'
                },
                maxResults: {
                    type: 'number',
                    description: 'Maximum number of results to return',
                    default: 25
                }
            },
            required: ['query']
        }
    },
    {
        name: 'list-fiori-apps',
        description: `Scans a specified directory to find existing SAP Fiori applications that can be modified.
                    This is an optional, preliminary tool.
                    **Use this first ONLY if the target application's name or path is not already known.**
                    The output can be used to ask the user for clarification before starting the main 3-step workflow.`,
        inputSchema: convertToSchema(Input.ListFioriAppsInputSchema),
        outputSchema: convertToSchema(Output.ListFioriAppsOutputSchema)
    },
    {
        name: 'list-functionality',
        description: `**(Step 1 of 3)**
                    Gets the complete and exclusive list of supported functionalities to create a new or modify an existing SAP Fiori application.
                    This is the **first mandatory step** to begin the workflow and requires a valid absolute path to a SAP Fiori application as input.
                    You MUST use a functionalityId from this tool's output to request details to the functionality in 'get-functionality-details' (Step 2).
                    You MUST not use a functionalityId as name of a tool.
                    Do not guess, assume, or use any functionality not present in this list, as it is invalid and will cause the operation to fail.
<<<<<<< HEAD
                    **Note: If the target application is not known, use the list-fiori-apps tool first to identify it.**
                    if the functionality list does not include a functionality to support the current goal, then try using the doc-search tool as a fallback.`,
        inputSchema: listFunctionalityInputSchema,
        outputSchema: listFunctionalityOutputSchema
=======
                    **Note: If the target application is not known, use the list-fiori-apps tool first to identify it.**`,
        inputSchema: convertToSchema(Input.ListFunctionalitiesInputSchema),
        outputSchema: convertToSchema(Output.ListFunctionalitiesOutputSchema)
>>>>>>> 93548799
    },
    {
        name: 'get-functionality-details',
        description: `**(Step 2 of 3)**
                    Gets the required parameters and detailed information for a specific functionality to create a new or modify an existing SAP Fiori application.
                    You MUST provide a functionalityId obtained from 'list-functionality' (Step 1).
                    The output of this tool is required for the final step 'execute-functionality' (Step 3).`,
        inputSchema: convertToSchema(Input.GetFunctionalityDetailsInputSchema),
        outputSchema: convertToSchema(Output.GetFunctionalityDetailsOutputSchema)
    },
    {
        name: 'execute-functionality',
        description: `**(Step 3 of 3)**
                    Executes a specific functionality to create a new or modify an existing SAP Fiori application with provided parameters.
                    This is the **final step** of the workflow and performs the actual creation or modification.
                    You MUST provide the exact parameter information obtained from get-functionality-details (Step 2).`,
        inputSchema: convertToSchema(Input.ExecuteFunctionalityInputSchema),
        outputSchema: convertToSchema(Output.ExecuteFunctionalityOutputSchema)
    }
] as Tool[];<|MERGE_RESOLUTION|>--- conflicted
+++ resolved
@@ -48,16 +48,10 @@
                     You MUST use a functionalityId from this tool's output to request details to the functionality in 'get-functionality-details' (Step 2).
                     You MUST not use a functionalityId as name of a tool.
                     Do not guess, assume, or use any functionality not present in this list, as it is invalid and will cause the operation to fail.
-<<<<<<< HEAD
                     **Note: If the target application is not known, use the list-fiori-apps tool first to identify it.**
                     if the functionality list does not include a functionality to support the current goal, then try using the doc-search tool as a fallback.`,
-        inputSchema: listFunctionalityInputSchema,
-        outputSchema: listFunctionalityOutputSchema
-=======
-                    **Note: If the target application is not known, use the list-fiori-apps tool first to identify it.**`,
         inputSchema: convertToSchema(Input.ListFunctionalitiesInputSchema),
         outputSchema: convertToSchema(Output.ListFunctionalitiesOutputSchema)
->>>>>>> 93548799
     },
     {
         name: 'get-functionality-details',
