import type { ExecuteFunctionalityInput, ExecuteFunctionalityOutput } from '../../../types';

import { promises as FSpromises, existsSync } from 'fs';
import { promisify } from 'util';
import { exec as execAsync } from 'child_process';
import { dirname, join } from 'path';
import { GeneratorConfigSchemaCAP } from '../../../types';
import { GENERATE_FIORI_UI_APP_ID } from '../../../constant';
import { findInstalledPackages, type PackageInfo } from '@sap-ux/nodejs-utils';
import * as z from 'zod';
import packageJson from '../../../../package.json';

<<<<<<< HEAD
=======
const GeneratorConfigSchemaCAP = z.object({
    floorplan: z.literal(['FE_FPM', 'FE_LROP', 'FE_OVP', 'FE_ALP', 'FE_FEOP', 'FE_WORKLIST', 'FF_SIMPLE']),
    project: z.object({
        name: z.string(),
        targetFolder: z.string(),
        namespace: z.optional(z.string()),
        title: z.optional(z.string()),
        description: z.string(),
        ui5Theme: z.optional(z.string()),
        ui5Version: z.string(),
        localUI5Version: z.optional(z.string()),
        skipAnnotations: z.optional(z.boolean()),
        enableCodeAssist: z.optional(z.boolean()),
        enableEslint: z.optional(z.boolean()),
        enableTypeScript: z.optional(z.boolean())
    }),
    service: z.object({
        servicePath: z.string(),
        capService: z.object({
            projectPath: z.string(),
            serviceName: z.string(),
            serviceCdsPath: z.string(),
            capType: z.optional(z.literal(['Node.js', 'Java']))
        })
    }),
    entityConfig: z.object({
        mainEntity: z.object({
            entityName: z.string()
        }),
        generateFormAnnotations: z.boolean(),
        generateLROPAnnotations: z.boolean()
    })
});

// Input type for generator config
export type GeneratorConfigCAP = z.infer<typeof GeneratorConfigSchemaCAP>;
// Extended type generators API use
const PREDEFINED_GENERATOR_VALUES = {
    // Config schema version
    version: '0.2',
    telemetryData: {
        'generationSourceName': packageJson.name,
        'generationSourceVersion': packageJson.version
    },
    project: {
        sapux: true
    }
};
type GeneratorConfigCAPWithAPI = GeneratorConfigCAP & typeof PREDEFINED_GENERATOR_VALUES;

>>>>>>> 429948f1
const exec = promisify(execAsync);

/**
 * Method to generate fiori app.
 *
 * @param params Input parameters for application generation.
 * @returns Application generation execution output.
 */
export async function command(params: ExecuteFunctionalityInput): Promise<ExecuteFunctionalityOutput> {
    let generatorConfigCAP: GeneratorConfigCAP | undefined;
    try {
        generatorConfigCAP = GeneratorConfigSchemaCAP.parse(params.parameters);
    } catch (error) {
        if (error instanceof z.ZodError) {
            throw new Error(`Missing required fields in parameters. ${JSON.stringify(error.issues, null, 4)}`);
        }
        throw new Error('Unknown error. Recheck input parameters.');
    }
    const generatorConfig: GeneratorConfigCAPWithAPI = {
        ...PREDEFINED_GENERATOR_VALUES,
        ...generatorConfigCAP,
        project: {
            ...PREDEFINED_GENERATOR_VALUES.project,
            ...generatorConfigCAP.project
        }
    };
    generatorConfig.project.sapux = generatorConfig.floorplan !== 'FF_SIMPLE';
    const projectPath = generatorConfig?.project?.targetFolder ?? params.appPath;
    if (!projectPath || typeof projectPath !== 'string') {
        throw new Error('Please provide a valid path to the CAP project folder.');
    }
    if (generatorConfig?.service.servicePath) {
        generatorConfig.service.servicePath = generatorConfig?.service.servicePath?.startsWith('/')
            ? generatorConfig?.service.servicePath
            : `/${generatorConfig?.service.servicePath}`;
    }
    const appName = (generatorConfig?.project.name as string) ?? 'default';
    const appPath = join(projectPath, 'app', appName);
    const targetDir = projectPath;
    const configPath = `${appName}-generator-config.json`;
    const outputPath = join(targetDir, configPath);
    const generatorName = '@sap/generator-fiori';
    const generatorVersion = '1.18.5';
    const packages: PackageInfo[] = await findInstalledPackages(generatorName, { minVersion: generatorVersion });
    if (packages?.length < 1) {
        throw new Error(
            `Fiori generator not found. Please install the Fiori generator >=${generatorVersion} with 'npm install -g ${generatorName}' and retry this call`
        );
    }
    try {
        const content = JSON.stringify(generatorConfig, null, 4);

        await FSpromises.mkdir(dirname(outputPath), { recursive: true });
        await FSpromises.writeFile(outputPath, content, { encoding: 'utf8' });
        const command = `npx -y yo@4 @sap/fiori:headless ${configPath} --force  --skipInstall`.trim();

        const { stdout, stderr } = await exec(command, { cwd: targetDir });
        console.log(stdout);
        if (stderr) {
            console.error(stderr);
        }
    } catch (error) {
        console.error('Error generating application:', error);
        return {
            functionalityId: GENERATE_FIORI_UI_APP_ID,
            status: 'Error',
            message: 'Error generating application: ' + error.message,
            parameters: params.parameters,
            appPath,
            changes: [],
            timestamp: new Date().toISOString()
        };
    } finally {
        //clean up temp config file used for the headless generator
        if (existsSync(outputPath)) {
            await FSpromises.unlink(outputPath);
        }
    }

    return {
        functionalityId: GENERATE_FIORI_UI_APP_ID,
        status: 'Success',
        message: `Generation completed successfully: ${appPath}. You must run \`npm install\` in ${targetDir} before trying to run the application.`,
        parameters: params.parameters,
        appPath,
        changes: [],
        timestamp: new Date().toISOString()
    };
}<|MERGE_RESOLUTION|>--- conflicted
+++ resolved
@@ -10,8 +10,6 @@
 import * as z from 'zod';
 import packageJson from '../../../../package.json';
 
-<<<<<<< HEAD
-=======
 const GeneratorConfigSchemaCAP = z.object({
     floorplan: z.literal(['FE_FPM', 'FE_LROP', 'FE_OVP', 'FE_ALP', 'FE_FEOP', 'FE_WORKLIST', 'FF_SIMPLE']),
     project: z.object({
@@ -62,7 +60,6 @@
 };
 type GeneratorConfigCAPWithAPI = GeneratorConfigCAP & typeof PREDEFINED_GENERATOR_VALUES;
 
->>>>>>> 429948f1
 const exec = promisify(execAsync);
 
 /**
