--- conflicted
+++ resolved
@@ -33,13 +33,9 @@
         "format": "prettier --write '**/*.{js,json,ts,yaml,yml}' --ignore-path ../../.prettierignore",
         "lint": "eslint . --ext .ts",
         "lint:fix": "eslint . --ext .ts --fix",
-<<<<<<< HEAD
         "start": "npx -y supergateway --port 9881 --sessionTimeout 30000 --stdio \"node ./dist/index.js\"",
-        "test": "jest --ci --forceExit --detectOpenHandles --colors"
-=======
         "test": "jest --ci --forceExit --detectOpenHandles --colors",
         "inspector": "npx @modelcontextprotocol/inspector node dist/index.js"
->>>>>>> 9f0b5f3a
     },
     "files": [
         "LICENSE",
