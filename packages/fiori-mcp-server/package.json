{
    "name": "@sap-ux/fiori-mcp-server",
    "description": "SAP Fiori - Model Context Protocol (MCP) server",
    "version": "0.4.8",
    "keywords": [
        "SAP Fiori tools",
        "SAP Fiori elements",
        "SAP Fiori freestyle",
        "MCP",
        "AI"
    ],
    "repository": {
        "type": "git",
        "url": "https://github.com/SAP/open-ux-tools.git",
        "directory": "packages/fiori-mcp-server"
    },
    "bugs": {
        "url": "https://github.com/SAP/open-ux-tools/issues?q=is%3Aopen+is%3Aissue+label%3Abug+label%3Afiori-mcp-server"
    },
    "license": "Apache-2.0",
    "main": "dist/index.js",
    "scripts": {
        "build-esbuild-base": "esbuild --bundle --platform=node --target=node20 --outdir=dist --external:vscode --external:@lancedb/lancedb --external:@xenova/transformers --external:@sap-ux/fiori-docs-embeddings  --external:@sap-ux/store --main-fields=module,main src/index.ts",
        "build-dev": "pnpm run build-esbuild-base --sourcemap=inline",
        "build-compile": "tsc --noEmit",
        "build-bundle": "pnpm run build-esbuild-base --minify",
        "build": "npm-run-all build-compile build-bundle",
        "watch": "tsc --watch",
        "bundle": "npm-run-all build tgz:package tgz:rename",
        "tgz:package": "pnpm pack",
        "tgz:rename": "node -e \"const fs=require('fs'), p=require('./package.json'), d=new Date().toISOString().split('T')[0], oldName=p.name.startsWith('@') ? `${p.name.replace('@', '').replace('/', '-')}-${p.version}.tgz` : `${p.name}-${p.version}.tgz`; fs.renameSync(oldName, `${oldName.replace('.tgz','')}-${d}.tgz`)\"",
        "clean": "rimraf --glob dist test/test-output *.tsbuildinfo",
        "format": "prettier --write '**/*.{js,json,ts,yaml,yml}' --ignore-path ../../.prettierignore",
        "lint": "eslint . --ext .ts",
        "lint:fix": "eslint . --ext .ts --fix",
        "test": "jest --ci --forceExit --detectOpenHandles --colors",
        "inspector": "npx @modelcontextprotocol/inspector node dist/index.js",
        "start": "npx -y supergateway --port 9881 --sessionTimeout 300000 --stdio \"node ./dist/index.js\"",
        "view:integration": "promptfoo view -y",
        "test:integration:once": "promptfoo eval --config test/integration/scenarios/promptfooconfig.yaml --max-concurrency 1 --repeat 1 --output reports/integration.txt",
        "test:integration:dev": "promptfoo eval --config test/integration/scenarios/test-dev.yaml --max-concurrency 1 --repeat 1 --output reports/integration.txt",
        "test:integration:multiple": "npm run test:promptfoo -- --repeat 5"
    },
    "files": [
        "LICENSE",
        "dist",
        "!dist/**/*.map"
    ],
    "bin": {
        "fiori-mcp": "./dist/index.js"
    },
    "devDependencies": {
        "npm-run-all2": "8.0.4",
        "esbuild": "0.25.6",
        "@modelcontextprotocol/sdk": "1.24.1",
        "@sap-ux/axios-extension": "workspace:*",
<<<<<<< HEAD
        "@sap/ux-specification": "file:./sap-ux-specification-9.9.9.tgz",
=======
        "@sap/ux-specification": "1.139.1",
>>>>>>> 037a4301
        "@sap-ux/project-access": "workspace:*",
        "@sap-ux/fiori-annotation-api": "workspace:*",
        "@sap-ux/annotation-converter": "0.10.8",
        "@sap-ux/fiori-docs-embeddings": "workspace:*",
        "@sap-ux/i18n": "workspace:*",
        "@sap-ux/logger": "workspace:*",
        "@sap-ux/odata-annotation-core-types": "workspace:*",
        "@sap-ux/odata-entity-model": "workspace:*",
        "@sap-ux/text-document-utils": "workspace:*",
        "@types/diff": "5.0.9",
        "@types/json-schema": "7.0.5",
        "@types/mem-fs": "1.1.2",
        "@types/mem-fs-editor": "7.0.1",
        "@sap-ux/btp-utils": "workspace:*",
        "@sap-ux/feature-toggle": "workspace:*",
        "@sap-ux/nodejs-utils": "workspace:*",
        "@sap-ux/telemetry": "workspace:*",
        "i18next": "25.3.0",
        "os-name": "4.0.1",
        "zod": "4.1.13",
        "@sap-ai-sdk/foundation-models": "2.3.0",
        "@sap-ai-sdk/langchain": "2.3.0",
        "promptfoo": "0.119.14",
        "@langchain/mcp-adapters": "1.0.2",
        "@langchain/core": "1.1.1"
    },
    "dependencies": {
        "@sap-ux/fiori-docs-embeddings": "workspace:*",
        "@sap-ux/store": "workspace:*",
        "@xenova/transformers": "2.17.2",
        "@lancedb/lancedb": "0.22.0",
        "mem-fs": "2.1.0",
        "mem-fs-editor": "9.4.0"
    },
    "engines": {
        "node": ">=20.x"
    }
}<|MERGE_RESOLUTION|>--- conflicted
+++ resolved
@@ -54,11 +54,7 @@
         "esbuild": "0.25.6",
         "@modelcontextprotocol/sdk": "1.24.1",
         "@sap-ux/axios-extension": "workspace:*",
-<<<<<<< HEAD
-        "@sap/ux-specification": "file:./sap-ux-specification-9.9.9.tgz",
-=======
-        "@sap/ux-specification": "1.139.1",
->>>>>>> 037a4301
+        "@sap/ux-specification": "1.139.2",
         "@sap-ux/project-access": "workspace:*",
         "@sap-ux/fiori-annotation-api": "workspace:*",
         "@sap-ux/annotation-converter": "0.10.8",
