--- conflicted
+++ resolved
@@ -58,22 +58,11 @@
         "@sap-ux/odata-entity-model": "workspace:*",
         "@sap-ux/text-document-utils": "workspace:*",
         "@types/json-schema": "7.0.5",
-<<<<<<< HEAD
         "@types/mem-fs": "1.1.2",
-=======
-        "@types/mem-fs": "1.1.2"
-    },
-    "dependencies": {
-        "@modelcontextprotocol/sdk": "1.17.4",
-        "@sap-ux/annotation-converter": "0.10.3",
         "@sap-ux/btp-utils": "workspace:*",
         "@sap-ux/feature-toggle": "workspace:*",
-        "@sap-ux/fiori-annotation-api": "workspace:*",
->>>>>>> d90cdb8e
         "@sap-ux/nodejs-utils": "workspace:*",
-        "@sap-ux/project-access": "workspace:*",
         "@sap-ux/telemetry": "workspace:*",
-        "@sap/ux-specification": "1.136.4",
         "i18next": "25.3.0",
         "os-name": "4.0.1",
         "zod": "4.1.5"
