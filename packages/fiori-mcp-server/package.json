--- conflicted
+++ resolved
@@ -49,27 +49,18 @@
         "@types/mem-fs": "1.1.2"
     },
     "dependencies": {
-<<<<<<< HEAD
-        "@modelcontextprotocol/sdk": "1.17.0",
+        "@modelcontextprotocol/sdk": "1.17.4",
         "@sap-ux/annotation-converter": "0.10.3",
         "@sap-ux/btp-utils": "workspace:*",
         "@sap-ux/feature-toggle": "workspace:*",
         "@sap-ux/fiori-annotation-api": "workspace:*",
+        "@sap-ux/nodejs-utils": "workspace:*",
         "@sap-ux/project-access": "workspace:*",
         "@sap-ux/telemetry": "workspace:*",
         "@sap/ux-specification": "1.136.4",
         "i18next": "25.3.0",
-        "os-name": "4.0.1"
-=======
-        "@modelcontextprotocol/sdk": "1.17.4",
-        "@sap/ux-specification": "1.136.4",
-        "@sap-ux/project-access": "workspace:*",
-        "@sap-ux/fiori-annotation-api": "workspace:*",
-        "@sap-ux/annotation-converter": "0.10.3",
-        "@sap-ux/nodejs-utils": "workspace:*",
-        "i18next": "25.3.0",
+        "os-name": "4.0.1",
         "zod": "4.1.5"
->>>>>>> ebd7ab7c
     },
     "engines": {
         "node": ">=20.x"
