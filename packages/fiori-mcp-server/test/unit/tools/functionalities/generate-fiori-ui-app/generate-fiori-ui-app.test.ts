--- conflicted
+++ resolved
@@ -32,13 +32,8 @@
 describe('getFunctionalityDetails', () => {
     test('getFunctionalityDetails', async () => {
         const details = await generateFioriUIAppHandlers.getFunctionalityDetails({
-<<<<<<< HEAD
-            appPath: 'app1',
+            appPath: join(testOutputDir, 'app1'),
             functionalityId: GENERATE_FIORI_UI_APP.functionalityId
-=======
-            appPath: join(testOutputDir, 'app1'),
-            functionalityId: GENERATE_FIORI_UI_APP.id
->>>>>>> 3ca723e4
         });
         expect(details).toEqual(GENERATE_FIORI_UI_APP);
     });
@@ -92,18 +87,9 @@
             callback(null, 'mock stdout', 'mock stderr');
         });
         const result = await generateFioriUIAppHandlers.executeFunctionality({
-<<<<<<< HEAD
-            appPath: 'app1',
+            appPath: join(testOutputDir, 'app1'),
             functionalityId: GENERATE_FIORI_UI_APP.functionalityId,
-            parameters: {
-                projectPath: join(testOutputDir, 'app1'),
-                appGenConfig: {}
-            }
-=======
-            appPath: join(testOutputDir, 'app1'),
-            functionalityId: GENERATE_FIORI_UI_APP.id,
             parameters: paramTest
->>>>>>> 3ca723e4
         });
         expect(result).toEqual(
             expect.objectContaining({
@@ -164,18 +150,9 @@
             throw new Error('Dummy');
         });
         const result = await generateFioriUIAppHandlers.executeFunctionality({
-<<<<<<< HEAD
-            appPath: 'app1',
+            appPath: join(testOutputDir, 'app1'),
             functionalityId: GENERATE_FIORI_UI_APP.functionalityId,
-            parameters: {
-                projectPath: join(testOutputDir, 'app1'),
-                appGenConfig: {}
-            }
-=======
-            appPath: join(testOutputDir, 'app1'),
-            functionalityId: GENERATE_FIORI_UI_APP.id,
             parameters: paramTest
->>>>>>> 3ca723e4
         });
         expect(result).toEqual(
             expect.objectContaining({
