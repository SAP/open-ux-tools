--- conflicted
+++ resolved
@@ -278,41 +278,22 @@
             // Reset as we don't want other flows kicking it off again!
             config.createTransport = false;
         }
-<<<<<<< HEAD
         // check if deployment of BSP is requested
         if (isBspConfig(config.app) && !config.lrep) {
             if (config.test === true) {
                 const validateOutput = await validateBeforeDeploy(config, provider, logger);
-                logger.info(formatSummary(validateOutput.summary));
+                if (!validateOutput.result) {
+                    logger.info(
+                        `Results of validating the deployment configuration settings:${formatSummary(
+                            validateOutput.summary
+                        )}`
+                    );
+                }
             }
             const service = getDeployService(provider.getUi5AbapRepository, config, logger);
             await service.deploy({ archive, bsp: config.app, testMode: config.test, safeMode: config.safe });
         } else {
             await tryDeployToLrep(provider, config, logger, archive);
-=======
-
-        let validateOutput;
-        if (config.test === true) {
-            validateOutput = await validateBeforeDeploy(
-                {
-                    appName: config.app.name,
-                    description: config.app.description ?? '',
-                    package: config.app.package ?? '',
-                    transport: config.app.transport ?? '',
-                    client: config.target.client ?? '',
-                    url: config.target.url ?? ''
-                },
-                provider,
-                logger
-            );
-            if (!validateOutput.result) {
-                logger.info(
-                    `Results of validating the deployment configuration settings:${formatSummary(
-                        validateOutput.summary
-                    )}`
-                );
-            }
->>>>>>> 74450ddc
         }
         if (config.test === true) {
             logger.info(
