--- conflicted
+++ resolved
@@ -6,13 +6,8 @@
 import { getConfigForLogging, isBspConfig, throwConfigMissingError } from './config';
 import { promptConfirmation } from './prompt';
 import { createAbapServiceProvider, getCredentialsWithPrompts } from '@sap-ux/system-access';
-<<<<<<< HEAD
 import { getAppDescriptorVariant } from './archive';
-=======
 import { validateBeforeDeploy, formatSummary } from './validate';
-
-const deploymentCommands = { tryUndeploy, tryDeploy };
->>>>>>> b17079b0
 
 /**
  * Internal deployment commands
@@ -245,9 +240,23 @@
             // Reset as we don't want other flows kicking it off again!
             config.createTransport = false;
         }
-<<<<<<< HEAD
         // check if deployment of BSP is requested
         if (isBspConfig(config.app) && !config.lrep) {
+            if (config.test === true) {
+                const validateOutput = await validateBeforeDeploy(
+                    {
+                        appName: config.app.name,
+                        description: config.app.description ?? '',
+                        package: config.app.package ?? '',
+                        transport: config.app.transport ?? '',
+                        client: config.target.client ?? '',
+                        url: config.target.url ?? ''
+                    },
+                    provider,
+                    logger
+                );
+                logger.info(formatSummary(validateOutput.summary));
+            }
             const service = getUi5AbapRepositoryService(provider, config, logger);
             await service.deploy({ archive, bsp: config.app, testMode: config.test, safeMode: config.safe });
         } else {
@@ -266,25 +275,6 @@
                 throwConfigMissingError('app-name');
             }
         }
-=======
-        if (config.test === true) {
-            const validateOutput = await validateBeforeDeploy(
-                {
-                    appName: config.app.name,
-                    description: config.app.description ?? '',
-                    package: config.app.package ?? '',
-                    transport: config.app.transport ?? '',
-                    client: config.target.client ?? '',
-                    url: config.target.url ?? ''
-                },
-                provider,
-                logger
-            );
-            logger.info(formatSummary(validateOutput.summary));
-        }
-        const service = getUi5AbapRepositoryService(provider, config, logger);
-        await service.deploy({ archive, bsp: config.app, testMode: config.test, safeMode: config.safe });
->>>>>>> b17079b0
         if (config.test === true) {
             logger.info(
                 'Deployment in TestMode completed. A successful TestMode execution does not necessarily mean that your upload will be successful.'
