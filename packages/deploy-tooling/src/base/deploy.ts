--- conflicted
+++ resolved
@@ -182,39 +182,16 @@
     logger: Logger,
     provider?: AbapServiceProvider
 ): Promise<string> {
-<<<<<<< HEAD
-    try {
-        if (!provider) {
-            provider = await createAbapServiceProvider(
-                config.target,
-                {
-                    auth: config.credentials,
-                    ignoreCertErrors: !config.strictSsl
-                },
-                !!config.target.cloud,
-                logger
-            );
-        }
-        const adtService = await provider.getAdtService<TransportRequestService>(TransportRequestService);
-        logger.debug(`ADTService created for application ${config.app.name}, ${!adtService}.`);
-        const transportRequest = await adtService?.createTransportRequest({
-            packageName: config.app.package ?? '',
-            ui5AppName: config.app.name,
-            description: 'Created by @sap-ux/deploy-tooling'
-        });
-        if (transportRequest) {
-            logger.info(`Transport request ${transportRequest} created for application ${config.app.name}.`);
-            return transportRequest;
-        }
-        throw new Error(`Transport request could not be created for application ${config.app.name}.`);
-    } catch (e) {
-        logger.error(
-            `Transport request could not be created for application ${config.app.name}. Please create it manually and re-run deployment configuration for this project.`
+    if (!provider) {
+        provider = await createAbapServiceProvider(
+            config.target,
+            {
+                auth: config.credentials,
+                ignoreCertErrors: !config.strictSsl
+            },
+            !!config.target.cloud,
+            logger
         );
-        throw e;
-=======
-    if (!provider) {
-        provider = await getAbapServiceProvider(config, logger);
     }
     const adtService = await provider.getAdtService<TransportRequestService>(TransportRequestService);
     const transportRequest = await adtService?.createTransportRequest({
@@ -225,7 +202,6 @@
     if (transportRequest) {
         logger.info(`Transport request ${transportRequest} created for application ${config.app.name}.`);
         return transportRequest;
->>>>>>> 61939ec4
     }
     throw new Error(`Transport request could not be created for application ${config.app.name}.`);
 }
