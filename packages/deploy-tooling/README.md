--- conflicted
+++ resolved
@@ -62,12 +62,9 @@
   --cloud                              target is an ABAP Cloud system
   --cloud-service-key <file-location>  JSON file location with the ABAP cloud service key.
   --cloud-service-env                  Load ABAP cloud service properties from either a .env file or your environment variables. Secrets in your .env should not be committed to source control.
-<<<<<<< HEAD
-  --create-transport                   Create a transport request during deployment
-=======
   --username                           ABAP Service username
   --password                           ABAP Service password
->>>>>>> dfa4db7e
+  --create-transport                   Create a transport request during deployment
   --transport <transport-request>      Transport number to record the change in the ABAP system
   --name <bsp-name>                    Project name of the app
   --strict-ssl                         Perform certificate validation (use --no-strict-ssl to deactivate it)
