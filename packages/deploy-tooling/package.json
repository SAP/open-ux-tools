--- conflicted
+++ resolved
@@ -48,12 +48,8 @@
         "commander": "9.4.0",
         "dotenv": "16.3.1",
         "prompts": "2.4.2",
-<<<<<<< HEAD
-        "adm-zip": "0.5.10"
-=======
-        "yazl": "2.5.1",
+        "adm-zip": "0.5.10",
         "chalk": "4.1.2"
->>>>>>> b17079b0
     },
     "devDependencies": {
         "@sap-ux/store": "workspace:*",
