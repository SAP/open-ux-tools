--- conflicted
+++ resolved
@@ -60,8 +60,7 @@
                 archive,
                 bsp: app,
                 testMode: undefined,
-                safeMode: undefined,
-                showAddInfo: false
+                safeMode: undefined
             });
             mockedUi5RepoService.deploy.mockClear();
 
@@ -70,12 +69,7 @@
                 archive,
                 bsp: app,
                 testMode: true,
-<<<<<<< HEAD
-                safeMode: false,
-                showAddInfo: false
-=======
-                safeMode: false
->>>>>>> 0782ce09
+                safeMode: false
             });
             mockedUi5RepoService.deploy.mockClear();
             mockCreateForAbap.mockClear();
@@ -90,12 +84,7 @@
                 archive,
                 bsp: app,
                 testMode: true,
-<<<<<<< HEAD
-                safeMode: false,
-                showAddInfo: false
-=======
-                safeMode: false
->>>>>>> 0782ce09
+                safeMode: false
             });
             expect(mockCreateForAbap).toBeCalledWith(expect.objectContaining({ params }));
         });
@@ -113,8 +102,7 @@
                 archive,
                 bsp: app,
                 testMode: undefined,
-                safeMode: undefined,
-                showAddInfo: false
+                safeMode: undefined
             });
             mockedUi5RepoService.deploy.mockClear();
 
@@ -123,12 +111,7 @@
                 archive,
                 bsp: app,
                 testMode: true,
-<<<<<<< HEAD
-                safeMode: false,
-                showAddInfo: false
-=======
-                safeMode: false
->>>>>>> 0782ce09
+                safeMode: false
             });
             mockedUi5RepoService.deploy.mockClear();
             mockCreateForAbap.mockClear();
@@ -143,12 +126,7 @@
                 archive,
                 bsp: app,
                 testMode: true,
-<<<<<<< HEAD
-                safeMode: false,
-                showAddInfo: false
-=======
-                safeMode: false
->>>>>>> 0782ce09
+                safeMode: false
             });
             expect(mockCreateForAbap).toBeCalledWith(expect.objectContaining({ params }));
             expect(formatSummaryMock).toHaveBeenCalled();
@@ -204,8 +182,7 @@
                 archive,
                 bsp: app,
                 testMode: undefined,
-                safeMode: undefined,
-                showAddInfo: false
+                safeMode: undefined
             });
         });
 
@@ -252,8 +229,7 @@
                 archive,
                 bsp: { ...app, transport: '~transport123' },
                 testMode: true,
-                safeMode: false,
-                showAddInfo: false
+                safeMode: false
             });
             expect(config.createTransport).toBe(false);
             expect(mockedAdtService.createTransportRequest).toBeCalledTimes(1);
