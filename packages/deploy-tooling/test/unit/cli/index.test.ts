import type { ParseOptions } from 'commander';
import { join } from 'path';
import { createCommand, runDeploy, runUndeploy } from '../../../src/cli';
import * as cliArchive from '../../../src/cli/archive';
import { mockedUi5RepoService, mockedProvider } from '../../__mocks__';
import { Command } from 'commander';
import fs from 'fs';
import { ToolsLogger } from '@sap-ux/logger';
import ProcessEnv = NodeJS.ProcessEnv;

describe('cli', () => {
    const fixture = join(__dirname, '../../test-input/');
    const target = 'https://target.example';
    let env: ProcessEnv;

    beforeAll(() => {
        env = process.env;
    });

    beforeEach(() => {
        mockedUi5RepoService.deploy.mockReset();
        jest.clearAllMocks();
    });

    afterAll(() => {
        process.env = env;
    });

    describe('runDeploy', () => {
        const writeFileSyncSpy = jest.spyOn(fs, 'writeFileSync');
        const cliArchiveSpy = jest.spyOn(cliArchive, 'getArchive');
        // Command for deploying with a configuration file, assumes 'dist' is the target archive folder if no archive-folder or archive-path is specified;
        // npx deploy -c ui5-deploy.yaml --archive-folder webapp
        const minimumConfigCmds = [
            'node',
            'test',
            '-c',
            join(fixture, 'ui5-deploy.yaml'),
            '--archive-folder',
            'webapp'
        ];
        // Command for deploying with a configuration file but overwriting parts of the configuration file
        // npx deploy -c ui5-deploy.yaml --archive-folder webapp --test --yes --url https://target.example
        const overwriteConfigCmds = [
            'node',
            'test',
            '-c',
            join(fixture, 'ui5-deploy.yaml'),
            '--archive-folder',
            'webapp',
            '--test',
            '--yes',
            '--url',
            target
        ];

        // cli command(s), without a configuration file
        // npx deploy --name Z_TEST --description 'Travel App' --package $TMP --transport SAP20230433 --archive-folder webapp --yes --destination ABAP-Target
        // npx deploy --url https://target.example --name Z_TEST --description 'Travel App' --package $TMP --transport SAP20230433 --archive-folder webapp --yes
        const cliCmds = [
            'node',
            'test',
            '--url',
            target,
            '--name',
            'Z_TEST',
            '--description',
            'Test App',
            '--package',
            '$TMP',
            '--transport',
            'SAP20230433',
            '--archive-folder',
            join(fixture, 'webapp'),
            '--yes',
            '--no-retry'
        ];

        const cliCmdsWithUaa = [...cliCmds, '--cloud-service-env', '--service', '/bc/my/uaa/deploy/service'];

        test.each([
            {
                params: minimumConfigCmds,
                writeFileSyncCalled: 1,
                object: { retry: true },
                provider: '/bc/my/deploy/service'
            },
            {
                params: overwriteConfigCmds,
                writeFileSyncCalled: 1,
                object: { retry: true },
                provider: '/bc/my/deploy/service'
            },
            { params: cliCmds, writeFileSyncCalled: 0, object: { retry: false } },
            {
                params: cliCmdsWithUaa,
                writeFileSyncCalled: 0,
                object: { retry: false },
                provider: '/bc/my/uaa/deploy/service'
            }
        ])('successful deploy with different options %s', async ({ params, writeFileSyncCalled, object, provider }) => {
            process.argv = params;
            await runDeploy();
            expect(mockedUi5RepoService.deploy).toBeCalled();
            expect(mockedProvider.getUi5AbapRepository).toBeCalledWith(provider);
            expect(writeFileSyncSpy).toHaveBeenCalledTimes(writeFileSyncCalled);
            if (writeFileSyncCalled > 0) {
                expect(writeFileSyncSpy.mock.calls[0][0]).toBe('archive.zip');
            }
            expect(cliArchiveSpy).toBeCalled();
            expect(cliArchiveSpy).toBeCalledWith(expect.any(ToolsLogger), expect.objectContaining(object));
        });
    });

    describe('deploy | undeploy should handle exception', () => {
        test.each([runDeploy, runUndeploy])(
            'unsuccessful deploy | undeploy, help options is shown if no parameters are passed in $param',
            async (method) => {
                // Don't exit the jest process
                const mockExit = jest.spyOn(process, 'exit').mockImplementation((number) => {
                    throw new Error('process.exit: ' + number);
                });
                const errorMock = jest.spyOn(Command.prototype, 'error').mockImplementation();
                const helpMock = jest.spyOn(Command.prototype, 'help');
                process.argv = ['node', 'test'];
                await method();
                expect(helpMock).toBeCalled();
                expect(errorMock).toBeCalled();
                expect(mockExit).toHaveBeenCalledWith(0);
                mockExit.mockRestore();
            }
        );
    });

    describe('runUndeploy', () => {
        test('successful undeploy with configuration file', async () => {
            const target = 'https://target.example';
            process.argv = ['node', 'test', '-c', join(fixture, 'ui5-deploy.yaml'), '--test', '--yes', '--url', target];
            await runUndeploy();
            expect(mockedUi5RepoService.undeploy).toBeCalled();
        });

        test('successful undeploy with environment variable and no config file', async () => {
            process.argv = [
                'node',
                'test',
                '--test',
                '--yes',
                '--url',
                'https://target.example',
                '--name',
                'MyAppName',
                '--cloud-service-env',
                '--no-retry',
                '--service',
                '/bc/my/service'
            ];
            await runUndeploy();
            expect(mockedUi5RepoService.undeploy).toBeCalled();
        });
    });

    describe('createCommand', () => {
        const cmd = createCommand('deploy');
        const errorMock = jest.spyOn(cmd, 'error').mockImplementation();
        // parse options for testing
        const opts: ParseOptions = { from: 'user' };

        afterEach(() => {
            errorMock.mockClear();
        });

        test('minimum parameters', () => {
            const config = join(fixture, 'ui5-deploy.yaml');
            cmd.parse(['-c', config], opts);
            expect(errorMock).not.toBeCalled();
            expect(cmd.opts().config).toBe(config);
        });

        test.each([
            { params: ['--url', '~url', '--destination', '~dest'] },
            { params: ['--client', '001', '--destination', '~dest'] },
            { params: ['--cloud', '--destination', '~dest'] },
<<<<<<< HEAD
            { params: ['--transport', '~transport', '--create-transport', 'true'] }
=======
            { params: ['--username', '~username', '--cloud-service-env'] },
            { params: ['--username', '~username', '--cloud-service-key', '~path'] },
            { params: ['--username', '~username', '--destination', '~dest'] }
>>>>>>> dfa4db7e
        ])('conflicting options $params', ({ params }) => {
            cmd.parse(params, opts);
            expect(errorMock).toBeCalled();
            errorMock.mockClear();
        });
    });
});<|MERGE_RESOLUTION|>--- conflicted
+++ resolved
@@ -181,13 +181,10 @@
             { params: ['--url', '~url', '--destination', '~dest'] },
             { params: ['--client', '001', '--destination', '~dest'] },
             { params: ['--cloud', '--destination', '~dest'] },
-<<<<<<< HEAD
-            { params: ['--transport', '~transport', '--create-transport', 'true'] }
-=======
+            { params: ['--transport', '~transport', '--create-transport', 'true'] },
             { params: ['--username', '~username', '--cloud-service-env'] },
             { params: ['--username', '~username', '--cloud-service-key', '~path'] },
             { params: ['--username', '~username', '--destination', '~dest'] }
->>>>>>> dfa4db7e
         ])('conflicting options $params', ({ params }) => {
             cmd.parse(params, opts);
             expect(errorMock).toBeCalled();
