{
    "name": "@sap-ux/fe-fpm-writer",
    "description": "SAP Fiori elements flexible programming model writer",
    "version": "0.22.3",
    "repository": {
        "type": "git",
        "url": "https://github.com/SAP/open-ux-tools.git",
        "directory": "packages/fe-fpm-writer"
    },
    "bugs": {
        "url": "https://github.com/SAP/open-ux-tools/issues?q=is%3Aopen+is%3Aissue+label%3Abug+label%3Afe-fpm-writer"
    },
    "license": "Apache-2.0",
    "main": "dist/index.js",
    "scripts": {
        "build": "tsc --build",
        "watch": "tsc --watch",
        "clean": "rimraf --glob dist test/test-output *.tsbuildinfo",
        "format": "prettier --write '**/*.{js,json,ts,yaml,yml}' --ignore-path ../../.prettierignore",
        "lint": "eslint . --ext .ts",
        "lint:fix": "eslint . --ext .ts --fix",
        "test": "jest --ci --forceExit --detectOpenHandles --colors"
    },
    "files": [
        "LICENSE",
        "dist",
        "templates",
        "!dist/*.map",
        "!dist/**/*.map"
    ],
    "dependencies": {
        "@xmldom/xmldom": "0.8.6",
        "ejs": "3.1.7",
        "i18next": "21.6.11",
        "i18next-fs-backend": "1.1.1",
        "mem-fs": "2.1.0",
        "mem-fs-editor": "9.4.0",
<<<<<<< HEAD
        "prompts": "2.4.2",
        "semver": "7.3.5",
=======
        "semver": "7.5.3",
>>>>>>> 8e4ea92c
        "xml-formatter": "2.6.1",
        "xpath": "0.0.32"
    },
    "devDependencies": {
        "@sap-ux/project-access": "workspace:*",
        "@types/ejs": "3.1.0",
        "@types/i18next-fs-backend": "1.0.0",
        "@types/mem-fs": "1.1.2",
        "@types/mem-fs-editor": "7.0.1",
        "@types/prompts": "2.0.14",
        "@types/semver": "7.3.9"
    },
    "engines": {
        "pnpm": ">=6.26.1 < 7.0.0 || >=7.1.0",
        "node": ">= 14.16.0 < 15.0.0 || >=16.1.0 < 17.0.0 || >=18.0.0 < 19.0.0"
    }
}<|MERGE_RESOLUTION|>--- conflicted
+++ resolved
@@ -35,12 +35,7 @@
         "i18next-fs-backend": "1.1.1",
         "mem-fs": "2.1.0",
         "mem-fs-editor": "9.4.0",
-<<<<<<< HEAD
-        "prompts": "2.4.2",
-        "semver": "7.3.5",
-=======
         "semver": "7.5.3",
->>>>>>> 8e4ea92c
         "xml-formatter": "2.6.1",
         "xpath": "0.0.32"
     },
