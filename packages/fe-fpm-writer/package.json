--- conflicted
+++ resolved
@@ -29,16 +29,11 @@
         "!dist/**/*.map"
     ],
     "dependencies": {
-<<<<<<< HEAD
-        "@xmldom/xmldom": "0.8.6",
-        "ejs": "3.1.7",
+        "@xmldom/xmldom": "0.8.10",
+        "ejs": "3.1.9",
         "i18next": "21.6.11",
         "i18next-fs-backend": "1.1.1",
         "inquirer": "9.2.10",
-=======
-        "@xmldom/xmldom": "0.8.10",
-        "ejs": "3.1.9",
->>>>>>> 8876afc1
         "mem-fs": "2.1.0",
         "mem-fs-editor": "9.4.0",
         "semver": "7.5.4",
@@ -48,12 +43,8 @@
     "devDependencies": {
         "@types/inquirer": "9.0.3",
         "@sap-ux/project-access": "workspace:*",
-<<<<<<< HEAD
-        "@types/ejs": "3.1.0",
+        "@types/ejs": "3.1.2",
         "@types/i18next-fs-backend": "1.0.0",
-=======
-        "@types/ejs": "3.1.2",
->>>>>>> 8876afc1
         "@types/mem-fs": "1.1.2",
         "@types/mem-fs-editor": "7.0.1",
         "@types/semver": "7.5.2"
