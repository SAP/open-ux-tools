import { join, relative } from 'path';
import { create as createStorage } from 'mem-fs';
import { create } from 'mem-fs-editor';
import {
    generateCustomAction,
    generateCustomColumn,
    generateCustomPage,
    TargetControl,
    generateCustomSection,
    generateCustomView,
    enableFPM
} from '../../src';
import { Placement } from '../../src/common/types';
import { generateListReport, generateObjectPage } from '../../src/page';

describe('use FPM with existing apps', () => {
    const testInput = join(__dirname, '../test-input');
    const testOutput = join(__dirname, '../test-output');
    const debug = !!process.env['UX_DEBUG'];
    const fs = create(createStorage());

    beforeAll(() => {
        fs.delete(testOutput);
    });

    afterAll(() => {
        if (debug) {
            fs.commit(() => {});
        }
    });

    describe('extend UI5 application with FPM', () => {
        const mainEntity = 'Travel';

        const basicConfig = {
            path: join(testOutput, 'lrop'),
            settings: {}
        };
        const tsConfig = {
            path: join(testOutput, 'ts'),
            settings: {
                typescript: true
            }
        };
        const configs: { path: string; settings: { typescript?: boolean } }[] = [basicConfig, tsConfig];

        beforeAll(() => {
            fs.copy(join(testInput, 'basic-lrop'), basicConfig.path);
            fs.copy(join(testInput, 'basic-ts'), tsConfig.path);
        });

        test.each(configs)('enableFpm', (config) => {
            enableFPM(config.path, config.settings, fs);
        });

        test.each(configs)('generateListReport', (config) => {
            generateListReport(config.path, { entity: mainEntity, ...config.settings }, fs);
        });

        test.each(configs)('generateObjectPage with navigation from ListReport', (config) => {
            generateObjectPage(
                config.path,
                {
                    entity: mainEntity,
                    navigation: {
                        navEntity: mainEntity,
                        sourcePage: 'TravelListReport',
                        navKey: true
                    },
                    ...config.settings
                },
                fs
            );
        });

        test.each(configs)('generateCustomPage with navigation from ObjectPage', (config) => {
            generateCustomPage(
                config.path,
                {
                    name: 'MyCustomPage',
                    entity: 'Booking',
                    navigation: {
                        sourcePage: 'TravelObjectPage',
                        navEntity: '_Booking'
                    },
                    ...config.settings
                },
                fs
            );
        });

        test.each(configs)('generateCustomColumn in ListReport', (config) => {
            generateCustomColumn(
                config.path,
                {
                    target: 'TravelListReport',
                    targetEntity: '@com.sap.vocabularies.UI.v1.LineItem',
                    name: 'NewCustomColumn',
                    header: 'Custom Price and Currency',
                    eventHandler: true,
                    position: {
                        placement: Placement.After,
                        anchor: 'DataField::TravelID'
                    },
                    properties: ['TotalPrice', 'CurrencyCode'],
                    ...config.settings
                },
                fs
            );
        });

        test.each(configs)('generateCustomView in ListReport', (config) => {
            //pre-requisite is at least one view based on annotations
            fs.extendJSON(join(config.path, 'webapp/manifest.json'), {
                'sap.ui5': {
                    routing: {
                        targets: {
                            TravelListReport: {
                                options: {
                                    settings: {
                                        views: {
                                            paths: [
                                                {
                                                    key: 'LineItemView',
                                                    annotationPath: 'com.sap.vocabularies.UI.v1.LineItem'
                                                }
                                            ]
                                        }
                                    }
                                }
                            }
                        }
                    }
                }
            });
            generateCustomView(
                config.path,
                {
                    target: 'TravelListReport',
                    key: 'CustomViewKey',
                    label: 'Custom View',
                    name: 'NewCustomView',
                    eventHandler: true,
                    ...config.settings
                },
                fs
            );
        });

        test.each(configs)('generateCustomAction in ListReport and ObjectPage', (config) => {
            generateCustomAction(
                config.path,
                {
                    name: 'MyCustomAction',
                    target: {
                        page: 'TravelListReport',
                        control: TargetControl.table
                    },
                    settings: {
                        text: 'My Custom Action'
                    },
                    eventHandler: true,
                    ...config.settings
                },
                fs
            );
            generateCustomAction(
                config.path,
                {
                    name: 'AnotherCustomAction',
                    target: {
                        page: 'TravelObjectPage',
                        control: TargetControl.header
                    },
                    settings: {
                        text: 'My other Action'
                    },
                    eventHandler: true,
                    ...config.settings
                },
                fs
            );
            // Generate custom action by appending existing file
            const fragment = config.settings.typescript
                ? `\nexport function onAppended() {\n            MessageToast.show("Custom handler invoked.");\n        }`
                : `,\n        onAppended: function() {\n            MessageToast.show("Custom handler invoked.");\n        }`;
            generateCustomAction(
                config.path,
                {
                    name: 'AppendedAction',
                    target: {
                        page: 'TravelObjectPage',
                        control: TargetControl.header
                    },
                    settings: {
                        text: 'Navigate to CustomPage (appended action)'
                    },
                    eventHandler: {
                        fileName: 'AnotherCustomAction',
                        fnName: 'onAppended',
                        insertScript: {
<<<<<<< HEAD
                            fragment,
=======
                            fragment: `,\n        OnAppendedFn: function() {\n            window.location.href += '/_Booking';\n        }`,
>>>>>>> b2bcc242
                            position: {
                                line: 8,
                                character: 9
                            }
                        }
                    },
                    folder: join('ext', 'anotherCustomAction'),
                    ...config.settings
                },
                fs
            );
        });

        test.each(configs)('generateCustomSection in ObjectPage', (config) => {
            generateCustomSection(
                config.path,
                {
                    name: 'MyCustomSection',
                    target: 'TravelObjectPage',
                    title: 'My Custom Section',
                    position: {
                        placement: Placement.After,
                        anchor: 'DummyFacet'
                    },
                    eventHandler: true,
                    ...config.settings
                },
                fs
            );
        });

        afterAll(() => {
            expect((fs as any).dump(testOutput, '**/test-output/*/webapp/{manifest.json,ext/**/*}')).toMatchSnapshot();
        });
    });
});<|MERGE_RESOLUTION|>--- conflicted
+++ resolved
@@ -182,8 +182,8 @@
             );
             // Generate custom action by appending existing file
             const fragment = config.settings.typescript
-                ? `\nexport function onAppended() {\n            MessageToast.show("Custom handler invoked.");\n        }`
-                : `,\n        onAppended: function() {\n            MessageToast.show("Custom handler invoked.");\n        }`;
+                ? `\nexport function onAppended() {\n            window.location.href += '/_Booking';\n        }`
+                : `,\n        onAppended: function() {\n            window.location.href += '/_Booking';\n        }`;
             generateCustomAction(
                 config.path,
                 {
@@ -199,11 +199,7 @@
                         fileName: 'AnotherCustomAction',
                         fnName: 'onAppended',
                         insertScript: {
-<<<<<<< HEAD
                             fragment,
-=======
-                            fragment: `,\n        OnAppendedFn: function() {\n            window.location.href += '/_Booking';\n        }`,
->>>>>>> b2bcc242
                             position: {
                                 line: 8,
                                 character: 9
