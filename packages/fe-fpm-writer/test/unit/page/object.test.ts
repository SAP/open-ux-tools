--- conflicted
+++ resolved
@@ -2,13 +2,8 @@
 import type { Editor } from 'mem-fs-editor';
 import { create } from 'mem-fs-editor';
 import { join } from 'path';
-<<<<<<< HEAD
-import { ManifestNamespace } from '@sap-ux/project-types';
-import { ObjectPage } from '../../../src/page';
-=======
-import type { ManifestNamespace } from '@sap-ux/ui5-config';
+import type { ManifestNamespace } from '@sap-ux/project-types';
 import type { ObjectPage } from '../../../src/page';
->>>>>>> 13929d0c
 import { generate } from '../../../src/page/object';
 
 describe('ObjectPage', () => {
