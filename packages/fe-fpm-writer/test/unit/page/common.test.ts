import { create as createStorage } from 'mem-fs';
import type { Editor } from 'mem-fs-editor';
import { create } from 'mem-fs-editor';
import { join } from 'path';
import type { Manifest } from '../../../src/common/types';
import {
    generateRoutePattern,
    generateRouteTarget,
    getManifestJsonExtensionHelper,
    PATTERN_SUFFIX,
    validatePageConfig
} from '../../../src/page/common';
<<<<<<< HEAD
import type { ManifestNamespace } from '@sap-ux/project-types';
import { CustomPage } from '../../../src/page/types';
=======
import type { ManifestNamespace } from '@sap-ux/ui5-config';
import type { CustomPage } from '../../../src/page/types';
>>>>>>> 13929d0c

describe('common page functionality', () => {
    const mainEntity = 'Main';
    const otherEntity = 'Other';
    const routes: ManifestNamespace.Route[] = [
        {
            name: 'MainListReport',
            target: ['MainListReport'],
            pattern: PATTERN_SUFFIX
        },
        {
            name: 'MainObjectPage',
            target: ['MainListReport', 'MainObjectPage'] as any,
            pattern: `Main({MainKey})${PATTERN_SUFFIX}`
        },
        {
            name: 'VeryNestedPage',
            target: ['MainListReport', 'MainObjectPage', 'VeryNestedPage'] as any,
            pattern: PATTERN_SUFFIX
        }
    ];

    describe('generateRoutePattern', () => {
        test('First List', () => {
            expect(generateRoutePattern([], mainEntity)).toBe(PATTERN_SUFFIX);
        });

        test('List->Detail', () => {
            expect(
                generateRoutePattern(routes, mainEntity, {
                    sourcePage: 'MainListReport',
                    navKey: true
                })
            ).toBe(`Main({MainKey})${PATTERN_SUFFIX}`);
        });

        test('Detail->SubDetail', () => {
            expect(
                generateRoutePattern(routes, otherEntity, {
                    sourcePage: 'MainObjectPage',
                    navEntity: 'to_OtherEntity',
                    navKey: true
                })
            ).toBe('Main({MainKey})/to_OtherEntity({to_OtherEntityKey}):?query:');
        });

        test('Detail->OtherDetail', () => {
            expect(
                generateRoutePattern(routes, otherEntity, {
                    sourcePage: 'MainObjectPage',
                    navKey: true
                })
            ).toBe('Other({OtherKey}):?query:');
        });

        test('Detail->List', () => {
            expect(
                generateRoutePattern(routes, otherEntity, {
                    sourcePage: 'MainObjectPage'
                })
            ).toBe('Other:?query:');
        });
    });

    describe('generateRouteTarget', () => {
        const targetName = 'OtherPage';

        test('no FCL - target is always name', () => {
            expect(generateRouteTarget(routes, targetName)).toBe(targetName);
            expect(generateRouteTarget(routes, targetName, false)).toBe(targetName);
            expect(generateRouteTarget(routes, targetName, false, { sourcePage: 'MainListReport' })).toBe(targetName);
        });

        test('FCL - no incoming navigation', () => {
            const target = generateRouteTarget(routes, targetName, true) as string[];
            expect(target.length).toBe(1);
            expect(target).toContain(targetName);
        });

        test('FCL - nested page navigation', () => {
            const target = generateRouteTarget(routes, targetName, true, {
                sourcePage: 'MainListReport'
            }) as string[];
            expect(target.length).toBe(2);
            expect(target).toContain(targetName);
        });

        test('FCL - only 3 columns are supported, additional page should be fullscreen', () => {
            const target = generateRouteTarget(routes, targetName, true, {
                sourcePage: 'VeryNestedPage'
            }) as string[];
            expect(target.length).toBe(1);
            expect(target).toContain(targetName);
        });
    });

    describe('getManifestJsonExtensionHelper', () => {
        const helperFn = getManifestJsonExtensionHelper({
            entity: 'MyEntity',
            name: 'Main'
        } as any);

        test('no routes - add empty array', () => {
            expect(helperFn('routing', {})).toEqual({ routes: [] });
        });

        test('empty routes - add a new route', () => {
            expect((helperFn('routes', []) as unknown[]).length).toBe(1);
        });

        test('anything else - do noting', () => {
            const input = { hello: 'world' };
            expect(helperFn('anything', input)).toBe(input);
        });
    });

    describe('validatePageConfig', () => {
        let fs: Editor;
        const testDir = '' + Date.now();
        const testAppManifest = JSON.stringify(
            {
                'sap.app': {
                    id: 'my.test.App'
                },
                'sap.ui5': {
                    dependencies: {
                        libs: {
                            'sap.fe.templates': {}
                        }
                    },
                    routing: {
                        routes: [
                            {
                                pattern: ':?query:',
                                name: 'TestObjectPage',
                                target: 'TestObjectPage'
                            }
                        ] as ManifestNamespace.Route[],
                        targets: {
                            TestObjectPage: {}
                        }
                    }
                }
            },
            null,
            2
        );

        const config: CustomPage = {
            name: 'CustomPage',
            entity: 'ChildEntity',
            navigation: {
                sourcePage: 'TestObjectPage',
                navEntity: 'navToChildEntity',
                navKey: true
            }
        };

        beforeEach(() => {
            fs = create(createStorage());
            fs.delete(testDir);
        });

        test('provided navigation config is valid for existing manifest', async () => {
            const manifest = JSON.parse(testAppManifest) as Manifest;

            fs.writeJSON(join(testDir, 'webapp/manifest.json'), manifest);
            expect(() => validatePageConfig(testDir, config, fs)).not.toThrowError();
        });

        test('provided navigation config is not valid for existing manifest', () => {
            const target = join(testDir, 'invalidateNavigation');

            let manifest = JSON.parse(testAppManifest) as Manifest;
            // eslint-disable-next-line @typescript-eslint/no-non-null-assertion
            manifest['sap.ui5']!.routing!.routes = [];
            fs.writeJSON(join(target, 'webapp/manifest.json'), manifest);
            expect(() => validatePageConfig(target, config, fs)).toThrowError();

            delete manifest['sap.ui5']?.routing?.routes;
            fs.writeJSON(join(target, 'webapp/manifest.json'), manifest);
            expect(() => validatePageConfig(target, config, fs)).toThrowError();

            manifest = JSON.parse(testAppManifest) as Manifest;

            delete manifest['sap.ui5']?.routing?.targets?.['TestObjectPage'];
            fs.writeJSON(join(target, 'webapp/manifest.json'), manifest);
            expect(() => validatePageConfig(target, config, fs)).toThrowError();

            delete manifest['sap.ui5']?.routing?.targets;
            fs.writeJSON(join(target, 'webapp/manifest.json'), manifest);
            expect(() => validatePageConfig(target, config, fs)).toThrowError();

            delete manifest['sap.ui5']?.routing;
            fs.writeJSON(join(target, 'webapp/manifest.json'), manifest);
            expect(() => validatePageConfig(target, config, fs)).toThrowError();

            delete manifest['sap.ui5'];
            fs.writeJSON(join(target, 'webapp/manifest.json'), manifest);
            expect(() => validatePageConfig(target, config, fs)).toThrowError();
        });
    });
});<|MERGE_RESOLUTION|>--- conflicted
+++ resolved
@@ -10,13 +10,8 @@
     PATTERN_SUFFIX,
     validatePageConfig
 } from '../../../src/page/common';
-<<<<<<< HEAD
 import type { ManifestNamespace } from '@sap-ux/project-types';
-import { CustomPage } from '../../../src/page/types';
-=======
-import type { ManifestNamespace } from '@sap-ux/ui5-config';
 import type { CustomPage } from '../../../src/page/types';
->>>>>>> 13929d0c
 
 describe('common page functionality', () => {
     const mainEntity = 'Main';
