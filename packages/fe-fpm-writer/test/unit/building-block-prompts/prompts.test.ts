--- conflicted
+++ resolved
@@ -64,12 +64,8 @@
             const filesChoices = await promptsAPI.getChoices(PromptsType.Chart, 'viewOrFragmentPath', {});
             // Get "aggregationPath"
             const aggregationChoices = await promptsAPI.getChoices(PromptsType.Chart, 'aggregationPath', {
-<<<<<<< HEAD
-                viewOrFragmentPath: filesChoices[0].value
-=======
                 viewOrFragmentFile:
                     typeof filesChoices[0] === 'string' ? filesChoices[0] : (filesChoices[0] as ChoiceOptions).value
->>>>>>> 0187d085
             });
             expect(aggregationChoices).toMatchSnapshot();
         });
@@ -92,14 +88,6 @@
             fs.write(join(projectPath, `webapp/ext/${filename}`), xml);
 
             // ToDo write xml with filterbars
-<<<<<<< HEAD
-            // Get "viewOrFragmentPath"
-            const filesChoices = await promptsAPI.getChoices(PromptsType.Chart, 'viewOrFragmentPath', {});
-            const fileChoice = filesChoices.find((choice) => choice.value.endsWith(filename));
-            // Get "filterBar"
-            const aggregationChoices = await promptsAPI.getChoices(PromptsType.Chart, 'filterBar', {
-                viewOrFragmentPath: fileChoice?.value
-=======
             // Get "viewOrFragmentFile"
             const filesChoices = await promptsAPI.getChoices(PromptsType.Chart, 'viewOrFragmentFile', {});
             const fileChoice = filesChoices.find((choice) =>
@@ -110,7 +98,6 @@
             // Get "viewOrFragmentFile"
             const aggregationChoices = await promptsAPI.getChoices(PromptsType.Chart, 'filterBar', {
                 viewOrFragmentFile: typeof fileChoice === 'string' ? fileChoice : (fileChoice as ChoiceOptions).value
->>>>>>> 0187d085
             });
             expect(aggregationChoices).toMatchSnapshot();
         });
