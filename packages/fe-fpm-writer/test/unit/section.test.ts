--- conflicted
+++ resolved
@@ -152,11 +152,7 @@
             expect(fs.read(fragmentPath)).toMatchSnapshot();
         });
 
-<<<<<<< HEAD
-        const testVersions = [1.9, 1.85, 1.84, 1.86, 1.90];
-=======
         const testVersions = [1.9, 1.85, 1.84, 1.86, 1.98];
->>>>>>> 79305346
         for (const ui5Version of testVersions) {
             test(`Versions ${ui5Version}, with handler, all properties`, () => {
                 const testCustomSection: CustomSection = {
