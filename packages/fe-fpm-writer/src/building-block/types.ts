--- conflicted
+++ resolved
@@ -9,11 +9,8 @@
     Field = 'field',
     Page = 'page',
     Table = 'table',
-<<<<<<< HEAD
-    CustomColumn = 'custom-column'
-=======
+    CustomColumn = 'custom-column',
     RichTextEditor = 'rich-text-editor'
->>>>>>> b0f632d5
 }
 
 /**
