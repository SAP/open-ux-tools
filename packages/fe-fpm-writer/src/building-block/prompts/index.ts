--- conflicted
+++ resolved
@@ -205,16 +205,9 @@
         ]),
         getBuildingBlockIdPrompt(t('id.message'), t('id.validation')),
         getBindingContextTypePrompt(t('bindingContextType')),
-<<<<<<< HEAD
         getEntityPrompt(t('entity'), projectProvider, ['qualifier']),
 
         getAnnotationPathQualifierPrompt('qualifier', t('qualifier'), projectProvider, [UIAnnotationTerms.LineItem]),
-=======
-        getEntityPrompt(t('entity'), projectProvider),
-        getAnnotationPathQualifierPrompt('lineItemQualifier', t('lineItemQualifier'), projectProvider, [
-            UIAnnotationTerms.LineItem
-        ]),
->>>>>>> 8eb1133f
         getAggregationPathPrompt(t('aggregation'), fs),
         getFilterBarIdPrompt(t('filterBar')),
         {
