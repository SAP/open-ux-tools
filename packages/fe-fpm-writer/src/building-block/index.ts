--- conflicted
+++ resolved
@@ -2,22 +2,15 @@
 import { create } from 'mem-fs-editor';
 import { render } from 'ejs';
 import type { Editor } from 'mem-fs-editor';
-<<<<<<< HEAD
-import { dirname, join, parse, relative } from 'path';
-=======
-import { join, parse, relative } from 'node:path';
->>>>>>> b0f632d5
+import { dirname, join, parse, relative } from 'node:path';
 import {
     BuildingBlockType,
     type BuildingBlock,
     type BuildingBlockConfig,
     type BuildingBlockMetaPath,
-<<<<<<< HEAD
-    type CustomColumn
-=======
+    type CustomColumn,
     type RichTextEditor,
     bindingContextAbsolute
->>>>>>> b0f632d5
 } from './types';
 import { DOMParser, XMLSerializer } from '@xmldom/xmldom';
 import * as xpath from 'xpath';
@@ -30,13 +23,10 @@
 import { getMinimumUI5Version } from '@sap-ux/project-access';
 import { detectTabSpacing, extendJSON } from '../common/file';
 import { getManifest, getManifestPath } from '../common/utils';
-<<<<<<< HEAD
 import { getOrAddMacrosNamespace } from './prompts/utils/xml';
 import { getDefaultFragmentContent } from '../common/defaults';
-=======
 import { getOrAddNamespace } from './prompts/utils/xml';
 import { i18nNamespaces, translate } from '../i18n';
->>>>>>> b0f632d5
 
 const PLACEHOLDERS = {
     'id': 'REPLACE_WITH_BUILDING_BLOCK_ID',
@@ -278,13 +268,7 @@
     return render(
         fs.read(templateFilePath),
         {
-<<<<<<< HEAD
-            macrosNamespace: viewDocument
-                ? getOrAddMacrosNamespace(viewDocument, buildingBlockData.buildingBlockType)
-                : 'macros',
-=======
             macrosNamespace: viewDocument ? getOrAddNamespace(viewDocument, 'sap.fe.macros', 'macros') : 'macros',
->>>>>>> b0f632d5
             data: buildingBlockData
         },
         {}
