--- conflicted
+++ resolved
@@ -2,13 +2,8 @@
 import type { Editor } from 'mem-fs-editor';
 import { create } from 'mem-fs-editor';
 import { join } from 'path';
-<<<<<<< HEAD
-import { lt } from 'semver';
+import { lt, valid } from 'semver';
 import type { Manifest } from '@sap-ux/project-types';
-=======
-import { lt, valid } from 'semver';
-import type { Manifest } from '@sap-ux/ui5-config';
->>>>>>> 83fea4a6
 import { FCL_ROUTER } from '../common/defaults';
 import { getTemplatePath } from '../templates';
 import { addExtensionTypes } from '../common/utils';
