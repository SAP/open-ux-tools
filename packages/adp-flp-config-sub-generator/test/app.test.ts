--- conflicted
+++ resolved
@@ -621,11 +621,7 @@
 
         await initI18n();
         await runContext.run();
-<<<<<<< HEAD
-        expect(vsCodeMessageSpy).toHaveBeenCalledWith(t('error.destinationNotFound'));
-=======
         expect(toolsLoggerErrorSpy).toBeCalledWith(t('error.projectNotSupported'));
->>>>>>> 8ad2dee0
     });
 
     it('Should result in an error message if the project is not a CloudReady project', async () => {
@@ -693,11 +689,7 @@
             .withPrompts(answers);
 
         await runContext.run();
-<<<<<<< HEAD
-        expect(vsCodeMessageSpy).toHaveBeenCalledWith(t('error.systemNotFound'));
-=======
-        expect(vsCodeMessageSpy).toBeCalledWith(t('error.destinationNotFound'));
->>>>>>> 8ad2dee0
+        expect(vsCodeMessageSpy).toHaveBeenCalledWith(t('error.destinationNotFound'));
     });
 
     it('Should throw an error when url is not configured configured in system store', async () => {
@@ -733,11 +725,7 @@
             .withPrompts(answers);
 
         await runContext.run();
-<<<<<<< HEAD
-        expect(vsCodeMessageSpy).toHaveBeenCalledWith(t('error.systemNotFound', { systemUrl }));
-=======
         expect(vsCodeMessageSpy).toBeCalledWith(t('error.systemNotFoundInStore'));
->>>>>>> 8ad2dee0
     });
 
     it('Should throw an error when fetching inbounds', async () => {
@@ -820,15 +808,9 @@
             })
             .withPrompts(answers);
 
-<<<<<<< HEAD
-        initMergedManifestSpy.mockClear();
-        await expect(runContext.run()).rejects.toThrow(t('error.fetchingManifest'));
-        expect(initMergedManifestSpy).toHaveBeenCalledTimes(2);
-=======
         // getBaseAppInboundsMock.mockClear();
         await expect(runContext.run()).rejects.toThrow(t('error.baseAppInboundsFetching'));
         expect(getBaseAppInboundsMock).toBeCalledTimes(2);
->>>>>>> 8ad2dee0
     });
 
     it('Should require authentication again if credentials are wrong', async () => {
@@ -1052,74 +1034,4 @@
         await runContext.run();
         expect(vsCodeMessageSpy).toHaveBeenCalledWith('Network Error');
     });
-<<<<<<< HEAD
-
-    it('Should fail if destination is not found in BTP subaccount', async () => {
-        jest.spyOn(btpUtils, 'listDestinations').mockResolvedValue({});
-        jest.spyOn(adpTooling, 'getAdpConfig').mockResolvedValue({
-            target: {
-                destination: 'testDestination'
-            }
-        });
-        jest.spyOn(btpUtils, 'isAppStudio').mockReturnValue(true);
-        const testProjectPath = join(__dirname, 'fixtures/app.variant1');
-
-        const runContext = yeomanTest
-            .create(
-                adpFlpConfigGenerator,
-                {
-                    resolved: generatorPath
-                },
-                {
-                    cwd: testProjectPath
-                }
-            )
-            .withOptions({
-                vscode,
-                appWizard: mockAppWizard,
-                launchFlpConfigAsSubGenerator: false
-            })
-            .withPrompts(answers);
-
-        await runContext.run();
-        expect(vsCodeMessageSpy).toHaveBeenCalledWith(
-            t('error.destinationNotFoundInStore', { destination: 'testDestination' })
-        );
-    });
-
-    it('Should fail if destination is not found in BTP subaccount and log error in CLI', async () => {
-        jest.spyOn(fioriGenShared, 'isCli').mockReturnValue(true);
-        jest.spyOn(btpUtils, 'listDestinations').mockResolvedValue({});
-        jest.spyOn(adpTooling, 'getAdpConfig').mockResolvedValue({
-            target: {
-                destination: 'testDestination'
-            }
-        });
-        jest.spyOn(btpUtils, 'isAppStudio').mockReturnValue(true);
-        const testProjectPath = join(__dirname, 'fixtures/app.variant1');
-
-        const runContext = yeomanTest
-            .create(
-                adpFlpConfigGenerator,
-                {
-                    resolved: generatorPath
-                },
-                {
-                    cwd: testProjectPath
-                }
-            )
-            .withOptions({
-                vscode,
-                appWizard: mockAppWizard,
-                launchFlpConfigAsSubGenerator: false
-            })
-            .withPrompts(answers);
-
-        await runContext.run();
-        expect(toolsLoggerErrorSpy).toHaveBeenCalledWith(
-            t('error.destinationNotFoundInStore', { destination: 'testDestination' })
-        );
-    });
-=======
->>>>>>> 8ad2dee0
 });