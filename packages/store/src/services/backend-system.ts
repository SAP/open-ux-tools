import type { Logger } from '@sap-ux/logger';
import type { Service, ServiceRetrievalOptions } from '.';
import type { DataProvider } from '../data-provider';
import type { ServiceOptions } from '../types';
import { SystemDataProvider } from '../data-provider/backend-system';
import { BackendSystem, BackendSystemKey } from '../entities/backend-system';
import { text } from '../i18n';
import { existsSync, writeFileSync, mkdirSync, readFileSync } from 'node:fs';
import { dirname, join } from 'node:path';
import { getFioriToolsDirectory, getSapToolsDirectory, getEntityFileName } from '../utils';
import { Entity } from '../constants';

/**
<<<<<<< HEAD
 *
=======
 * Should not be used directly, use factory method `getService` instead.
 * Data integrity cannot be guaranteed when using this class directly.
>>>>>>> d976ccbe
 */
export class SystemService implements Service<BackendSystem, BackendSystemKey> {
    private readonly dataProvider: DataProvider<BackendSystem, BackendSystemKey>;
    private readonly logger: Logger;

    /**
     *
     * @param logger
     * @param options
     */
    constructor(logger: Logger, options: ServiceOptions = {}) {
        this.logger = logger;
        this.dataProvider = new SystemDataProvider(this.logger, options);
    }
<<<<<<< HEAD
    /**
     *
     * @param key
     * @param entity
     */
=======

>>>>>>> d976ccbe
    public async partialUpdate(
        key: BackendSystemKey,
        entity: Partial<BackendSystem>
    ): Promise<BackendSystem | undefined> {
        this.validatePartialUpdateInput(entity);
        const existingSystem = await this.readOrThrow(key);
        const updatedEntity = this.mergeProperties(entity, existingSystem);
        return this.write(updatedEntity, {
            force: true
        });
    }

    /**
     *
     * @param update
     * @param existingSystem
     */
    private mergeProperties(update: Partial<BackendSystem>, existingSystem: BackendSystem): BackendSystem {
        const patch = { ...update };
        // Make sure we don't mess with key fields
        delete patch.url;
        delete patch.client;
        const updatedEntity = { ...existingSystem, ...patch };
        return new BackendSystem({ ...updatedEntity });
    }

    /**
     *
     * @param key
     */
    private async readOrThrow(key: BackendSystemKey): Promise<BackendSystem> {
        const existingSystem = await this.read(key);
        if (!existingSystem) {
            throw new Error(text('error.systemDoesNotExist', { system: key }));
        }
        return existingSystem;
    }

    /**
     *
     * @param entity
     */
    private validatePartialUpdateInput(entity: Partial<BackendSystem>): void {
        if (!entity || !Object.keys(entity).length) {
            throw new Error(text('error.noPropertiesSpecified'));
        }
    }

    /**
     *
     * @param key
     */
    public async read(key: BackendSystemKey): Promise<BackendSystem | undefined> {
        return this.dataProvider.read(key);
    }

    /**
     * Write the backend system to the store. If a backend entity with the same key already exists and error is thrown.
     * Use the `force` option to overwrite, use with cautions and are sure other clients will not break.
     *
     * @param entity the backend system to write
     * @param options
     * @param options.force Force overwrite existing backend system with the same key
     * @returns
     */
    public async write(entity: BackendSystem, options?: { force: boolean }): Promise<BackendSystem | undefined> {
        // Prevent overwrite of existing entity with the same key unless explicitly forced
        const entityKey = BackendSystemKey.from(entity);
        const existingSystem = await this.read(BackendSystemKey.from(entity));

        if (!options?.force && existingSystem) {
            throw new Error(text('error.backendSystemEntityKeyExists', { entityKey: entityKey.getId() }));
        }
        return this.dataProvider.write(entity);
    }
    /**
     *
     * @param entity
     */
    public async delete(entity: BackendSystem): Promise<boolean> {
        return this.dataProvider.delete(entity);
    }
    /**
     *
     * @param options
     */
    public async getAll(options: ServiceRetrievalOptions): Promise<BackendSystem[] | []> {
        return this.dataProvider.getAll(options);
    }
}

/**
 *
 * @param logger
 * @param options
 */
export function getInstance(logger: Logger, options: ServiceOptions = {}): SystemService {
    if (!options.baseDirectory) {
        try {
            ensureSystemsMigrated();
            options.baseDirectory = getSapToolsDirectory();
        } catch (error) {
            logger.error(text('error.systemsJsonMigrationFailed', { error: (error as Error).message }));
        }
    }
    return new SystemService(logger, options);
}

/**
 * Ensure settings are migrated from .fioritools directory to the new .saptools directory.
 * If migration has already taken place, only migrate new systems that have not yet been migrated.
 */
function ensureSystemsMigrated(): void {
    const systemFileName = getEntityFileName(Entity.BackendSystem);
    const legacySystemsPath = join(getFioriToolsDirectory(), systemFileName);
    const newSystemsPath = join(getSapToolsDirectory(), systemFileName);
    const migrationFlag = join(getSapToolsDirectory(), '.systemsMigrated');
    const legacyData = JSON.parse(readFileSync(legacySystemsPath, 'utf-8')).systems as Record<string, BackendSystem>;

    if (existsSync(migrationFlag)) {
        migrateNewLegacyPathEntries(newSystemsPath, legacyData);
    } else {
        // first time migration, move all data from legacy to new path
        mkdirSync(dirname(newSystemsPath), { recursive: true });
        writeFileSync(newSystemsPath, JSON.stringify({ systems: legacyData }, null, 2));
    }

    // overwrite legacy file entries with migrated flag to avoid re-migration
    const migratedData: Record<string, BackendSystem & { _migrated?: boolean }> = {};
    for (const [key, system] of Object.entries(legacyData)) {
        migratedData[key] = {
            ...system,
            _migrated: true
        };
    }

    writeFileSync(legacySystemsPath, JSON.stringify({ systems: { ...migratedData } }, null, 2));
    writeFileSync(migrationFlag, new Date().toISOString());
}

/**
 * Migrates new entries in the systems.json in the legacy path, that have not yet been migrated.
 *
 * @param newSystemsPath - path to the new systems.json file
 * @param legacyData - data from the legacy systems.json file
 */
function migrateNewLegacyPathEntries(newSystemsPath: string, legacyData: Record<string, BackendSystem>): void {
    let hasNewEntries = false;
    const newData: Record<string, BackendSystem> = {};

    for (const [key, system] of Object.entries(legacyData)) {
        if (!(system as BackendSystem & { _migrated?: boolean })._migrated) {
            newData[key] = {
                ...system
            };
            hasNewEntries = true;
        }
    }

    if (hasNewEntries) {
        const existingData = JSON.parse(readFileSync(newSystemsPath, 'utf-8')).systems as Record<string, BackendSystem>;
        writeFileSync(newSystemsPath, JSON.stringify({ systems: { ...existingData, ...newData } }, null, 2));
    }
}<|MERGE_RESOLUTION|>--- conflicted
+++ resolved
@@ -11,12 +11,8 @@
 import { Entity } from '../constants';
 
 /**
-<<<<<<< HEAD
- *
-=======
  * Should not be used directly, use factory method `getService` instead.
  * Data integrity cannot be guaranteed when using this class directly.
->>>>>>> d976ccbe
  */
 export class SystemService implements Service<BackendSystem, BackendSystemKey> {
     private readonly dataProvider: DataProvider<BackendSystem, BackendSystemKey>;
@@ -31,15 +27,11 @@
         this.logger = logger;
         this.dataProvider = new SystemDataProvider(this.logger, options);
     }
-<<<<<<< HEAD
     /**
      *
      * @param key
      * @param entity
      */
-=======
-
->>>>>>> d976ccbe
     public async partialUpdate(
         key: BackendSystemKey,
         entity: Partial<BackendSystem>
