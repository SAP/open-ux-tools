import path from 'node:path';
import type { FSWatcher } from 'node:fs';
import fs, { readFileSync, writeFileSync, mkdirSync, existsSync } from 'node:fs';
import type { DataAccess } from '.';
import type { Logger } from '@sap-ux/logger';
import { errorInstance, getEntityFileName, getFioriToolsDirectory, toPersistenceName } from '../utils';
import type { ServiceOptions } from '../types';
import os from 'node:os';
import type { Entity } from '../constants';

export const basedir = ({ baseDirectory }: { baseDirectory?: string } = {}): string => {
    if (!baseDirectory) {
        return getFioriToolsDirectory();
    } else if (path.isAbsolute(baseDirectory)) {
        return baseDirectory;
    } else {
        return path.join(os.homedir(), baseDirectory);
    }
};

/**
 *
 */
class FilesystemStore<E extends object> implements DataAccess<E> {
    private readonly logger: Logger;
    private readonly storeDirectory: string;

    /**
     *
     * @param logger
     * @param options
     */
    constructor(logger: Logger, options: ServiceOptions = {}) {
        this.logger = logger;
        this.storeDirectory = basedir(options);
    }

    /**
     *
     * @param root0
     * @param root0.entityName
     * @param root0.id
     */
    public async read({ entityName, id }: { entityName: string; id: string }): Promise<undefined | E> {
        const name = toPersistenceName(entityName);
        if (!name) {
            this.logger.debug('read: Entity Type is falsy - ' + entityName);
            return Promise.resolve(undefined);
        }

        const { entities, error } = this._readAll(name);
        if (error) {
            if (error.code === 'ENOENT') {
                return Promise.resolve(undefined);
            } else {
                throw error;
            }
        }
        if (!entities) {
            this.logger.debug(`read: After parsing, entities is falsy. Entity: ${name}, parsed value: ${entities}`);
            return undefined;
        }
        return Promise.resolve(entities[id]);
    }

    /**
     *
     * @param root0
     * @param root0.entityName
     */
    public async getAll({ entityName }: { entityName: string }): Promise<E[] | []> {
        const name = toPersistenceName(entityName);
        if (!name) {
            this.logger.debug('read: Entity Type is falsy - ' + entityName);
            return Promise.resolve([]);
        }

        const { entities, error } = this._readAll(name);
        if (error) {
            if (error.code === 'ENOENT') {
                return Promise.resolve([]);
            } else {
                throw error;
            }
        }
        if (!entities) {
            this.logger.debug(`read: After parsing, entities is falsy. Entity: ${name}, parsed value: ${entities}`);
            return Promise.resolve([]);
        }
        return Promise.resolve(Object.values(entities));
    }

    /**
     *
     * @param root0
     * @param root0.entityName
     */
    public async readAll({ entityName }: { entityName: string }): Promise<{ [key: string]: E }> {
        const name = toPersistenceName(entityName);
        if (!name) {
            this.logger.debug('read: Entity Type is falsy - ' + entityName);
            return Promise.resolve({});
        }

        const { entities, error } = this._readAll(name);
        if (error) {
            if (error.code === 'ENOENT') {
                return Promise.resolve({});
            } else {
                throw error;
            }
        }
        if (!entities) {
            this.logger.debug(`read: After parsing, entities is falsy. Entity: ${name}, parsed value: ${entities}`);
            return Promise.resolve({});
        }
        return Promise.resolve(entities);
    }

    /**
     *
     * @param root0
     * @param root0.entityName
     * @param root0.id
     * @param root0.entity
     */
    public async write({
        entityName,
        id,
        entity
    }: {
        entityName: string;
        id: string;
        entity: E;
    }): Promise<undefined | E> {
        const name = toPersistenceName(entityName);
        if (!name) {
            this.logger.debug('write: Entity is falsy - ' + name);
            return Promise.resolve(undefined);
        }

        const { entities = {}, error } = this._readAll(name);
        if (error && error.code !== 'ENOENT') {
            throw error;
        }

        entities[id] = entity;
        this.writeToFile(name, entities);
        return Promise.resolve(entity);
    }

    /**
     *
     * @param root0
     * @param root0.entityName
     * @param root0.id
     * @param root0.entity
     */
    public async partialUpdate({
        entityName,
        id,
        entity
    }: {
        entityName: string;
        id: string;
        entity: E;
    }): Promise<undefined | E> {
        if (!entity || !Object.keys(entity).length) {
            this.logger.debug('partialUpdate: No properties specified for update');
            return undefined;
        }
        const existingSystem = await this.read({ entityName, id });
        if (!existingSystem) {
            this.logger.debug(`partialUpdate: Entity with id ${id} does not exist in ${entityName}. Cannot update.`);
            return undefined;
        }

        const updatedEntity = this.mergeProperties(entity, existingSystem);
        return this.write({ entityName, id, entity: updatedEntity });
    }

    /**
     *
     * @param update
     * @param existingSystem
     */
    private mergeProperties(update: Partial<E>, existingSystem: E): E {
        const updatedEntity = { ...existingSystem, ...update };
        return { ...updatedEntity };
    }

    /**
     *
     * @param root0
     * @param root0.entityName
     * @param root0.id
     */
    async del({ entityName, id }: { entityName: string; id: string }): Promise<boolean> {
        const name = toPersistenceName(entityName);
        if (!name) {
            this.logger.debug('delete: Entity is falsy - ' + name);
            return Promise.resolve(false);
        }

        const { entities = {}, error } = this._readAll(name);
        if (error) {
            if (error.code !== 'ENOENT') {
                throw error;
            }
        }

        const exists = !!entities[id];
        if (exists) {
            this.logger.debug(`delete: entity found  for id - ${id}. Deleting`);
            delete entities[id];
            this.writeToFile(name, entities);
            return Promise.resolve(true);
        } else {
            this.logger.debug('delete: entity not found');
            return Promise.resolve(false);
        }
    }

    /**
     *
     * @param entityName
     */
    private _readAll(entityName: string): { entities?: { [key: string]: E }; error?: Error & { code?: string } } {
        let rawContents: string;
        try {
            const configPath = path.join(this.storeDirectory, `${entityName}.json`);
            if (existsSync(configPath)) {
                rawContents = readFileSync(configPath).toString().trim();
            } else {
                rawContents = '';
            }
        } catch (e) {
            const err = errorInstance(e);
            this.logger.debug(err.message);
            return { error: err };
        }

        if (!rawContents) {
            return { entities: undefined };
        }

        let entities: { [key: string]: E } | undefined;
        try {
            entities = JSON.parse(rawContents)?.[entityName];
        } catch (e) {
            return { error: errorInstance(e) };
        }

        return { entities };
    }

    /**
     *
     * @param entityName
     */
    private writeToFile(entityName: string, entities: { [key: string]: E }): void {
        const data = JSON.stringify({ [entityName]: entities }, null, 2);
        const filename = getEntityFileName(entityName);
        try {
            writeFileSync(path.join(this.storeDirectory, filename), data);
        } catch (e) {
            const err = errorInstance(e);
            if (err?.code === 'ENOENT') {
                this.logger.debug(`Base directory [${this.storeDirectory}] does not exist, trying to create it`);
                mkdirSync(this.storeDirectory, { recursive: true });
                writeFileSync(path.join(this.storeDirectory, filename), data);
            } else {
                throw e;
            }
        }
    }
}

<<<<<<< HEAD
/**
 * Trims, lowercases and returns plural if a non-empty string
 *
 * @param s
 */
function toPersistenceName(s: string): string | undefined {
    const t = s?.trim().toLowerCase();
    return t && plural(t);
}

/**
 *
 * @param entityName
 */
function getEntityFileName(entityName: string): string {
    return toPersistenceName(entityName) + '.json';
}

/**
 * Return an FSWatcher for a given entity name
 * The client is responsible for disposing of the FSWatcher
 *
 * @param entityName
 * @param callback
 * @param options
=======
/** Return an FSWatcher for a given entity name
 *  The client is responsible for disposing of the FSWatcher
>>>>>>> d976ccbe
 */
export function getFilesystemWatcherFor(
    entityName: Entity,
    callback: (entityName: string) => void,
    options: ServiceOptions = {}
): FSWatcher | undefined {
    const watchPath = path.join(basedir(options), getEntityFileName(entityName));
    if (existsSync(watchPath)) {
        return fs.watch(watchPath, undefined, () => {
            callback(entityName);
        });
    } else {
        console.warn(`File Not Found: ${watchPath}`);
        return undefined;
    }
}

/**
 * Filesystem store. The entity is stored in JSON format (don't depend on the format, this could change).
 * The entity is stored in a file named with the plural form of the entity name in the base directory. Again, this is an
 * implementation detail, please don't depend on it.
 *
 * @param logger
 * @param options
 */
export function getFilesystemStore<E extends object>(logger: Logger, options?: ServiceOptions): DataAccess<E> {
    return new FilesystemStore<E>(logger, options);
}<|MERGE_RESOLUTION|>--- conflicted
+++ resolved
@@ -276,36 +276,8 @@
     }
 }
 
-<<<<<<< HEAD
-/**
- * Trims, lowercases and returns plural if a non-empty string
- *
- * @param s
- */
-function toPersistenceName(s: string): string | undefined {
-    const t = s?.trim().toLowerCase();
-    return t && plural(t);
-}
-
-/**
- *
- * @param entityName
- */
-function getEntityFileName(entityName: string): string {
-    return toPersistenceName(entityName) + '.json';
-}
-
-/**
- * Return an FSWatcher for a given entity name
- * The client is responsible for disposing of the FSWatcher
- *
- * @param entityName
- * @param callback
- * @param options
-=======
 /** Return an FSWatcher for a given entity name
  *  The client is responsible for disposing of the FSWatcher
->>>>>>> d976ccbe
  */
 export function getFilesystemWatcherFor(
     entityName: Entity,
