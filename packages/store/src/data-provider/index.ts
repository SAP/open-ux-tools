import type { Logger } from '@sap-ux/logger';
import type { EntityKey } from '../entities';
import type { BackendSerializableKeys, ServiceOptions } from '../types';
import type { BackendSystem } from '../entities/backend-system';

/**
 * The backend system keys and their values to filter backend systems by.
 */
export type BackendSystemFilter = Partial<{ [K in BackendSerializableKeys]: BackendSystem[K] }>;

/**
 * Specifies options for retrieving backend systems from the data provider.
 */
export interface BackendProviderRetrievalOptions {
    includeSensitiveData?: boolean;
    backendSystemFilter?: BackendSystemFilter;
}

/**
 * Options for the getAll method of a data provider.
 */
export type ProviderGetAllOptions<T> = T extends BackendSystem ? BackendProviderRetrievalOptions : null;

/**
 * Data provider for an entity. It is responsible for reading
 * and writing the entity. This is meant to abstract the medium the entity is written to/read from - the data
 * could be written to the filesystem/OS secure store/network share, the client does not need to know this.
 */
export interface DataProvider<E, K extends EntityKey> {
    read(key: K): Promise<E | undefined>;
    write(entity: E): Promise<E | undefined>;
    delete(entity: E): Promise<boolean>;
<<<<<<< HEAD
    getAll(options?: ProviderGetAllOptions<E>): Promise<E[] | []>;
=======
    /**
     * Returns the data as an array related to the entity.
     *
     * @param options - Options for retrieving data.
     * @param options.includeSensitiveData If true and relevant for the entity, sensitive data will be returned - defaults to true.
     */
    getAll(options?: { includeSensitiveData?: boolean }): Promise<E[] | []>;
>>>>>>> 4ecfbe2e
}

export interface DataProviderConstructor<E, K extends EntityKey> {
    new (logger: Logger, options?: ServiceOptions): DataProvider<E, K>;
}<|MERGE_RESOLUTION|>--- conflicted
+++ resolved
@@ -30,17 +30,12 @@
     read(key: K): Promise<E | undefined>;
     write(entity: E): Promise<E | undefined>;
     delete(entity: E): Promise<boolean>;
-<<<<<<< HEAD
-    getAll(options?: ProviderGetAllOptions<E>): Promise<E[] | []>;
-=======
     /**
      * Returns the data as an array related to the entity.
      *
      * @param options - Options for retrieving data.
-     * @param options.includeSensitiveData If true and relevant for the entity, sensitive data will be returned - defaults to true.
      */
-    getAll(options?: { includeSensitiveData?: boolean }): Promise<E[] | []>;
->>>>>>> 4ecfbe2e
+    getAll(options?: ProviderGetAllOptions<E>): Promise<E[] | []>;
 }
 
 export interface DataProviderConstructor<E, K extends EntityKey> {
