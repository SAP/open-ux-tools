import { BackendSystem, BackendSystemKey } from '../../../src';
import * as dataAccessHybrid from '../../../src/data-access/hybrid';
import { SystemDataProvider } from '../../../src/data-provider/backend-system';
import { Entities } from '../../../src/data-provider/constants';
import { NullTransport, ToolsLogger } from '@sap-ux/logger';

describe('Backend system data provider', () => {
    const mockGetHybridStore = jest.spyOn(dataAccessHybrid, 'getHybridStore');
    const mockHybridStore = {
        write: jest.fn(),
        read: jest.fn(),
        del: jest.fn(),
        getAll: jest.fn(),
        readAll: jest.fn(),
        partialUpdate: jest.fn()
    };

    const logger = new ToolsLogger({ transports: [new NullTransport()] });
    beforeEach(() => {
        mockGetHybridStore.mockReturnValue(mockHybridStore);
        jest.clearAllMocks();
    });

    it('read delegates to the data accessor', async () => {
        const expectedSystem: BackendSystem = {
            name: 'sys',
            url: 'url',
            client: 'client',
            username: 'user',
            password: 'pass'
        };
        mockHybridStore.read.mockResolvedValueOnce(expectedSystem);
        await expect(
            new SystemDataProvider(logger).read(new BackendSystemKey({ url: 'url', client: 'client' }))
        ).resolves.toBe(expectedSystem);
    });

    it('write delegates to the data accessor', async () => {
        const expectedSystem: BackendSystem = Object.freeze({
            name: 'sys',
            url: 'url',
            client: 'client',
            username: 'user',
            password: 'pass'
        });
        mockHybridStore.write.mockResolvedValueOnce(expectedSystem);
        await expect(new SystemDataProvider(logger).write(new BackendSystem(expectedSystem))).resolves.toBe(
            expectedSystem
        );
        expect(mockHybridStore.write).toHaveBeenCalledWith({
            entityName: Entities.BackendSystem,
            id: BackendSystemKey.from(expectedSystem).getId(),
            entity: new BackendSystem(expectedSystem)
        });
    });

    it('write creates an object of the correct class (to init annotations)', async () => {
        const expectedSystem: BackendSystem = Object.freeze({
            name: 'sys',
            url: 'url',
            client: 'client',
            username: 'user',
            password: 'pass'
        });
        mockHybridStore.write.mockResolvedValueOnce(expectedSystem);
        await expect(new SystemDataProvider(logger).write(new BackendSystem(expectedSystem))).resolves.toBe(
            expectedSystem
        );
        expect(mockHybridStore.write).toHaveBeenCalledWith({
            entityName: Entities.BackendSystem,
            id: BackendSystemKey.from(expectedSystem).getId(),
            entity: new BackendSystem(expectedSystem)
        });
    });

    it('delete delegates to the data accessor', async () => {
        const expectedSystem: BackendSystem = Object.freeze({
            name: 'sys',
            url: 'url',
            client: 'client',
            username: 'user',
            password: 'pass'
        });
        mockHybridStore.del.mockResolvedValueOnce(true);
        await expect(new SystemDataProvider(logger).delete(new BackendSystem(expectedSystem))).resolves.toBe(true);
        expect(mockHybridStore.del).toHaveBeenCalledWith({
            entityName: Entities.BackendSystem,
            id: BackendSystemKey.from(expectedSystem).getId()
        });
    });

    it('getAll delegates to the data accessor', async () => {
        const sys1: BackendSystem = Object.freeze({
            name: 'sys1',
            url: 'url1',
            client: 'client',
            username: 'user',
            password: 'pass'
        });
        const sys2: BackendSystem = Object.freeze({
            name: 'sys2',
            url: 'url2',
            client: 'client',
            username: 'user',
            password: 'pass'
        });
        const sys3: BackendSystem = Object.freeze({
            name: 'sys3',
            url: 'url3',
            client: 'client',
            username: 'user',
            password: 'pass'
        });
        mockHybridStore.readAll.mockResolvedValueOnce({ sys1, sys2, sys3 });
        await expect(new SystemDataProvider(logger).getAll()).resolves.toEqual([sys1, sys2, sys3]);
<<<<<<< HEAD
        expect(mockHybridStore.readAll).toHaveBeenCalledWith({
            entityName: Entities.BackendSystem
=======
        expect(mockHybridStore.readAll).toBeCalledWith({
            entityName: Entities.BackendSystem,
            includeSensitiveData: true
>>>>>>> b9675bb8
        });
    });

    it('getAll culls systems with empty urls', async () => {
        const sys1: BackendSystem = Object.freeze({
            name: 'sys1',
            url: 'url1',
            client: 'client',
            username: 'user',
            password: 'pass'
        });
        const sys2: BackendSystem = Object.freeze({
            name: 'sys2',
            url: '',
            client: 'client',
            username: 'user',
            password: 'pass'
        });
        const sys3: BackendSystem = Object.freeze({
            name: 'sys3',
            url: '    ',
            client: 'client',
            username: 'user',
            password: 'pass'
        });
        const sys4: BackendSystem = Object.freeze({
            name: 'sys3',
            url: undefined,
            client: 'client',
            username: 'user',
            password: 'pass'
        }) as unknown as BackendSystem; // We want url to be undefined for the test
        mockHybridStore.readAll.mockResolvedValueOnce({ sys1, sys2, sys3, sys4, sys5: undefined });
        await expect(new SystemDataProvider(logger).getAll()).resolves.toEqual([sys1]);
<<<<<<< HEAD
        expect(mockHybridStore.readAll).toHaveBeenCalledWith({
            entityName: Entities.BackendSystem
=======
        expect(mockHybridStore.readAll).toBeCalledWith({
            entityName: Entities.BackendSystem,
            includeSensitiveData: true
        });
    });

    it('getAll performs necessary migration to add the system type', async () => {
        const sys1: BackendSystem = {
            name: 'sys1',
            url: 'url1'
        };
        const sys2: BackendSystem = {
            name: 'sys2',
            url: 'url2'
        };
        const sys3: BackendSystem = {
            name: 'sys3',
            url: 'url3'
        };

        mockHybridStore.readAll.mockResolvedValue({ sys1, sys2, sys3 });

        mockHybridStore.read
            .mockResolvedValueOnce({ ...sys1, authenticationType: 'reentranceTicket' })
            .mockResolvedValueOnce({ ...sys2, serviceKeys: '<serviceKey>' })
            .mockResolvedValueOnce({ ...sys3, username: 'username' });

        mockHybridStore.partialUpdate.mockResolvedValue(Promise.resolve());

        await expect(new SystemDataProvider(logger).getAll({ includeSensitiveData: false })).resolves.toEqual([
            sys1,
            sys2,
            sys3
        ]);

        expect(mockHybridStore.partialUpdate).toBeCalledTimes(3);
        expect(mockHybridStore.partialUpdate).toHaveBeenNthCalledWith(1, {
            entityName: Entities.BackendSystem,
            id: 'sys1',
            entity: { systemType: 'S4HC' }
        });
        expect(mockHybridStore.partialUpdate).toHaveBeenNthCalledWith(2, {
            entityName: Entities.BackendSystem,
            id: 'sys2',
            entity: { systemType: 'BTP' }
        });
        expect(mockHybridStore.partialUpdate).toHaveBeenNthCalledWith(3, {
            entityName: Entities.BackendSystem,
            id: 'sys3',
            entity: { systemType: 'OnPrem' }
        });

        expect(mockHybridStore.readAll).toBeCalledTimes(2);
        expect(mockHybridStore.readAll).toBeCalledWith({
            entityName: Entities.BackendSystem,
            includeSensitiveData: false
>>>>>>> b9675bb8
        });
    });
});<|MERGE_RESOLUTION|>--- conflicted
+++ resolved
@@ -113,14 +113,9 @@
         });
         mockHybridStore.readAll.mockResolvedValueOnce({ sys1, sys2, sys3 });
         await expect(new SystemDataProvider(logger).getAll()).resolves.toEqual([sys1, sys2, sys3]);
-<<<<<<< HEAD
         expect(mockHybridStore.readAll).toHaveBeenCalledWith({
-            entityName: Entities.BackendSystem
-=======
-        expect(mockHybridStore.readAll).toBeCalledWith({
             entityName: Entities.BackendSystem,
             includeSensitiveData: true
->>>>>>> b9675bb8
         });
     });
 
@@ -155,11 +150,7 @@
         }) as unknown as BackendSystem; // We want url to be undefined for the test
         mockHybridStore.readAll.mockResolvedValueOnce({ sys1, sys2, sys3, sys4, sys5: undefined });
         await expect(new SystemDataProvider(logger).getAll()).resolves.toEqual([sys1]);
-<<<<<<< HEAD
         expect(mockHybridStore.readAll).toHaveBeenCalledWith({
-            entityName: Entities.BackendSystem
-=======
-        expect(mockHybridStore.readAll).toBeCalledWith({
             entityName: Entities.BackendSystem,
             includeSensitiveData: true
         });
@@ -194,7 +185,7 @@
             sys3
         ]);
 
-        expect(mockHybridStore.partialUpdate).toBeCalledTimes(3);
+        expect(mockHybridStore.partialUpdate).toHaveBeenCalledTimes(3);
         expect(mockHybridStore.partialUpdate).toHaveBeenNthCalledWith(1, {
             entityName: Entities.BackendSystem,
             id: 'sys1',
@@ -211,11 +202,10 @@
             entity: { systemType: 'OnPrem' }
         });
 
-        expect(mockHybridStore.readAll).toBeCalledTimes(2);
-        expect(mockHybridStore.readAll).toBeCalledWith({
+        expect(mockHybridStore.readAll).toHaveBeenCalledTimes(2);
+        expect(mockHybridStore.readAll).toHaveBeenCalledWith({
             entityName: Entities.BackendSystem,
             includeSensitiveData: false
->>>>>>> b9675bb8
         });
     });
 });