--- conflicted
+++ resolved
@@ -1,11 +1,5 @@
 const config = require('../../jest.base');
 config.setupFilesAfterEnv = ['jest-extended/all'];
-<<<<<<< HEAD
-config.globals = {
-    'ts-jest': {
-        tsconfig: 'test/tsconfig.json'
-    }
-=======
 config.transform = {
     '^.+\\.tsx?$': [
         'ts-jest',
@@ -13,6 +7,5 @@
             tsconfig: 'test/tsconfig.json'
         }
     ]
->>>>>>> 41e234c0
 };
 module.exports = config;