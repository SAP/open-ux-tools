{
    "name": "@sap-ux/store",
    "version": "0.3.9",
    "description": "NPM module for storing persistent data",
    "repository": {
        "type": "git",
        "url": "https://github.com/SAP/open-ux-tools.git",
        "directory": "packages/store"
    },
    "bugs": {
        "url": "https://github.com/SAP/open-ux-tools/issues?q=is%3Aopen+is%3Aissue+label%3Abug+label%3Astore"
    },
    "license": "SEE LICENSE IN LICENSE",
    "private": false,
    "main": "dist/index.js",
    "scripts": {
        "build": "tsc --build",
        "watch": "tsc --watch",
        "clean": "rimraf dist coverage *.tsbuildinfo",
        "format": "prettier --write '**/*.{js,json,ts,yaml,yml}' --ignore-path ../../.prettierignore",
        "lint": "eslint . --ext .ts",
        "lint:fix": "eslint . --ext .ts --fix",
        "test": "jest --ci --forceExit --detectOpenHandles --colors --silent",
        "test-u": "jest --ci --forceExit --detectOpenHandles --colors -u",
        "link": "pnpm link --global",
        "unlink": "pnpm unlink --global"
    },
    "dependencies": {
        "@sap-ux/logger": "workspace:*",
        "i18next": "20.3.2",
        "i18next-fs-backend": "1.1.1",
        "pluralize": "8.0.0",
        "reflect-metadata": "0.1.13"
    },
    "optionalDependencies": {
        "keytar": "7.9.0"
    },
    "devDependencies": {
        "@types/i18next-fs-backend": "1.0.0",
        "@types/pluralize": "0.0.29",
        "@types/qs": "6.9.1",
        "fast-check": "2.19.0",
<<<<<<< HEAD
        "jest-extended": "2.0.0",
        "memfs": "3.3.0",
        "jest": "27.5.1",
        "ts-jest": "27.1.5",
        "typescript": "4.9.4",
=======
        "jest-extended": "3.2.3",
        "memfs": "3.3.0",
        "typescript": "4.3.5",
>>>>>>> 41e234c0
        "unionfs": "4.4.0"
    },
    "files": [
        "dist",
        "LICENSE",
        "!dist/*.map",
        "!dist/**/*.map"
    ],
    "engines": {
        "pnpm": ">=6.0.2",
        "node": ">= 14.16.0 < 15.0.0 || >=16.1.0 < 17.0.0 || >=18.0.0 < 19.0.0"
    }
}<|MERGE_RESOLUTION|>--- conflicted
+++ resolved
@@ -40,17 +40,10 @@
         "@types/pluralize": "0.0.29",
         "@types/qs": "6.9.1",
         "fast-check": "2.19.0",
-<<<<<<< HEAD
-        "jest-extended": "2.0.0",
+        "jest-extended": "3.2.3",
         "memfs": "3.3.0",
         "jest": "27.5.1",
-        "ts-jest": "27.1.5",
         "typescript": "4.9.4",
-=======
-        "jest-extended": "3.2.3",
-        "memfs": "3.3.0",
-        "typescript": "4.3.5",
->>>>>>> 41e234c0
         "unionfs": "4.4.0"
     },
     "files": [
