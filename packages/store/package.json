--- conflicted
+++ resolved
@@ -1,10 +1,6 @@
 {
     "name": "@sap-ux/store",
-<<<<<<< HEAD
-    "version": "1.3.39994111",
-=======
     "version": "1.3.4",
->>>>>>> 74159c10
     "description": "NPM module for storing persistent data",
     "repository": {
         "type": "git",
