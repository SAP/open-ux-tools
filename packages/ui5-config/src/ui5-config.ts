import { FioriToolsProxyConfig, ProxyBackend } from './types';
import { YamlDocument, NodeComment, YAMLMap } from '@sap-ux/yaml';
import {
    getAppReloadMiddlewareConfig,
    getFioriToolsProxyMiddlewareConfig,
    getMockServerMiddlewareConfig
} from './middlewares';
import { CustomMiddleware } from 'index';

/**
 * Represents a UI5 config file in yaml format (ui5(-*).yaml) with utility functions to manipulate the yaml document.
 *
 * @class UI5Config
 */
export class UI5Config {
    private document: YamlDocument;

    /**
     * Returns a new instance of UI5Config.
     *
     * @static
     * @param {string} serializedYaml - the serialized yaml string
     * @returns {UI5Config} the UI5Config instance
     * @memberof UI5Config
     */
    static async newInstance(serializedYaml: string): Promise<UI5Config> {
        const instance = new UI5Config();
        instance.document = await YamlDocument.newInstance(serializedYaml);
        return instance;
    }

    /**
     * Adds a UI5 Framework entry to the yaml file.
     *
     * @param {string} ui5Framework - whether to user SAPUI5 or OpenUI5
     * @param {string} ui5Version - ui5 version
     * @param {string[]} ui5Libraries - a list of libraries
     * @param {string} ui5Theme - optional ui5 theme
     * @returns {UI5Config} the UI5Config instance
     * @memberof UI5Config
     */
    public addUI5Framework(
        ui5Framework: string,
        ui5Version: string,
        ui5Libraries: string[],
        ui5Theme = 'sap_fiori_3'
    ): UI5Config {
        const libraryObjs = [];
        for (const library of ui5Libraries) {
            libraryObjs.push({ name: library });
        }
        // Add theme lib (dark theme versions are provided by base theme lib)
        libraryObjs.push({ name: `themelib_${ui5Theme.replace(/_dark$/, '')}` });

        this.document.setIn({
            path: 'framework',
            value: { name: ui5Framework, version: ui5Version, libraries: libraryObjs }
        });
        return this;
    }

    /**
     * Adds a list of custom middlewares to the config.
     *
     * @param {CustomMiddleware<any>[]} middlewares - the list of custom middlewares
     * @param {NodeComment<MiddlewareConfig>[]} [comments] - a list of comments
     * @returns {UI5Config} the UI5Config instance
     * @memberof UI5Config
     */
    public addCustomMiddleware(
        middlewares: CustomMiddleware<any>[],
        comments?: NodeComment<CustomMiddleware<any>>[]
    ): UI5Config {
        for (const mw of middlewares) {
            this.document.appendTo({ path: 'server.customMiddleware', value: mw, comments });
        }
        return this;
    }

    /**
     * Adds a instance of the Fiori tools app-reload middleware to the config.
<<<<<<< HEAD
=======
     *
>>>>>>> f85f8f28
     * @returns {UI5Config} the UI5Config instance
     * @memberof UI5Config
     */
    public addFioriToolsAppReloadMiddleware(): UI5Config {
        this.document.appendTo({
            path: 'server.customMiddleware',
            value: getAppReloadMiddlewareConfig()
        });
        return this;
    }

    /**
     * Adds a instance of the Fiori tools proxy middleware to the config.
<<<<<<< HEAD
=======
     *
>>>>>>> f85f8f28
     * @param proxyConfig proxy configuration containing an optional array of backend and an option UI5 host configuration
     * @returns {UI5Config} the UI5Config instance
     * @memberof UI5Config
     */
    public addFioriToolsProxydMiddleware(proxyConfig: FioriToolsProxyConfig): UI5Config {
        const { config, comments } = getFioriToolsProxyMiddlewareConfig(proxyConfig.backend, proxyConfig.ui5);
        this.document.appendTo({
            path: 'server.customMiddleware',
            value: config,
            comments: comments as any
        });
        return this;
    }

    /**
     * Adds a backend configuration to an existing fiori-tools-proxy middleware. If the config does not contain a fiori-tools-proxy middleware, an error is thrown.
<<<<<<< HEAD
=======
     *
>>>>>>> f85f8f28
     * @param backend config of backend that is to be proxied
     * @returns {UI5Config} the UI5Config instance
     * @memberof UI5Config
     */
    public addBackendToFioriToolsProxydMiddleware(backend: ProxyBackend): UI5Config {
        const middlewareList = this.document.getSequence({ path: 'server.customMiddleware' });
        const proxyMiddleware = this.document.findItem(
            middlewareList,
            (item: any) => item.name === 'fiori-tools-proxy'
        );
        if (!proxyMiddleware) {
            throw new Error('Could not find fiori-tools-proxy');
        }
        this.document.getMap({ start: proxyMiddleware as YAMLMap, path: 'configuration' }).set('backend', [backend]);
        return this;
    }

    /**
     * Adds a instance of the mockserver middleware to the config.
<<<<<<< HEAD
=======
     *
>>>>>>> f85f8f28
     * @param path option path that is to be mocked
     * @returns {UI5Config} the UI5Config instance
     * @memberof UI5Config
     */
    public addMockServerMiddleware(path?: string): UI5Config {
        this.document.appendTo({
            path: 'server.customMiddleware',
            value: getMockServerMiddlewareConfig(path)
        });
        return this;
    }

    /**
     * Returns a string representation of the config.
     *
     * @returns {string} the string representation
     * @memberof UI5Config
     */
    public toString(): string {
        return this.document.toString();
    }
}<|MERGE_RESOLUTION|>--- conflicted
+++ resolved
@@ -79,10 +79,7 @@
 
     /**
      * Adds a instance of the Fiori tools app-reload middleware to the config.
-<<<<<<< HEAD
-=======
      *
->>>>>>> f85f8f28
      * @returns {UI5Config} the UI5Config instance
      * @memberof UI5Config
      */
@@ -96,10 +93,7 @@
 
     /**
      * Adds a instance of the Fiori tools proxy middleware to the config.
-<<<<<<< HEAD
-=======
      *
->>>>>>> f85f8f28
      * @param proxyConfig proxy configuration containing an optional array of backend and an option UI5 host configuration
      * @returns {UI5Config} the UI5Config instance
      * @memberof UI5Config
@@ -116,10 +110,7 @@
 
     /**
      * Adds a backend configuration to an existing fiori-tools-proxy middleware. If the config does not contain a fiori-tools-proxy middleware, an error is thrown.
-<<<<<<< HEAD
-=======
      *
->>>>>>> f85f8f28
      * @param backend config of backend that is to be proxied
      * @returns {UI5Config} the UI5Config instance
      * @memberof UI5Config
@@ -139,10 +130,7 @@
 
     /**
      * Adds a instance of the mockserver middleware to the config.
-<<<<<<< HEAD
-=======
      *
->>>>>>> f85f8f28
      * @param path option path that is to be mocked
      * @returns {UI5Config} the UI5Config instance
      * @memberof UI5Config
