--- conflicted
+++ resolved
@@ -18,11 +18,6 @@
     UI5ProxyConfigTarget
 } from './types';
 export { UI5_DEFAULT } from './defaults';
-<<<<<<< HEAD
-export { mergeObjects, getEsmTypesVersion, getTypesVersion, getTypesPackage } from './utils';
-export { errorCode as yamlErrorCode, YAMLError } from '@sap-ux/yaml';
-export { removeFioriToolsProxyAndAppReload } from './middlewares';
-=======
 export { mergeObjects, getEsmTypesVersion, getTypesVersion, getTypesPackage, replaceEnvVariables } from './utils';
 export { errorCode as yamlErrorCode, YAMLError } from '@sap-ux/yaml';
->>>>>>> 440c4209
+export { removeFioriToolsProxyAndAppReload } from './middlewares';