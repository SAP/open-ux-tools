--- conflicted
+++ resolved
@@ -8,12 +8,9 @@
 } from './types';
 import type { NodeComment } from '@sap-ux/yaml';
 
-<<<<<<< HEAD
-=======
 /**
  * @returns {FioriAppReloadConfig}
  */
->>>>>>> f85f8f28
 export function getAppReloadMiddlewareConfig(): CustomMiddleware<FioriAppReloadConfig> {
     return {
         name: 'fiori-tools-appreload',
@@ -25,14 +22,11 @@
     };
 }
 
-<<<<<<< HEAD
-=======
 /**
  * @param backends
  * @param ui5
  * @returns {{config, comments}}
  */
->>>>>>> f85f8f28
 export function getFioriToolsProxyMiddlewareConfig(
     backends?: ProxyBackend[],
     ui5?: ProxyUIConfig
