import { getFioriToolsProxyMiddlewareConfig } from '../src/middlewares';
import { UI5Config } from '../src/ui5-config';

describe('UI5Config', () => {
    // values for testing
    const path = '/~testpath~',
        url = 'http://localhost:8080',
        destination = '~destination~',
        destinationInstance = '~destinationInstance~',
        client = '012';

<<<<<<< HEAD
    test('getFioriToolsProxyMiddlewareConfig', async () => {
        expect(getFioriToolsProxyMiddlewareConfig(serviceData)).toMatchInlineSnapshot(`
Object {
  "comments": Array [
    Object {
      "comment": " If set to true, certificate errors will be ignored. E.g. self-signed certificates will be accepted",
      "path": "configuration.ignoreCertError",
    },
    Object {
      "comment": " The UI5 version, for instance, 1.78.1. Empty string means latest version",
      "path": "configuration.ui5.version",
    },
  ],
  "config": Array [
    Object {
      "afterMiddleware": "compression",
      "configuration": Object {
        "backend": Array [
          Object {
            "destination": "SIDCLNT000",
            "path": "/testpath",
            "url": "http://localhost:8080",
          },
        ],
        "ignoreCertError": false,
        "ui5": Object {
          "path": Array [
            "/resources",
            "/test-resources",
          ],
          "url": "https://ui5.sap.com",
          "version": "",
        },
      },
      "name": "fiori-tools-proxy",
    },
  ],
}
`);
=======
    // object under test
    let ui5Config: UI5Config;
    beforeEach(async () => {
        ui5Config = await UI5Config.newInstance('');
>>>>>>> f85f8f28
    });

    describe('addUI5Framework', () => {
        test('Minimal set of inputs', () => {
            ui5Config.addUI5Framework('SAPUI5', '1.64.0', []);
            expect(ui5Config.toString()).toMatchSnapshot();
        });

        test('Add with specific theme and additional library', () => {
            ui5Config.addUI5Framework('SAPUI5', '1.64.0', ['sap.m'], 'sap_belize');
            expect(ui5Config.toString()).toMatchSnapshot();
        });

        test('Use a dark theme', () => {
            ui5Config.addUI5Framework('SAPUI5', '1.64.0', ['sap.m'], 'sap_fiori_3_dark');
            expect(ui5Config.toString()).toMatchSnapshot();
        });
    });

    describe('addFioriToolsProxydMiddleware', () => {
        test('add without backend or UI5', () => {
            ui5Config.addFioriToolsProxydMiddleware({});
            expect(ui5Config.toString()).toMatchSnapshot();
        });

        test('add without backend or but UI5 defaults', () => {
            ui5Config.addFioriToolsProxydMiddleware({ ui5: {} });
            expect(ui5Config.toString()).toMatchSnapshot();
        });

        test('add without backend or but all properties for UI5', () => {
            ui5Config.addFioriToolsProxydMiddleware({
                ui5: {
                    directLoad: true,
                    path: ['/~customResources', '/~other'],
                    url: 'http://~url',
                    version: '1.23.3'
                }
            });
            expect(ui5Config.toString()).toMatchSnapshot();
        });

        test('add commonly configured backend (and UI5 defaults)', () => {
            ui5Config.addFioriToolsProxydMiddleware({
                backend: [{ url, path, destination, destinationInstance }],
                ui5: {}
            });
            expect(ui5Config.toString()).toMatchSnapshot();
        });

        test('add backend with flexible parameters (and UI5 defaults)', () => {
            ui5Config.addFioriToolsProxydMiddleware({
                backend: [{ url, path, pathPrefix: '/~prefix', scp: true }],
                ui5: {}
            });
            expect(ui5Config.toString()).toMatchSnapshot();
        });

        test('add backend without destination (and UI5 defaults)', () => {
            ui5Config.addFioriToolsProxydMiddleware({ backend: [{ url, path, client }], ui5: {} });
            expect(ui5Config.toString()).toMatchSnapshot();
        });

        test('add backend without path or destination (and UI5 defaults)', () => {
            ui5Config.addFioriToolsProxydMiddleware({ backend: [{ url }], ui5: {} });
            expect(ui5Config.toString()).toMatchSnapshot();
        });
    });

    describe('addBackendToFioriToolsProxydMiddleware', () => {
        test('add proxy without out backend first and then call add backend', () => {
            ui5Config.addFioriToolsProxydMiddleware({ ui5: {} });
            ui5Config.addBackendToFioriToolsProxydMiddleware({ url, path });
            expect(ui5Config.toString()).toMatchSnapshot();
        });

        test('try adding backend without a proxy middleware added before', () => {
            ui5Config.addFioriToolsAppReloadMiddleware();
            expect(() => ui5Config.addBackendToFioriToolsProxydMiddleware({ url, path })).toThrowError();
        });
    });

    describe('addMockServerMiddleware', () => {
        test('add with given path', () => {
            ui5Config.addMockServerMiddleware(path);
            expect(ui5Config.toString()).toMatchSnapshot();
        });

        test('add without path', () => {
            ui5Config.addMockServerMiddleware();
            expect(ui5Config.toString()).toMatchSnapshot();
        });
    });

<<<<<<< HEAD
    /**
     * Consumers may require scaffolded apps that do not yet have a service defined.
     * This test ensures a valid middleware definition is generated without a full service defintion.
     */
    test('getFioriToolsProxyMiddlewareConfig no datasource provided', async () => {
        let serviceData = {};

        expect(getFioriToolsProxyMiddlewareConfig(serviceData)).toMatchInlineSnapshot(`
Object {
  "comments": Array [
    Object {
      "comment": " If set to true, certificate errors will be ignored. E.g. self-signed certificates will be accepted",
      "path": "configuration.ignoreCertError",
    },
    Object {
      "comment": " The UI5 version, for instance, 1.78.1. Empty string means latest version",
      "path": "configuration.ui5.version",
    },
  ],
  "config": Array [
    Object {
      "afterMiddleware": "compression",
      "configuration": Object {
        "ignoreCertError": false,
        "ui5": Object {
          "path": Array [
            "/resources",
            "/test-resources",
          ],
          "url": "https://ui5.sap.com",
          "version": "",
        },
      },
      "name": "fiori-tools-proxy",
    },
  ],
}
`);
    });

    test('getFioriToolsProxyMiddlewareConfig no path provided', async () => {
        let serviceData = {
            url: 'http://localhost:8080'
        };

        expect(getFioriToolsProxyMiddlewareConfig(serviceData)).toMatchInlineSnapshot(`
Object {
  "comments": Array [
    Object {
      "comment": " If set to true, certificate errors will be ignored. E.g. self-signed certificates will be accepted",
      "path": "configuration.ignoreCertError",
    },
    Object {
      "comment": " The UI5 version, for instance, 1.78.1. Empty string means latest version",
      "path": "configuration.ui5.version",
    },
  ],
  "config": Array [
    Object {
      "afterMiddleware": "compression",
      "configuration": Object {
        "backend": Array [
          Object {
            "path": "/",
            "url": "http://localhost:8080",
          },
        ],
        "ignoreCertError": false,
        "ui5": Object {
          "path": Array [
            "/resources",
            "/test-resources",
          ],
          "url": "https://ui5.sap.com",
          "version": "",
        },
      },
      "name": "fiori-tools-proxy",
    },
  ],
}
`);
=======
    test('getAppReloadMiddlewareConfig', () => {
        ui5Config.addFioriToolsAppReloadMiddleware();
        expect(ui5Config.toString()).toMatchSnapshot();
    });

    test('addCustomMiddleware', () => {
        const { config, comments } = getFioriToolsProxyMiddlewareConfig([], {});
        ui5Config.addCustomMiddleware([config], comments);
        expect(ui5Config.toString()).toMatchSnapshot();
>>>>>>> f85f8f28
    });
});<|MERGE_RESOLUTION|>--- conflicted
+++ resolved
@@ -9,52 +9,10 @@
         destinationInstance = '~destinationInstance~',
         client = '012';
 
-<<<<<<< HEAD
-    test('getFioriToolsProxyMiddlewareConfig', async () => {
-        expect(getFioriToolsProxyMiddlewareConfig(serviceData)).toMatchInlineSnapshot(`
-Object {
-  "comments": Array [
-    Object {
-      "comment": " If set to true, certificate errors will be ignored. E.g. self-signed certificates will be accepted",
-      "path": "configuration.ignoreCertError",
-    },
-    Object {
-      "comment": " The UI5 version, for instance, 1.78.1. Empty string means latest version",
-      "path": "configuration.ui5.version",
-    },
-  ],
-  "config": Array [
-    Object {
-      "afterMiddleware": "compression",
-      "configuration": Object {
-        "backend": Array [
-          Object {
-            "destination": "SIDCLNT000",
-            "path": "/testpath",
-            "url": "http://localhost:8080",
-          },
-        ],
-        "ignoreCertError": false,
-        "ui5": Object {
-          "path": Array [
-            "/resources",
-            "/test-resources",
-          ],
-          "url": "https://ui5.sap.com",
-          "version": "",
-        },
-      },
-      "name": "fiori-tools-proxy",
-    },
-  ],
-}
-`);
-=======
     // object under test
     let ui5Config: UI5Config;
     beforeEach(async () => {
         ui5Config = await UI5Config.newInstance('');
->>>>>>> f85f8f28
     });
 
     describe('addUI5Framework', () => {
@@ -149,90 +107,6 @@
         });
     });
 
-<<<<<<< HEAD
-    /**
-     * Consumers may require scaffolded apps that do not yet have a service defined.
-     * This test ensures a valid middleware definition is generated without a full service defintion.
-     */
-    test('getFioriToolsProxyMiddlewareConfig no datasource provided', async () => {
-        let serviceData = {};
-
-        expect(getFioriToolsProxyMiddlewareConfig(serviceData)).toMatchInlineSnapshot(`
-Object {
-  "comments": Array [
-    Object {
-      "comment": " If set to true, certificate errors will be ignored. E.g. self-signed certificates will be accepted",
-      "path": "configuration.ignoreCertError",
-    },
-    Object {
-      "comment": " The UI5 version, for instance, 1.78.1. Empty string means latest version",
-      "path": "configuration.ui5.version",
-    },
-  ],
-  "config": Array [
-    Object {
-      "afterMiddleware": "compression",
-      "configuration": Object {
-        "ignoreCertError": false,
-        "ui5": Object {
-          "path": Array [
-            "/resources",
-            "/test-resources",
-          ],
-          "url": "https://ui5.sap.com",
-          "version": "",
-        },
-      },
-      "name": "fiori-tools-proxy",
-    },
-  ],
-}
-`);
-    });
-
-    test('getFioriToolsProxyMiddlewareConfig no path provided', async () => {
-        let serviceData = {
-            url: 'http://localhost:8080'
-        };
-
-        expect(getFioriToolsProxyMiddlewareConfig(serviceData)).toMatchInlineSnapshot(`
-Object {
-  "comments": Array [
-    Object {
-      "comment": " If set to true, certificate errors will be ignored. E.g. self-signed certificates will be accepted",
-      "path": "configuration.ignoreCertError",
-    },
-    Object {
-      "comment": " The UI5 version, for instance, 1.78.1. Empty string means latest version",
-      "path": "configuration.ui5.version",
-    },
-  ],
-  "config": Array [
-    Object {
-      "afterMiddleware": "compression",
-      "configuration": Object {
-        "backend": Array [
-          Object {
-            "path": "/",
-            "url": "http://localhost:8080",
-          },
-        ],
-        "ignoreCertError": false,
-        "ui5": Object {
-          "path": Array [
-            "/resources",
-            "/test-resources",
-          ],
-          "url": "https://ui5.sap.com",
-          "version": "",
-        },
-      },
-      "name": "fiori-tools-proxy",
-    },
-  ],
-}
-`);
-=======
     test('getAppReloadMiddlewareConfig', () => {
         ui5Config.addFioriToolsAppReloadMiddleware();
         expect(ui5Config.toString()).toMatchSnapshot();
@@ -242,6 +116,5 @@
         const { config, comments } = getFioriToolsProxyMiddlewareConfig([], {});
         ui5Config.addCustomMiddleware([config], comments);
         expect(ui5Config.toString()).toMatchSnapshot();
->>>>>>> f85f8f28
     });
 });