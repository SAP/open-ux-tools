--- conflicted
+++ resolved
@@ -22,18 +22,12 @@
         "@sap-ux/yaml": "workspace:*",
         "typescript": "4.2.4"
     },
-  "devDependencies": {
-<<<<<<< HEAD
-	"@sap-ux/open-ux-tools-types": "workspace:*",
-	"mem-fs": "2.1.0",
-	"mem-fs-editor": "9.0.0"
-=======
-    "@sap/open-ux-tools-types": "workspace:*",
-    "mem-fs": "2.1.0",
-    "mem-fs-editor": "9.0.0"
->>>>>>> 830591ed
-  },
-  "engines": {
+    "devDependencies": {
+        "@sap-ux/open-ux-tools-types": "workspace:*",
+        "mem-fs": "2.1.0",
+        "mem-fs-editor": "9.0.0"
+    },
+    "engines": {
         "pnpm": ">=6.0.2",
         "node": ">=12.18.2 < 13.0.0 || > 14.0.0 < 15.0.0 || >=16.1.0 < 17.0.0"
     }
