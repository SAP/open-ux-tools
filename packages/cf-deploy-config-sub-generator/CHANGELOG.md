--- conflicted
+++ resolved
@@ -1,7 +1,5 @@
 # @sap-ux/cf-deploy-config-sub-generator
 
-<<<<<<< HEAD
-=======
 ## 0.1.54
 
 ### Patch Changes
@@ -11,7 +9,6 @@
     -   @sap-ux/deploy-config-generator-shared@0.0.46
     -   @sap-ux/cf-deploy-config-writer@0.2.10
 
->>>>>>> 2c4e1308
 ## 0.1.53
 
 ### Patch Changes
