--- conflicted
+++ resolved
@@ -55,11 +55,6 @@
      */
     breadcrumb?: boolean | string;
     /**
-<<<<<<< HEAD
-     * Provides an option to specify type e.g 'label'
-     */
-    type?: string;
-=======
      * Indicates how the question will be displayed in YUI
      */
     type?: 'label' | 'folder-browser';
@@ -76,7 +71,6 @@
          */
         url?: string;
     };
->>>>>>> 2104e1e2
 }
 
 export type PromptSeverityMessage = (
