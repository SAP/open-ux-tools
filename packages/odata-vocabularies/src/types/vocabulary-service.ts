/**
 * All types representing vocabulary objects should go here
 * (expected: one type per $Kind)
 *
 * Vocabularies will be imported from their json format
 *  described here: (https://docs.oasis-open.org/odata/odata-csdl-json/v4.01/odata-csdl-json-v4.01.html)
 *
 * Typescript types should represent at minimum those features of a vocabulary object that are used in
 * annotation-modeler core or annotation modeler APIs
 */
import type {
    FullyQualifiedName,
    FullyQualifiedTypeName,
    Namespace,
    SimpleIdentifier,
    TargetKind,
    COMPLEX_TYPE_KIND,
    ENUM_TYPE_KIND,
    TERM_KIND,
    TYPE_DEFINITION_KIND,
    PROPERTY_KIND
} from './base-types';

import type { VocabularyNamespace } from '../resources';

/**
 * OData vocabulary
 */
export interface Vocabulary {
    namespace: Namespace;
    defaultAlias: SimpleIdentifier;
    defaultUri: string; // to be used e.g. for creating edmx Reference tags
}

export interface CdsVocabulary {
    namespace: string; // com.sap.vocabularies.CDS.v1
    alias: string; // CDS
    nameMap: Map<string, string>; // e.g. @cds.persistence.exists -> CDS.CdsPersistenceExists
    reverseNameMap: Map<string, string>; // e.g. CDS.CdsPersistenceExists -> @cds.persistence.exists
    groupNames: Set<string>; // first segments of CDS annotations containing multiple segments e.g. cds for @cds.persistence.exists
    singletonNames: Set<string>; // cds annotations consisting of single segment only e.g. title for @title
}

/**
 * Facets provide further details on types definitions, terms or properties
 * http://docs.oasis-open.org/odata/odata-csdl-xml/v4.01/odata-csdl-xml-v4.01.html#_Toc26368805
 */
export interface Facets {
    isNullable?: boolean; // source: $Nullable; whether the property can have the value null
    // $MaxLength; maximum length of a binary, stream or string value; no usage in supported vocabularies
    precision?: number; // source: $Precision, for a decimal value: the maximum number of significant decimal digits..
    // ..for a temporal value (e.g. time of dat): the number of decimal places allowed in the seconds
    // $Scale; maximum number of digits allowed to the right.. ; no usage in supported vocabularies
    // $SRID: no usage in supported vocabularies
    // $Unicode; applicable to string values; no usage in supported vocabularies
}

/**
 * Constraints can be provided via Annotations on terms or properties
 * (commented out terms have been considered but discarded)
 */
export interface Constraints {
    // ------ validation vocabulary--------
    // pattern: string; // regular expression applied to string value (Property or Term) - only in Core.LocalDateTime
    // minimum: number; // minimum value (Property or Term) - only used in DataModificationExceptionType.responseCode
    // maximum: number; // maximum value (Property or Term) - only used in DataModificationExceptionType.responseCode
    allowedValues?: AllowedValues[]; // valid values (Property or Term)
    openPropertyTypeConstraints?: FullyQualifiedTypeName[]; // used in UI vocabulary
    allowedTerms?: FullyQualifiedTypeName[]; // restrict terms allowed for annotation path (Property or Term)
<<<<<<< HEAD
    applicableTerms?: FullyQualifiedTypeName[]; //Names of specific terms that are applicable and may be applied in the current context;
=======
    applicableTerms?: FullyQualifiedTypeName[]; //Names of specific terms that are applicable and may be applied in the current context
>>>>>>> d59b4d63
    // MaxItems, MinItems: no usage in supported vocabularies
    derivedTypeConstraints?: FullyQualifiedTypeName[]; // listed sub types (and their subtypes) (Property only!)
    // ------ core vocabulary--------
    // isURL? Can we check this ?
    isLanguageDependent?: boolean; // string value is language dependent (Property or Term)
    // term can only be applied to elements of this type/subType (Term)
    // applies to says it's only used for terms, but properties use it too, e.g. RecursiveHierarchyType.IsLeafProperty
    requiresType?: FullyQualifiedName;
    // ------common vocabulary------------
    // IsUpperCase: no usage in supported vocabularies
    // MinOccurs: no usage in supported vocabularies
    // MaxOccurs: no usage in supported vocabularies
    // ------ communication vocabulary----
    // isEmailAddress: boolean;  no usage in supported vocabularies
    // isPhoneNumber: boolean;  no usage in supported vocabularies
}

export interface AllowedValues {
    value: any;
    description: string;
    longDescription: string;
}

/**
 * Base for all Types and terms contained in vocabularies
 */
export interface BaseVocabularyObject {
    kind: string;
    name: FullyQualifiedName;
    description?: string; // source: @Org.OData.Core.V1.Description
    longDescription?: string; // source: @Org.OData.Core.V1.LongDescription
    deprecated?: boolean; // source: @Org.OData.Core.V1.Revisions/Kind
    deprecatedDescription?: string; // source: @Org.OData.Core.V1.Revisions/Description
    experimental?: string; // source: @com.sap.vocabularies.Common.v1.Experimental
}

export interface PrimitiveType extends BaseVocabularyObject {
    underlyingType?: FullyQualifiedName; // source: "$UnderlyingType"
    // for EnumType: one of Byte, SByte, Int16, Int32, or Int64; default: Int32
    // for TypeDefinition: name of primitive type (MUST NOT be another type definition)
}

/**
 * EnumType definition ("$Kind": "EnumType")
 */
export interface EnumType extends PrimitiveType {
    kind: typeof ENUM_TYPE_KIND;
    isFlags?: boolean; // source: $IsFLags
    values: EnumValue[];
}

export const ENUM_VALUE_KIND = 'Member';

export const CDS_VOCABULARY_NAMESPACE = 'com.sap.vocabularies.CDS.v1';
export const CDS_VOCABULARY_ALIAS = 'CDS';

export interface EnumValue extends BaseVocabularyObject {
    kind: typeof ENUM_VALUE_KIND;
    value: number;
}

/**
 * Type Definition ("$Kind": "TypeDefinition")
 */
export interface TypeDefinition extends PrimitiveType {
    kind: typeof TYPE_DEFINITION_KIND;
    facets?: Facets;
    // regarding constraints on type definitions (see http://docs.oasis-open.org/odata/odata-csdl-xml/v4.01/odata-csdl-xml-v4.01.html#sec_TypeDefinition):
    // "It is up to the definition of a term to specify whether and how annotations with this term propagate to places
    // where the annotated type definition is used, and whether they can be overridden."
    // Current assumption:
    // - constraints on type definitions are always applied to usages of that type definition in terms or properties
    // - if constraint is redefined on property or term, then the value on property or term is applied
    constraints?: Constraints; // although not mentioned in specific
}

/**
 * Property of a complex type ("$Kind": "Property")
 */

export interface ComplexTypeProperty extends BaseVocabularyObject {
    kind: typeof PROPERTY_KIND;
    type: FullyQualifiedName; //source: $Type - no Collection() allowed - use isCollection instead
    isCollection: boolean; // source: $Collection
    isOpenType?: boolean; // source: $Type='Org.OData.Core.V1.Dictionary' => OpenType = true
    facets?: Facets;
    constraints?: Constraints;
    // TODO defaultValue as Element?
    defaultValue?: unknown; // source: $DefaultValue; type-specific JSON representation of the default value of the term
}

interface ComplexTypeBase extends PrimitiveType {
    kind: typeof COMPLEX_TYPE_KIND;
    isAbstract?: boolean; // source: $Abstract; indicates that it is abstract and cannot have instances
    isOpenType?: boolean; // source $OpenType; indicates that it is open and allows clients to add properties dynamically
    properties: Map<string, ComplexTypeProperty>;
    constraints?: Constraints;
}

/**
 * ComplexType ("$Kind": "ComplexType")
 */
export interface ComplexType extends ComplexTypeBase {
    baseType?: FullyQualifiedName; // source $BaseType: can inherit from another complex type by specifying it as its base type
    constraints?: Constraints;
}

/**
 * ComplexType with all base types resolved
 * properties will contain aggregated list of properties
 */
export interface ExpandedComplexType extends ComplexTypeBase {
    baseTypes: FullyQualifiedName[]; // list of resolved base types
}

/**
 * target kinds - available values for AppliesTo
 */
export type TargetKindValue =
    | 'Action'
    | 'ActionImport'
    | 'Annotation'
    | 'Apply' // Application of a client-side function in an annotation
    | 'Cast' // Type Cast annotation expression
    | 'Collection' // Entity Set or collection-valued Property or Navigation Property
    | 'ComplexType'
    | 'EntityContainer'
    | 'EntitySet'
    | 'EntityType'
    | 'EnumType'
    | 'Function'
    | 'FunctionImport'
    | 'If' // Conditional annotation expression
    | 'Include' // Reference to an Included Schema
    | 'IsOf' // Type Check annotation expression
    | 'LabeledElement' // Labeled Element expression
    | 'Member' // Enumeration Member
    | 'NavigationProperty'
    | 'Null'
    | 'OnDelete' // On-Delete Action of a navigation property
    | 'Parameter' // Action of Function Parameter
    | 'Property' // Property of a structured type
    | 'PropertyValue' // Property value of a Record annotation expression
    | 'Record' // Record annotation expression
    | 'Reference' // Reference to another CSDL document
    | 'ReferentialConstraint' //Referential Constraint of a navigation property
    | 'ReturnType' // Return Type of an Action or Function
    | 'Schema'
    | 'Singleton'
    | 'Term'
    | 'TypeDefinition'
    | 'UrlRef'; // UrlRef annotation expression

/**
 * possible results for checking applicability of term
 */
export enum TermApplicability {
    Applicable,
    TermNotApplicable,
    TypeNotApplicable,
    UnknownTerm,
    UnknownVocabulary,
    UnSupportedVocabulary
}

/**
 * Term ("$Kind": "Term")
 */
export interface Term extends BaseVocabularyObject {
    kind: typeof TERM_KIND;
    type: FullyQualifiedName; //source: $Type - no Collection() allowed - use isCollection instead
    isCollection: boolean; // source: $Collection
    appliesTo?: TargetKindValue[]; // source: $AppliesTo
    baseTerm?: FullyQualifiedName; // source: $BaseTerm
    facets?: Facets;
    constraints?: Constraints;
    // TODO defaultValue as Element?
    defaultValue?: unknown; // source: $DefaultValue; type-specific JSON representation of the default value of the term
    cdsName?: FullyQualifiedName; // For CDS Vocabularies
}

export interface VocabulariesInformation {
    dictionary: Map<FullyQualifiedName, VocabularyObject>;
    byTarget: Map<TargetKind | '', Set<FullyQualifiedName>>;
    supportedVocabularies: Map<VocabularyNamespace, Vocabulary>;
    namespaceByDefaultAlias: Map<SimpleIdentifier, VocabularyNamespace>;
    derivedTypesPerType: Map<FullyQualifiedName, Map<FullyQualifiedName, boolean>>;
    upperCaseNameMap: Map<string, string | Map<string, string>>;
}

export type VocabularyType = TypeDefinition | EnumType | ComplexType;
export type VocabularyObject = VocabularyType | Term;

export type MarkdownString = string; // mark down (since this is supported by LSP) - see https://daringfireball.net/projects/markdown/syntax<|MERGE_RESOLUTION|>--- conflicted
+++ resolved
@@ -67,11 +67,7 @@
     allowedValues?: AllowedValues[]; // valid values (Property or Term)
     openPropertyTypeConstraints?: FullyQualifiedTypeName[]; // used in UI vocabulary
     allowedTerms?: FullyQualifiedTypeName[]; // restrict terms allowed for annotation path (Property or Term)
-<<<<<<< HEAD
-    applicableTerms?: FullyQualifiedTypeName[]; //Names of specific terms that are applicable and may be applied in the current context;
-=======
     applicableTerms?: FullyQualifiedTypeName[]; //Names of specific terms that are applicable and may be applied in the current context
->>>>>>> d59b4d63
     // MaxItems, MinItems: no usage in supported vocabularies
     derivedTypeConstraints?: FullyQualifiedTypeName[]; // listed sub types (and their subtypes) (Property only!)
     // ------ core vocabulary--------
