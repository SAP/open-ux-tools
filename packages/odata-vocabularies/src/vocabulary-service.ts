--- conflicted
+++ resolved
@@ -23,16 +23,10 @@
     SimpleIdentifier,
     FullyQualifiedTypeName,
     NameQualifier,
-<<<<<<< HEAD
-    QualifiedName
-} from './types';
-import { TERM_KIND, COMPLEX_TYPE_KIND, TYPE_DEFINITION_KIND, PROPERTY_KIND } from './types';
-=======
     QualifiedName,
     NamespaceString
-} from '@sap-ux/odata-annotation-core-types';
-import { TERM_KIND, COMPLEX_TYPE_KIND, TYPE_DEFINITION_KIND } from '@sap-ux/odata-annotation-core-types';
->>>>>>> ef355ae3
+} from './types';
+import { TERM_KIND, COMPLEX_TYPE_KIND, TYPE_DEFINITION_KIND, PROPERTY_KIND } from '@sap-ux/odata-annotation-core-types';
 
 type ElementType = TypeDefinition | EnumType | ComplexType | Term | ComplexTypeProperty | EnumValue;
 
