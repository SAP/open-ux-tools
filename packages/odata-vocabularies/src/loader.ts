import type {
    CSDLAnnotations,
    UnboxContent,
    TypeDefinition as CSDLTypeDefinition,
    SchemaElement,
    EnumTypeBase,
    ComplexType as CSDLComplexType,
    Term as CSDLTerm,
    CSDL
} from '@sap-ux/vocabularies/CSDL';

import type { VocabularyAlias, VocabularyNamespace } from './resources';
import VOCABULARIES, { ALIAS_TO_NAMESPACE, NAMESPACE_TO_ALIAS } from './resources';
import type {
    BaseVocabularyObject,
    ComplexType,
    EnumType,
    EnumValue,
    PrimitiveType,
    Term,
    TypeDefinition,
    VocabularyObject,
    ComplexTypeProperty,
    Vocabulary,
    AllowedValues,
    VocabulariesInformation,
    FullyQualifiedName
} from './types';
import { ENUM_VALUE_KIND, CDS_VOCABULARY_ALIAS, CDS_VOCABULARY_NAMESPACE } from './types';
import type {
    FullyQualifiedName,
    SimpleIdentifier,
    TargetKindValue,
    Constraints,
    Facets
} from '@sap-ux/odata-annotation-core-types';
import {
    PROPERTY_KIND,
    TYPE_DEFINITION_KIND,
    ENUM_TYPE_KIND,
    COMPLEX_TYPE_KIND,
    TERM_KIND
} from '@sap-ux/odata-annotation-core-types';

const PROPERTY_PATTERN = /^(\w){1,128}$/;

const SUPPORTED_VOCABULARY_NAMESPACES: Set<VocabularyNamespace> = new Set([
    'Org.OData.Aggregation.V1',
    'Org.OData.Authorization.V1',
    'Org.OData.Capabilities.V1',
    'Org.OData.Core.V1',
    'Org.OData.Measures.V1',
    'Org.OData.Repeatability.V1',
    'Org.OData.Temporal.V1',
    'Org.OData.Validation.V1',
    'Org.OData.JSON.V1',
    'com.sap.vocabularies.Analytics.v1',
    'com.sap.vocabularies.CDS.v1',
    'com.sap.vocabularies.CodeList.v1',
    'com.sap.vocabularies.Common.v1',
    'com.sap.vocabularies.Communication.v1',
    'com.sap.vocabularies.DataIntegration.v1',
    'com.sap.vocabularies.DirectEdit.v1',
    'com.sap.vocabularies.Graph.v1',
    'com.sap.vocabularies.ODM.v1',
    'com.sap.vocabularies.PDF.v1',
    'com.sap.vocabularies.PersonalData.v1',
    'com.sap.vocabularies.Hierarchy.v1',
    'com.sap.vocabularies.Session.v1',
    'com.sap.vocabularies.UI.v1',
    'com.sap.vocabularies.HTML5.v1'
]);

const vocabulariesInformationStatic: Map<string, VocabulariesInformation> = new Map();

/**
 *
 * @param base Vocabulary object
 * @param raw CSDL object
 * @param prefix Annotation prefix
 */
function fillBaseProperties<T extends UnboxContent<CSDLAnnotations>>(
    base: BaseVocabularyObject,
    raw: T,
    prefix: string = ''
): void {
    const description = raw[`${prefix}@Org.OData.Core.V1.Description`];
    if (description !== undefined) {
        base.description = description;
    }
    const longDescription = raw[`${prefix}@Org.OData.Core.V1.LongDescription`];
    if (longDescription !== undefined) {
        base.longDescription = longDescription;
    }
    const experimental = raw[`${prefix}@com.sap.vocabularies.Common.v1.Experimental`];
    if (experimental !== undefined) {
        base.experimental = experimental;
    }

    // deprecated status
    const revisions = raw[`${prefix}@Org.OData.Core.V1.Revisions`] ?? [];
    const deprecatedRevisions = revisions.find(
        (revision: { Kind: string; Description: string }) => revision.Kind === 'Deprecated'
    );
    if (deprecatedRevisions) {
        base.deprecated = true;
        base.deprecatedDescription = deprecatedRevisions.Description;
    }
}

/**
 *
 * @param primitiveType Vocabulary Object
 * @param raw CSDL Object
 */
function fillPrimitiveTypeProperties(primitiveType: PrimitiveType, raw: SchemaElement): void {
    fillBaseProperties(primitiveType, raw);
    if (raw.$UnderlyingType !== undefined) {
        primitiveType.underlyingType = raw.$UnderlyingType;
    }
}

/**
 *
 * @param raw CSDL Object
 * @returns Facets
 */
function getFacets(raw: SchemaElement): Facets | undefined {
    const facets: Facets = {};
    if (raw.$Nullable !== undefined) {
        facets.isNullable = !!raw.$Nullable;
    }
    if (raw.$Precision !== undefined && Number.isInteger(raw.$Precision)) {
        facets.precision = raw.$Precision;
    }
    return Object.keys(facets).length ? facets : undefined;
}

/**
 *
 * @param raw CSDL Object
 * @returns Allowed values
 */
function parseAllowedValues(raw: UnboxContent<CSDLAnnotations>): AllowedValues[] {
    const rawAllowedValue = raw['@Org.OData.Validation.V1.AllowedValues'];
    if (rawAllowedValue?.length) {
        return rawAllowedValue.map((rawValue: UnboxContent<CSDLAnnotations> & { Value: unknown }) => ({
            value: rawValue.Value,
            description: rawValue['@Org.OData.Core.V1.Description'],
            longDescription: rawValue['@Org.OData.Core.V1.LongDescription'] ?? ''
        }));
    }
    return [];
}

/**
 *
 * @param key string
 * @returns boolean
 */
const isValidKey = (key: string) => {
    const maxLength = 512;
    if (key.startsWith('$') && key.length <= maxLength) {
        return true;
    }

    if (key.indexOf('@') >= 0 && key.length <= maxLength) {
        return true;
    }

    return false;
};

/**
 *
 * @param raw CSDL Object
 * @returns Constraints
 */
function getConstraints(raw: UnboxContent<CSDLAnnotations>): Constraints {
    const constraints: Constraints = {};
    const allowedValues: AllowedValues[] = parseAllowedValues(raw);
    if (allowedValues?.length) {
        constraints.allowedValues = allowedValues;
    }

    const allowedTerms = raw['@Org.OData.Validation.V1.AllowedTerms'];
    if (allowedTerms?.length) {
        constraints.allowedTerms = allowedTerms.map(getFullyQualifiedAllowedTermName);
    }

    const isLanguageDependent = raw['@Org.OData.Core.V1.IsLanguageDependent'];
    if (isLanguageDependent !== undefined) {
        constraints.isLanguageDependent = !!isLanguageDependent;
    }

    const requiresType = raw['@Org.OData.Core.V1.RequiresType'];
    if (requiresType) {
        constraints.requiresType = requiresType;
    }
    const openPropertyTypeConstraints = raw['@Org.OData.Validation.V1.OpenPropertyTypeConstraint'];
    if (openPropertyTypeConstraints) {
        constraints.openPropertyTypeConstraints = openPropertyTypeConstraints;
    }
    const applicableTerms = raw['@Org.OData.Validation.V1.ApplicableTerms'];
    if (applicableTerms?.length) {
        constraints.applicableTerms = applicableTerms;
    }

    return constraints;
}

/**
 *
 * @param name Name of the type definition
 * @param raw CSDL Object
 * @returns Vocabulary Object
 */
function parseTypeDefinition(name: string, raw: CSDLTypeDefinition): TypeDefinition {
    const typeDef: TypeDefinition = { kind: TYPE_DEFINITION_KIND, name: name };
    fillPrimitiveTypeProperties(typeDef, raw);
    const facets = getFacets(raw);
    if (facets) {
        typeDef.facets = facets;
    }
    // constraints
    const constraints = getConstraints(raw);
    if (Object.keys(constraints).length) {
        typeDef.constraints = constraints;
    }
    return typeDef;
}

/**
 *
 * @param name Name of the enum
 * @param raw CSDL Object
 * @returns Vocabulary Object
 */
export function parseEnumTypeDefinition(name: string, raw: EnumTypeBase): EnumType {
    const enumType: EnumType = {
        kind: ENUM_TYPE_KIND,
        name: name,
        isFlags: false,
        values: [],
        deprecated: false
    };
    try {
        fillPrimitiveTypeProperties(enumType, raw);
        enumType.isFlags = raw.$IsFlags === true;

        // scan for enum values
        enumType.values = Object.keys(raw)
            .filter((key) => !isValidKey(key))
            .map((key) => {
                const value = parseInt(raw[key], 10);
                const enumValue: EnumValue = {
                    kind: ENUM_VALUE_KIND,
                    name: key,
                    value
                };
                fillBaseProperties(enumValue, raw, key);
                return enumValue;
            });
    } catch (e) {
        return enumType;
    }
    return enumType;
}

/**
 *
 * @param name Name of the complex type
 * @param raw CSDL Object
 * @returns Vocabulary Object
 */
function parseComplexType(name: string, raw: CSDLComplexType): ComplexType {
    const complexType: ComplexType = { kind: COMPLEX_TYPE_KIND, name: name, properties: new Map() };
    fillPrimitiveTypeProperties(complexType, raw);
    if (raw.$BaseType !== undefined) {
        complexType.baseType = raw.$BaseType;
    }
    if (raw.$Abstract !== undefined) {
        complexType.isAbstract = !!raw.$Abstract;
    }
    if (raw.$OpenType !== undefined) {
        complexType.isOpenType = !!raw.$OpenType;
    }

    const constraints = getConstraints(raw);
    if (Object.keys(constraints).length) {
        complexType.constraints = constraints;
    }
    // collect properties
    Object.keys(raw)
        .filter((key) => !isValidKey(key))
        .forEach((key) => {
            const propRaw = raw[key];
            const property: ComplexTypeProperty = {
                kind: PROPERTY_KIND,
                name: key,
                type: propRaw.$Type ?? 'Edm.String',
                isCollection: !!propRaw.$Collection
            };
            fillBaseProperties(property, propRaw);
            if (propRaw.$DefaultValue !== undefined) {
                property.defaultValue = propRaw.$DefaultValue;
            }
            // facets
            const facets = getFacets(propRaw);
            if (facets) {
                property.facets = facets;
            }
            // constraints
            const constraints = getConstraints(propRaw);
            const derivedTypeConstraints = propRaw['@Org.OData.Validation.V1.DerivedTypeConstraint'];
            if (derivedTypeConstraints?.length) {
                constraints.derivedTypeConstraints = derivedTypeConstraints;
            }
            if (Object.keys(constraints).length) {
                property.constraints = constraints;
            }
            complexType.properties.set(property.name, property);
        });
    return complexType;
}

/**
 *
 * @param name Name of the term
 * @param raw CSDL Object
 * @returns Vocabulary Object
 */
function parseTerm(name: string, raw: CSDLTerm): Term {
    const term: Term = {
        kind: TERM_KIND,
        name: name,
        type: raw.$Type ?? 'Edm.String',
        isCollection: !!raw.$Collection
    };
    fillBaseProperties(term, raw);
    if (raw.$DefaultValue !== undefined) {
        term.defaultValue = raw.$DefaultValue;
    }
    if (raw.$AppliesTo !== undefined) {
        term.appliesTo = raw.$AppliesTo;
    }
    if (raw.$BaseTerm !== undefined) {
        term.baseTerm = raw.$BaseTerm;
    }
    if (raw.$CdsName !== undefined) {
        term.cdsName = raw.$CdsName;
    }

    // facets
    const facets = getFacets(raw);
    if (facets) {
        term.facets = facets;
    }
    // constraints
    const constraints = getConstraints(raw);
    if (Object.keys(constraints).length) {
        term.constraints = constraints;
    }
    return term;
}

/**
 *
 * @param identifier Name
 * @param element CSDL Object
 * @returns Vocabulary Object
 */
function parseSchemaElements(identifier: string, element: SchemaElement): VocabularyObject | undefined {
    if (element.$Kind !== undefined) {
        switch (element.$Kind) {
            case 'EnumType':
                return parseEnumTypeDefinition(identifier, element);

            case 'TypeDefinition':
                return parseTypeDefinition(identifier, element);

            case 'ComplexType':
                return parseComplexType(identifier, element);

            case 'Term':
                return parseTerm(identifier, element);

            default:
        }
    }
    return undefined;
}

/**
 * Appends name and property name to the given uppercase names map.
 *
 * @param upperCaseNameMap map where keys are names in uppercase and value is the original name itself or a map with properties names where keys are property names in uppercase and values are original property names
 * @param name vocabulary object name
 * @param propertyName vocabulary object property name
 */
const addToUpperCaseNameMap = (
    upperCaseNameMap: Map<string, string | Map<string, string>>,
    name: string,
    propertyName?: string
): void => {
    const upperCaseName = name.toUpperCase();
    const currentEntry = upperCaseNameMap.get(upperCaseName);
    if (!propertyName) {
        if (!currentEntry || typeof currentEntry === 'string') {
            upperCaseNameMap.set(upperCaseName, name);
        } else if (typeof currentEntry === 'object') {
            upperCaseNameMap.set(upperCaseName, Object.assign(currentEntry, { $Self: name }));
        }
    } else {
        let newEntry: Map<string, string> = new Map();
        if (!currentEntry) {
            newEntry.set('$Self', name);
        } else if (typeof currentEntry === 'string') {
            newEntry.set('$Self', currentEntry);
        } else {
            newEntry = currentEntry;
        }
        newEntry.set(propertyName.toUpperCase(), propertyName);
        upperCaseNameMap.set(upperCaseName, newEntry);
    }
};

/**
 * Extracts vocabulary url from links provided in the given vocabulary information.
 *
 * @param vocabulary vocabulary information object
 * @returns url
 */
const getVocabularyUri = (vocabulary: any): string => {
    const links: { rel?: string; href?: string }[] = vocabulary?.['@Org.OData.Core.V1.Links'] ?? [];
    const linkMap: Map<string, string> = new Map();
    for (const link of links) {
        linkMap.set(link.rel ?? '', link.href ?? '');
    }
    // get url pointing to latest version xml - if not available use alternative
    const latestVersion = linkMap.get('latest-version');
    const alternate = linkMap.get('alternate');
    if (latestVersion?.endsWith('.xml')) {
        return latestVersion;
    } else if (alternate?.endsWith('.xml')) {
        return alternate;
    } else if (latestVersion) {
        return latestVersion;
    } else if (alternate) {
        return alternate;
    }
    return '';
};

/**
 * Prepares vocabulary object data loader.
 *
 * @param maps object with maps where data is loaded
 * @param maps.byTarget definitions names grouped by target kind
 * @param maps.derivedTypesPerType map with types derivation information
 * @param maps.dictionary main vocabulary object map
 * @param maps.upperCaseNameMap map with names in upperCase representation
 * @param vocabulary vocabulary definitions
 * @returns loader function
 */
const getVocabularyObjectLoader =
    (
        maps: {
            byTarget: Map<TargetKindValue | '', Set<FullyQualifiedName>>;
            derivedTypesPerType: Map<FullyQualifiedName, Map<FullyQualifiedName, boolean>>;
            dictionary: Map<FullyQualifiedName, VocabularyObject>;
            upperCaseNameMap: Map<string, string | Map<string, string>>;
        },
        vocabulary: any
    ) =>
    /**
     * Collects data of the given vocabulary object.
     *
     * @param vocabularyObject object to process
     * @param fqName fully qualified object name
     */
    (vocabularyObject: VocabularyObject, fqName: string): void => {
        const { byTarget, derivedTypesPerType, dictionary, upperCaseNameMap } = maps;
        dictionary.set(fqName, vocabularyObject);
        addToUpperCaseNameMap(upperCaseNameMap, fqName);
        switch (vocabularyObject.kind) {
            case TERM_KIND: {
                for (const targetKind of vocabularyObject.appliesTo ?? ['']) {
                    byTarget.set(targetKind, byTarget.get(targetKind) ?? new Set());
                    byTarget.get(targetKind)?.add(fqName);
                }
                break;
            }
            case COMPLEX_TYPE_KIND: {
                (vocabularyObject as ComplexType).properties.forEach((property) => {
                    addToUpperCaseNameMap(upperCaseNameMap, fqName, property.name);
                });
                const baseType = (vocabularyObject as ComplexType).baseType;
                if (!baseType) {
                    break;
                }
                const baseName = baseType.split('.').pop() ?? '';
                const baseElement = vocabulary[baseName];
                if (baseElement) {
                    const vocabularyBaseObject = parseSchemaElements(baseType, baseElement);
                    // add property of baseType to fqName
                    if (vocabularyBaseObject?.kind === COMPLEX_TYPE_KIND) {
                        vocabularyBaseObject.properties.forEach((property) => {
                            addToUpperCaseNameMap(upperCaseNameMap, fqName, property.name);
                        });
                    }
                }
                derivedTypesPerType.set(baseType, derivedTypesPerType.get(baseType) ?? new Map());
                derivedTypesPerType.get(baseType)?.set(fqName, !!vocabularyObject.isAbstract);
                break;
            }
            case ENUM_TYPE_KIND: {
                vocabularyObject.values.forEach((value) => {
                    addToUpperCaseNameMap(upperCaseNameMap, fqName, value.name);
                });
                break;
            }
            default: {
                return;
            }
        }
    };

/**
 * Prepares vocabulary data loader.
 *
 * @param maps object with maps where data is loaded
 * @param maps.byTarget definitions names grouped by target kind
 * @param maps.derivedTypesPerType map with types derivation information
 * @param maps.dictionary main vocabulary object map
 * @param maps.supportedVocabularies map of supported vocabularies
 * @param maps.upperCaseNameMap map with names in upperCase representation
 * @param includeCds flag indicating if CDS vocabularies should be loaded
 * @returns loader function
 */
const getVocabularyLoader =
    (
        maps: {
            byTarget: Map<TargetKindValue | '', Set<FullyQualifiedName>>;
            derivedTypesPerType: Map<FullyQualifiedName, Map<FullyQualifiedName, boolean>>;
            dictionary: Map<FullyQualifiedName, VocabularyObject>;
            supportedVocabularies: Map<VocabularyNamespace, Vocabulary>;
            upperCaseNameMap: Map<string, string | Map<string, string>>;
        },
        includeCds?: boolean
    ) =>
    /**
     * Vocabulary data loader for a specific namespace.
     *
     * @param namespace namespace name
     */
    (namespace: VocabularyNamespace): void => {
        const { supportedVocabularies } = maps;

        if (!includeCds && namespace === CDS_VOCABULARY_NAMESPACE) {
            return;
        }
        const alias = NAMESPACE_TO_ALIAS.get(namespace);
        if (!alias) {
            return;
        }
        const document: CSDL = VOCABULARIES[alias];
        if (!document) {
            return;
        }
        const vocabulary = document[namespace];
        supportedVocabularies.set(namespace, {
            namespace,
            defaultAlias: alias,
            defaultUri: getVocabularyUri(vocabulary)
        });

        const objectLoader = getVocabularyObjectLoader(maps, vocabulary);

        const properties = Object.keys(vocabulary);
        for (const identifier of properties.filter((property) => PROPERTY_PATTERN.test(property))) {
            const fqName = namespace + '.' + identifier;
            const element = vocabulary[identifier];
            const vocabularyObject = parseSchemaElements(fqName, element);
            if (!vocabularyObject) {
                continue;
            }
            objectLoader(vocabularyObject, fqName);
        }
    };

/**
 * Loads vocbulary information.
 *
 * @param includeCds Flag indicating if CDS vocabularies should be loaded
 * @returns Vocabularies
 */
export const loadVocabulariesInformation = (includeCds?: boolean): VocabulariesInformation => {
    // try to use cache
    const cacheKey = includeCds ? 'withCDS' : '';
    const cachedData = vocabulariesInformationStatic.get(cacheKey);
    if (cachedData) {
        return cachedData;
    }

    const dictionary: Map<FullyQualifiedName, VocabularyObject> = new Map();
    const byTarget: Map<TargetKindValue | '', Set<FullyQualifiedName>> = new Map();
    const supportedVocabularies: Map<VocabularyNamespace, Vocabulary> = new Map();
    const namespaceByDefaultAlias: Map<SimpleIdentifier, VocabularyNamespace> = new Map();
    const derivedTypesPerType: Map<FullyQualifiedName, Map<FullyQualifiedName, boolean>> = new Map();
    const upperCaseNameMap: Map<string, string | Map<string, string>> = new Map();

    NAMESPACE_TO_ALIAS.forEach((alias, namespace) => {
        if (!includeCds && alias === CDS_VOCABULARY_ALIAS) {
            return;
        }
        addToUpperCaseNameMap(upperCaseNameMap, alias);
        addToUpperCaseNameMap(upperCaseNameMap, namespace);
        namespaceByDefaultAlias.set(alias, namespace);
    });

    const vocabularyLoader = getVocabularyLoader(
        { byTarget, derivedTypesPerType, dictionary, supportedVocabularies, upperCaseNameMap },
        includeCds
    );

    for (const namespace of SUPPORTED_VOCABULARY_NAMESPACES) {
        vocabularyLoader(namespace);
    }
<<<<<<< HEAD
    propagateConstraints(dictionary, derivedTypesPerType);
=======

>>>>>>> ef355ae3
    const vocabulariesInformation: VocabulariesInformation = {
        dictionary,
        byTarget,
        derivedTypesPerType,
        supportedVocabularies,
        namespaceByDefaultAlias,
        upperCaseNameMap
    };

    // fill cache
    vocabulariesInformationStatic.set(cacheKey, vocabulariesInformation);
    return vocabulariesInformation;
};

/**
 * Propagates constraints from base types to derived types.
 *
 * @param dictionary dictionary map
 * @param derivedTypesPerType map with types derivation information
 */
function propagateConstraints(
    dictionary: Map<FullyQualifiedName, VocabularyObject>,
    derivedTypesPerType: Map<FullyQualifiedName, Map<FullyQualifiedName, boolean>>
): void {
    [...derivedTypesPerType.keys()].forEach((typeName) => {
        propagateConstraintsForType(typeName, dictionary, derivedTypesPerType);
    });
}

/**
 * Recursively propagates constraints of the given base type to its derived types based on derived types map.
 *
 * @param typeName base type name
 * @param dictionary dictionary map
 * @param derivedTypesPerType map with types derivation information
 */
function propagateConstraintsForType(
    typeName: FullyQualifiedName,
    dictionary: Map<FullyQualifiedName, VocabularyObject>,
    derivedTypesPerType: Map<FullyQualifiedName, Map<FullyQualifiedName, boolean>>
): void {
    const mergeConstraints = (constraints: Constraints, derivationMap: Map<FullyQualifiedName, boolean>) => {
        [...derivationMap.keys()].forEach((derivedTypeName) => {
            const derivedType = dictionary.get(derivedTypeName);
            if (derivedType?.kind === COMPLEX_TYPE_KIND) {
                // merge base type constraints into the current type constraints
                derivedType.constraints = { ...constraints, ...(derivedType.constraints ?? {}) };
            }
            if (derivedTypesPerType.has(derivedTypeName)) {
                propagateConstraintsForType(derivedTypeName, dictionary, derivedTypesPerType);
            }
        });
    };

    const typeDef = dictionary.get(typeName);
    const derivationMap = derivedTypesPerType.get(typeName);
    if (typeDef?.kind === COMPLEX_TYPE_KIND && Object.keys(typeDef.constraints ?? {}).length && derivationMap) {
        mergeConstraints(typeDef.constraints as Constraints, derivationMap);
    }
}

/**
 *
 * @param allowedTerm Term name
 * @returns fully qualified term name
 */
function getFullyQualifiedAllowedTermName(allowedTerm: string): string {
    const segments = allowedTerm.split('.');
    if (segments.length !== 2) {
        return allowedTerm;
    }
    const namespace = ALIAS_TO_NAMESPACE.get(segments[0] as VocabularyAlias);
    if (!namespace) {
        return allowedTerm;
    }
    segments[0] = namespace;
    return segments.join('.');
}<|MERGE_RESOLUTION|>--- conflicted
+++ resolved
@@ -627,11 +627,8 @@
     for (const namespace of SUPPORTED_VOCABULARY_NAMESPACES) {
         vocabularyLoader(namespace);
     }
-<<<<<<< HEAD
     propagateConstraints(dictionary, derivedTypesPerType);
-=======
-
->>>>>>> ef355ae3
+
     const vocabulariesInformation: VocabulariesInformation = {
         dictionary,
         byTarget,
