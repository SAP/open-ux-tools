import type { UI5Version } from '@sap-ux/ui5-info';
import { type InquirerAdapter } from '@sap-ux/inquirer-common';
import { getPrompts, prompt } from '../../src/index';
import type { UI5LibraryAnswers } from '../../src/types';
import { initI18n } from '../../src/i18n';
import * as ui5LibInqApi from '../../src/index';
import * as ui5Info from '@sap-ux/ui5-info';
import * as prompting from '../../src/prompts/prompts';
import inquirer, { createPromptModule, type Answers, type ListQuestion } from 'inquirer';

/**
 * Tests the exported ui5-library-inquirer APIs
 */
describe('API test', () => {
    const ui5Vers: UI5Version[] = [
        {
            version: '1.118.0',
            maintained: true,
            default: true
        },
        {
            version: '1.117.0',
            maintained: true
        },
        {
            version: '1.116.0',
            maintained: false
        }
    ];

    beforeAll(async () => {
        // Wait for i18n to bootstrap
        await initI18n();
    });

    afterEach(() => {
<<<<<<< HEAD
        jest.resetAllMocks();
=======
        // Reset all spys (not mocks)
        // jest.restoreAllMocks() only works when the mock was created with jest.spyOn().
>>>>>>> 434025c7
        jest.restoreAllMocks();
    });

    it('getPrompts, no prompt options', async () => {
        jest.spyOn(process, 'cwd').mockReturnValue('/mocked/cwd');
        const getUI5VersionsSpy = jest.spyOn(ui5Info, 'getUI5Versions').mockResolvedValue(ui5Vers);
        const getQuestionsSpy = jest.spyOn(prompting, 'getQuestions');
        const prompts = await getPrompts();
        expect(prompts).toMatchSnapshot();
        const ui5VersionPrompt = prompts.find(
            (prompt) => prompt.name === 'ui5Version'
        ) as ListQuestion<UI5LibraryAnswers>;
        expect((ui5VersionPrompt.choices as Function)()).toMatchInlineSnapshot(`
            [
              {
                "name": "1.118.0 - (Maintained version)",
                "value": "1.118.0",
              },
              {
                "name": "1.117.0 - (Maintained version)",
                "value": "1.117.0",
              },
              {
                "name": "1.116.0 - (Out of maintenance version)",
                "value": "1.116.0",
              },
            ]
        `);
        expect(getUI5VersionsSpy).toHaveBeenCalledWith({ useCache: true, includeMaintained: true });
        expect(getQuestionsSpy).toHaveBeenCalledWith(ui5Vers, {
            includeSeparators: undefined,
            targetFolder: undefined,
            useAutocomplete: undefined
        });
    });

    it('getPrompts, prompt options', async () => {
        const getUI5VersionsSpy = jest.spyOn(ui5Info, 'getUI5Versions').mockResolvedValue(ui5Vers);
        const getQuestionsSpy = jest.spyOn(prompting, 'getQuestions');

        const prompts = await getPrompts({
            includeSeparators: true,
            useAutocomplete: true,
            targetFolder: 'some/target/folder/'
        });
        expect(prompts).toMatchSnapshot();
        expect(getUI5VersionsSpy).toHaveBeenCalledWith({ useCache: true, includeMaintained: true });
        expect(getQuestionsSpy).toHaveBeenCalledWith(ui5Vers, {
            includeSeparators: true,
            targetFolder: 'some/target/folder/',
            useAutocomplete: true
        });
    });

    it('prompt, no options', async () => {
        const questions = [
            {
                name: 'testPrompt',
                message: 'Test Prompt'
            }
        ];
        const answers: Answers = {
            enableTypescript: true,
            libraryName: 'testName',
            namespace: 'testNS',
            targetFolder: 'some/test/folder',
            ui5Version: '1.2.4'
        };

        const getPromptsSpy = jest.spyOn(ui5LibInqApi, 'getPrompts').mockResolvedValue(questions);
        const registerPromptSpy = jest.spyOn(inquirer, 'registerPrompt').mockReturnValue();
        const inquirerPromptSpy = jest.spyOn(inquirer, 'prompt').mockResolvedValue(Object.assign({}, answers));

        const promptAnswers = await prompt();
        // No options provided
        expect(promptAnswers).toMatchInlineSnapshot(`
            {
              "enableTypescript": true,
              "libraryName": "testName",
              "namespace": "testNS",
              "targetFolder": "some/test/folder",
              "ui5Version": "1.2.4",
            }
        `);
        expect(getPromptsSpy).toHaveBeenCalledWith(undefined);
        expect(registerPromptSpy).not.toHaveBeenCalled();
        expect(inquirerPromptSpy).toHaveBeenCalledWith(questions);
    });

    it('prompt, with options', async () => {
        const questions = [
            {
                name: 'testPrompt',
                message: 'Test Prompt'
            }
        ];
        const answers: Answers = {
            enableTypescript: true,
            libraryName: 'testName',
            namespace: 'testNS',
            targetFolder: 'some/test/folder',
            ui5Version: '1.2.4'
        };

        const getPromptsSpy = jest.spyOn(ui5LibInqApi, 'getPrompts').mockResolvedValue(questions);
        const registerPromptSpy = jest.spyOn(inquirer, 'registerPrompt').mockReturnValue();
        const inquirerPromptSpy = jest.spyOn(inquirer, 'prompt').mockResolvedValue(Object.assign({}, answers));

        const promptOptions = {
            includeSeparators: true,
            targetFolder: '/some/target/folder2',
            useAutocomplete: true
        };
        const promptAnswers = await prompt(promptOptions);
        // No options provided
        expect(promptAnswers).toMatchInlineSnapshot(`
            {
              "enableTypescript": true,
              "libraryName": "testName",
              "namespace": "testNS",
              "targetFolder": "some/test/folder",
              "ui5Version": "1.2.4",
            }
        `);
        expect(getPromptsSpy).toHaveBeenCalledWith(promptOptions);
        expect(registerPromptSpy).toHaveBeenCalledWith('autocomplete', expect.any(Function));
        expect(inquirerPromptSpy).toHaveBeenCalledWith(questions);
    });

    it('prompt, with adapter', async () => {
        const questions = [
            {
                name: 'testPrompt',
                message: 'Test Prompt'
            }
        ];
        const answers: Answers = {
            enableTypescript: true,
            libraryName: 'testName',
            namespace: 'testNS',
            targetFolder: 'some/test/folder',
            ui5Version: '1.2.4'
        };

        const getPromptsSpy = jest.spyOn(ui5LibInqApi, 'getPrompts').mockResolvedValue(questions);
        const inquirerRegisterPromptSpy = jest.spyOn(inquirer, 'registerPrompt').mockReturnValue();
        const inquirerPromptSpy = jest.spyOn(inquirer, 'prompt');
        const mockPromptsModule = createPromptModule();
        const adapterRegisterPromptSpy = jest.spyOn(mockPromptsModule, 'registerPrompt');
        const mockAdapter: InquirerAdapter = {
            prompt: jest.fn().mockResolvedValue(Object.assign({}, answers)),
            promptModule: mockPromptsModule
        };

        const promptOptions = {
            includeSeparators: true,
            targetFolder: '/some/target/folder2',
            useAutocomplete: true
        };
        const promptAnswers = await prompt(promptOptions, mockAdapter);
        // No options provided
        expect(promptAnswers).toMatchInlineSnapshot(`
            {
              "enableTypescript": true,
              "libraryName": "testName",
              "namespace": "testNS",
              "targetFolder": "some/test/folder",
              "ui5Version": "1.2.4",
            }
        `);
        expect(getPromptsSpy).toHaveBeenCalledWith(promptOptions);
        expect(inquirerRegisterPromptSpy).not.toHaveBeenCalledWith();
        expect(inquirerPromptSpy).not.toHaveBeenCalledWith();
        expect(mockAdapter.prompt).toHaveBeenCalledWith([{ 'message': 'Test Prompt', 'name': 'testPrompt' }]);
        expect(adapterRegisterPromptSpy).toHaveBeenCalledWith('autocomplete', expect.any(Function));
    });
});<|MERGE_RESOLUTION|>--- conflicted
+++ resolved
@@ -34,12 +34,8 @@
     });
 
     afterEach(() => {
-<<<<<<< HEAD
-        jest.resetAllMocks();
-=======
         // Reset all spys (not mocks)
         // jest.restoreAllMocks() only works when the mock was created with jest.spyOn().
->>>>>>> 434025c7
         jest.restoreAllMocks();
     });
 
