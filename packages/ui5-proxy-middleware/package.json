{
    "name": "@sap-ux/ui5-proxy-middleware",
    "description": "UI5 proxy middleware",
    "repository": {
        "type": "git",
        "url": "https://github.com/SAP/open-ux-tools.git",
        "directory": "packages/ui5-proxy-middleware"
    },
    "bugs": {
        "url": "https://github.com/SAP/open-ux-tools/issues?q=is%3Aopen+is%3Aissue+label%3Abug+label%3Aui5-proxy-middleware"
    },
    "version": "1.1.13",
    "license": "Apache-2.0",
    "author": "@SAP/ux-tools-team",
    "main": "dist/index.js",
    "scripts": {
        "build": "pnpm clean && tsc -p tsconfig-build.json",
        "clean": "rimraf dist",
        "format": "prettier --write '**/*.{js,json,ts,yaml,yml}' --ignore-path ../../.prettierignore",
        "lint": "eslint . --ext .ts",
        "lint:fix": "eslint . --ext .ts --fix",
        "test": "jest --ci --forceExit --detectOpenHandles --colors",
        "watch": "tsc --watch"
    },
    "files": [
        "LICENSE",
        "dist",
        "ui5.yaml",
        "!dist/*.map",
        "!dist/**/*.map"
    ],
    "dependencies": {
        "@sap-ux/logger": "workspace:*",
        "@sap-ux/ui5-config": "workspace:*",
        "dotenv": "16.0.0",
        "http-proxy-middleware": "2.0.1",
        "https-proxy-agent": "5.0.0",
        "i18next": "20.3.2",
        "proxy-from-env": "https://github.com/zdravko-georgiev/proxy-from-env"
    },
    "devDependencies": {
        "@sap-ux/project-access": "workspace:*",
        "@types/express": "4.17.13",
        "@types/supertest": "2.0.12",
        "@types/proxy-from-env": "1.0.1",
        "express": "4.17.2",
        "nock": "13.2.4",
<<<<<<< HEAD
        "supertest": "6.2.2",
=======
        "@types/supertest": "2.0.12",
>>>>>>> 5ef648a3
        "yaml": "2.0.0-10"
    },
    "ui5": {
        "dependencies": []
    },
    "engines": {
        "pnpm": ">=6.26.1 < 7.0.0 || >=7.1.0",
        "node": ">= 14.16.0 < 15.0.0 || >=16.1.0 < 17.0.0 || >=18.0.0 < 19.0.0"
    }
}<|MERGE_RESOLUTION|>--- conflicted
+++ resolved
@@ -45,11 +45,7 @@
         "@types/proxy-from-env": "1.0.1",
         "express": "4.17.2",
         "nock": "13.2.4",
-<<<<<<< HEAD
         "supertest": "6.2.2",
-=======
-        "@types/supertest": "2.0.12",
->>>>>>> 5ef648a3
         "yaml": "2.0.0-10"
     },
     "ui5": {
