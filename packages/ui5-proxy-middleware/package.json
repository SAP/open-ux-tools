--- conflicted
+++ resolved
@@ -40,13 +40,9 @@
     },
     "devDependencies": {
         "@types/express": "4.17.13",
-<<<<<<< HEAD
+        "express": "4.17.2",
+        "nock": "13.2.4",
         "@types/supertest": "2.0.12",
-=======
-        "express": "4.17.2",
->>>>>>> 66935c3c
-        "nock": "13.2.4",
-        "supertest": "6.2.2",
         "yaml": "2.0.0-10"
     },
     "ui5": {
