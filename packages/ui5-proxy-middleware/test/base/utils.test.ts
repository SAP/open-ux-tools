import {
    filterCompressedHtmlFiles,
    getCorporateProxyServer,
    getHtmlFile,
    getWebAppFolderFromYaml,
    getYamlFile,
    hideProxyCredentials,
    injectUI5Url,
    proxyRequestHandler,
    proxyResponseHandler,
    sendResponse,
    proxyErrorHandler,
    updateProxyEnv
} from '../../src/base/utils';
import type { Response } from 'express';
import YAML from 'yaml';
import fs, { readdirSync, readFileSync } from 'fs';
import * as baseUtils from '../../src/base/utils';
import type { ProxyConfig } from '../../src/base/types';
import type { IncomingMessage } from 'http';
import { NullTransport, ToolsLogger } from '@sap-ux/logger';
import type { Manifest } from '@sap-ux/project-access';
import { join } from 'path';
import type { ReaderCollection } from '@ui5/fs';

describe('utils', () => {
    beforeEach(() => {
        jest.clearAllMocks();
    });

    describe('proxyHandlers', () => {
        const logger = new ToolsLogger({
            transports: [new NullTransport()]
        });

        beforeEach(() => {
            jest.clearAllMocks();
        });

        test('proxyResponseHandler: sets Etag and cache-control headers to response', () => {
            const proxyRes = {
                headers: {} as any
            };
            const etag = 'W/MyEtag';
            proxyResponseHandler(proxyRes as any, etag);
            expect(proxyRes.headers['Etag']).toEqual(etag);
            expect(proxyRes.headers['cache-control']).toEqual('no-cache');
        });

        test('proxyRequestHandler: log requests and immediately send response, if resource is cached', () => {
            const etag = 'W/MyEtag';
            const proxyReq = {
                path: '/mypath',
                getHeader: () => {
                    return etag;
                }
            };
            const res = {
                statusCode: undefined,
                end: jest.fn()
            };
            const logger = {
                debug: jest.fn()
            };
            proxyRequestHandler(proxyReq as any, res as any, etag, logger as any);
            expect(logger.debug).toHaveBeenCalledTimes(1);
            expect(logger.debug).toHaveBeenCalledWith('/mypath');
            expect(res.statusCode).toEqual(304);
            expect(res.end).toHaveBeenCalledTimes(1);
        });

        test('proxyErrorHandler', () => {
            const mockNext = jest.fn();
            const request = {} as IncomingMessage;
            const requestWithNext = {
                next: mockNext as Function
            } as IncomingMessage & { next: Function };
            const requestCausingError = {
                originalUrl: 'my/request/.error'
            } as IncomingMessage & { originalUrl?: string };
            const debugSpy = jest.spyOn(logger, 'debug');

            // do nothing if no error is provided, but log for debug purposes
            proxyErrorHandler(undefined as unknown as Error, request, logger);
            expect(debugSpy).toHaveBeenCalled();

            // forward or throw other errors
            const otherError = new Error();
            proxyErrorHandler(otherError, requestWithNext, logger);
            expect(mockNext).toHaveBeenCalledTimes(1);
            try {
                proxyErrorHandler(otherError, request, logger);
            } catch (error) {
                expect(error).toBe(otherError);
            }

            // ignore empty errors
            debugSpy.mockReset();
            const emptyError = { message: '', stack: 'Error' } as Error;
            proxyErrorHandler(emptyError, requestCausingError, logger);
<<<<<<< HEAD
            expect(debugSpy).toHaveBeenCalledTimes(1);
            expect(debugSpy).toHaveBeenCalledWith(
                `Error ${JSON.stringify(emptyError, null, 2)} thrown for request ${requestCausingError.originalUrl}`
=======
            expect(debugSpy).toBeCalledTimes(1);
            expect(debugSpy).toBeCalledWith(
                'An error: ' +
                    JSON.stringify(emptyError, null, 2) +
                    ' was thrown for the request: ' +
                    requestCausingError.originalUrl +
                    '.'
>>>>>>> b9675bb8
            );
        });
    });

    describe('getCorporateProxyServer', () => {
        const corporateProxy = 'https://myproxy.example:8443';

        test('get value from CLI (wins over input and env)', () => {
            const envProxy = process.env.npm_config_proxy;
            const envHttpsProxy = process.env.npm_config_https_proxy;
            process.env.npm_config_proxy = '~not.used';
            process.env.npm_config_https_proxy = '~not.used';
            process.argv.push(`proxy=${corporateProxy}`);
            expect(getCorporateProxyServer('~not.used')).toEqual(corporateProxy);
            process.argv.pop();
            process.env.npm_config_proxy = envProxy;
            process.env.npm_config_https_proxy = envHttpsProxy;
        });
        test('get value from env (wins over input)', () => {
            const envProxy = process.env.npm_config_proxy;
            const envHttpsProxy = process.env.npm_config_https_proxy;
            process.env.npm_config_proxy = corporateProxy;
            process.env.npm_config_https_proxy = corporateProxy;
            expect(getCorporateProxyServer('~not.used')).toEqual(corporateProxy);
            process.env.npm_config_proxy = envProxy;
            process.env.npm_config_https_proxy = envHttpsProxy;
        });
        test('get value from env if there is no input', () => {
            const envProxy = process.env.npm_config_proxy;
            const envHttpsProxy = process.env.npm_config_https_proxy;
            process.env.npm_config_proxy = corporateProxy;
            process.env.npm_config_https_proxy = corporateProxy;
            expect(getCorporateProxyServer(undefined)).toEqual(corporateProxy);
            process.env.npm_config_proxy = envProxy;
            process.env.npm_config_https_proxy = envHttpsProxy;
        });
        test('get value from input if there is no env', () => {
            const envProxy = process.env.npm_config_proxy;
            const envHttpsProxy = process.env.npm_config_https_proxy;
            delete process.env.npm_config_proxy;
            delete process.env.npm_config_https_proxy;
            expect(getCorporateProxyServer(corporateProxy)).toEqual(corporateProxy);
            process.env.npm_config_proxy = envProxy;
            process.env.npm_config_https_proxy = envHttpsProxy;
        });
    });

    describe('updateProxyEnv', () => {
        const corporateProxy = 'https://myproxy.example:8443';
        afterEach(() => {
            delete process.env.npm_config_proxy;
            delete process.env.npm_config_https_proxy;
        });

        test('set value from CLI (wins over input)', () => {
            process.argv.push(`proxy=${corporateProxy}`);
            updateProxyEnv('~not.used');
            expect(process.env.npm_config_proxy).toEqual(corporateProxy);
            expect(process.env.npm_config_https_proxy).toEqual(corporateProxy);
            process.argv.pop();
        });
        test('set value from input if there is no env)', () => {
            updateProxyEnv(corporateProxy);
            expect(process.env.npm_config_proxy).toEqual(corporateProxy);
            expect(process.env.npm_config_https_proxy).toEqual(corporateProxy);
        });
        test('set value from env if there is no input', () => {
            const envProxy = process.env.FIORI_TOOLS_PROXY;
            process.env.FIORI_TOOLS_PROXY = corporateProxy;
            updateProxyEnv(undefined);
            expect(process.env.npm_config_proxy).toEqual(corporateProxy);
            expect(process.env.npm_config_https_proxy).toEqual(corporateProxy);
            process.env.FIORI_TOOLS_PROXY = envProxy;
        });
    });

    describe('hideProxyCredentials', () => {
        test('return undefined if no corporate proxy', () => {
            expect(hideProxyCredentials(undefined)).toBeUndefined();
        });

        test('return corporate proxy if no credentials', () => {
            expect(hideProxyCredentials('https://proxy.example')).toEqual('https://proxy.example');
        });

        test('hides credentials from corporate proxy', () => {
            expect(hideProxyCredentials('https://user:pass@proxy.example')).toEqual('https://***:***@proxy.example');
        });
    });

    describe('getHTMLFile', () => {
        test('returns html', () => {
            const result = getHtmlFile('test.html');
            expect(result).toEqual('test.html');
        });

        test('? in the URL', () => {
            const result = getHtmlFile('/test/flpSandbox.html?sap-client=100');
            expect(result).toEqual('/test/flpSandbox.html');
        });

        test('# URL', () => {
            const result = getHtmlFile('/test/flpSandboxMockServer.html#preview-app');
            expect(result).toEqual('/test/flpSandboxMockServer.html');
        });

        test('? and # in URL', () => {
            const result = getHtmlFile('/index.html?sap-client=123#preview-app');
            expect(result).toEqual('/index.html');
        });
    });

    describe('getYamlFile', () => {
        test('returns ui5.yaml if no args', () => {
            const result = getYamlFile([]);
            expect(result).toEqual('ui5.yaml');
        });

        test('return yaml file from --config arg', () => {
            const result = getYamlFile(['--config', 'test.yaml']);
            expect(result).toEqual('test.yaml');
        });

        test('return yaml file from -c arg', () => {
            const result = getYamlFile(['-c', 'test.yaml']);
            expect(result).toEqual('test.yaml');
        });
    });

    describe('getWebAppFolderFromYaml', () => {
        const readFileMock = jest.spyOn(fs, 'readFileSync');
        const existsMock = jest.spyOn(fs, 'existsSync').mockReturnValue(true);

        const baseYamlConfig = {
            specVersion: '1.0',
            metadata: { name: 'testapp' },
            type: 'application'
        };

        test('return webapp as default if no yaml is found', async () => {
            existsMock.mockReturnValueOnce(false);
            const result = await getWebAppFolderFromYaml('no-ui5.yaml');
            expect(result).toBe('webapp');
        });

        test('return webapp as default if yaml file has no resources section', async () => {
            readFileMock.mockReturnValueOnce(YAML.stringify(baseYamlConfig));
            const result = await getWebAppFolderFromYaml('ui5.yaml');
            expect(result).toBe('webapp');
        });

        test('return webapp as default if yaml file with empty resources section', async () => {
            readFileMock.mockReturnValueOnce(
                YAML.stringify({
                    ...baseYamlConfig,
                    resources: {}
                })
            );
            const result = await getWebAppFolderFromYaml('ui5.yaml');
            expect(result).toBe('webapp');
        });

        test('return webapp as default if yaml file with empty configuration section', async () => {
            readFileMock.mockReturnValueOnce(
                YAML.stringify({
                    ...baseYamlConfig,
                    resources: { configuration: {} }
                })
            );
            const result = await getWebAppFolderFromYaml('ui5.yaml');
            expect(result).toBe('webapp');
        });

        test('return webapp as default if yaml file with empty paths', async () => {
            readFileMock.mockReturnValueOnce(
                YAML.stringify({
                    ...baseYamlConfig,
                    resources: { configuration: { paths: {} } }
                })
            );
            const result = await getWebAppFolderFromYaml('ui5.yaml');
            expect(result).toBe('webapp');
        });

        test('return path from the yaml file', async () => {
            readFileMock.mockReturnValueOnce(
                YAML.stringify({
                    ...baseYamlConfig,
                    resources: { configuration: { paths: { webapp: 'dist' } } }
                })
            );
            const result = await getWebAppFolderFromYaml('ui5.yaml');
            expect(result).toBe('dist');
        });
    });

    describe('sendResponse', () => {
        test('use livereload write if present', () => {
            const mockWrite = jest.fn();
            const mockEnd = jest.fn();
            const res = {
                write: mockWrite,
                end: mockEnd,
                _livereload: true
            } as unknown as any;
            const html = '<html></html>';
            sendResponse(res, html);
            expect(mockWrite).toHaveBeenCalledTimes(1);
            expect(mockWrite).toHaveBeenCalledWith(html);
            expect(mockEnd).toHaveBeenCalledTimes(1);
        });

        test('use res.send()', () => {
            const res = {
                writeHead: jest.fn(),
                write: jest.fn(),
                end: jest.fn()
            } as unknown as any;
            const html = '<html></html>';
            sendResponse(res, html);
            expect(res.writeHead).toHaveBeenCalledTimes(1);
            expect(res.writeHead).toHaveBeenCalledWith(200, {
                'Content-Type': 'text/html'
            });
            expect(res.write).toHaveBeenCalledWith(html);
            expect(res.end).toHaveBeenCalledTimes(1);
        });
    });

    describe('setUI5Version', () => {
        const readFileMock = jest.spyOn(fs, 'readFileSync');

        test('take version from YAML', async () => {
            const version = '1.90.0';
            const log: any = {
                info: jest.fn()
            };
            const result = await baseUtils.resolveUI5Version(version, log);
            expect(result).toEqual(version);
<<<<<<< HEAD
            expect(log.info).toHaveBeenCalledTimes(1);
            expect(log.info).toHaveBeenCalledWith('Using UI5 version 1.90.0 based on ui5.yaml');
=======
            expect(log.info).toBeCalledTimes(1);
            expect(log.info).toHaveBeenCalledWith('Using UI5 version: 1.90.0 based on: ui5.yaml.');
>>>>>>> b9675bb8
        });

        test('take version from CLI', async () => {
            const version = '';
            process.env.FIORI_TOOLS_UI5_VERSION = '';
            const log: any = {
                info: jest.fn()
            };
            const result = await baseUtils.resolveUI5Version(version, log);
            delete process.env.FIORI_TOOLS_UI5_VERSION;
            expect(result).toEqual(version);
            expect(log.info).toHaveBeenCalledTimes(1);
            expect(log.info).toHaveBeenCalledWith(
                'Using UI5 version: latest based on: CLI arguments / Run configuration.'
            );
        });

        test('take version from manifest.json', async () => {
            const log: any = {
                info: jest.fn()
            };
            const manifest = {
                _version: '1.32.0',
                'sap.ui5': { dependencies: { minUI5Version: '1.96.0' } }
            } as Manifest;
            const result = await baseUtils.resolveUI5Version(undefined, log, manifest);
            expect(result).toEqual('1.96.0');
<<<<<<< HEAD
            expect(log.info).toHaveBeenCalledTimes(1);
            expect(log.info).toHaveBeenCalledWith('Using UI5 version 1.96.0 based on manifest.json');
=======
            expect(log.info).toBeCalledTimes(1);
            expect(log.info).toHaveBeenCalledWith('Using UI5 version: 1.96.0 based on: manifest.json.');
>>>>>>> b9675bb8
        });

        test('take version from manifest.json, version is variable', async () => {
            const log: any = {
                info: jest.fn()
            };
            const manifest = {
                _version: '1.32.0',
                'sap.ui5': { dependencies: { minUI5Version: '${ui5Version}' } }
            };
            readFileMock.mockImplementation((path) =>
                (path as string).endsWith('manifest.json') ? JSON.stringify(manifest) : ''
            );
            const result = await baseUtils.resolveUI5Version(undefined, log);
            expect(result).toEqual('');
<<<<<<< HEAD
            expect(log.info).toHaveBeenCalledTimes(1);
            expect(log.info).toHaveBeenCalledWith('Using UI5 version latest based on manifest.json');
=======
            expect(log.info).toBeCalledTimes(1);
            expect(log.info).toHaveBeenCalledWith('Using UI5 version: latest based on: manifest.json.');
>>>>>>> b9675bb8
        });
    });

    describe('injectUI5Url', () => {
        test('return unmodified html, if no ui5 config', () => {
            const html = '<html></html>';
            const result = injectUI5Url(html, []);
            expect(result).toEqual(html);
        });

        test('injects UI5 URL in html', () => {
            const ui5Configs: ProxyConfig[] = [
                {
                    path: '/resources',
                    url: 'https://ui5.sap.com',
                    version: '1.86.4'
                },
                {
                    path: '/test-resources',
                    url: 'https://ui5.example',
                    version: '1.23.4'
                }
            ];
            const html = `
            <html>
            <head>
                <script src="/test-resources/sap/ushell/bootstrap/sandbox.js" id="sap-ushell-bootstrap"></script>
                <script id="sap-ui-bootstrap"
                src="/resources/sap-ui-core.js"
                data-sap-ui-libs="sap.m, sap.ushell, sap.ui.core, sap.f, sap.ui.comp, sap.ui.table, sap.suite.ui.generic.template, sap.ui.generic.app"
                data-sap-ui-async="true"
                data-sap-ui-preload="async"
                data-sap-ui-theme="sap_fiori_3"
                data-sap-ui-compatVersion="edge"
                data-sap-ui-language="en"
                data-sap-ui-resourceroots='{"project": "../"}'
                data-sap-ui-frameOptions="allow"> // NON-SECURE setting for testing environment
                </script>
            </head>
            </html>`;
            const result = injectUI5Url(html, ui5Configs);
            expect(result).toMatchSnapshot();
        });

        test('injects UI5 URL in html, latest ui5 version', async () => {
            const ui5Configs: ProxyConfig[] = [
                {
                    path: '/resources',
                    url: 'https://ui5.sap.com',
                    version: ''
                },
                {
                    path: '/test-resources',
                    url: 'https://ui5.example'
                }
            ];
            const html = `
            <html>
            <head>
                <script src="/test-resources/sap/ushell/bootstrap/sandbox.js" id="sap-ushell-bootstrap"></script>
                <script id="sap-ui-bootstrap"
                src="/resources/sap-ui-core.js"
                data-sap-ui-libs="sap.m, sap.ushell, sap.ui.core, sap.f, sap.ui.comp, sap.ui.table, sap.suite.ui.generic.template, sap.ui.generic.app"
                data-sap-ui-async="true"
                data-sap-ui-preload="async"
                data-sap-ui-theme="sap_fiori_3"
                data-sap-ui-compatVersion="edge"
                data-sap-ui-language="en"
                data-sap-ui-resourceroots='{"project": "../"}'
                data-sap-ui-frameOptions="allow"> // NON-SECURE setting for testing environment
                </script>
            </head>
            </html>`;
            const result = injectUI5Url(html, ui5Configs);
            expect(result).toMatchSnapshot();
        });
    });

    describe('injectScripts', () => {
        const byGlobMock = jest.fn();
        const rootProject = {
            byGlob: byGlobMock
        } as unknown as ReaderCollection;

        const nextMock = jest.fn();
        const respMock: Response = {} as Partial<Response> as Response;
        respMock.writeHead = jest.fn();
        respMock.write = jest.fn();
        respMock.end = jest.fn();

        const htmlSandbox1 =
            '<html><script src="../test-resources/sap/ushell/bootstrap/sandbox.js" id="sap-ushell-bootstrap"></script></html>';
        const htmlSandbox2 =
            '<html><script src="../resources/sap/ushell/bootstrap/sandbox2.js" id="sap-ushell-bootstrap"></script></html>';

        beforeEach(() => {
            nextMock.mockReset();
        });

        test('HTML is modified and response is sent (UI5 1.x)', async () => {
            byGlobMock.mockResolvedValueOnce([
                {
                    getString: () => htmlSandbox1
                }
            ]);

<<<<<<< HEAD
            await baseUtils.injectScripts({ url: 'test/flp.html' } as any, respMock, nextMock, [{path: '/test-resources', url: 'http://ui5.sap.com', version: '1.124.0'}], rootProject);
            expect(respMock.writeHead).toHaveBeenCalledTimes(1);
            expect(respMock.writeHead).toHaveBeenCalledWith(200, {
                'Content-Type': 'text/html'
            });
            expect(respMock.write).toHaveBeenCalledWith('<html><script src="http://ui5.sap.com/1.124.0/test-resources/sap/ushell/bootstrap/sandbox.js" id="sap-ushell-bootstrap"></script></html>');
=======
            await baseUtils.injectScripts(
                { url: 'test/flp.html' } as any,
                respMock,
                nextMock,
                [{ path: '/test-resources', url: 'http://ui5.sap.com', version: '1.124.0' }],
                rootProject
            );
            expect(respMock.writeHead).toBeCalledTimes(1);
            expect(respMock.writeHead).toBeCalledWith(200, {
                'Content-Type': 'text/html'
            });
            expect(respMock.write).toBeCalledWith(
                '<html><script src="http://ui5.sap.com/1.124.0/test-resources/sap/ushell/bootstrap/sandbox.js" id="sap-ushell-bootstrap"></script></html>'
            );
>>>>>>> b9675bb8
            expect(respMock.end).toHaveBeenCalled();
            expect(nextMock).not.toHaveBeenCalled();

            expect(byGlobMock).toHaveBeenCalledWith('**/test/flp.html');
        });

        test('HTML is modified and response is sent (UI5 2.x backwards compatible)', async () => {
            byGlobMock.mockResolvedValueOnce([
                {
                    getString: () => htmlSandbox2
                }
            ]);

<<<<<<< HEAD
            await baseUtils.injectScripts({ url: 'test/flp.html' } as any, respMock, nextMock, [{path: '/test-resources', url: 'http://ui5.sap.com', version: '1.124.0'}], rootProject);
            expect(respMock.writeHead).toHaveBeenCalledTimes(1);
            expect(respMock.writeHead).toHaveBeenCalledWith(200, {
                'Content-Type': 'text/html'
            });
            expect(respMock.write).toHaveBeenCalledWith('<html><script src="http://ui5.sap.com/1.124.0/resources/sap/ushell/bootstrap/sandbox2.js" id="sap-ushell-bootstrap"></script></html>');
=======
            await baseUtils.injectScripts(
                { url: 'test/flp.html' } as any,
                respMock,
                nextMock,
                [{ path: '/test-resources', url: 'http://ui5.sap.com', version: '1.124.0' }],
                rootProject
            );
            expect(respMock.writeHead).toBeCalledTimes(1);
            expect(respMock.writeHead).toBeCalledWith(200, {
                'Content-Type': 'text/html'
            });
            expect(respMock.write).toBeCalledWith(
                '<html><script src="http://ui5.sap.com/1.124.0/resources/sap/ushell/bootstrap/sandbox2.js" id="sap-ushell-bootstrap"></script></html>'
            );
>>>>>>> b9675bb8
            expect(respMock.end).toHaveBeenCalled();
            expect(nextMock).not.toHaveBeenCalled();

            expect(byGlobMock).toHaveBeenCalledWith('**/test/flp.html');
        });

        test('HTML is modified and response is sent (UI5 2.x)', async () => {
            byGlobMock.mockResolvedValueOnce([
                {
                    getString: () => htmlSandbox2
                }
            ]);

<<<<<<< HEAD
            await baseUtils.injectScripts({ url: 'test/flp.html' } as any, respMock, nextMock, [{path: '/resources', url: 'http://ui5.sap.com', version: '1.124.0'}], rootProject);
            expect(respMock.writeHead).toHaveBeenCalledTimes(1);
            expect(respMock.writeHead).toHaveBeenCalledWith(200, {
                'Content-Type': 'text/html'
            });
            expect(respMock.write).toHaveBeenCalledWith('<html><script src="http://ui5.sap.com/1.124.0/resources/sap/ushell/bootstrap/sandbox2.js" id="sap-ushell-bootstrap"></script></html>');
=======
            await baseUtils.injectScripts(
                { url: 'test/flp.html' } as any,
                respMock,
                nextMock,
                [{ path: '/resources', url: 'http://ui5.sap.com', version: '1.124.0' }],
                rootProject
            );
            expect(respMock.writeHead).toBeCalledTimes(1);
            expect(respMock.writeHead).toBeCalledWith(200, {
                'Content-Type': 'text/html'
            });
            expect(respMock.write).toBeCalledWith(
                '<html><script src="http://ui5.sap.com/1.124.0/resources/sap/ushell/bootstrap/sandbox2.js" id="sap-ushell-bootstrap"></script></html>'
            );
>>>>>>> b9675bb8
            expect(respMock.end).toHaveBeenCalled();
            expect(nextMock).not.toHaveBeenCalled();

            expect(byGlobMock).toHaveBeenCalledWith('**/test/flp.html');
        });

        test('calls next() if no html file to modify', async () => {
            byGlobMock.mockResolvedValueOnce([]);
            await baseUtils.injectScripts({ url: 'index.html' } as any, respMock, nextMock, [], rootProject);
            expect(byGlobMock).toHaveBeenCalledWith('**/index.html');
            expect(nextMock).toHaveBeenCalled();
        });

        test('calls next(error) in case of exception', async () => {
            await baseUtils.injectScripts(null as any, null as any, nextMock, [], rootProject);
            expect(nextMock).toHaveBeenCalledWith(expect.any(Error));
        });
    });

    describe('filterCompressedHtmlFiles', () => {
        test('returns true if accept header is not set', () => {
            const req = {
                headers: {}
            };
            const result = filterCompressedHtmlFiles('my/req/path', req as any);
            expect(result).toBeTruthy();
        });

        test('deletes accept-encoding header if accept header is text/html', () => {
            const req = {
                headers: {} as any
            };
            req.headers['accept'] = 'text/html';
            req.headers['accept-encoding'] = 'gzip';
            const result = filterCompressedHtmlFiles('my/req/path', req as any);
            expect(result).toBeTruthy();
            expect(req.headers['accept-encoding']).toBeUndefined();
        });

        test('deletes accept-encoding header if accept header is application/xhtml+xml', () => {
            const req = {
                headers: {} as any
            };
            req.headers['accept'] = 'application/xhtml+xml';
            req.headers['accept-encoding'] = 'gzip';
            const result = filterCompressedHtmlFiles('my/req/path', req as any);
            expect(result).toBeTruthy();
            expect(req.headers['accept-encoding']).toBeUndefined();
        });
    });
});<|MERGE_RESOLUTION|>--- conflicted
+++ resolved
@@ -98,19 +98,13 @@
             debugSpy.mockReset();
             const emptyError = { message: '', stack: 'Error' } as Error;
             proxyErrorHandler(emptyError, requestCausingError, logger);
-<<<<<<< HEAD
             expect(debugSpy).toHaveBeenCalledTimes(1);
             expect(debugSpy).toHaveBeenCalledWith(
-                `Error ${JSON.stringify(emptyError, null, 2)} thrown for request ${requestCausingError.originalUrl}`
-=======
-            expect(debugSpy).toBeCalledTimes(1);
-            expect(debugSpy).toBeCalledWith(
                 'An error: ' +
                     JSON.stringify(emptyError, null, 2) +
                     ' was thrown for the request: ' +
                     requestCausingError.originalUrl +
                     '.'
->>>>>>> b9675bb8
             );
         });
     });
@@ -350,13 +344,8 @@
             };
             const result = await baseUtils.resolveUI5Version(version, log);
             expect(result).toEqual(version);
-<<<<<<< HEAD
             expect(log.info).toHaveBeenCalledTimes(1);
-            expect(log.info).toHaveBeenCalledWith('Using UI5 version 1.90.0 based on ui5.yaml');
-=======
-            expect(log.info).toBeCalledTimes(1);
             expect(log.info).toHaveBeenCalledWith('Using UI5 version: 1.90.0 based on: ui5.yaml.');
->>>>>>> b9675bb8
         });
 
         test('take version from CLI', async () => {
@@ -384,13 +373,8 @@
             } as Manifest;
             const result = await baseUtils.resolveUI5Version(undefined, log, manifest);
             expect(result).toEqual('1.96.0');
-<<<<<<< HEAD
             expect(log.info).toHaveBeenCalledTimes(1);
-            expect(log.info).toHaveBeenCalledWith('Using UI5 version 1.96.0 based on manifest.json');
-=======
-            expect(log.info).toBeCalledTimes(1);
             expect(log.info).toHaveBeenCalledWith('Using UI5 version: 1.96.0 based on: manifest.json.');
->>>>>>> b9675bb8
         });
 
         test('take version from manifest.json, version is variable', async () => {
@@ -406,13 +390,8 @@
             );
             const result = await baseUtils.resolveUI5Version(undefined, log);
             expect(result).toEqual('');
-<<<<<<< HEAD
             expect(log.info).toHaveBeenCalledTimes(1);
-            expect(log.info).toHaveBeenCalledWith('Using UI5 version latest based on manifest.json');
-=======
-            expect(log.info).toBeCalledTimes(1);
             expect(log.info).toHaveBeenCalledWith('Using UI5 version: latest based on: manifest.json.');
->>>>>>> b9675bb8
         });
     });
 
@@ -519,14 +498,6 @@
                 }
             ]);
 
-<<<<<<< HEAD
-            await baseUtils.injectScripts({ url: 'test/flp.html' } as any, respMock, nextMock, [{path: '/test-resources', url: 'http://ui5.sap.com', version: '1.124.0'}], rootProject);
-            expect(respMock.writeHead).toHaveBeenCalledTimes(1);
-            expect(respMock.writeHead).toHaveBeenCalledWith(200, {
-                'Content-Type': 'text/html'
-            });
-            expect(respMock.write).toHaveBeenCalledWith('<html><script src="http://ui5.sap.com/1.124.0/test-resources/sap/ushell/bootstrap/sandbox.js" id="sap-ushell-bootstrap"></script></html>');
-=======
             await baseUtils.injectScripts(
                 { url: 'test/flp.html' } as any,
                 respMock,
@@ -534,14 +505,13 @@
                 [{ path: '/test-resources', url: 'http://ui5.sap.com', version: '1.124.0' }],
                 rootProject
             );
-            expect(respMock.writeHead).toBeCalledTimes(1);
-            expect(respMock.writeHead).toBeCalledWith(200, {
+            expect(respMock.writeHead).toHaveBeenCalledTimes(1);
+            expect(respMock.writeHead).toHaveBeenCalledWith(200, {
                 'Content-Type': 'text/html'
             });
-            expect(respMock.write).toBeCalledWith(
+            expect(respMock.write).toHaveBeenCalledWith(
                 '<html><script src="http://ui5.sap.com/1.124.0/test-resources/sap/ushell/bootstrap/sandbox.js" id="sap-ushell-bootstrap"></script></html>'
             );
->>>>>>> b9675bb8
             expect(respMock.end).toHaveBeenCalled();
             expect(nextMock).not.toHaveBeenCalled();
 
@@ -555,14 +525,6 @@
                 }
             ]);
 
-<<<<<<< HEAD
-            await baseUtils.injectScripts({ url: 'test/flp.html' } as any, respMock, nextMock, [{path: '/test-resources', url: 'http://ui5.sap.com', version: '1.124.0'}], rootProject);
-            expect(respMock.writeHead).toHaveBeenCalledTimes(1);
-            expect(respMock.writeHead).toHaveBeenCalledWith(200, {
-                'Content-Type': 'text/html'
-            });
-            expect(respMock.write).toHaveBeenCalledWith('<html><script src="http://ui5.sap.com/1.124.0/resources/sap/ushell/bootstrap/sandbox2.js" id="sap-ushell-bootstrap"></script></html>');
-=======
             await baseUtils.injectScripts(
                 { url: 'test/flp.html' } as any,
                 respMock,
@@ -570,14 +532,13 @@
                 [{ path: '/test-resources', url: 'http://ui5.sap.com', version: '1.124.0' }],
                 rootProject
             );
-            expect(respMock.writeHead).toBeCalledTimes(1);
-            expect(respMock.writeHead).toBeCalledWith(200, {
+            expect(respMock.writeHead).toHaveBeenCalledTimes(1);
+            expect(respMock.writeHead).toHaveBeenCalledWith(200, {
                 'Content-Type': 'text/html'
             });
-            expect(respMock.write).toBeCalledWith(
+            expect(respMock.write).toHaveBeenCalledWith(
                 '<html><script src="http://ui5.sap.com/1.124.0/resources/sap/ushell/bootstrap/sandbox2.js" id="sap-ushell-bootstrap"></script></html>'
             );
->>>>>>> b9675bb8
             expect(respMock.end).toHaveBeenCalled();
             expect(nextMock).not.toHaveBeenCalled();
 
@@ -591,14 +552,6 @@
                 }
             ]);
 
-<<<<<<< HEAD
-            await baseUtils.injectScripts({ url: 'test/flp.html' } as any, respMock, nextMock, [{path: '/resources', url: 'http://ui5.sap.com', version: '1.124.0'}], rootProject);
-            expect(respMock.writeHead).toHaveBeenCalledTimes(1);
-            expect(respMock.writeHead).toHaveBeenCalledWith(200, {
-                'Content-Type': 'text/html'
-            });
-            expect(respMock.write).toHaveBeenCalledWith('<html><script src="http://ui5.sap.com/1.124.0/resources/sap/ushell/bootstrap/sandbox2.js" id="sap-ushell-bootstrap"></script></html>');
-=======
             await baseUtils.injectScripts(
                 { url: 'test/flp.html' } as any,
                 respMock,
@@ -606,14 +559,13 @@
                 [{ path: '/resources', url: 'http://ui5.sap.com', version: '1.124.0' }],
                 rootProject
             );
-            expect(respMock.writeHead).toBeCalledTimes(1);
-            expect(respMock.writeHead).toBeCalledWith(200, {
+            expect(respMock.writeHead).toHaveBeenCalledTimes(1);
+            expect(respMock.writeHead).toHaveBeenCalledWith(200, {
                 'Content-Type': 'text/html'
             });
-            expect(respMock.write).toBeCalledWith(
+            expect(respMock.write).toHaveBeenCalledWith(
                 '<html><script src="http://ui5.sap.com/1.124.0/resources/sap/ushell/bootstrap/sandbox2.js" id="sap-ushell-bootstrap"></script></html>'
             );
->>>>>>> b9675bb8
             expect(respMock.end).toHaveBeenCalled();
             expect(nextMock).not.toHaveBeenCalled();
 
