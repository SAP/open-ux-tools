import { FileName, getWebappPath } from '@sap-ux/project-access';
import { join } from 'node:path';
import type { Editor } from 'mem-fs-editor';
<<<<<<< HEAD
import { existsSync, readFileSync } from 'node:fs';
=======
>>>>>>> c196723c
import { t } from './i18n';
import { DeploymentGenerator } from '@sap-ux/deploy-config-generator-shared';

/**
 * Checks if index.html exists in Fiori project's custom webapp folder path.
 *
 * @param fs - the memfs editor instance
 * @param path - the project path
 * @returns true if index.html exists
 */
export async function indexHtmlExists(fs: Editor, path: string): Promise<boolean> {
    const customWebappPath = await getWebappPath(path);
    const indexHtmlPath = join(customWebappPath, 'index.html');
    return fs.exists(indexHtmlPath);
}

/**
 * Get the variant namespace from the manifest.appdescr_variant file.
 * Will return undefined if the project is CloudReady or if the project is not an ADP project.
 *
 * @param path - The path to the project.
 * @param isS4HC - Whether the project is Cloud.
 * @param fs - The file system editor.
 * @returns The variant namespace.
 */
export async function getVariantNamespace(path: string, isS4HC: boolean, fs: Editor): Promise<string | undefined> {
    if (isS4HC) {
        return undefined;
    }

    try {
        const filePath = join(await getWebappPath(path, fs), FileName.ManifestAppDescrVar);

        if (fs.exists(filePath)) {
            const descriptor = fs.readJSON(filePath) as unknown as { namespace: string };
            return descriptor.namespace;
        }
    } catch (e) {
        DeploymentGenerator.logger?.debug(t('debug.lrepNamespaceNotFound', { error: e.message }));
    }
    return undefined;
}<|MERGE_RESOLUTION|>--- conflicted
+++ resolved
@@ -1,10 +1,6 @@
 import { FileName, getWebappPath } from '@sap-ux/project-access';
 import { join } from 'node:path';
 import type { Editor } from 'mem-fs-editor';
-<<<<<<< HEAD
-import { existsSync, readFileSync } from 'node:fs';
-=======
->>>>>>> c196723c
 import { t } from './i18n';
 import { DeploymentGenerator } from '@sap-ux/deploy-config-generator-shared';
 
