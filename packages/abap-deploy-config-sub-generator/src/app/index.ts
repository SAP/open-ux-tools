import { AppWizard, MessageType } from '@sap-devx/yeoman-ui-types';
import {
    DeploymentGenerator,
    ERROR_TYPE,
    ErrorHandler,
    showOverwriteQuestion
} from '@sap-ux/deploy-config-generator-shared';
import {
    isExtensionInstalled,
    YUI_EXTENSION_ID,
    YUI_MIN_VER_FILES_GENERATED_MSG,
    sendTelemetry,
    TelemetryHelper
} from '@sap-ux/fiori-generator-shared';
import { getPackageAnswer, getTransportAnswer, reconcileAnswers } from '@sap-ux/abap-deploy-config-inquirer';
import { generate as generateAbapDeployConfig } from '@sap-ux/abap-deploy-config-writer';
import { UI5Config } from '@sap-ux/ui5-config';
import { FileName, getAppType } from '@sap-ux/project-access';
import { AuthenticationType } from '@sap-ux/store';
import {
    t,
    handleProjectDoesNotExist,
    indexHtmlExists,
    determineScpFromTarget,
    determineUrlFromDestination,
    determineS4HCFromTarget
} from '../utils';
import { getAbapQuestions } from './questions';
import { EventName } from '../telemetryEvents';
import { DeployProjectType } from './types';
import { initI18n } from '../utils/i18n';
import { isInternalFeaturesSettingEnabled } from '@sap-ux/feature-toggle';
import { isAppStudio } from '@sap-ux/btp-utils';
import { DEFAULT_PACKAGE_ABAP } from '@sap-ux/abap-deploy-config-inquirer/dist/constants';
import type { YeomanEnvironment } from '@sap-ux/fiori-generator-shared';
import type { AbapDeployConfig, FioriToolsProxyConfigBackend } from '@sap-ux/ui5-config';
import type { AbapDeployConfigOptions } from './types';
import type {
    AbapDeployConfigAnswersInternal,
    AbapDeployConfigPromptOptions,
    AbapDeployConfigQuestion
} from '@sap-ux/abap-deploy-config-inquirer';
import { getVariantNamespace } from '../utils/project';

/**
 * ABAP deploy config generator.
 */
export default class extends DeploymentGenerator {
    private readonly appWizard: AppWizard;
    private readonly vscode: unknown;
    private readonly launchDeployConfigAsSubGenerator: boolean;
    private readonly launchStandaloneFromYui?: boolean;
    private abort = false;
    private backendConfig: FioriToolsProxyConfigBackend;
    private indexGenerationAllowed: boolean;
    private configExists: boolean;
    private answers: AbapDeployConfigAnswersInternal;
    private projectType: DeployProjectType;

    /**
     * Constructor for the ABAP deploy config generator.
     *
     * @param args - arguments passed to the generator
     * @param opts - options passed to the generator
     */
    constructor(args: string | string[], opts: AbapDeployConfigOptions) {
        super(args, opts);
        this.launchDeployConfigAsSubGenerator = opts.launchDeployConfigAsSubGenerator ?? false;
        this.launchStandaloneFromYui = opts.launchStandaloneFromYui;

        this.appWizard = opts.appWizard || AppWizard.create(opts);
        this.vscode = opts.vscode;
        this.options = opts;
    }

    public async initializing(): Promise<void> {
        await super.initializing();
        await initI18n();

        DeploymentGenerator.logger?.debug(t('debug.initTelemetry'));
        await TelemetryHelper.initTelemetrySettings({
            consumerModule: {
                name: '@sap-ux/abap-deploy-config-sub-generator',
                version: this.rootGeneratorVersion()
            },
            internalFeature: isInternalFeaturesSettingEnabled(),
            watchTelemetrySettingStore: false
        });

        // hack to suppress yeoman's overwrite prompt when files already exist
        // required when running the deploy config generator in standalone mode
        if ((this.env as unknown as YeomanEnvironment).conflicter) {
            (this.env as unknown as YeomanEnvironment).conflicter.force = this.options.force ?? true;
        }
        if (!this.launchDeployConfigAsSubGenerator) {
            await this._initializing();
        }
    }

    private _initDestinationRoot(): void {
        if (this.options.appRootPath) {
            this.destinationRoot(this.options.appRootPath);
            DeploymentGenerator.logger?.debug(t('debug.appRootPath', { appRootPath: this.options.appRootPath }));
        }
    }

    private _processProjectConfig(): void {
        this.options.base = this.options.base || FileName.Ui5Yaml;
        this.options.config = this.options.config || FileName.UI5DeployYaml;

        // check base exists
        const baseExists = this.fs.exists(this.destinationPath(this.options.base));
        if (!baseExists) {
            this.abort = true;
            handleProjectDoesNotExist(this.appWizard, this.destinationPath(this.options.base));
        }

        // check config exists
        this.configExists = this.fs.exists(this.destinationPath(this.options.config));
        if (this.configExists) {
            DeploymentGenerator.logger?.debug(
                t('debug.configExists', { configPath: this.destinationPath(this.options.config) })
            );
        }
    }

    private async _processIndexHtmlConfig(): Promise<void> {
        if (this.projectType === DeployProjectType.Library) {
            this.indexGenerationAllowed = false;
        } else {
            const htmlIndexExists = await indexHtmlExists(this.fs, this.destinationPath());
            if (htmlIndexExists) {
                this.indexGenerationAllowed = false;
                if (this.options.index) {
                    DeploymentGenerator.logger?.debug(t('debug.indexExists'));
                }
                delete this.options.index;
            } else {
                this.indexGenerationAllowed = true;
            }
        }
    }

    private async _initBackendConfig(): Promise<void> {
        const ui5Config = await UI5Config.newInstance(
            this.fs.read(this.destinationPath(this.options.base ?? FileName.Ui5Yaml))
        );
        this.projectType =
            ui5Config.getType() === 'library' ? DeployProjectType.Library : DeployProjectType.Application;
        this.backendConfig = ui5Config.getBackendConfigsFromFioriToolsProxyMiddleware()[0];
    }

    private async _initializing(): Promise<void> {
        this._initDestinationRoot();
        try {
            this._processProjectConfig();
            await this._initBackendConfig();
            await this._processIndexHtmlConfig();
        } catch (e) {
            if (e === ERROR_TYPE.ABORT_SIGNAL) {
                DeploymentGenerator.logger?.debug(
                    t('debug.initFailed', { error: ErrorHandler.getErrorMsgFromType(ERROR_TYPE.ABORT_SIGNAL) })
                );
            } else {
                throw e;
            }
        }
    }

    public async prompting(): Promise<void> {
        this.answers = {} as AbapDeployConfigAnswersInternal;
        if (this.abort) {
            return;
        }
        if (!this.launchDeployConfigAsSubGenerator) {
            const appType = await getAppType(this.destinationPath());
            const isAdp = appType === 'Fiori Adaptation';
            const packageAdditionalValidation = {
                shouldValidatePackageForStartingPrefix: isAdp,
                shouldValidatePackageType: isAdp,
                shouldValidateFormatAndSpecialCharacters: isAdp
            };
            const promptOptions: AbapDeployConfigPromptOptions = {
                ui5AbapRepo: { hideIfOnPremise: isAdp },
                transportInputChoice: { hideIfOnPremise: isAdp },
                packageAutocomplete: {
                    additionalValidation: packageAdditionalValidation
                },
                packageManual: {
                    additionalValidation: packageAdditionalValidation
                },
                targetSystem: { additionalValidation: { shouldRestrictDifferentSystemType: isAdp } }
            };
            const indexGenerationAllowed = this.indexGenerationAllowed && !isAdp;
            const { prompts: abapDeployConfigPrompts, answers: abapAnswers = {} } = await getAbapQuestions({
                appRootPath: this.destinationRoot(),
                connectedSystem: this.options.connectedSystem,
                backendConfig: this.backendConfig,
                configFile: this.options.config,
                indexGenerationAllowed,
                showOverwriteQuestion: showOverwriteQuestion(
                    this.launchDeployConfigAsSubGenerator,
                    this.launchStandaloneFromYui,
                    this.options.overwrite,
                    this.configExists
                ),
                projectType: this.projectType,
                logger: DeploymentGenerator.logger,
                promptOptions
            });
            const prompAnswers = await this.prompt(abapDeployConfigPrompts);
            this.answers = reconcileAnswers(prompAnswers, abapAnswers);
        }
        await this._reconcileAnswersWithOptions();
    }

    private async _processAbapTargetAnswers(): Promise<void> {
        this.answers.destination = this.options.destination || this.answers.destination;
        this.answers.url =
            this.options.url || this.answers.url || (await determineUrlFromDestination(this.answers.destination));
        this.answers.client = this.options.client || this.answers.client;
        this.answers.scp =
            this.options.scp ||
            this.answers.scp ||
            (await determineScpFromTarget({
                url: this.answers.url,
                client: this.answers.client,
                destination: this.answers.destination
            }));
        this.answers.isAbapCloud =
            this.options.isAbapCloud ||
            this.answers.isAbapCloud ||
            (await determineS4HCFromTarget({
                url: this.answers.url,
                client: this.answers.client,
                destination: this.answers.destination
            }));

        if (!isAppStudio() && this.answers.scp) {
            // ensure there is no client for SCP on vscode
            delete this.answers.client;
        }
    }

    private _processBspAppAnswers(): void {
        this.answers.ui5AbapRepo = (this.options.ui5AbapRepo || this.answers.ui5AbapRepo)?.toUpperCase();
        this.answers.description = this.options.description || this.answers.description;

        // Set package
        if (!this.answers.package) {
            this.answers.package =
                getPackageAnswer(this.options as AbapDeployConfigAnswersInternal, this.options.package) ||
                getPackageAnswer(this.answers) ||
                (this.answers.scp ? '' : DEFAULT_PACKAGE_ABAP);
        }

        // Set transport
        if (!this.answers.transport) {
            this.answers.transport =
                this.options.transport ??
                (getTransportAnswer(this.options as AbapDeployConfigAnswersInternal) ||
                    getTransportAnswer(this.answers));
        }
    }

    /**
     * Reconcile answers with options.
     *
     * Options may be passed from parent generator, or from the command line.
     */
    private async _reconcileAnswersWithOptions(): Promise<void> {
        await this._processAbapTargetAnswers();
        this._processBspAppAnswers();
        this.answers.index = this.options.index ?? this.answers.index;
        this.answers.overwrite = this.options.overwrite ?? this.answers.overwrite;
    }

    public async writing(): Promise<void> {
        if (!this.launchDeployConfigAsSubGenerator) {
            await this._writing();
        } else {
            // Needed to delay `init` as the yaml configurations won't be ready!
            await this._initializing();
            await this._writing();
        }
    }

    private async _writing(): Promise<void> {
        if (this.abort || this.answers.overwrite === false) {
            return;
        }
<<<<<<< HEAD
        const namespace = await getVariantNamespace(this.destinationPath(), !!this.answers.isAbapCloud);
=======
        const namespace = await getVariantNamespace(this.destinationPath(), !!this.answers.isS4HC, this.fs);
>>>>>>> f027b83b
        await generateAbapDeployConfig(
            this.destinationPath(),
            {
                target: {
                    url: this.answers.url,
                    client: this.answers.client,
                    scp: this.answers.scp,
                    destination: this.answers.destination,
                    authenticationType: this.answers.isAbapCloud ? AuthenticationType.ReentranceTicket : undefined
                },
                app: {
                    name: this.answers.ui5AbapRepo,
                    description: this.answers.description,
                    package: this.answers.package,
                    transport: this.answers.transport
                },
                index: this.answers.index,
                lrep: namespace
            } as AbapDeployConfig,
            {
                baseFile: this.options.base,
                deployFile: this.options.config
            },
            this.fs
        );
    }

    public install(): void {
        if (this.answers.overwrite !== false) {
            this._install();
        }
    }

    private _install(): void {
        if (!this.options.skipInstall) {
            this.spawnCommand('npm', [
                'install',
                '--no-audit',
                '--no-fund',
                '--silent',
                '--prefer-offline',
                '--no-progress'
            ]);
        } else {
            DeploymentGenerator.logger?.info(t('info.skippedInstallation'));
        }
    }

    public async end(): Promise<void> {
        if (this.abort || this.answers.overwrite === false) {
            return;
        }

        if (
            this.launchStandaloneFromYui &&
            isExtensionInstalled(this.vscode, YUI_EXTENSION_ID, YUI_MIN_VER_FILES_GENERATED_MSG)
        ) {
            this.appWizard?.showInformation(t('info.filesGenerated'), MessageType.notification);
        }

        // Send telemetry data after adding deployment configuration
        sendTelemetry(
            EventName.DEPLOY_CONFIG,
            TelemetryHelper.createTelemetryData({
                DeployTarget: 'ABAP',
                ...this.options.telemetryData
            }) ?? {},
            this.destinationRoot()
        )?.catch((error) => {
            DeploymentGenerator.logger.error(t('error.telemetry', { error }));
        });
    }
}

export { AbapDeployConfigQuestion, AbapDeployConfigAnswersInternal };
export { getAbapQuestions } from './questions';
export { indexHtmlExists } from '../utils';
export { AbapDeployConfigOptions, DeployProjectType } from './types';
export { AbapDeployConfigPromptOptions } from '@sap-ux/abap-deploy-config-inquirer';<|MERGE_RESOLUTION|>--- conflicted
+++ resolved
@@ -289,11 +289,7 @@
         if (this.abort || this.answers.overwrite === false) {
             return;
         }
-<<<<<<< HEAD
-        const namespace = await getVariantNamespace(this.destinationPath(), !!this.answers.isAbapCloud);
-=======
-        const namespace = await getVariantNamespace(this.destinationPath(), !!this.answers.isS4HC, this.fs);
->>>>>>> f027b83b
+        const namespace = await getVariantNamespace(this.destinationPath(), !!this.answers.isAbapCloud, this.fs);
         await generateAbapDeployConfig(
             this.destinationPath(),
             {
