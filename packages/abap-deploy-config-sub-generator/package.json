--- conflicted
+++ resolved
@@ -6,11 +6,8 @@
         "url": "https://github.com/SAP/open-ux-tools.git",
         "directory": "packages/abap-deploy-config-sub-generator"
     },
-<<<<<<< HEAD
-    "version": "0.0.66",
-=======
+
     "version": "0.0.67",
->>>>>>> 2c4e1308
     "license": "Apache-2.0",
     "main": "generators/app/index.js",
     "scripts": {
