--- conflicted
+++ resolved
@@ -1,11 +1,6 @@
-<<<<<<< HEAD
 import { join } from 'node:path';
+import type { Editor } from 'mem-fs-editor';
 import { existsSync, readFileSync } from 'node:fs';
-=======
-import { join } from 'path';
-import type { Editor } from 'mem-fs-editor';
-import { existsSync, readFileSync } from 'fs';
->>>>>>> c196723c
 
 import { getWebappPath, FileName } from '@sap-ux/project-access';
 import { DeploymentGenerator } from '@sap-ux/deploy-config-generator-shared';
