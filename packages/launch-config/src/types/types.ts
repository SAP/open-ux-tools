import type { ODataVersion } from '@sap-ux/project-access';
import type { FioriToolsProxyConfigBackend } from '@sap-ux/ui5-config';
import type { OdataVersion, DatasourceType } from '@sap-ux/odata-service-inquirer';

export enum Arguments {
    FrameworkVersion = '--framework-version',
    Open = '--open',
    Config = '--config'
}

export interface FioriOptions {
    name: string;
    projectRoot: string;
    oDataVersion?: ODataVersion;
    useMockData?: boolean;
    ui5Version?: string;
    ui5VersionUri?: string;
    ui5Local?: boolean;
    ui5LocalVersion?: string;
    startFile?: string;
    backendConfigs?: FioriToolsProxyConfigBackend[];
    urlParameters?: string;
    visible?: boolean;
}

export interface LaunchJSON {
    version: string;
    configurations: LaunchConfig[];
}

export interface LaunchConfig {
    name: string;
    cwd: string;
    runtimeArgs: string[];
    type: 'node';
    request: 'launch';
    runtimeExecutable: string;
    args?: string[];
    windows: {
        runtimeExecutable: string;
        args?: string[];
    };
    console: 'internalConsole';
    internalConsoleOptions: 'openOnSessionStart';
    outputCapture: 'std';
    env: LaunchConfigEnv;
}

export interface LaunchConfigEnv {
    FIORI_TOOLS_UI5_VERSION?: string;
    FIORI_TOOLS_UI5_URI?: string;
    FIORI_TOOLS_BACKEND_CONFIG?: string;
    FIORI_TOOLS_URL_PARAMS?: string;
    'run.config'?: string;
    DEBUG?: string;
}

export interface LaunchConfigInfo {
    launchConfigs: LaunchConfig[];
    filePath: string;
}

/**
 * Configuration options for debugging launch configurations.
 */
export interface DebugOptions {
    /** Path to the project directory. */
    projectPath: string;
    /** Type of the data source used in the project. */
    datasourceType: DatasourceType;
    /** SAP client parameter for the connection. */
    sapClientParam: string;
    /** FLP application ID. */
    flpAppId: string;
    /** Indicates if the FLP sandbox environment is available. */
    flpSandboxAvailable: boolean;
    /** Version of the OData service. */
    odataVersion?: OdataVersion;
    /** Indicates if the project is a Fiori Element. */
    isFioriElement?: boolean;
    /** Intent parameter for the migrator mock. */
    migratorMockIntent?: string;
    /** Indicates if the project is a migrator. */
    isMigrator?: boolean;
    /** Indicates if the environment is SAP App Studio. */
    isAppStudio?: boolean;
    /** If true, write to the app only. */
    writeToAppOnly?: boolean;
    /** Reference to the VS Code instance. */
    vscode?: any;
}

/**
 * Options for updating the workspace folder.
 */
export interface UpdateWorkspaceFolderOptions {
    /** Name of the project. */
    projectName: string;
    /** Reference to the VS Code instance. */
    vscode: any;
    /** URI of the workspace folder. */
    uri?: string;
}

/**
 * Information related to the workspace handler.
 */
export interface WorkspaceHandlerInfo {
    /** Path to the launch.json file in the workspace. */
    launchJsonPath: string;
    /** Current working directory of the workspace. */
    cwd: string;
    /** URI of the workspace folder. */
    workspaceFolderUri?: string;
<<<<<<< HEAD
=======
    /** replace file and dont update if app is outside workspace */
    appNotInWorkspace?: boolean;
>>>>>>> 37bd7a9e
}<|MERGE_RESOLUTION|>--- conflicted
+++ resolved
@@ -112,9 +112,6 @@
     cwd: string;
     /** URI of the workspace folder. */
     workspaceFolderUri?: string;
-<<<<<<< HEAD
-=======
     /** replace file and dont update if app is outside workspace */
     appNotInWorkspace?: boolean;
->>>>>>> 37bd7a9e
 }