import type { ODataVersion } from '@sap-ux/project-access';
import type { FioriToolsProxyConfigBackend } from '@sap-ux/ui5-config';

export enum Arguments {
    FrameworkVersion = '--framework-version',
    Open = '--open',
    Config = '--config'
}

export interface FioriOptions {
    name: string;
    projectRoot: string;
    oDataVersion?: ODataVersion;
    useMockData?: boolean;
    ui5Version?: string;
    ui5VersionUri?: string;
    ui5Local?: boolean;
    ui5LocalVersion?: string;
    startFile?: string;
    backendConfigs?: FioriToolsProxyConfigBackend[];
    urlParameters?: string;
    visible?: boolean;
    debugOptions?: DebugOptions;
<<<<<<< HEAD
    skipVsCodeRefresh?: boolean;
=======
    /**
     * Controls whether VS Code should reload when updating workspace folders.
     * 
     * VS Code automatically reloads when workspace folders change and no files are open.
     * This flag allows you to override that behavior.
     * 
     * - true (default) - Triggers a VS Code reload when updating workspace folders and no files are open.
     * - false - Prevents automatic reloads.
     * 
     * Use this flag to dynamically manage workspace modifications.
     */
    enableVSCodeReload?: boolean;
>>>>>>> 508c9cb5
}

export interface LaunchJSON {
    version: string;
    configurations: LaunchConfig[];
}

export interface LaunchConfig {
    name: string;
    cwd: string;
    runtimeArgs: string[];
    type: 'node';
    request: 'launch';
    runtimeExecutable: string;
    args?: string[];
    windows: {
        runtimeExecutable: string;
        args?: string[];
    };
    console: 'internalConsole';
    internalConsoleOptions: 'openOnSessionStart';
    outputCapture: 'std';
    env: LaunchConfigEnv;
}

export interface LaunchConfigEnv {
    FIORI_TOOLS_UI5_VERSION?: string;
    FIORI_TOOLS_UI5_URI?: string;
    FIORI_TOOLS_BACKEND_CONFIG?: string;
    FIORI_TOOLS_URL_PARAMS?: string;
    'run.config'?: string;
    DEBUG?: string;
}

export interface LaunchConfigInfo {
    launchConfigs: LaunchConfig[];
    filePath: string;
}

/**
 * Configuration options for debugging launch configurations.
 */
export interface DebugOptions {
    /** SAP client parameter for the connection. */
    sapClientParam: string;
    /** FLP application ID. */
    flpAppId: string;
    /** Indicates if the FLP sandbox environment is available. */
    flpSandboxAvailable: boolean;
    /** Version of the OData service. */
    odataVersion?: ODataVersion;
    /** Indicates if the project is a Fiori Element. */
    isFioriElement?: boolean;
    /** Intent parameter for the migrator mock. */
    migratorMockIntent?: string;
    /** Indicates if the project is a migrator. */
    isMigrator?: boolean;
    /**
     * Determines the HTML file to be used,
     * and is set to `test/flpSandboxMockServer.html` if the project includes `test/flpSandboxMockServer.html`.
     * If targetMockHtmlFile is not provided, run time args defaults to use `test/flpSandbox.html` instead.
     */
    targetMockHtmlFile?: string;
    /** Indicates if the environment is SAP App Studio. */
    isAppStudio?: boolean;
    /** If true, write to the app only. */
    writeToAppOnly?: boolean;
    /** Reference to the VS Code instance. */
    vscode?: any;
    /**
     * Specifies whether start command configurations should be added to the `launch.json` file.
     *
     * - When `true`, start command configurations will be included in the `launch.json`.
     * - When `false` or undefined, start command configurations will not be added.
     * By default this is set to `true`.
     */
    addStartCmd?: boolean;
}

/**
 * Options for updating the workspace folder.
 */
export interface UpdateWorkspaceFolderOptions {
    /** Name of the project. */
    projectName: string;
    /** Reference to the VS Code instance. */
    vscode: any;
    /** URI of the workspace folder. */
    uri?: string;
}

/**
 * Information related to the workspace handler.
 */
export interface WorkspaceHandlerInfo {
    /** Path to the launch.json file in the workspace. */
    launchJsonPath: string;
    /** Current working directory of the workspace. */
    cwd: string;
    /** URI of the workspace folder. */
    workspaceFolderUri?: string;
    /** replace file and dont update if app is outside workspace */
    appNotInWorkspace?: boolean;
}<|MERGE_RESOLUTION|>--- conflicted
+++ resolved
@@ -21,9 +21,6 @@
     urlParameters?: string;
     visible?: boolean;
     debugOptions?: DebugOptions;
-<<<<<<< HEAD
-    skipVsCodeRefresh?: boolean;
-=======
     /**
      * Controls whether VS Code should reload when updating workspace folders.
      * 
@@ -36,7 +33,6 @@
      * Use this flag to dynamically manage workspace modifications.
      */
     enableVSCodeReload?: boolean;
->>>>>>> 508c9cb5
 }
 
 export interface LaunchJSON {
