import { create as createStorage } from 'mem-fs';
import { create } from 'mem-fs-editor';
import { join, basename } from 'path';
import { DirName } from '@sap-ux/project-access';
import { LAUNCH_JSON_FILE } from '../types';
import type { FioriOptions, LaunchJSON, UpdateWorkspaceFolderOptions, DebugOptions } from '../types';
import type { Editor } from 'mem-fs-editor';
import { generateNewFioriLaunchConfig } from './utils';
import { updateLaunchJSON } from './writer';
import { parse } from 'jsonc-parser';
import { handleWorkspaceConfig } from '../debug-config/workspaceManager';
import { configureLaunchJsonFile } from '../debug-config/config';
import { getFioriToolsDirectory } from '@sap-ux/store';
import type { Logger } from '@sap-ux/logger';
import { DatasourceType } from '@sap-ux/odata-service-inquirer';
import { t } from '../i18n';
import fs from 'fs';

/**
 * Enhance or create the launch.json file with new launch config.
 *
 * @param rootFolder - workspace root folder.
 * @param fioriOptions - options for the new launch config.
 * @param fs - optional, the memfs editor instance.
 * @returns memfs editor instance.
 */
export async function createLaunchConfig(rootFolder: string, fioriOptions: FioriOptions, fs?: Editor): Promise<Editor> {
    if (!fs) {
        fs = create(createStorage());
    }
    const launchJSONPath = join(rootFolder, DirName.VSCode, LAUNCH_JSON_FILE);
    if (fs.exists(launchJSONPath)) {
        // launch.json exists, enhance existing file with new config
        const launchConfig = generateNewFioriLaunchConfig(rootFolder, fioriOptions);
        const launchJsonString = fs.read(launchJSONPath);
        const launchJson = parse(launchJsonString) as LaunchJSON;
        await updateLaunchJSON(
            launchConfig,
            launchJSONPath,
            ['configurations', launchJson.configurations.length + 1],
            {
                isArrayInsertion: true
            },
            fs
        );
    } else {
        // launch.json is missing, new file with new config
        const configurations = generateNewFioriLaunchConfig(rootFolder, fioriOptions);
        const newLaunchJSONContent = { version: '0.2.0', configurations: [configurations] };
        fs.write(launchJSONPath, JSON.stringify(newLaunchJSONContent, null, 4));
    }
    return fs;
}

/**
 * Writes the application info settings to the appInfo.json file.
 * Adds the specified path to the latestGeneratedFiles array.
 *
 * @param {string} path - The project file path to add.
 * @param log - The logger instance.
 */
export function writeApplicationInfoSettings(path: string, log?: Logger): void {
    const appInfoFilePath: string = getFioriToolsDirectory();
    const appInfoContents = fs.existsSync(appInfoFilePath)
        ? JSON.parse(fs.readFileSync(appInfoFilePath, 'utf-8'))
        : { latestGeneratedFiles: [] };
    appInfoContents.latestGeneratedFiles.push(path);
    try {
        fs.writeFileSync(appInfoFilePath, JSON.stringify(appInfoContents, null, 2));
    } catch (error) {
        log?.error(t('errorAppInfoFile', { error: error }));
    }
}

/**
 * Updates the workspace folders in VSCode if the update options are provided.
 *
 * @param {UpdateWorkspaceFolderOptions} updateWorkspaceFolders - The options for updating workspace folders.
 * @param {string} rootFolderPath - The root folder path of the project.
 * @param log - The logger instance.
 */
export function updateWorkspaceFoldersIfNeeded(
    updateWorkspaceFolders: UpdateWorkspaceFolderOptions | undefined,
    rootFolderPath: string,
    log?: Logger
): void {
    if (updateWorkspaceFolders) {
        const { uri, vscode, projectName } = updateWorkspaceFolders;
        writeApplicationInfoSettings(rootFolderPath, log);

        if (uri && vscode) {
            const currentWorkspaceFolders = vscode.workspace.workspaceFolders || [];
            vscode.workspace.updateWorkspaceFolders(currentWorkspaceFolders.length, undefined, {
                name: projectName,
                uri
            });
        }
    }
}

/**
 * Creates or updates the launch.json file with the provided configurations.
 *
 * @param {string} rootFolderPath - The root folder path of the project.
 * @param {LaunchJSON} launchJsonFile - The launch.json configuration to write.
 * @param {UpdateWorkspaceFolderOptions} [updateWorkspaceFolders] - Optional workspace folder update options.
<<<<<<< HEAD
=======
 * @param appNotInWorkspace
>>>>>>> 37bd7a9e
 * @param log - The logger instance.
 */
export function createOrUpdateLaunchConfigJSON(
    rootFolderPath: string,
    launchJsonFile?: LaunchJSON,
    updateWorkspaceFolders?: UpdateWorkspaceFolderOptions,
<<<<<<< HEAD
=======
    appNotInWorkspace: boolean = false,
>>>>>>> 37bd7a9e
    log?: Logger
): void {
    try {
        const launchJSONPath = join(rootFolderPath, DirName.VSCode, LAUNCH_JSON_FILE);
<<<<<<< HEAD
        if (fs.existsSync(launchJSONPath)) {
=======
        if (fs.existsSync(launchJSONPath) && !appNotInWorkspace) {
>>>>>>> 37bd7a9e
            const existingLaunchConfig = parse(fs.readFileSync(launchJSONPath, 'utf-8')) as LaunchJSON;
            const updatedConfigurations = existingLaunchConfig.configurations.concat(
                launchJsonFile?.configurations ?? []
            );
            fs.writeFileSync(
                launchJSONPath,
                JSON.stringify({ ...existingLaunchConfig, configurations: updatedConfigurations }, null, 4)
            );
        } else {
            const dotVscodePath = join(rootFolderPath, DirName.VSCode);
            fs.mkdirSync(dotVscodePath, { recursive: true });
            const path = join(dotVscodePath, 'launch.json');
            fs.writeFileSync(path, JSON.stringify(launchJsonFile ?? {}, null, 4), 'utf8');
        }
    } catch (error) {
        log?.error(t('errorLaunchFile', { error: error }));
    }
    updateWorkspaceFoldersIfNeeded(updateWorkspaceFolders, rootFolderPath, log);
}

/**
 * Generates and creates launch configuration for the project based on debug options.
 *
 * @param {DebugOptions} options - The options for configuring the debug setup.
 * @param log - The logger instance.
 */
export function configureLaunchConfig(options: DebugOptions, log?: Logger): void {
    const { datasourceType, projectPath, vscode } = options;
    if (datasourceType === DatasourceType.capProject) {
        log?.info(t('startApp', { npmStart: '`npm start`', cdsRun: '`cds run --in-memory`' }));
        return;
    }
    if (!vscode) {
        return;
    }
<<<<<<< HEAD
    const { launchJsonPath, workspaceFolderUri, cwd } = handleWorkspaceConfig(options);
=======
    const { launchJsonPath, workspaceFolderUri, cwd, appNotInWorkspace } = handleWorkspaceConfig(options);
>>>>>>> 37bd7a9e
    // construct launch.json file
    const launchJsonFile = configureLaunchJsonFile(cwd, options);
    // update workspace folders if workspaceFolderUri is available
    const updateWorkspaceFolders = workspaceFolderUri
        ? {
              uri: workspaceFolderUri,
              projectName: basename(options.projectPath),
              vscode
          }
        : undefined;

<<<<<<< HEAD
    createOrUpdateLaunchConfigJSON(launchJsonPath, launchJsonFile, updateWorkspaceFolders, log);
=======
    createOrUpdateLaunchConfigJSON(launchJsonPath, launchJsonFile, updateWorkspaceFolders, appNotInWorkspace, log);
>>>>>>> 37bd7a9e

    const npmCommand = datasourceType === DatasourceType.metadataFile ? 'run start-mock' : 'start';
    const projectName = basename(projectPath);
    log?.info(
        t('startServerMessage', {
            folder: projectName,
            npmCommand
        })
    );
}<|MERGE_RESOLUTION|>--- conflicted
+++ resolved
@@ -104,29 +104,19 @@
  * @param {string} rootFolderPath - The root folder path of the project.
  * @param {LaunchJSON} launchJsonFile - The launch.json configuration to write.
  * @param {UpdateWorkspaceFolderOptions} [updateWorkspaceFolders] - Optional workspace folder update options.
-<<<<<<< HEAD
-=======
- * @param appNotInWorkspace
->>>>>>> 37bd7a9e
+ * @param {boolean} appNotInWorkspace - Indicates if the app is not in the workspace.
  * @param log - The logger instance.
  */
 export function createOrUpdateLaunchConfigJSON(
     rootFolderPath: string,
     launchJsonFile?: LaunchJSON,
     updateWorkspaceFolders?: UpdateWorkspaceFolderOptions,
-<<<<<<< HEAD
-=======
     appNotInWorkspace: boolean = false,
->>>>>>> 37bd7a9e
     log?: Logger
 ): void {
     try {
         const launchJSONPath = join(rootFolderPath, DirName.VSCode, LAUNCH_JSON_FILE);
-<<<<<<< HEAD
-        if (fs.existsSync(launchJSONPath)) {
-=======
         if (fs.existsSync(launchJSONPath) && !appNotInWorkspace) {
->>>>>>> 37bd7a9e
             const existingLaunchConfig = parse(fs.readFileSync(launchJSONPath, 'utf-8')) as LaunchJSON;
             const updatedConfigurations = existingLaunchConfig.configurations.concat(
                 launchJsonFile?.configurations ?? []
@@ -162,11 +152,7 @@
     if (!vscode) {
         return;
     }
-<<<<<<< HEAD
-    const { launchJsonPath, workspaceFolderUri, cwd } = handleWorkspaceConfig(options);
-=======
     const { launchJsonPath, workspaceFolderUri, cwd, appNotInWorkspace } = handleWorkspaceConfig(options);
->>>>>>> 37bd7a9e
     // construct launch.json file
     const launchJsonFile = configureLaunchJsonFile(cwd, options);
     // update workspace folders if workspaceFolderUri is available
@@ -178,11 +164,7 @@
           }
         : undefined;
 
-<<<<<<< HEAD
-    createOrUpdateLaunchConfigJSON(launchJsonPath, launchJsonFile, updateWorkspaceFolders, log);
-=======
     createOrUpdateLaunchConfigJSON(launchJsonPath, launchJsonFile, updateWorkspaceFolders, appNotInWorkspace, log);
->>>>>>> 37bd7a9e
 
     const npmCommand = datasourceType === DatasourceType.metadataFile ? 'run start-mock' : 'start';
     const projectName = basename(projectPath);
