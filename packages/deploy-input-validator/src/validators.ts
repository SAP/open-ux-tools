--- conflicted
+++ resolved
@@ -75,11 +75,7 @@
 export function validateClient(client: string): boolean | string {
     const formattedInput = client?.trim() || '';
 
-<<<<<<< HEAD
     const isValid = formattedInput === '' || !!(/^\d{3}$/).test(formattedInput);
-=======
-    const isValid = formattedInput === '' || !!/^[\d]{3}$/.test(formattedInput);
->>>>>>> e87ba5e9
 
     if (isValid) {
         return true;
